//===- Writer.cpp ---------------------------------------------------------===//
//
// Part of the LLVM Project, under the Apache License v2.0 with LLVM Exceptions.
// See https://llvm.org/LICENSE.txt for license information.
// SPDX-License-Identifier: Apache-2.0 WITH LLVM-exception
//
//===----------------------------------------------------------------------===//

#include "Writer.h"
#include "ConcatOutputSection.h"
#include "Config.h"
#include "InputFiles.h"
#include "InputSection.h"
#include "MapFile.h"
#include "OutputSection.h"
#include "OutputSegment.h"
#include "SectionPriorities.h"
#include "SymbolTable.h"
#include "Symbols.h"
#include "SyntheticSections.h"
#include "Target.h"
#include "UnwindInfoSection.h"

#include "lld/Common/Arrays.h"
#include "lld/Common/ErrorHandler.h"
#include "lld/Common/Memory.h"
#include "llvm/BinaryFormat/MachO.h"
#include "llvm/Config/llvm-config.h"
#include "llvm/Support/LEB128.h"
#include "llvm/Support/MathExtras.h"
#include "llvm/Support/Parallel.h"
#include "llvm/Support/Path.h"
#include "llvm/Support/ThreadPool.h"
#include "llvm/Support/TimeProfiler.h"
#include "llvm/Support/xxhash.h"

#include <algorithm>

using namespace llvm;
using namespace llvm::MachO;
using namespace llvm::sys;
using namespace lld;
using namespace lld::macho;

namespace {
class LCUuid;

class Writer {
public:
  Writer() : buffer(errorHandler().outputBuffer) {}

  void treatSpecialUndefineds();
  void scanRelocations();
  void scanSymbols();
  template <class LP> void createOutputSections();
  template <class LP> void createLoadCommands();
  void finalizeAddresses();
  void finalizeLinkEditSegment();
  void assignAddresses(OutputSegment *);

  void openFile();
  void writeSections();
  void writeUuid();
  void writeCodeSignature();
  void writeOutputFile();

  template <class LP> void run();

  ThreadPool threadPool;
  std::unique_ptr<FileOutputBuffer> &buffer;
  uint64_t addr = 0;
  uint64_t fileOff = 0;
  MachHeaderSection *header = nullptr;
  StringTableSection *stringTableSection = nullptr;
  SymtabSection *symtabSection = nullptr;
  IndirectSymtabSection *indirectSymtabSection = nullptr;
  CodeSignatureSection *codeSignatureSection = nullptr;
  DataInCodeSection *dataInCodeSection = nullptr;
  FunctionStartsSection *functionStartsSection = nullptr;

  LCUuid *uuidCommand = nullptr;
  OutputSegment *linkEditSegment = nullptr;
};

// LC_DYLD_INFO_ONLY stores the offsets of symbol import/export information.
class LCDyldInfo final : public LoadCommand {
public:
  LCDyldInfo(RebaseSection *rebaseSection, BindingSection *bindingSection,
             WeakBindingSection *weakBindingSection,
             LazyBindingSection *lazyBindingSection,
             ExportSection *exportSection)
      : rebaseSection(rebaseSection), bindingSection(bindingSection),
        weakBindingSection(weakBindingSection),
        lazyBindingSection(lazyBindingSection), exportSection(exportSection) {}

  uint32_t getSize() const override { return sizeof(dyld_info_command); }

  void writeTo(uint8_t *buf) const override {
    auto *c = reinterpret_cast<dyld_info_command *>(buf);
    c->cmd = LC_DYLD_INFO_ONLY;
    c->cmdsize = getSize();
    if (rebaseSection->isNeeded()) {
      c->rebase_off = rebaseSection->fileOff;
      c->rebase_size = rebaseSection->getFileSize();
    }
    if (bindingSection->isNeeded()) {
      c->bind_off = bindingSection->fileOff;
      c->bind_size = bindingSection->getFileSize();
    }
    if (weakBindingSection->isNeeded()) {
      c->weak_bind_off = weakBindingSection->fileOff;
      c->weak_bind_size = weakBindingSection->getFileSize();
    }
    if (lazyBindingSection->isNeeded()) {
      c->lazy_bind_off = lazyBindingSection->fileOff;
      c->lazy_bind_size = lazyBindingSection->getFileSize();
    }
    if (exportSection->isNeeded()) {
      c->export_off = exportSection->fileOff;
      c->export_size = exportSection->getFileSize();
    }
  }

  RebaseSection *rebaseSection;
  BindingSection *bindingSection;
  WeakBindingSection *weakBindingSection;
  LazyBindingSection *lazyBindingSection;
  ExportSection *exportSection;
};

class LCSubFramework final : public LoadCommand {
public:
  LCSubFramework(StringRef umbrella) : umbrella(umbrella) {}

  uint32_t getSize() const override {
    return alignTo(sizeof(sub_framework_command) + umbrella.size() + 1,
                   target->wordSize);
  }

  void writeTo(uint8_t *buf) const override {
    auto *c = reinterpret_cast<sub_framework_command *>(buf);
    buf += sizeof(sub_framework_command);

    c->cmd = LC_SUB_FRAMEWORK;
    c->cmdsize = getSize();
    c->umbrella = sizeof(sub_framework_command);

    memcpy(buf, umbrella.data(), umbrella.size());
    buf[umbrella.size()] = '\0';
  }

private:
  const StringRef umbrella;
};

class LCFunctionStarts final : public LoadCommand {
public:
  explicit LCFunctionStarts(FunctionStartsSection *functionStartsSection)
      : functionStartsSection(functionStartsSection) {}

  uint32_t getSize() const override { return sizeof(linkedit_data_command); }

  void writeTo(uint8_t *buf) const override {
    auto *c = reinterpret_cast<linkedit_data_command *>(buf);
    c->cmd = LC_FUNCTION_STARTS;
    c->cmdsize = getSize();
    c->dataoff = functionStartsSection->fileOff;
    c->datasize = functionStartsSection->getFileSize();
  }

private:
  FunctionStartsSection *functionStartsSection;
};

class LCDataInCode final : public LoadCommand {
public:
  explicit LCDataInCode(DataInCodeSection *dataInCodeSection)
      : dataInCodeSection(dataInCodeSection) {}

  uint32_t getSize() const override { return sizeof(linkedit_data_command); }

  void writeTo(uint8_t *buf) const override {
    auto *c = reinterpret_cast<linkedit_data_command *>(buf);
    c->cmd = LC_DATA_IN_CODE;
    c->cmdsize = getSize();
    c->dataoff = dataInCodeSection->fileOff;
    c->datasize = dataInCodeSection->getFileSize();
  }

private:
  DataInCodeSection *dataInCodeSection;
};

class LCDysymtab final : public LoadCommand {
public:
  LCDysymtab(SymtabSection *symtabSection,
             IndirectSymtabSection *indirectSymtabSection)
      : symtabSection(symtabSection),
        indirectSymtabSection(indirectSymtabSection) {}

  uint32_t getSize() const override { return sizeof(dysymtab_command); }

  void writeTo(uint8_t *buf) const override {
    auto *c = reinterpret_cast<dysymtab_command *>(buf);
    c->cmd = LC_DYSYMTAB;
    c->cmdsize = getSize();

    c->ilocalsym = 0;
    c->iextdefsym = c->nlocalsym = symtabSection->getNumLocalSymbols();
    c->nextdefsym = symtabSection->getNumExternalSymbols();
    c->iundefsym = c->iextdefsym + c->nextdefsym;
    c->nundefsym = symtabSection->getNumUndefinedSymbols();

    c->indirectsymoff = indirectSymtabSection->fileOff;
    c->nindirectsyms = indirectSymtabSection->getNumSymbols();
  }

  SymtabSection *symtabSection;
  IndirectSymtabSection *indirectSymtabSection;
};

template <class LP> class LCSegment final : public LoadCommand {
public:
  LCSegment(StringRef name, OutputSegment *seg) : name(name), seg(seg) {}

  uint32_t getSize() const override {
    return sizeof(typename LP::segment_command) +
           seg->numNonHiddenSections() * sizeof(typename LP::section);
  }

  void writeTo(uint8_t *buf) const override {
    using SegmentCommand = typename LP::segment_command;
    using SectionHeader = typename LP::section;

    auto *c = reinterpret_cast<SegmentCommand *>(buf);
    buf += sizeof(SegmentCommand);

    c->cmd = LP::segmentLCType;
    c->cmdsize = getSize();
    memcpy(c->segname, name.data(), name.size());
    c->fileoff = seg->fileOff;
    c->maxprot = seg->maxProt;
    c->initprot = seg->initProt;

    c->vmaddr = seg->addr;
    c->vmsize = seg->vmSize;
    c->filesize = seg->fileSize;
    c->nsects = seg->numNonHiddenSections();

    for (const OutputSection *osec : seg->getSections()) {
      if (osec->isHidden())
        continue;

      auto *sectHdr = reinterpret_cast<SectionHeader *>(buf);
      buf += sizeof(SectionHeader);

      memcpy(sectHdr->sectname, osec->name.data(), osec->name.size());
      memcpy(sectHdr->segname, name.data(), name.size());

      sectHdr->addr = osec->addr;
      sectHdr->offset = osec->fileOff;
      sectHdr->align = Log2_32(osec->align);
      sectHdr->flags = osec->flags;
      sectHdr->size = osec->getSize();
      sectHdr->reserved1 = osec->reserved1;
      sectHdr->reserved2 = osec->reserved2;
    }
  }

private:
  StringRef name;
  OutputSegment *seg;
};

class LCMain final : public LoadCommand {
  uint32_t getSize() const override {
    return sizeof(structs::entry_point_command);
  }

  void writeTo(uint8_t *buf) const override {
    auto *c = reinterpret_cast<structs::entry_point_command *>(buf);
    c->cmd = LC_MAIN;
    c->cmdsize = getSize();

    if (config->entry->isInStubs())
      c->entryoff =
          in.stubs->fileOff + config->entry->stubsIndex * target->stubSize;
    else
      c->entryoff = config->entry->getVA() - in.header->addr;

    c->stacksize = 0;
  }
};

class LCSymtab final : public LoadCommand {
public:
  LCSymtab(SymtabSection *symtabSection, StringTableSection *stringTableSection)
      : symtabSection(symtabSection), stringTableSection(stringTableSection) {}

  uint32_t getSize() const override { return sizeof(symtab_command); }

  void writeTo(uint8_t *buf) const override {
    auto *c = reinterpret_cast<symtab_command *>(buf);
    c->cmd = LC_SYMTAB;
    c->cmdsize = getSize();
    c->symoff = symtabSection->fileOff;
    c->nsyms = symtabSection->getNumSymbols();
    c->stroff = stringTableSection->fileOff;
    c->strsize = stringTableSection->getFileSize();
  }

  SymtabSection *symtabSection = nullptr;
  StringTableSection *stringTableSection = nullptr;
};

// There are several dylib load commands that share the same structure:
//   * LC_LOAD_DYLIB
//   * LC_ID_DYLIB
//   * LC_REEXPORT_DYLIB
class LCDylib final : public LoadCommand {
public:
  LCDylib(LoadCommandType type, StringRef path,
          uint32_t compatibilityVersion = 0, uint32_t currentVersion = 0)
      : type(type), path(path), compatibilityVersion(compatibilityVersion),
        currentVersion(currentVersion) {
    instanceCount++;
  }

  uint32_t getSize() const override {
    return alignTo(sizeof(dylib_command) + path.size() + 1, 8);
  }

  void writeTo(uint8_t *buf) const override {
    auto *c = reinterpret_cast<dylib_command *>(buf);
    buf += sizeof(dylib_command);

    c->cmd = type;
    c->cmdsize = getSize();
    c->dylib.name = sizeof(dylib_command);
    c->dylib.timestamp = 0;
    c->dylib.compatibility_version = compatibilityVersion;
    c->dylib.current_version = currentVersion;

    memcpy(buf, path.data(), path.size());
    buf[path.size()] = '\0';
  }

  static uint32_t getInstanceCount() { return instanceCount; }
  static void resetInstanceCount() { instanceCount = 0; }

private:
  LoadCommandType type;
  StringRef path;
  uint32_t compatibilityVersion;
  uint32_t currentVersion;
  static uint32_t instanceCount;
};

uint32_t LCDylib::instanceCount = 0;

class LCLoadDylinker final : public LoadCommand {
public:
  uint32_t getSize() const override {
    return alignTo(sizeof(dylinker_command) + path.size() + 1, 8);
  }

  void writeTo(uint8_t *buf) const override {
    auto *c = reinterpret_cast<dylinker_command *>(buf);
    buf += sizeof(dylinker_command);

    c->cmd = LC_LOAD_DYLINKER;
    c->cmdsize = getSize();
    c->name = sizeof(dylinker_command);

    memcpy(buf, path.data(), path.size());
    buf[path.size()] = '\0';
  }

private:
  // Recent versions of Darwin won't run any binary that has dyld at a
  // different location.
  const StringRef path = "/usr/lib/dyld";
};

class LCRPath final : public LoadCommand {
public:
  explicit LCRPath(StringRef path) : path(path) {}

  uint32_t getSize() const override {
    return alignTo(sizeof(rpath_command) + path.size() + 1, target->wordSize);
  }

  void writeTo(uint8_t *buf) const override {
    auto *c = reinterpret_cast<rpath_command *>(buf);
    buf += sizeof(rpath_command);

    c->cmd = LC_RPATH;
    c->cmdsize = getSize();
    c->path = sizeof(rpath_command);

    memcpy(buf, path.data(), path.size());
    buf[path.size()] = '\0';
  }

private:
  StringRef path;
};

class LCMinVersion final : public LoadCommand {
public:
  explicit LCMinVersion(const PlatformInfo &platformInfo)
      : platformInfo(platformInfo) {}

  uint32_t getSize() const override { return sizeof(version_min_command); }

  void writeTo(uint8_t *buf) const override {
    auto *c = reinterpret_cast<version_min_command *>(buf);
    switch (platformInfo.target.Platform) {
    case PLATFORM_MACOS:
      c->cmd = LC_VERSION_MIN_MACOSX;
      break;
    case PLATFORM_IOS:
    case PLATFORM_IOSSIMULATOR:
      c->cmd = LC_VERSION_MIN_IPHONEOS;
      break;
    case PLATFORM_TVOS:
    case PLATFORM_TVOSSIMULATOR:
      c->cmd = LC_VERSION_MIN_TVOS;
      break;
    case PLATFORM_WATCHOS:
    case PLATFORM_WATCHOSSIMULATOR:
      c->cmd = LC_VERSION_MIN_WATCHOS;
      break;
    default:
      llvm_unreachable("invalid platform");
      break;
    }
    c->cmdsize = getSize();
    c->version = encodeVersion(platformInfo.minimum);
    c->sdk = encodeVersion(platformInfo.sdk);
  }

private:
  const PlatformInfo &platformInfo;
};

class LCBuildVersion final : public LoadCommand {
public:
  explicit LCBuildVersion(const PlatformInfo &platformInfo)
      : platformInfo(platformInfo) {}

  const int ntools = 1;

  uint32_t getSize() const override {
    return sizeof(build_version_command) + ntools * sizeof(build_tool_version);
  }

  void writeTo(uint8_t *buf) const override {
    auto *c = reinterpret_cast<build_version_command *>(buf);
    c->cmd = LC_BUILD_VERSION;
    c->cmdsize = getSize();
    c->platform = static_cast<uint32_t>(platformInfo.target.Platform);
    c->minos = encodeVersion(platformInfo.minimum);
    c->sdk = encodeVersion(platformInfo.sdk);
    c->ntools = ntools;
    auto *t = reinterpret_cast<build_tool_version *>(&c[1]);
    t->tool = TOOL_LD;
    t->version = encodeVersion(VersionTuple(
        LLVM_VERSION_MAJOR, LLVM_VERSION_MINOR, LLVM_VERSION_PATCH));
  }

private:
  const PlatformInfo &platformInfo;
};

// Stores a unique identifier for the output file based on an MD5 hash of its
// contents. In order to hash the contents, we must first write them, but
// LC_UUID itself must be part of the written contents in order for all the
// offsets to be calculated correctly. We resolve this circular paradox by
// first writing an LC_UUID with an all-zero UUID, then updating the UUID with
// its real value later.
class LCUuid final : public LoadCommand {
public:
  uint32_t getSize() const override { return sizeof(uuid_command); }

  void writeTo(uint8_t *buf) const override {
    auto *c = reinterpret_cast<uuid_command *>(buf);
    c->cmd = LC_UUID;
    c->cmdsize = getSize();
    uuidBuf = c->uuid;
  }

  void writeUuid(uint64_t digest) const {
    // xxhash only gives us 8 bytes, so put some fixed data in the other half.
    static_assert(sizeof(uuid_command::uuid) == 16, "unexpected uuid size");
    memcpy(uuidBuf, "LLD\xa1UU1D", 8);
    memcpy(uuidBuf + 8, &digest, 8);

    // RFC 4122 conformance. We need to fix 4 bits in byte 6 and 2 bits in
    // byte 8. Byte 6 is already fine due to the fixed data we put in. We don't
    // want to lose bits of the digest in byte 8, so swap that with a byte of
    // fixed data that happens to have the right bits set.
    std::swap(uuidBuf[3], uuidBuf[8]);

    // Claim that this is an MD5-based hash. It isn't, but this signals that
    // this is not a time-based and not a random hash. MD5 seems like the least
    // bad lie we can put here.
    assert((uuidBuf[6] & 0xf0) == 0x30 && "See RFC 4122 Sections 4.2.2, 4.1.3");
    assert((uuidBuf[8] & 0xc0) == 0x80 && "See RFC 4122 Section 4.2.2");
  }

  mutable uint8_t *uuidBuf;
};

template <class LP> class LCEncryptionInfo final : public LoadCommand {
public:
  uint32_t getSize() const override {
    return sizeof(typename LP::encryption_info_command);
  }

  void writeTo(uint8_t *buf) const override {
    using EncryptionInfo = typename LP::encryption_info_command;
    auto *c = reinterpret_cast<EncryptionInfo *>(buf);
    buf += sizeof(EncryptionInfo);
    c->cmd = LP::encryptionInfoLCType;
    c->cmdsize = getSize();
    c->cryptoff = in.header->getSize();
    auto it = find_if(outputSegments, [](const OutputSegment *seg) {
      return seg->name == segment_names::text;
    });
    assert(it != outputSegments.end());
    c->cryptsize = (*it)->fileSize - c->cryptoff;
  }
};

class LCCodeSignature final : public LoadCommand {
public:
  LCCodeSignature(CodeSignatureSection *section) : section(section) {}

  uint32_t getSize() const override { return sizeof(linkedit_data_command); }

  void writeTo(uint8_t *buf) const override {
    auto *c = reinterpret_cast<linkedit_data_command *>(buf);
    c->cmd = LC_CODE_SIGNATURE;
    c->cmdsize = getSize();
    c->dataoff = static_cast<uint32_t>(section->fileOff);
    c->datasize = section->getSize();
  }

  CodeSignatureSection *section;
};

} // namespace

void Writer::treatSpecialUndefineds() {
  if (config->entry)
    if (auto *undefined = dyn_cast<Undefined>(config->entry))
      treatUndefinedSymbol(*undefined, "the entry point");

  // FIXME: This prints symbols that are undefined both in input files and
  // via -u flag twice.
  for (const Symbol *sym : config->explicitUndefineds) {
    if (const auto *undefined = dyn_cast<Undefined>(sym))
      treatUndefinedSymbol(*undefined, "-u");
  }
  // Literal exported-symbol names must be defined, but glob
  // patterns need not match.
  for (const CachedHashStringRef &cachedName :
       config->exportedSymbols.literals) {
    if (const Symbol *sym = symtab->find(cachedName))
      if (const auto *undefined = dyn_cast<Undefined>(sym))
        treatUndefinedSymbol(*undefined, "-exported_symbol(s_list)");
  }
}

// Add stubs and bindings where necessary (e.g. if the symbol is a
// DylibSymbol.)
static void prepareBranchTarget(Symbol *sym) {
  if (auto *dysym = dyn_cast<DylibSymbol>(sym)) {
    if (in.stubs->addEntry(dysym)) {
      if (sym->isWeakDef()) {
        in.binding->addEntry(dysym, in.lazyPointers->isec,
                             sym->stubsIndex * target->wordSize);
        in.weakBinding->addEntry(sym, in.lazyPointers->isec,
                                 sym->stubsIndex * target->wordSize);
      } else {
        in.lazyBinding->addEntry(dysym);
      }
    }
  } else if (auto *defined = dyn_cast<Defined>(sym)) {
    if (defined->isExternalWeakDef()) {
      if (in.stubs->addEntry(sym)) {
        in.rebase->addEntry(in.lazyPointers->isec,
                            sym->stubsIndex * target->wordSize);
        in.weakBinding->addEntry(sym, in.lazyPointers->isec,
                                 sym->stubsIndex * target->wordSize);
      }
    }
  } else {
    llvm_unreachable("invalid branch target symbol type");
  }
}

// Can a symbol's address can only be resolved at runtime?
static bool needsBinding(const Symbol *sym) {
  if (isa<DylibSymbol>(sym))
    return true;
  if (const auto *defined = dyn_cast<Defined>(sym))
    return defined->isExternalWeakDef();
  return false;
}

static void prepareSymbolRelocation(Symbol *sym, const InputSection *isec,
                                    const Reloc &r) {
  assert(sym->isLive());
  const RelocAttrs &relocAttrs = target->getRelocAttrs(r.type);

  if (relocAttrs.hasAttr(RelocAttrBits::BRANCH)) {
    prepareBranchTarget(sym);
  } else if (relocAttrs.hasAttr(RelocAttrBits::GOT)) {
    if (relocAttrs.hasAttr(RelocAttrBits::POINTER) || needsBinding(sym))
      in.got->addEntry(sym);
  } else if (relocAttrs.hasAttr(RelocAttrBits::TLV)) {
    if (needsBinding(sym))
      in.tlvPointers->addEntry(sym);
  } else if (relocAttrs.hasAttr(RelocAttrBits::UNSIGNED)) {
    // References from thread-local variable sections are treated as offsets
    // relative to the start of the referent section, and therefore have no
    // need of rebase opcodes.
    if (!(isThreadLocalVariables(isec->getFlags()) && isa<Defined>(sym)))
      addNonLazyBindingEntries(sym, isec, r.offset, r.addend);
  }
}

void Writer::scanRelocations() {
  TimeTraceScope timeScope("Scan relocations");

  // This can't use a for-each loop: It calls treatUndefinedSymbol(), which can
  // add to inputSections, which invalidates inputSections's iterators.
  for (size_t i = 0; i < inputSections.size(); ++i) {
    ConcatInputSection *isec = inputSections[i];

    if (isec->shouldOmitFromOutput())
      continue;

    for (auto it = isec->relocs.begin(); it != isec->relocs.end(); ++it) {
      Reloc &r = *it;
      if (target->hasAttr(r.type, RelocAttrBits::SUBTRAHEND)) {
        // Skip over the following UNSIGNED relocation -- it's just there as the
        // minuend, and doesn't have the usual UNSIGNED semantics. We don't want
        // to emit rebase opcodes for it.
        it++;
        continue;
      }
      if (auto *sym = r.referent.dyn_cast<Symbol *>()) {
        if (auto *undefined = dyn_cast<Undefined>(sym))
          treatUndefinedSymbol(*undefined);
        // treatUndefinedSymbol() can replace sym with a DylibSymbol; re-check.
        if (!isa<Undefined>(sym) && validateSymbolRelocation(sym, isec, r))
          prepareSymbolRelocation(sym, isec, r);
      } else {
        // Canonicalize the referent so that later accesses in Writer won't
        // have to worry about it. Perhaps we should do this for Defined::isec
        // too...
        auto *referentIsec = r.referent.get<InputSection *>();
        r.referent = referentIsec->canonical();
        if (!r.pcrel)
          in.rebase->addEntry(isec, r.offset);
      }
    }
  }

  in.unwindInfo->prepareRelocations();
}

void Writer::scanSymbols() {
  TimeTraceScope timeScope("Scan symbols");
  for (Symbol *sym : symtab->getSymbols()) {
    if (auto *defined = dyn_cast<Defined>(sym)) {
      if (!defined->isLive())
        continue;
      defined->canonicalize();
      if (defined->overridesWeakDef)
        in.weakBinding->addNonWeakDefinition(defined);
      if (!defined->isAbsolute() && isCodeSection(defined->isec))
        in.unwindInfo->addSymbol(defined);
    } else if (const auto *dysym = dyn_cast<DylibSymbol>(sym)) {
      // This branch intentionally doesn't check isLive().
      if (dysym->isDynamicLookup())
        continue;
      dysym->getFile()->refState =
          std::max(dysym->getFile()->refState, dysym->getRefState());
    }
  }

  for (const InputFile *file : inputFiles) {
    if (auto *objFile = dyn_cast<ObjFile>(file))
      for (Symbol *sym : objFile->symbols) {
        if (auto *defined = dyn_cast_or_null<Defined>(sym)) {
          if (!defined->isLive())
            continue;
          defined->canonicalize();
          if (!defined->isExternal() && !defined->isAbsolute() &&
              isCodeSection(defined->isec))
            in.unwindInfo->addSymbol(defined);
        }
      }
  }
}

// TODO: ld64 enforces the old load commands in a few other cases.
static bool useLCBuildVersion(const PlatformInfo &platformInfo) {
  static const std::vector<std::pair<PlatformType, VersionTuple>> minVersion = {
      {PLATFORM_MACOS, VersionTuple(10, 14)},
      {PLATFORM_IOS, VersionTuple(12, 0)},
      {PLATFORM_IOSSIMULATOR, VersionTuple(13, 0)},
      {PLATFORM_TVOS, VersionTuple(12, 0)},
      {PLATFORM_TVOSSIMULATOR, VersionTuple(13, 0)},
      {PLATFORM_WATCHOS, VersionTuple(5, 0)},
      {PLATFORM_WATCHOSSIMULATOR, VersionTuple(6, 0)}};
  auto it = llvm::find_if(minVersion, [&](const auto &p) {
    return p.first == platformInfo.target.Platform;
  });
  return it == minVersion.end() ? true : platformInfo.minimum >= it->second;
}

template <class LP> void Writer::createLoadCommands() {
  uint8_t segIndex = 0;
  for (OutputSegment *seg : outputSegments) {
    in.header->addLoadCommand(make<LCSegment<LP>>(seg->name, seg));
    seg->index = segIndex++;
  }

  in.header->addLoadCommand(make<LCDyldInfo>(
      in.rebase, in.binding, in.weakBinding, in.lazyBinding, in.exports));
  in.header->addLoadCommand(make<LCSymtab>(symtabSection, stringTableSection));
  in.header->addLoadCommand(
      make<LCDysymtab>(symtabSection, indirectSymtabSection));
  if (!config->umbrella.empty())
    in.header->addLoadCommand(make<LCSubFramework>(config->umbrella));
  if (config->emitEncryptionInfo)
    in.header->addLoadCommand(make<LCEncryptionInfo<LP>>());
  for (StringRef path : config->runtimePaths)
    in.header->addLoadCommand(make<LCRPath>(path));

  switch (config->outputType) {
  case MH_EXECUTE:
    in.header->addLoadCommand(make<LCLoadDylinker>());
    break;
  case MH_DYLIB:
    in.header->addLoadCommand(make<LCDylib>(LC_ID_DYLIB, config->installName,
                                            config->dylibCompatibilityVersion,
                                            config->dylibCurrentVersion));
    break;
  case MH_BUNDLE:
    break;
  default:
    llvm_unreachable("unhandled output file type");
  }

  uuidCommand = make<LCUuid>();
  in.header->addLoadCommand(uuidCommand);

  if (useLCBuildVersion(config->platformInfo))
    in.header->addLoadCommand(make<LCBuildVersion>(config->platformInfo));
  else
    in.header->addLoadCommand(make<LCMinVersion>(config->platformInfo));

  // This is down here to match ld64's load command order.
  if (config->outputType == MH_EXECUTE)
    in.header->addLoadCommand(make<LCMain>());

  int64_t dylibOrdinal = 1;
  DenseMap<StringRef, int64_t> ordinalForInstallName;
  for (InputFile *file : inputFiles) {
    if (auto *dylibFile = dyn_cast<DylibFile>(file)) {
      if (dylibFile->isBundleLoader) {
        dylibFile->ordinal = BIND_SPECIAL_DYLIB_MAIN_EXECUTABLE;
        // Shortcut since bundle-loader does not re-export the symbols.

        dylibFile->reexport = false;
        continue;
      }

      // Don't emit load commands for a dylib that is not referenced if:
      // - it was added implicitly (via a reexport, an LC_LOAD_DYLINKER --
      //   if it's on the linker command line, it's explicit)
      // - or it's marked MH_DEAD_STRIPPABLE_DYLIB
      // - or the flag -dead_strip_dylibs is used
      // FIXME: `isReferenced()` is currently computed before dead code
      // stripping, so references from dead code keep a dylib alive. This
      // matches ld64, but it's something we should do better.
      if (!dylibFile->isReferenced() && !dylibFile->forceNeeded &&
          (!dylibFile->explicitlyLinked || dylibFile->deadStrippable ||
           config->deadStripDylibs))
        continue;

      // Several DylibFiles can have the same installName. Only emit a single
      // load command for that installName and give all these DylibFiles the
      // same ordinal.
      // This can happen in several cases:
      // - a new framework could change its installName to an older
      //   framework name via an $ld$ symbol depending on platform_version
      // - symlinks (for example, libpthread.tbd is a symlink to libSystem.tbd;
      //   Foo.framework/Foo.tbd is usually a symlink to
      //   Foo.framework/Versions/Current/Foo.tbd, where
      //   Foo.framework/Versions/Current is usually a symlink to
      //   Foo.framework/Versions/A)
      // - a framework can be linked both explicitly on the linker
      //   command line and implicitly as a reexport from a different
      //   framework. The re-export will usually point to the tbd file
      //   in Foo.framework/Versions/A/Foo.tbd, while the explicit link will
      //   usually find Foo.framework/Foo.tbd. These are usually symlinks,
      //   but in a --reproduce archive they will be identical but distinct
      //   files.
      // In the first case, *semantically distinct* DylibFiles will have the
      // same installName.
      int64_t &ordinal = ordinalForInstallName[dylibFile->installName];
      if (ordinal) {
        dylibFile->ordinal = ordinal;
        continue;
      }

      ordinal = dylibFile->ordinal = dylibOrdinal++;
      LoadCommandType lcType =
          dylibFile->forceWeakImport || dylibFile->refState == RefState::Weak
              ? LC_LOAD_WEAK_DYLIB
              : LC_LOAD_DYLIB;
      in.header->addLoadCommand(make<LCDylib>(lcType, dylibFile->installName,
                                              dylibFile->compatibilityVersion,
                                              dylibFile->currentVersion));

      if (dylibFile->reexport)
        in.header->addLoadCommand(
            make<LCDylib>(LC_REEXPORT_DYLIB, dylibFile->installName));
    }
  }

  if (functionStartsSection)
    in.header->addLoadCommand(make<LCFunctionStarts>(functionStartsSection));
  if (dataInCodeSection)
    in.header->addLoadCommand(make<LCDataInCode>(dataInCodeSection));
  if (codeSignatureSection)
    in.header->addLoadCommand(make<LCCodeSignature>(codeSignatureSection));

  const uint32_t MACOS_MAXPATHLEN = 1024;
  config->headerPad = std::max(
      config->headerPad, (config->headerPadMaxInstallNames
                              ? LCDylib::getInstanceCount() * MACOS_MAXPATHLEN
                              : 0));
}

<<<<<<< HEAD
static size_t getSymbolPriority(const SymbolPriorityEntry &entry,
                                const InputFile *f) {
  // We don't use toString(InputFile *) here because it returns the full path
  // for object files, and we only want the basename.
  StringRef filename;
  if (f->archiveName.empty())
    filename = path::filename(f->getName());
  else
    filename = saver.save(path::filename(f->archiveName) + "(" +
                          path::filename(f->getName()) + ")");
  return std::max(entry.objectFiles.lookup(filename), entry.anyObjectFile);
}

// Each section gets assigned the priority of the highest-priority symbol it
// contains.
static DenseMap<const InputSection *, size_t> buildInputSectionPriorities() {
  if (config->callGraphProfileSort)
    return computeCallGraphProfileOrder();
  DenseMap<const InputSection *, size_t> sectionPriorities;

  if (config->priorities.empty())
    return sectionPriorities;

  auto addSym = [&](Defined &sym) {
    if (sym.isAbsolute())
      return;

    auto it = config->priorities.find(sym.getName());
    if (it == config->priorities.end())
      return;

    SymbolPriorityEntry &entry = it->second;
    size_t &priority = sectionPriorities[sym.isec];
    priority =
        std::max(priority, getSymbolPriority(entry, sym.isec->getFile()));
  };

  // TODO: Make sure this handles weak symbols correctly.
  for (const InputFile *file : inputFiles) {
    if (isa<ObjFile>(file))
      for (Symbol *sym : file->symbols)
        if (auto *d = dyn_cast_or_null<Defined>(sym))
          addSym(*d);
  }

  return sectionPriorities;
}

=======
>>>>>>> ce944327
// Sorting only can happen once all outputs have been collected. Here we sort
// segments, output sections within each segment, and input sections within each
// output segment.
static void sortSegmentsAndSections() {
  TimeTraceScope timeScope("Sort segments and sections");
  sortOutputSegments();

  DenseMap<const InputSection *, size_t> isecPriorities =
      buildInputSectionPriorities();

  uint32_t sectionIndex = 0;
  for (OutputSegment *seg : outputSegments) {
    seg->sortOutputSections();
    // References from thread-local variable sections are treated as offsets
    // relative to the start of the thread-local data memory area, which
    // is initialized via copying all the TLV data sections (which are all
    // contiguous). If later data sections require a greater alignment than
    // earlier ones, the offsets of data within those sections won't be
    // guaranteed to aligned unless we normalize alignments. We therefore use
    // the largest alignment for all TLV data sections.
    uint32_t tlvAlign = 0;
    for (const OutputSection *osec : seg->getSections())
      if (isThreadLocalData(osec->flags) && osec->align > tlvAlign)
        tlvAlign = osec->align;

    for (OutputSection *osec : seg->getSections()) {
      // Now that the output sections are sorted, assign the final
      // output section indices.
      if (!osec->isHidden())
        osec->index = ++sectionIndex;
      if (isThreadLocalData(osec->flags)) {
        if (!firstTLVDataSection)
          firstTLVDataSection = osec;
        osec->align = tlvAlign;
      }

      if (!isecPriorities.empty()) {
        if (auto *merged = dyn_cast<ConcatOutputSection>(osec)) {
          llvm::stable_sort(merged->inputs,
                            [&](InputSection *a, InputSection *b) {
                              return isecPriorities[a] > isecPriorities[b];
                            });
        }
      }
    }
  }
}

template <class LP> void Writer::createOutputSections() {
  TimeTraceScope timeScope("Create output sections");
  // First, create hidden sections
  stringTableSection = make<StringTableSection>();
  symtabSection = makeSymtabSection<LP>(*stringTableSection);
  indirectSymtabSection = make<IndirectSymtabSection>();
  if (config->adhocCodesign)
    codeSignatureSection = make<CodeSignatureSection>();
  if (config->emitDataInCodeInfo)
    dataInCodeSection = make<DataInCodeSection>();
  if (config->emitFunctionStarts)
    functionStartsSection = make<FunctionStartsSection>();
  if (config->emitBitcodeBundle)
    make<BitcodeBundleSection>();

  switch (config->outputType) {
  case MH_EXECUTE:
    make<PageZeroSection>();
    break;
  case MH_DYLIB:
  case MH_BUNDLE:
    break;
  default:
    llvm_unreachable("unhandled output file type");
  }

  // Then add input sections to output sections.
  for (ConcatInputSection *isec : inputSections) {
    if (isec->shouldOmitFromOutput())
      continue;
    ConcatOutputSection *osec = cast<ConcatOutputSection>(isec->parent);
    osec->addInput(isec);
    osec->inputOrder =
        std::min(osec->inputOrder, static_cast<int>(isec->outSecOff));
  }

  // Once all the inputs are added, we can finalize the output section
  // properties and create the corresponding output segments.
  for (const auto &it : concatOutputSections) {
    StringRef segname = it.first.first;
    ConcatOutputSection *osec = it.second;
    assert(segname != segment_names::ld);
    if (osec->isNeeded())
      getOrCreateOutputSegment(segname)->addOutputSection(osec);
  }

  for (SyntheticSection *ssec : syntheticSections) {
    auto it = concatOutputSections.find({ssec->segname, ssec->name});
    // We add all LinkEdit sections here because we don't know if they are
    // needed until their finalizeContents() methods get called later. While
    // this means that we add some redundant sections to __LINKEDIT, there is
    // is no redundancy in the output, as we do not emit section headers for
    // any LinkEdit sections.
    if (ssec->isNeeded() || ssec->segname == segment_names::linkEdit) {
      if (it == concatOutputSections.end()) {
        getOrCreateOutputSegment(ssec->segname)->addOutputSection(ssec);
      } else {
        fatal("section from " +
              toString(it->second->firstSection()->getFile()) +
              " conflicts with synthetic section " + ssec->segname + "," +
              ssec->name);
      }
    }
  }

  // dyld requires __LINKEDIT segment to always exist (even if empty).
  linkEditSegment = getOrCreateOutputSegment(segment_names::linkEdit);
}

void Writer::finalizeAddresses() {
  TimeTraceScope timeScope("Finalize addresses");
  uint64_t pageSize = target->getPageSize();
  // Ensure that segments (and the sections they contain) are allocated
  // addresses in ascending order, which dyld requires.
  //
  // Note that at this point, __LINKEDIT sections are empty, but we need to
  // determine addresses of other segments/sections before generating its
  // contents.
  for (OutputSegment *seg : outputSegments) {
    if (seg == linkEditSegment)
      continue;
    seg->addr = addr;
    assignAddresses(seg);
    // codesign / libstuff checks for segment ordering by verifying that
    // `fileOff + fileSize == next segment fileOff`. So we call alignTo() before
    // (instead of after) computing fileSize to ensure that the segments are
    // contiguous. We handle addr / vmSize similarly for the same reason.
    fileOff = alignTo(fileOff, pageSize);
    addr = alignTo(addr, pageSize);
    seg->vmSize = addr - seg->addr;
    seg->fileSize = fileOff - seg->fileOff;
    seg->assignAddressesToStartEndSymbols();
  }
}

void Writer::finalizeLinkEditSegment() {
  TimeTraceScope timeScope("Finalize __LINKEDIT segment");
  // Fill __LINKEDIT contents.
  std::vector<LinkEditSection *> linkEditSections{
      in.rebase,
      in.binding,
      in.weakBinding,
      in.lazyBinding,
      in.exports,
      symtabSection,
      indirectSymtabSection,
      dataInCodeSection,
      functionStartsSection,
  };
  SmallVector<std::shared_future<void>> threadFutures;
  threadFutures.reserve(linkEditSections.size());
  for (LinkEditSection *osec : linkEditSections)
    if (osec)
      threadFutures.emplace_back(threadPool.async(
          [](LinkEditSection *osec) { osec->finalizeContents(); }, osec));
  for (std::shared_future<void> &future : threadFutures)
    future.wait();

  // Now that __LINKEDIT is filled out, do a proper calculation of its
  // addresses and offsets.
  linkEditSegment->addr = addr;
  assignAddresses(linkEditSegment);
  // No need to page-align fileOff / addr here since this is the last segment.
  linkEditSegment->vmSize = addr - linkEditSegment->addr;
  linkEditSegment->fileSize = fileOff - linkEditSegment->fileOff;
}

void Writer::assignAddresses(OutputSegment *seg) {
  seg->fileOff = fileOff;

  for (OutputSection *osec : seg->getSections()) {
    if (!osec->isNeeded())
      continue;
    addr = alignTo(addr, osec->align);
    fileOff = alignTo(fileOff, osec->align);
    osec->addr = addr;
    osec->fileOff = isZeroFill(osec->flags) ? 0 : fileOff;
    osec->finalize();
    osec->assignAddressesToStartEndSymbols();

    addr += osec->getSize();
    fileOff += osec->getFileSize();
  }
}

void Writer::openFile() {
  Expected<std::unique_ptr<FileOutputBuffer>> bufferOrErr =
      FileOutputBuffer::create(config->outputFile, fileOff,
                               FileOutputBuffer::F_executable);

  if (!bufferOrErr)
    error("failed to open " + config->outputFile + ": " +
          llvm::toString(bufferOrErr.takeError()));
  else
    buffer = std::move(*bufferOrErr);
}

void Writer::writeSections() {
  uint8_t *buf = buffer->getBufferStart();
  for (const OutputSegment *seg : outputSegments)
    for (const OutputSection *osec : seg->getSections())
      osec->writeTo(buf + osec->fileOff);
}

// In order to utilize multiple cores, we first split the buffer into chunks,
// compute a hash for each chunk, and then compute a hash value of the hash
// values.
void Writer::writeUuid() {
  TimeTraceScope timeScope("Computing UUID");

  ArrayRef<uint8_t> data{buffer->getBufferStart(), buffer->getBufferEnd()};
  unsigned chunkCount = parallel::strategy.compute_thread_count() * 10;
  // Round-up integer division
  size_t chunkSize = (data.size() + chunkCount - 1) / chunkCount;
  std::vector<ArrayRef<uint8_t>> chunks = split(data, chunkSize);
  std::vector<uint64_t> hashes(chunks.size());
  SmallVector<std::shared_future<void>> threadFutures;
  threadFutures.reserve(chunks.size());
  for (size_t i = 0; i < chunks.size(); ++i)
    threadFutures.emplace_back(threadPool.async(
        [&](size_t j) { hashes[j] = xxHash64(chunks[j]); }, i));
  for (std::shared_future<void> &future : threadFutures)
    future.wait();

  uint64_t digest = xxHash64({reinterpret_cast<uint8_t *>(hashes.data()),
                              hashes.size() * sizeof(uint64_t)});
  uuidCommand->writeUuid(digest);
}

void Writer::writeCodeSignature() {
  if (codeSignatureSection)
    codeSignatureSection->writeHashes(buffer->getBufferStart());
}

void Writer::writeOutputFile() {
  TimeTraceScope timeScope("Write output file");
  openFile();
  if (errorCount())
    return;
  writeSections();
  writeUuid();
  writeCodeSignature();

  if (auto e = buffer->commit())
    error("failed to write to the output file: " + toString(std::move(e)));
}

template <class LP> void Writer::run() {
  treatSpecialUndefineds();
  if (config->entry && !isa<Undefined>(config->entry))
    prepareBranchTarget(config->entry);
  // Canonicalization of all pointers to InputSections should be handled by
  // these two methods.
  scanSymbols();
  scanRelocations();

  // Do not proceed if there was an undefined symbol.
  if (errorCount())
    return;

  if (in.stubHelper->isNeeded())
    in.stubHelper->setup();
  createOutputSections<LP>();

  // After this point, we create no new segments; HOWEVER, we might
  // yet create branch-range extension thunks for architectures whose
  // hardware call instructions have limited range, e.g., ARM(64).
  // The thunks are created as InputSections interspersed among
  // the ordinary __TEXT,_text InputSections.
  sortSegmentsAndSections();
  createLoadCommands<LP>();
  finalizeAddresses();
  threadPool.async([&] {
    if (LLVM_ENABLE_THREADS && config->timeTraceEnabled)
      timeTraceProfilerInitialize(config->timeTraceGranularity, "writeMapFile");
    writeMapFile();
    if (LLVM_ENABLE_THREADS && config->timeTraceEnabled)
      timeTraceProfilerFinishThread();
  });
  finalizeLinkEditSegment();
  writeOutputFile();
}

template <class LP> void macho::writeResult() { Writer().run<LP>(); }

void macho::resetWriter() { LCDylib::resetInstanceCount(); }

void macho::createSyntheticSections() {
  in.header = make<MachHeaderSection>();
  if (config->dedupLiterals) {
    in.cStringSection = make<DeduplicatedCStringSection>();
  } else {
    in.cStringSection = make<CStringSection>();
  }
  in.wordLiteralSection =
      config->dedupLiterals ? make<WordLiteralSection>() : nullptr;
  in.rebase = make<RebaseSection>();
  in.binding = make<BindingSection>();
  in.weakBinding = make<WeakBindingSection>();
  in.lazyBinding = make<LazyBindingSection>();
  in.exports = make<ExportSection>();
  in.got = make<GotSection>();
  in.tlvPointers = make<TlvPointerSection>();
  in.lazyPointers = make<LazyPointerSection>();
  in.stubs = make<StubsSection>();
  in.stubHelper = make<StubHelperSection>();
  in.unwindInfo = makeUnwindInfoSection();

  // This section contains space for just a single word, and will be used by
  // dyld to cache an address to the image loader it uses.
  uint8_t *arr = bAlloc.Allocate<uint8_t>(target->wordSize);
  memset(arr, 0, target->wordSize);
  in.imageLoaderCache = make<ConcatInputSection>(
      segment_names::data, section_names::data, /*file=*/nullptr,
      ArrayRef<uint8_t>{arr, target->wordSize},
      /*align=*/target->wordSize, /*flags=*/S_REGULAR);
  // References from dyld are not visible to us, so ensure this section is
  // always treated as live.
  in.imageLoaderCache->live = true;
}

OutputSection *macho::firstTLVDataSection = nullptr;

template void macho::writeResult<LP64>();
template void macho::writeResult<ILP32>();<|MERGE_RESOLUTION|>--- conflicted
+++ resolved
@@ -22,8 +22,7 @@
 #include "UnwindInfoSection.h"
 
 #include "lld/Common/Arrays.h"
-#include "lld/Common/ErrorHandler.h"
-#include "lld/Common/Memory.h"
+#include "lld/Common/CommonLinkerContext.h"
 #include "llvm/BinaryFormat/MachO.h"
 #include "llvm/Config/llvm-config.h"
 #include "llvm/Support/LEB128.h"
@@ -611,7 +610,7 @@
 }
 
 static void prepareSymbolRelocation(Symbol *sym, const InputSection *isec,
-                                    const Reloc &r) {
+                                    const lld::macho::Reloc &r) {
   assert(sym->isLive());
   const RelocAttrs &relocAttrs = target->getRelocAttrs(r.type);
 
@@ -644,7 +643,7 @@
       continue;
 
     for (auto it = isec->relocs.begin(); it != isec->relocs.end(); ++it) {
-      Reloc &r = *it;
+      lld::macho::Reloc &r = *it;
       if (target->hasAttr(r.type, RelocAttrBits::SUBTRAHEND)) {
         // Skip over the following UNSIGNED relocation -- it's just there as the
         // minuend, and doesn't have the usual UNSIGNED semantics. We don't want
@@ -850,7 +849,7 @@
                               : 0));
 }
 
-<<<<<<< HEAD
+#if 0 //<<<<<<< HEAD
 static size_t getSymbolPriority(const SymbolPriorityEntry &entry,
                                 const InputFile *f) {
   // We don't use toString(InputFile *) here because it returns the full path
@@ -859,8 +858,8 @@
   if (f->archiveName.empty())
     filename = path::filename(f->getName());
   else
-    filename = saver.save(path::filename(f->archiveName) + "(" +
-                          path::filename(f->getName()) + ")");
+    filename = saver().save(path::filename(f->archiveName) + "(" +
+                            path::filename(f->getName()) + ")");
   return std::max(entry.objectFiles.lookup(filename), entry.anyObjectFile);
 }
 
@@ -899,8 +898,7 @@
   return sectionPriorities;
 }
 
-=======
->>>>>>> ce944327
+#endif //>>>>>>> 83d59e05b201... Re-land [LLD] Remove global state in lldCommon
 // Sorting only can happen once all outputs have been collected. Here we sort
 // segments, output sections within each segment, and input sections within each
 // output segment.
@@ -1219,7 +1217,7 @@
 
   // This section contains space for just a single word, and will be used by
   // dyld to cache an address to the image loader it uses.
-  uint8_t *arr = bAlloc.Allocate<uint8_t>(target->wordSize);
+  uint8_t *arr = bAlloc().Allocate<uint8_t>(target->wordSize);
   memset(arr, 0, target->wordSize);
   in.imageLoaderCache = make<ConcatInputSection>(
       segment_names::data, section_names::data, /*file=*/nullptr,
