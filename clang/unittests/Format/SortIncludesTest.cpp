--- conflicted
+++ resolved
@@ -143,16 +143,6 @@
 }
 TEST_F(SortIncludesTest, SortPriorityNotDefined) {
   FmtStyle = getLLVMStyle();
-<<<<<<< HEAD
-  EXPECT_EQ("#include \"FormatTestUtils.h\"\n"
-            "#include \"clang/Format/Format.h\"\n"
-            "#include \"llvm/Support/Debug.h\"\n"
-            "#include \"gtest/gtest.h\"",
-            sort("#include \"clang/Format/Format.h\"\n"
-                 "#include \"FormatTestUtils.h\"\n"
-                 "#include \"gtest/gtest.h\"\n"
-                 "#include \"llvm/Support/Debug.h\""));
-=======
   verifyFormat("#include \"FormatTestUtils.h\"\n"
                "#include \"clang/Format/Format.h\"\n"
                "#include \"llvm/ADT/None.h\"\n"
@@ -163,7 +153,6 @@
                     "#include \"FormatTestUtils.h\"\n"
                     "#include \"gtest/gtest.h\"\n"
                     "#include \"llvm/Support/Debug.h\""));
->>>>>>> 0bced10f
 }
 
 TEST_F(SortIncludesTest, NoReplacementsForValidIncludes) {
