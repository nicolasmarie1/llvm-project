//===- Decl.cpp - Declaration AST Node Implementation ---------------------===//
//
// Part of the LLVM Project, under the Apache License v2.0 with LLVM Exceptions.
// See https://llvm.org/LICENSE.txt for license information.
// SPDX-License-Identifier: Apache-2.0 WITH LLVM-exception
//
//===----------------------------------------------------------------------===//
//
// This file implements the Decl subclasses.
//
//===----------------------------------------------------------------------===//

#include "clang/AST/Decl.h"
#include "Linkage.h"
#include "clang/AST/ASTContext.h"
#include "clang/AST/ASTDiagnostic.h"
#include "clang/AST/ASTLambda.h"
#include "clang/AST/ASTMutationListener.h"
#include "clang/AST/Attr.h"
#include "clang/AST/CanonicalType.h"
#include "clang/AST/DeclBase.h"
#include "clang/AST/DeclCXX.h"
#include "clang/AST/DeclObjC.h"
#include "clang/AST/DeclOpenMP.h"
#include "clang/AST/DeclTemplate.h"
#include "clang/AST/DeclarationName.h"
#include "clang/AST/Expr.h"
#include "clang/AST/ExprCXX.h"
#include "clang/AST/ExternalASTSource.h"
#include "clang/AST/ODRHash.h"
#include "clang/AST/PrettyDeclStackTrace.h"
#include "clang/AST/PrettyPrinter.h"
#include "clang/AST/Redeclarable.h"
#include "clang/AST/Stmt.h"
#include "clang/AST/TemplateBase.h"
#include "clang/AST/Type.h"
#include "clang/AST/TypeLoc.h"
#include "clang/Basic/Builtins.h"
#include "clang/Basic/IdentifierTable.h"
#include "clang/Basic/LLVM.h"
#include "clang/Basic/LangOptions.h"
#include "clang/Basic/Linkage.h"
#include "clang/Basic/Module.h"
#include "clang/Basic/PartialDiagnostic.h"
#include "clang/Basic/SanitizerBlacklist.h"
#include "clang/Basic/Sanitizers.h"
#include "clang/Basic/SourceLocation.h"
#include "clang/Basic/SourceManager.h"
#include "clang/Basic/Specifiers.h"
#include "clang/Basic/TargetCXXABI.h"
#include "clang/Basic/TargetInfo.h"
#include "clang/Basic/Visibility.h"
#include "llvm/ADT/APSInt.h"
#include "llvm/ADT/ArrayRef.h"
#include "llvm/ADT/None.h"
#include "llvm/ADT/Optional.h"
#include "llvm/ADT/STLExtras.h"
#include "llvm/ADT/SmallVector.h"
#include "llvm/ADT/StringRef.h"
#include "llvm/ADT/StringSwitch.h"
#include "llvm/ADT/Triple.h"
#include "llvm/Support/Casting.h"
#include "llvm/Support/ErrorHandling.h"
#include "llvm/Support/raw_ostream.h"
#include <algorithm>
#include <cassert>
#include <cstddef>
#include <cstring>
#include <memory>
#include <string>
#include <tuple>
#include <type_traits>

using namespace clang;

Decl *clang::getPrimaryMergedDecl(Decl *D) {
  return D->getASTContext().getPrimaryMergedDecl(D);
}

void PrettyDeclStackTraceEntry::print(raw_ostream &OS) const {
  SourceLocation Loc = this->Loc;
  if (!Loc.isValid() && TheDecl) Loc = TheDecl->getLocation();
  if (Loc.isValid()) {
    Loc.print(OS, Context.getSourceManager());
    OS << ": ";
  }
  OS << Message;

  if (auto *ND = dyn_cast_or_null<NamedDecl>(TheDecl)) {
    OS << " '";
    ND->getNameForDiagnostic(OS, Context.getPrintingPolicy(), true);
    OS << "'";
  }

  OS << '\n';
}

// Defined here so that it can be inlined into its direct callers.
bool Decl::isOutOfLine() const {
  return !getLexicalDeclContext()->Equals(getDeclContext());
}

TranslationUnitDecl::TranslationUnitDecl(ASTContext &ctx)
    : Decl(TranslationUnit, nullptr, SourceLocation()),
      DeclContext(TranslationUnit), Ctx(ctx) {}

//===----------------------------------------------------------------------===//
// NamedDecl Implementation
//===----------------------------------------------------------------------===//

// Visibility rules aren't rigorously externally specified, but here
// are the basic principles behind what we implement:
//
// 1. An explicit visibility attribute is generally a direct expression
// of the user's intent and should be honored.  Only the innermost
// visibility attribute applies.  If no visibility attribute applies,
// global visibility settings are considered.
//
// 2. There is one caveat to the above: on or in a template pattern,
// an explicit visibility attribute is just a default rule, and
// visibility can be decreased by the visibility of template
// arguments.  But this, too, has an exception: an attribute on an
// explicit specialization or instantiation causes all the visibility
// restrictions of the template arguments to be ignored.
//
// 3. A variable that does not otherwise have explicit visibility can
// be restricted by the visibility of its type.
//
// 4. A visibility restriction is explicit if it comes from an
// attribute (or something like it), not a global visibility setting.
// When emitting a reference to an external symbol, visibility
// restrictions are ignored unless they are explicit.
//
// 5. When computing the visibility of a non-type, including a
// non-type member of a class, only non-type visibility restrictions
// are considered: the 'visibility' attribute, global value-visibility
// settings, and a few special cases like __private_extern.
//
// 6. When computing the visibility of a type, including a type member
// of a class, only type visibility restrictions are considered:
// the 'type_visibility' attribute and global type-visibility settings.
// However, a 'visibility' attribute counts as a 'type_visibility'
// attribute on any declaration that only has the former.
//
// The visibility of a "secondary" entity, like a template argument,
// is computed using the kind of that entity, not the kind of the
// primary entity for which we are computing visibility.  For example,
// the visibility of a specialization of either of these templates:
//   template <class T, bool (&compare)(T, X)> bool has_match(list<T>, X);
//   template <class T, bool (&compare)(T, X)> class matcher;
// is restricted according to the type visibility of the argument 'T',
// the type visibility of 'bool(&)(T,X)', and the value visibility of
// the argument function 'compare'.  That 'has_match' is a value
// and 'matcher' is a type only matters when looking for attributes
// and settings from the immediate context.

/// Does this computation kind permit us to consider additional
/// visibility settings from attributes and the like?
static bool hasExplicitVisibilityAlready(LVComputationKind computation) {
  return computation.IgnoreExplicitVisibility;
}

/// Given an LVComputationKind, return one of the same type/value sort
/// that records that it already has explicit visibility.
static LVComputationKind
withExplicitVisibilityAlready(LVComputationKind Kind) {
  Kind.IgnoreExplicitVisibility = true;
  return Kind;
}

static Optional<Visibility> getExplicitVisibility(const NamedDecl *D,
                                                  LVComputationKind kind) {
  assert(!kind.IgnoreExplicitVisibility &&
         "asking for explicit visibility when we shouldn't be");
  return D->getExplicitVisibility(kind.getExplicitVisibilityKind());
}

/// Is the given declaration a "type" or a "value" for the purposes of
/// visibility computation?
static bool usesTypeVisibility(const NamedDecl *D) {
  return isa<TypeDecl>(D) ||
         isa<ClassTemplateDecl>(D) ||
         isa<ObjCInterfaceDecl>(D);
}

/// Does the given declaration have member specialization information,
/// and if so, is it an explicit specialization?
template <class T> static typename
std::enable_if<!std::is_base_of<RedeclarableTemplateDecl, T>::value, bool>::type
isExplicitMemberSpecialization(const T *D) {
  if (const MemberSpecializationInfo *member =
        D->getMemberSpecializationInfo()) {
    return member->isExplicitSpecialization();
  }
  return false;
}

/// For templates, this question is easier: a member template can't be
/// explicitly instantiated, so there's a single bit indicating whether
/// or not this is an explicit member specialization.
static bool isExplicitMemberSpecialization(const RedeclarableTemplateDecl *D) {
  return D->isMemberSpecialization();
}

/// Given a visibility attribute, return the explicit visibility
/// associated with it.
template <class T>
static Visibility getVisibilityFromAttr(const T *attr) {
  switch (attr->getVisibility()) {
  case T::Default:
    return DefaultVisibility;
  case T::Hidden:
    return HiddenVisibility;
  case T::Protected:
    return ProtectedVisibility;
  }
  llvm_unreachable("bad visibility kind");
}

/// Return the explicit visibility of the given declaration.
static Optional<Visibility> getVisibilityOf(const NamedDecl *D,
                                    NamedDecl::ExplicitVisibilityKind kind) {
  // If we're ultimately computing the visibility of a type, look for
  // a 'type_visibility' attribute before looking for 'visibility'.
  if (kind == NamedDecl::VisibilityForType) {
    if (const auto *A = D->getAttr<TypeVisibilityAttr>()) {
      return getVisibilityFromAttr(A);
    }
  }

  // If this declaration has an explicit visibility attribute, use it.
  if (const auto *A = D->getAttr<VisibilityAttr>()) {
    return getVisibilityFromAttr(A);
  }

  return None;
}

LinkageInfo LinkageComputer::getLVForType(const Type &T,
                                          LVComputationKind computation) {
  if (computation.IgnoreAllVisibility)
    return LinkageInfo(T.getLinkage(), DefaultVisibility, true);
  return getTypeLinkageAndVisibility(&T);
}

/// Get the most restrictive linkage for the types in the given
/// template parameter list.  For visibility purposes, template
/// parameters are part of the signature of a template.
LinkageInfo LinkageComputer::getLVForTemplateParameterList(
    const TemplateParameterList *Params, LVComputationKind computation) {
  LinkageInfo LV;
  for (const NamedDecl *P : *Params) {
    // Template type parameters are the most common and never
    // contribute to visibility, pack or not.
    if (isa<TemplateTypeParmDecl>(P))
      continue;

    // Non-type template parameters can be restricted by the value type, e.g.
    //   template <enum X> class A { ... };
    // We have to be careful here, though, because we can be dealing with
    // dependent types.
    if (const auto *NTTP = dyn_cast<NonTypeTemplateParmDecl>(P)) {
      // Handle the non-pack case first.
      if (!NTTP->isExpandedParameterPack()) {
        if (!NTTP->getType()->isDependentType()) {
          LV.merge(getLVForType(*NTTP->getType(), computation));
        }
        continue;
      }

      // Look at all the types in an expanded pack.
      for (unsigned i = 0, n = NTTP->getNumExpansionTypes(); i != n; ++i) {
        QualType type = NTTP->getExpansionType(i);
        if (!type->isDependentType())
          LV.merge(getTypeLinkageAndVisibility(type));
      }
      continue;
    }

    // Template template parameters can be restricted by their
    // template parameters, recursively.
    const auto *TTP = cast<TemplateTemplateParmDecl>(P);

    // Handle the non-pack case first.
    if (!TTP->isExpandedParameterPack()) {
      LV.merge(getLVForTemplateParameterList(TTP->getTemplateParameters(),
                                             computation));
      continue;
    }

    // Look at all expansions in an expanded pack.
    for (unsigned i = 0, n = TTP->getNumExpansionTemplateParameters();
           i != n; ++i) {
      LV.merge(getLVForTemplateParameterList(
          TTP->getExpansionTemplateParameters(i), computation));
    }
  }

  return LV;
}

static const Decl *getOutermostFuncOrBlockContext(const Decl *D) {
  const Decl *Ret = nullptr;
  const DeclContext *DC = D->getDeclContext();
  while (DC->getDeclKind() != Decl::TranslationUnit) {
    if (isa<FunctionDecl>(DC) || isa<BlockDecl>(DC))
      Ret = cast<Decl>(DC);
    DC = DC->getParent();
  }
  return Ret;
}

/// Get the most restrictive linkage for the types and
/// declarations in the given template argument list.
///
/// Note that we don't take an LVComputationKind because we always
/// want to honor the visibility of template arguments in the same way.
LinkageInfo
LinkageComputer::getLVForTemplateArgumentList(ArrayRef<TemplateArgument> Args,
                                              LVComputationKind computation) {
  LinkageInfo LV;

  for (const TemplateArgument &Arg : Args) {
    switch (Arg.getKind()) {
    case TemplateArgument::Null:
    case TemplateArgument::Integral:
    case TemplateArgument::Expression:
      continue;

    case TemplateArgument::Type:
      LV.merge(getLVForType(*Arg.getAsType(), computation));
      continue;

    case TemplateArgument::Declaration: {
      const NamedDecl *ND = Arg.getAsDecl();
      assert(!usesTypeVisibility(ND));
      LV.merge(getLVForDecl(ND, computation));
      continue;
    }

    case TemplateArgument::NullPtr:
      LV.merge(getTypeLinkageAndVisibility(Arg.getNullPtrType()));
      continue;

    case TemplateArgument::Template:
    case TemplateArgument::TemplateExpansion:
      if (TemplateDecl *Template =
              Arg.getAsTemplateOrTemplatePattern().getAsTemplateDecl())
        LV.merge(getLVForDecl(Template, computation));
      continue;

    case TemplateArgument::Pack:
      LV.merge(getLVForTemplateArgumentList(Arg.getPackAsArray(), computation));
      continue;
    }
    llvm_unreachable("bad template argument kind");
  }

  return LV;
}

LinkageInfo
LinkageComputer::getLVForTemplateArgumentList(const TemplateArgumentList &TArgs,
                                              LVComputationKind computation) {
  return getLVForTemplateArgumentList(TArgs.asArray(), computation);
}

static bool shouldConsiderTemplateVisibility(const FunctionDecl *fn,
                        const FunctionTemplateSpecializationInfo *specInfo) {
  // Include visibility from the template parameters and arguments
  // only if this is not an explicit instantiation or specialization
  // with direct explicit visibility.  (Implicit instantiations won't
  // have a direct attribute.)
  if (!specInfo->isExplicitInstantiationOrSpecialization())
    return true;

  return !fn->hasAttr<VisibilityAttr>();
}

/// Merge in template-related linkage and visibility for the given
/// function template specialization.
///
/// We don't need a computation kind here because we can assume
/// LVForValue.
///
/// \param[out] LV the computation to use for the parent
void LinkageComputer::mergeTemplateLV(
    LinkageInfo &LV, const FunctionDecl *fn,
    const FunctionTemplateSpecializationInfo *specInfo,
    LVComputationKind computation) {
  bool considerVisibility =
    shouldConsiderTemplateVisibility(fn, specInfo);

  // Merge information from the template parameters.
  FunctionTemplateDecl *temp = specInfo->getTemplate();
  LinkageInfo tempLV =
    getLVForTemplateParameterList(temp->getTemplateParameters(), computation);
  LV.mergeMaybeWithVisibility(tempLV, considerVisibility);

  // Merge information from the template arguments.
  const TemplateArgumentList &templateArgs = *specInfo->TemplateArguments;
  LinkageInfo argsLV = getLVForTemplateArgumentList(templateArgs, computation);
  LV.mergeMaybeWithVisibility(argsLV, considerVisibility);
}

/// Does the given declaration have a direct visibility attribute
/// that would match the given rules?
static bool hasDirectVisibilityAttribute(const NamedDecl *D,
                                         LVComputationKind computation) {
  if (computation.IgnoreAllVisibility)
    return false;

  return (computation.isTypeVisibility() && D->hasAttr<TypeVisibilityAttr>()) ||
         D->hasAttr<VisibilityAttr>();
}

/// Should we consider visibility associated with the template
/// arguments and parameters of the given class template specialization?
static bool shouldConsiderTemplateVisibility(
                                 const ClassTemplateSpecializationDecl *spec,
                                 LVComputationKind computation) {
  // Include visibility from the template parameters and arguments
  // only if this is not an explicit instantiation or specialization
  // with direct explicit visibility (and note that implicit
  // instantiations won't have a direct attribute).
  //
  // Furthermore, we want to ignore template parameters and arguments
  // for an explicit specialization when computing the visibility of a
  // member thereof with explicit visibility.
  //
  // This is a bit complex; let's unpack it.
  //
  // An explicit class specialization is an independent, top-level
  // declaration.  As such, if it or any of its members has an
  // explicit visibility attribute, that must directly express the
  // user's intent, and we should honor it.  The same logic applies to
  // an explicit instantiation of a member of such a thing.

  // Fast path: if this is not an explicit instantiation or
  // specialization, we always want to consider template-related
  // visibility restrictions.
  if (!spec->isExplicitInstantiationOrSpecialization())
    return true;

  // This is the 'member thereof' check.
  if (spec->isExplicitSpecialization() &&
      hasExplicitVisibilityAlready(computation))
    return false;

  return !hasDirectVisibilityAttribute(spec, computation);
}

/// Merge in template-related linkage and visibility for the given
/// class template specialization.
void LinkageComputer::mergeTemplateLV(
    LinkageInfo &LV, const ClassTemplateSpecializationDecl *spec,
    LVComputationKind computation) {
  bool considerVisibility = shouldConsiderTemplateVisibility(spec, computation);

  // Merge information from the template parameters, but ignore
  // visibility if we're only considering template arguments.

  ClassTemplateDecl *temp = spec->getSpecializedTemplate();
  LinkageInfo tempLV =
    getLVForTemplateParameterList(temp->getTemplateParameters(), computation);
  LV.mergeMaybeWithVisibility(tempLV,
           considerVisibility && !hasExplicitVisibilityAlready(computation));

  // Merge information from the template arguments.  We ignore
  // template-argument visibility if we've got an explicit
  // instantiation with a visibility attribute.
  const TemplateArgumentList &templateArgs = spec->getTemplateArgs();
  LinkageInfo argsLV = getLVForTemplateArgumentList(templateArgs, computation);
  if (considerVisibility)
    LV.mergeVisibility(argsLV);
  LV.mergeExternalVisibility(argsLV);
}

/// Should we consider visibility associated with the template
/// arguments and parameters of the given variable template
/// specialization? As usual, follow class template specialization
/// logic up to initialization.
static bool shouldConsiderTemplateVisibility(
                                 const VarTemplateSpecializationDecl *spec,
                                 LVComputationKind computation) {
  // Include visibility from the template parameters and arguments
  // only if this is not an explicit instantiation or specialization
  // with direct explicit visibility (and note that implicit
  // instantiations won't have a direct attribute).
  if (!spec->isExplicitInstantiationOrSpecialization())
    return true;

  // An explicit variable specialization is an independent, top-level
  // declaration.  As such, if it has an explicit visibility attribute,
  // that must directly express the user's intent, and we should honor
  // it.
  if (spec->isExplicitSpecialization() &&
      hasExplicitVisibilityAlready(computation))
    return false;

  return !hasDirectVisibilityAttribute(spec, computation);
}

/// Merge in template-related linkage and visibility for the given
/// variable template specialization. As usual, follow class template
/// specialization logic up to initialization.
void LinkageComputer::mergeTemplateLV(LinkageInfo &LV,
                                      const VarTemplateSpecializationDecl *spec,
                                      LVComputationKind computation) {
  bool considerVisibility = shouldConsiderTemplateVisibility(spec, computation);

  // Merge information from the template parameters, but ignore
  // visibility if we're only considering template arguments.

  VarTemplateDecl *temp = spec->getSpecializedTemplate();
  LinkageInfo tempLV =
    getLVForTemplateParameterList(temp->getTemplateParameters(), computation);
  LV.mergeMaybeWithVisibility(tempLV,
           considerVisibility && !hasExplicitVisibilityAlready(computation));

  // Merge information from the template arguments.  We ignore
  // template-argument visibility if we've got an explicit
  // instantiation with a visibility attribute.
  const TemplateArgumentList &templateArgs = spec->getTemplateArgs();
  LinkageInfo argsLV = getLVForTemplateArgumentList(templateArgs, computation);
  if (considerVisibility)
    LV.mergeVisibility(argsLV);
  LV.mergeExternalVisibility(argsLV);
}

static bool useInlineVisibilityHidden(const NamedDecl *D) {
  // FIXME: we should warn if -fvisibility-inlines-hidden is used with c.
  const LangOptions &Opts = D->getASTContext().getLangOpts();
  if (!Opts.CPlusPlus || !Opts.InlineVisibilityHidden)
    return false;

  const auto *FD = dyn_cast<FunctionDecl>(D);
  if (!FD)
    return false;

  TemplateSpecializationKind TSK = TSK_Undeclared;
  if (FunctionTemplateSpecializationInfo *spec
      = FD->getTemplateSpecializationInfo()) {
    TSK = spec->getTemplateSpecializationKind();
  } else if (MemberSpecializationInfo *MSI =
             FD->getMemberSpecializationInfo()) {
    TSK = MSI->getTemplateSpecializationKind();
  }

  const FunctionDecl *Def = nullptr;
  // InlineVisibilityHidden only applies to definitions, and
  // isInlined() only gives meaningful answers on definitions
  // anyway.
  return TSK != TSK_ExplicitInstantiationDeclaration &&
    TSK != TSK_ExplicitInstantiationDefinition &&
    FD->hasBody(Def) && Def->isInlined() && !Def->hasAttr<GNUInlineAttr>();
}

template <typename T> static bool isFirstInExternCContext(T *D) {
  const T *First = D->getFirstDecl();
  return First->isInExternCContext();
}

static bool isSingleLineLanguageLinkage(const Decl &D) {
  if (const auto *SD = dyn_cast<LinkageSpecDecl>(D.getDeclContext()))
    if (!SD->hasBraces())
      return true;
  return false;
}

/// Determine whether D is declared in the purview of a named module.
static bool isInModulePurview(const NamedDecl *D) {
  if (auto *M = D->getOwningModule())
    return M->isModulePurview();
  return false;
}

static bool isExportedFromModuleInterfaceUnit(const NamedDecl *D) {
  // FIXME: Handle isModulePrivate.
  switch (D->getModuleOwnershipKind()) {
  case Decl::ModuleOwnershipKind::Unowned:
  case Decl::ModuleOwnershipKind::ModulePrivate:
    return false;
  case Decl::ModuleOwnershipKind::Visible:
  case Decl::ModuleOwnershipKind::VisibleWhenImported:
    return isInModulePurview(D);
  }
  llvm_unreachable("unexpected module ownership kind");
}

static LinkageInfo getInternalLinkageFor(const NamedDecl *D) {
  // Internal linkage declarations within a module interface unit are modeled
  // as "module-internal linkage", which means that they have internal linkage
  // formally but can be indirectly accessed from outside the module via inline
  // functions and templates defined within the module.
  if (isInModulePurview(D))
    return LinkageInfo(ModuleInternalLinkage, DefaultVisibility, false);

  return LinkageInfo::internal();
}

static LinkageInfo getExternalLinkageFor(const NamedDecl *D) {
  // C++ Modules TS [basic.link]/6.8:
  //   - A name declared at namespace scope that does not have internal linkage
  //     by the previous rules and that is introduced by a non-exported
  //     declaration has module linkage.
  if (isInModulePurview(D) && !isExportedFromModuleInterfaceUnit(
                                  cast<NamedDecl>(D->getCanonicalDecl())))
    return LinkageInfo(ModuleLinkage, DefaultVisibility, false);

  return LinkageInfo::external();
}

static StorageClass getStorageClass(const Decl *D) {
  if (auto *TD = dyn_cast<TemplateDecl>(D))
    D = TD->getTemplatedDecl();
  if (D) {
    if (auto *VD = dyn_cast<VarDecl>(D))
      return VD->getStorageClass();
    if (auto *FD = dyn_cast<FunctionDecl>(D))
      return FD->getStorageClass();
  }
  return SC_None;
}

LinkageInfo
LinkageComputer::getLVForNamespaceScopeDecl(const NamedDecl *D,
                                            LVComputationKind computation,
                                            bool IgnoreVarTypeLinkage) {
  assert(D->getDeclContext()->getRedeclContext()->isFileContext() &&
         "Not a name having namespace scope");
  ASTContext &Context = D->getASTContext();

  // C++ [basic.link]p3:
  //   A name having namespace scope (3.3.6) has internal linkage if it
  //   is the name of

  if (getStorageClass(D->getCanonicalDecl()) == SC_Static) {
    // - a variable, variable template, function, or function template
    //   that is explicitly declared static; or
    // (This bullet corresponds to C99 6.2.2p3.)
    return getInternalLinkageFor(D);
  }

  if (const auto *Var = dyn_cast<VarDecl>(D)) {
    // - a non-template variable of non-volatile const-qualified type, unless
    //   - it is explicitly declared extern, or
    //   - it is inline or exported, or
    //   - it was previously declared and the prior declaration did not have
    //     internal linkage
    // (There is no equivalent in C99.)
    if (Context.getLangOpts().CPlusPlus &&
        Var->getType().isConstQualified() &&
        !Var->getType().isVolatileQualified() &&
        !Var->isInline() &&
        !isExportedFromModuleInterfaceUnit(Var) &&
        !isa<VarTemplateSpecializationDecl>(Var) &&
        !Var->getDescribedVarTemplate()) {
      const VarDecl *PrevVar = Var->getPreviousDecl();
      if (PrevVar)
        return getLVForDecl(PrevVar, computation);

      if (Var->getStorageClass() != SC_Extern &&
          Var->getStorageClass() != SC_PrivateExtern &&
          !isSingleLineLanguageLinkage(*Var))
        return getInternalLinkageFor(Var);
    }

    for (const VarDecl *PrevVar = Var->getPreviousDecl(); PrevVar;
         PrevVar = PrevVar->getPreviousDecl()) {
      if (PrevVar->getStorageClass() == SC_PrivateExtern &&
          Var->getStorageClass() == SC_None)
        return getDeclLinkageAndVisibility(PrevVar);
      // Explicitly declared static.
      if (PrevVar->getStorageClass() == SC_Static)
        return getInternalLinkageFor(Var);
    }
  } else if (const auto *IFD = dyn_cast<IndirectFieldDecl>(D)) {
    //   - a data member of an anonymous union.
    const VarDecl *VD = IFD->getVarDecl();
    assert(VD && "Expected a VarDecl in this IndirectFieldDecl!");
    return getLVForNamespaceScopeDecl(VD, computation, IgnoreVarTypeLinkage);
  }
  assert(!isa<FieldDecl>(D) && "Didn't expect a FieldDecl!");

  // FIXME: This gives internal linkage to names that should have no linkage
  // (those not covered by [basic.link]p6).
  if (D->isInAnonymousNamespace()) {
    const auto *Var = dyn_cast<VarDecl>(D);
    const auto *Func = dyn_cast<FunctionDecl>(D);
    // FIXME: The check for extern "C" here is not justified by the standard
    // wording, but we retain it from the pre-DR1113 model to avoid breaking
    // code.
    //
    // C++11 [basic.link]p4:
    //   An unnamed namespace or a namespace declared directly or indirectly
    //   within an unnamed namespace has internal linkage.
    if ((!Var || !isFirstInExternCContext(Var)) &&
        (!Func || !isFirstInExternCContext(Func)))
      return getInternalLinkageFor(D);
  }

  // Set up the defaults.

  // C99 6.2.2p5:
  //   If the declaration of an identifier for an object has file
  //   scope and no storage-class specifier, its linkage is
  //   external.
  LinkageInfo LV = getExternalLinkageFor(D);

  if (!hasExplicitVisibilityAlready(computation)) {
    if (Optional<Visibility> Vis = getExplicitVisibility(D, computation)) {
      LV.mergeVisibility(*Vis, true);
    } else {
      // If we're declared in a namespace with a visibility attribute,
      // use that namespace's visibility, and it still counts as explicit.
      for (const DeclContext *DC = D->getDeclContext();
           !isa<TranslationUnitDecl>(DC);
           DC = DC->getParent()) {
        const auto *ND = dyn_cast<NamespaceDecl>(DC);
        if (!ND) continue;
        if (Optional<Visibility> Vis = getExplicitVisibility(ND, computation)) {
          LV.mergeVisibility(*Vis, true);
          break;
        }
      }
    }

    // Add in global settings if the above didn't give us direct visibility.
    if (!LV.isVisibilityExplicit()) {
      // Use global type/value visibility as appropriate.
      Visibility globalVisibility =
          computation.isValueVisibility()
              ? Context.getLangOpts().getValueVisibilityMode()
              : Context.getLangOpts().getTypeVisibilityMode();
      LV.mergeVisibility(globalVisibility, /*explicit*/ false);

      // If we're paying attention to global visibility, apply
      // -finline-visibility-hidden if this is an inline method.
      if (useInlineVisibilityHidden(D))
        LV.mergeVisibility(HiddenVisibility, /*visibilityExplicit=*/false);
    }
  }

  // C++ [basic.link]p4:

  //   A name having namespace scope that has not been given internal linkage
  //   above and that is the name of
  //   [...bullets...]
  //   has its linkage determined as follows:
  //     - if the enclosing namespace has internal linkage, the name has
  //       internal linkage; [handled above]
  //     - otherwise, if the declaration of the name is attached to a named
  //       module and is not exported, the name has module linkage;
  //     - otherwise, the name has external linkage.
  // LV is currently set up to handle the last two bullets.
  //
  //   The bullets are:

  //     - a variable; or
  if (const auto *Var = dyn_cast<VarDecl>(D)) {
    // GCC applies the following optimization to variables and static
    // data members, but not to functions:
    //
    // Modify the variable's LV by the LV of its type unless this is
    // C or extern "C".  This follows from [basic.link]p9:
    //   A type without linkage shall not be used as the type of a
    //   variable or function with external linkage unless
    //    - the entity has C language linkage, or
    //    - the entity is declared within an unnamed namespace, or
    //    - the entity is not used or is defined in the same
    //      translation unit.
    // and [basic.link]p10:
    //   ...the types specified by all declarations referring to a
    //   given variable or function shall be identical...
    // C does not have an equivalent rule.
    //
    // Ignore this if we've got an explicit attribute;  the user
    // probably knows what they're doing.
    //
    // Note that we don't want to make the variable non-external
    // because of this, but unique-external linkage suits us.
    if (Context.getLangOpts().CPlusPlus && !isFirstInExternCContext(Var) &&
        !IgnoreVarTypeLinkage) {
      LinkageInfo TypeLV = getLVForType(*Var->getType(), computation);
      if (!isExternallyVisible(TypeLV.getLinkage()))
        return LinkageInfo::uniqueExternal();
      if (!LV.isVisibilityExplicit())
        LV.mergeVisibility(TypeLV);
    }

    if (Var->getStorageClass() == SC_PrivateExtern)
      LV.mergeVisibility(HiddenVisibility, true);

    // Note that Sema::MergeVarDecl already takes care of implementing
    // C99 6.2.2p4 and propagating the visibility attribute, so we don't have
    // to do it here.

    // As per function and class template specializations (below),
    // consider LV for the template and template arguments.  We're at file
    // scope, so we do not need to worry about nested specializations.
    if (const auto *spec = dyn_cast<VarTemplateSpecializationDecl>(Var)) {
      mergeTemplateLV(LV, spec, computation);
    }

  //     - a function; or
  } else if (const auto *Function = dyn_cast<FunctionDecl>(D)) {
    // In theory, we can modify the function's LV by the LV of its
    // type unless it has C linkage (see comment above about variables
    // for justification).  In practice, GCC doesn't do this, so it's
    // just too painful to make work.

    if (Function->getStorageClass() == SC_PrivateExtern)
      LV.mergeVisibility(HiddenVisibility, true);

    // Note that Sema::MergeCompatibleFunctionDecls already takes care of
    // merging storage classes and visibility attributes, so we don't have to
    // look at previous decls in here.

    // In C++, then if the type of the function uses a type with
    // unique-external linkage, it's not legally usable from outside
    // this translation unit.  However, we should use the C linkage
    // rules instead for extern "C" declarations.
    if (Context.getLangOpts().CPlusPlus && !isFirstInExternCContext(Function)) {
      // Only look at the type-as-written. Otherwise, deducing the return type
      // of a function could change its linkage.
      QualType TypeAsWritten = Function->getType();
      if (TypeSourceInfo *TSI = Function->getTypeSourceInfo())
        TypeAsWritten = TSI->getType();
      if (!isExternallyVisible(TypeAsWritten->getLinkage()))
        return LinkageInfo::uniqueExternal();
    }

    // Consider LV from the template and the template arguments.
    // We're at file scope, so we do not need to worry about nested
    // specializations.
    if (FunctionTemplateSpecializationInfo *specInfo
                               = Function->getTemplateSpecializationInfo()) {
      mergeTemplateLV(LV, Function, specInfo, computation);
    }

  //     - a named class (Clause 9), or an unnamed class defined in a
  //       typedef declaration in which the class has the typedef name
  //       for linkage purposes (7.1.3); or
  //     - a named enumeration (7.2), or an unnamed enumeration
  //       defined in a typedef declaration in which the enumeration
  //       has the typedef name for linkage purposes (7.1.3); or
  } else if (const auto *Tag = dyn_cast<TagDecl>(D)) {
    // Unnamed tags have no linkage.
    if (!Tag->hasNameForLinkage())
      return LinkageInfo::none();

    // If this is a class template specialization, consider the
    // linkage of the template and template arguments.  We're at file
    // scope, so we do not need to worry about nested specializations.
    if (const auto *spec = dyn_cast<ClassTemplateSpecializationDecl>(Tag)) {
      mergeTemplateLV(LV, spec, computation);
    }

  // FIXME: This is not part of the C++ standard any more.
  //     - an enumerator belonging to an enumeration with external linkage; or
  } else if (isa<EnumConstantDecl>(D)) {
    LinkageInfo EnumLV = getLVForDecl(cast<NamedDecl>(D->getDeclContext()),
                                      computation);
    if (!isExternalFormalLinkage(EnumLV.getLinkage()))
      return LinkageInfo::none();
    LV.merge(EnumLV);

  //     - a template
  } else if (const auto *temp = dyn_cast<TemplateDecl>(D)) {
    bool considerVisibility = !hasExplicitVisibilityAlready(computation);
    LinkageInfo tempLV =
      getLVForTemplateParameterList(temp->getTemplateParameters(), computation);
    LV.mergeMaybeWithVisibility(tempLV, considerVisibility);

  //     An unnamed namespace or a namespace declared directly or indirectly
  //     within an unnamed namespace has internal linkage. All other namespaces
  //     have external linkage.
  //
  // We handled names in anonymous namespaces above.
  } else if (isa<NamespaceDecl>(D)) {
    return LV;

  // By extension, we assign external linkage to Objective-C
  // interfaces.
  } else if (isa<ObjCInterfaceDecl>(D)) {
    // fallout

  } else if (auto *TD = dyn_cast<TypedefNameDecl>(D)) {
    // A typedef declaration has linkage if it gives a type a name for
    // linkage purposes.
    if (!TD->getAnonDeclWithTypedefName(/*AnyRedecl*/true))
      return LinkageInfo::none();

  } else if (isa<MSGuidDecl>(D)) {
    // A GUID behaves like an inline variable with external linkage. Fall
    // through.

  // Everything not covered here has no linkage.
  } else {
    return LinkageInfo::none();
  }

  // If we ended up with non-externally-visible linkage, visibility should
  // always be default.
  if (!isExternallyVisible(LV.getLinkage()))
    return LinkageInfo(LV.getLinkage(), DefaultVisibility, false);

  // Mark the symbols as hidden when compiling for the device.
  if (Context.getLangOpts().OpenMP && Context.getLangOpts().OpenMPIsDevice)
    LV.mergeVisibility(HiddenVisibility, /*newExplicit=*/false);

  return LV;
}

LinkageInfo
LinkageComputer::getLVForClassMember(const NamedDecl *D,
                                     LVComputationKind computation,
                                     bool IgnoreVarTypeLinkage) {
  // Only certain class members have linkage.  Note that fields don't
  // really have linkage, but it's convenient to say they do for the
  // purposes of calculating linkage of pointer-to-data-member
  // template arguments.
  //
  // Templates also don't officially have linkage, but since we ignore
  // the C++ standard and look at template arguments when determining
  // linkage and visibility of a template specialization, we might hit
  // a template template argument that way. If we do, we need to
  // consider its linkage.
  if (!(isa<CXXMethodDecl>(D) ||
        isa<VarDecl>(D) ||
        isa<FieldDecl>(D) ||
        isa<IndirectFieldDecl>(D) ||
        isa<TagDecl>(D) ||
        isa<TemplateDecl>(D)))
    return LinkageInfo::none();

  LinkageInfo LV;

  // If we have an explicit visibility attribute, merge that in.
  if (!hasExplicitVisibilityAlready(computation)) {
    if (Optional<Visibility> Vis = getExplicitVisibility(D, computation))
      LV.mergeVisibility(*Vis, true);
    // If we're paying attention to global visibility, apply
    // -finline-visibility-hidden if this is an inline method.
    //
    // Note that we do this before merging information about
    // the class visibility.
    if (!LV.isVisibilityExplicit() && useInlineVisibilityHidden(D))
      LV.mergeVisibility(HiddenVisibility, /*visibilityExplicit=*/false);
  }

  // If this class member has an explicit visibility attribute, the only
  // thing that can change its visibility is the template arguments, so
  // only look for them when processing the class.
  LVComputationKind classComputation = computation;
  if (LV.isVisibilityExplicit())
    classComputation = withExplicitVisibilityAlready(computation);

  LinkageInfo classLV =
    getLVForDecl(cast<RecordDecl>(D->getDeclContext()), classComputation);
  // The member has the same linkage as the class. If that's not externally
  // visible, we don't need to compute anything about the linkage.
  // FIXME: If we're only computing linkage, can we bail out here?
  if (!isExternallyVisible(classLV.getLinkage()))
    return classLV;


  // Otherwise, don't merge in classLV yet, because in certain cases
  // we need to completely ignore the visibility from it.

  // Specifically, if this decl exists and has an explicit attribute.
  const NamedDecl *explicitSpecSuppressor = nullptr;

  if (const auto *MD = dyn_cast<CXXMethodDecl>(D)) {
    // Only look at the type-as-written. Otherwise, deducing the return type
    // of a function could change its linkage.
    QualType TypeAsWritten = MD->getType();
    if (TypeSourceInfo *TSI = MD->getTypeSourceInfo())
      TypeAsWritten = TSI->getType();
    if (!isExternallyVisible(TypeAsWritten->getLinkage()))
      return LinkageInfo::uniqueExternal();

    // If this is a method template specialization, use the linkage for
    // the template parameters and arguments.
    if (FunctionTemplateSpecializationInfo *spec
           = MD->getTemplateSpecializationInfo()) {
      mergeTemplateLV(LV, MD, spec, computation);
      if (spec->isExplicitSpecialization()) {
        explicitSpecSuppressor = MD;
      } else if (isExplicitMemberSpecialization(spec->getTemplate())) {
        explicitSpecSuppressor = spec->getTemplate()->getTemplatedDecl();
      }
    } else if (isExplicitMemberSpecialization(MD)) {
      explicitSpecSuppressor = MD;
    }

  } else if (const auto *RD = dyn_cast<CXXRecordDecl>(D)) {
    if (const auto *spec = dyn_cast<ClassTemplateSpecializationDecl>(RD)) {
      mergeTemplateLV(LV, spec, computation);
      if (spec->isExplicitSpecialization()) {
        explicitSpecSuppressor = spec;
      } else {
        const ClassTemplateDecl *temp = spec->getSpecializedTemplate();
        if (isExplicitMemberSpecialization(temp)) {
          explicitSpecSuppressor = temp->getTemplatedDecl();
        }
      }
    } else if (isExplicitMemberSpecialization(RD)) {
      explicitSpecSuppressor = RD;
    }

  // Static data members.
  } else if (const auto *VD = dyn_cast<VarDecl>(D)) {
    if (const auto *spec = dyn_cast<VarTemplateSpecializationDecl>(VD))
      mergeTemplateLV(LV, spec, computation);

    // Modify the variable's linkage by its type, but ignore the
    // type's visibility unless it's a definition.
    if (!IgnoreVarTypeLinkage) {
      LinkageInfo typeLV = getLVForType(*VD->getType(), computation);
      // FIXME: If the type's linkage is not externally visible, we can
      // give this static data member UniqueExternalLinkage.
      if (!LV.isVisibilityExplicit() && !classLV.isVisibilityExplicit())
        LV.mergeVisibility(typeLV);
      LV.mergeExternalVisibility(typeLV);
    }

    if (isExplicitMemberSpecialization(VD)) {
      explicitSpecSuppressor = VD;
    }

  // Template members.
  } else if (const auto *temp = dyn_cast<TemplateDecl>(D)) {
    bool considerVisibility =
      (!LV.isVisibilityExplicit() &&
       !classLV.isVisibilityExplicit() &&
       !hasExplicitVisibilityAlready(computation));
    LinkageInfo tempLV =
      getLVForTemplateParameterList(temp->getTemplateParameters(), computation);
    LV.mergeMaybeWithVisibility(tempLV, considerVisibility);

    if (const auto *redeclTemp = dyn_cast<RedeclarableTemplateDecl>(temp)) {
      if (isExplicitMemberSpecialization(redeclTemp)) {
        explicitSpecSuppressor = temp->getTemplatedDecl();
      }
    }
  }

  // We should never be looking for an attribute directly on a template.
  assert(!explicitSpecSuppressor || !isa<TemplateDecl>(explicitSpecSuppressor));

  // If this member is an explicit member specialization, and it has
  // an explicit attribute, ignore visibility from the parent.
  bool considerClassVisibility = true;
  if (explicitSpecSuppressor &&
      // optimization: hasDVA() is true only with explicit visibility.
      LV.isVisibilityExplicit() &&
      classLV.getVisibility() != DefaultVisibility &&
      hasDirectVisibilityAttribute(explicitSpecSuppressor, computation)) {
    considerClassVisibility = false;
  }

  // Finally, merge in information from the class.
  LV.mergeMaybeWithVisibility(classLV, considerClassVisibility);
  return LV;
}

void NamedDecl::anchor() {}

bool NamedDecl::isLinkageValid() const {
  if (!hasCachedLinkage())
    return true;

  Linkage L = LinkageComputer{}
                  .computeLVForDecl(this, LVComputationKind::forLinkageOnly())
                  .getLinkage();
  return L == getCachedLinkage();
}

ObjCStringFormatFamily NamedDecl::getObjCFStringFormattingFamily() const {
  StringRef name = getName();
  if (name.empty()) return SFF_None;

  if (name.front() == 'C')
    if (name == "CFStringCreateWithFormat" ||
        name == "CFStringCreateWithFormatAndArguments" ||
        name == "CFStringAppendFormat" ||
        name == "CFStringAppendFormatAndArguments")
      return SFF_CFString;
  return SFF_None;
}

Linkage NamedDecl::getLinkageInternal() const {
  // We don't care about visibility here, so ask for the cheapest
  // possible visibility analysis.
  return LinkageComputer{}
      .getLVForDecl(this, LVComputationKind::forLinkageOnly())
      .getLinkage();
}

LinkageInfo NamedDecl::getLinkageAndVisibility() const {
  return LinkageComputer{}.getDeclLinkageAndVisibility(this);
}

static Optional<Visibility>
getExplicitVisibilityAux(const NamedDecl *ND,
                         NamedDecl::ExplicitVisibilityKind kind,
                         bool IsMostRecent) {
  assert(!IsMostRecent || ND == ND->getMostRecentDecl());

  // Check the declaration itself first.
  if (Optional<Visibility> V = getVisibilityOf(ND, kind))
    return V;

  // If this is a member class of a specialization of a class template
  // and the corresponding decl has explicit visibility, use that.
  if (const auto *RD = dyn_cast<CXXRecordDecl>(ND)) {
    CXXRecordDecl *InstantiatedFrom = RD->getInstantiatedFromMemberClass();
    if (InstantiatedFrom)
      return getVisibilityOf(InstantiatedFrom, kind);
  }

  // If there wasn't explicit visibility there, and this is a
  // specialization of a class template, check for visibility
  // on the pattern.
  if (const auto *spec = dyn_cast<ClassTemplateSpecializationDecl>(ND)) {
    // Walk all the template decl till this point to see if there are
    // explicit visibility attributes.
    const auto *TD = spec->getSpecializedTemplate()->getTemplatedDecl();
    while (TD != nullptr) {
      auto Vis = getVisibilityOf(TD, kind);
      if (Vis != None)
        return Vis;
      TD = TD->getPreviousDecl();
    }
    return None;
  }

  // Use the most recent declaration.
  if (!IsMostRecent && !isa<NamespaceDecl>(ND)) {
    const NamedDecl *MostRecent = ND->getMostRecentDecl();
    if (MostRecent != ND)
      return getExplicitVisibilityAux(MostRecent, kind, true);
  }

  if (const auto *Var = dyn_cast<VarDecl>(ND)) {
    if (Var->isStaticDataMember()) {
      VarDecl *InstantiatedFrom = Var->getInstantiatedFromStaticDataMember();
      if (InstantiatedFrom)
        return getVisibilityOf(InstantiatedFrom, kind);
    }

    if (const auto *VTSD = dyn_cast<VarTemplateSpecializationDecl>(Var))
      return getVisibilityOf(VTSD->getSpecializedTemplate()->getTemplatedDecl(),
                             kind);

    return None;
  }
  // Also handle function template specializations.
  if (const auto *fn = dyn_cast<FunctionDecl>(ND)) {
    // If the function is a specialization of a template with an
    // explicit visibility attribute, use that.
    if (FunctionTemplateSpecializationInfo *templateInfo
          = fn->getTemplateSpecializationInfo())
      return getVisibilityOf(templateInfo->getTemplate()->getTemplatedDecl(),
                             kind);

    // If the function is a member of a specialization of a class template
    // and the corresponding decl has explicit visibility, use that.
    FunctionDecl *InstantiatedFrom = fn->getInstantiatedFromMemberFunction();
    if (InstantiatedFrom)
      return getVisibilityOf(InstantiatedFrom, kind);

    return None;
  }

  // The visibility of a template is stored in the templated decl.
  if (const auto *TD = dyn_cast<TemplateDecl>(ND))
    return getVisibilityOf(TD->getTemplatedDecl(), kind);

  return None;
}

Optional<Visibility>
NamedDecl::getExplicitVisibility(ExplicitVisibilityKind kind) const {
  return getExplicitVisibilityAux(this, kind, false);
}

LinkageInfo LinkageComputer::getLVForClosure(const DeclContext *DC,
                                             Decl *ContextDecl,
                                             LVComputationKind computation) {
  // This lambda has its linkage/visibility determined by its owner.
  const NamedDecl *Owner;
  if (!ContextDecl)
    Owner = dyn_cast<NamedDecl>(DC);
  else if (isa<ParmVarDecl>(ContextDecl))
    Owner =
        dyn_cast<NamedDecl>(ContextDecl->getDeclContext()->getRedeclContext());
  else
    Owner = cast<NamedDecl>(ContextDecl);

  if (!Owner)
    return LinkageInfo::none();

  // If the owner has a deduced type, we need to skip querying the linkage and
  // visibility of that type, because it might involve this closure type.  The
  // only effect of this is that we might give a lambda VisibleNoLinkage rather
  // than NoLinkage when we don't strictly need to, which is benign.
  auto *VD = dyn_cast<VarDecl>(Owner);
  LinkageInfo OwnerLV =
      VD && VD->getType()->getContainedDeducedType()
          ? computeLVForDecl(Owner, computation, /*IgnoreVarTypeLinkage*/true)
          : getLVForDecl(Owner, computation);

  // A lambda never formally has linkage. But if the owner is externally
  // visible, then the lambda is too. We apply the same rules to blocks.
  if (!isExternallyVisible(OwnerLV.getLinkage()))
    return LinkageInfo::none();
  return LinkageInfo(VisibleNoLinkage, OwnerLV.getVisibility(),
                     OwnerLV.isVisibilityExplicit());
}

LinkageInfo LinkageComputer::getLVForLocalDecl(const NamedDecl *D,
                                               LVComputationKind computation) {
  if (const auto *Function = dyn_cast<FunctionDecl>(D)) {
    if (Function->isInAnonymousNamespace() &&
        !isFirstInExternCContext(Function))
      return getInternalLinkageFor(Function);

    // This is a "void f();" which got merged with a file static.
    if (Function->getCanonicalDecl()->getStorageClass() == SC_Static)
      return getInternalLinkageFor(Function);

    LinkageInfo LV;
    if (!hasExplicitVisibilityAlready(computation)) {
      if (Optional<Visibility> Vis =
              getExplicitVisibility(Function, computation))
        LV.mergeVisibility(*Vis, true);
    }

    // Note that Sema::MergeCompatibleFunctionDecls already takes care of
    // merging storage classes and visibility attributes, so we don't have to
    // look at previous decls in here.

    return LV;
  }

  if (const auto *Var = dyn_cast<VarDecl>(D)) {
    if (Var->hasExternalStorage()) {
      if (Var->isInAnonymousNamespace() && !isFirstInExternCContext(Var))
        return getInternalLinkageFor(Var);

      LinkageInfo LV;
      if (Var->getStorageClass() == SC_PrivateExtern)
        LV.mergeVisibility(HiddenVisibility, true);
      else if (!hasExplicitVisibilityAlready(computation)) {
        if (Optional<Visibility> Vis = getExplicitVisibility(Var, computation))
          LV.mergeVisibility(*Vis, true);
      }

      if (const VarDecl *Prev = Var->getPreviousDecl()) {
        LinkageInfo PrevLV = getLVForDecl(Prev, computation);
        if (PrevLV.getLinkage())
          LV.setLinkage(PrevLV.getLinkage());
        LV.mergeVisibility(PrevLV);
      }

      return LV;
    }

    if (!Var->isStaticLocal())
      return LinkageInfo::none();
  }

  ASTContext &Context = D->getASTContext();
  if (!Context.getLangOpts().CPlusPlus)
    return LinkageInfo::none();

  const Decl *OuterD = getOutermostFuncOrBlockContext(D);
  if (!OuterD || OuterD->isInvalidDecl())
    return LinkageInfo::none();

  LinkageInfo LV;
  if (const auto *BD = dyn_cast<BlockDecl>(OuterD)) {
    if (!BD->getBlockManglingNumber())
      return LinkageInfo::none();

    LV = getLVForClosure(BD->getDeclContext()->getRedeclContext(),
                         BD->getBlockManglingContextDecl(), computation);
  } else {
    const auto *FD = cast<FunctionDecl>(OuterD);
    if (!FD->isInlined() &&
        !isTemplateInstantiation(FD->getTemplateSpecializationKind()))
      return LinkageInfo::none();

    // If a function is hidden by -fvisibility-inlines-hidden option and
    // is not explicitly attributed as a hidden function,
    // we should not make static local variables in the function hidden.
    LV = getLVForDecl(FD, computation);
    if (isa<VarDecl>(D) && useInlineVisibilityHidden(FD) &&
        !LV.isVisibilityExplicit()) {
      assert(cast<VarDecl>(D)->isStaticLocal());
      // If this was an implicitly hidden inline method, check again for
      // explicit visibility on the parent class, and use that for static locals
      // if present.
      if (const auto *MD = dyn_cast<CXXMethodDecl>(FD))
        LV = getLVForDecl(MD->getParent(), computation);
      if (!LV.isVisibilityExplicit()) {
        Visibility globalVisibility =
            computation.isValueVisibility()
                ? Context.getLangOpts().getValueVisibilityMode()
                : Context.getLangOpts().getTypeVisibilityMode();
        return LinkageInfo(VisibleNoLinkage, globalVisibility,
                           /*visibilityExplicit=*/false);
      }
    }
  }
  if (!isExternallyVisible(LV.getLinkage()))
    return LinkageInfo::none();
  return LinkageInfo(VisibleNoLinkage, LV.getVisibility(),
                     LV.isVisibilityExplicit());
}

LinkageInfo LinkageComputer::computeLVForDecl(const NamedDecl *D,
                                              LVComputationKind computation,
                                              bool IgnoreVarTypeLinkage) {
  // Internal_linkage attribute overrides other considerations.
  if (D->hasAttr<InternalLinkageAttr>())
    return getInternalLinkageFor(D);

  // Objective-C: treat all Objective-C declarations as having external
  // linkage.
  switch (D->getKind()) {
    default:
      break;

    // Per C++ [basic.link]p2, only the names of objects, references,
    // functions, types, templates, namespaces, and values ever have linkage.
    //
    // Note that the name of a typedef, namespace alias, using declaration,
    // and so on are not the name of the corresponding type, namespace, or
    // declaration, so they do *not* have linkage.
    case Decl::ImplicitParam:
    case Decl::Label:
    case Decl::NamespaceAlias:
    case Decl::ParmVar:
    case Decl::Using:
    case Decl::UsingShadow:
    case Decl::UsingDirective:
      return LinkageInfo::none();

    case Decl::EnumConstant:
      // C++ [basic.link]p4: an enumerator has the linkage of its enumeration.
      if (D->getASTContext().getLangOpts().CPlusPlus)
        return getLVForDecl(cast<EnumDecl>(D->getDeclContext()), computation);
      return LinkageInfo::visible_none();

    case Decl::Typedef:
    case Decl::TypeAlias:
      // A typedef declaration has linkage if it gives a type a name for
      // linkage purposes.
      if (!cast<TypedefNameDecl>(D)
               ->getAnonDeclWithTypedefName(/*AnyRedecl*/true))
        return LinkageInfo::none();
      break;

    case Decl::TemplateTemplateParm: // count these as external
    case Decl::NonTypeTemplateParm:
    case Decl::ObjCAtDefsField:
    case Decl::ObjCCategory:
    case Decl::ObjCCategoryImpl:
    case Decl::ObjCCompatibleAlias:
    case Decl::ObjCImplementation:
    case Decl::ObjCMethod:
    case Decl::ObjCProperty:
    case Decl::ObjCPropertyImpl:
    case Decl::ObjCProtocol:
      return getExternalLinkageFor(D);

    case Decl::CXXRecord: {
      const auto *Record = cast<CXXRecordDecl>(D);
      if (Record->isLambda()) {
        if (Record->hasKnownLambdaInternalLinkage() ||
            !Record->getLambdaManglingNumber()) {
          // This lambda has no mangling number, so it's internal.
          return getInternalLinkageFor(D);
        }

        return getLVForClosure(
                  Record->getDeclContext()->getRedeclContext(),
                  Record->getLambdaContextDecl(), computation);
      }

      break;
    }
  }

  // Handle linkage for namespace-scope names.
  if (D->getDeclContext()->getRedeclContext()->isFileContext())
    return getLVForNamespaceScopeDecl(D, computation, IgnoreVarTypeLinkage);

  // C++ [basic.link]p5:
  //   In addition, a member function, static data member, a named
  //   class or enumeration of class scope, or an unnamed class or
  //   enumeration defined in a class-scope typedef declaration such
  //   that the class or enumeration has the typedef name for linkage
  //   purposes (7.1.3), has external linkage if the name of the class
  //   has external linkage.
  if (D->getDeclContext()->isRecord())
    return getLVForClassMember(D, computation, IgnoreVarTypeLinkage);

  // C++ [basic.link]p6:
  //   The name of a function declared in block scope and the name of
  //   an object declared by a block scope extern declaration have
  //   linkage. If there is a visible declaration of an entity with
  //   linkage having the same name and type, ignoring entities
  //   declared outside the innermost enclosing namespace scope, the
  //   block scope declaration declares that same entity and receives
  //   the linkage of the previous declaration. If there is more than
  //   one such matching entity, the program is ill-formed. Otherwise,
  //   if no matching entity is found, the block scope entity receives
  //   external linkage.
  if (D->getDeclContext()->isFunctionOrMethod())
    return getLVForLocalDecl(D, computation);

  // C++ [basic.link]p6:
  //   Names not covered by these rules have no linkage.
  return LinkageInfo::none();
}

/// getLVForDecl - Get the linkage and visibility for the given declaration.
LinkageInfo LinkageComputer::getLVForDecl(const NamedDecl *D,
                                          LVComputationKind computation) {
  // Internal_linkage attribute overrides other considerations.
  if (D->hasAttr<InternalLinkageAttr>())
    return getInternalLinkageFor(D);

  if (computation.IgnoreAllVisibility && D->hasCachedLinkage())
    return LinkageInfo(D->getCachedLinkage(), DefaultVisibility, false);

  if (llvm::Optional<LinkageInfo> LI = lookup(D, computation))
    return *LI;

  LinkageInfo LV = computeLVForDecl(D, computation);
  if (D->hasCachedLinkage())
    assert(D->getCachedLinkage() == LV.getLinkage());

  D->setCachedLinkage(LV.getLinkage());
  cache(D, computation, LV);

#ifndef NDEBUG
  // In C (because of gnu inline) and in c++ with microsoft extensions an
  // static can follow an extern, so we can have two decls with different
  // linkages.
  const LangOptions &Opts = D->getASTContext().getLangOpts();
  if (!Opts.CPlusPlus || Opts.MicrosoftExt)
    return LV;

  // We have just computed the linkage for this decl. By induction we know
  // that all other computed linkages match, check that the one we just
  // computed also does.
  NamedDecl *Old = nullptr;
  for (auto I : D->redecls()) {
    auto *T = cast<NamedDecl>(I);
    if (T == D)
      continue;
    if (!T->isInvalidDecl() && T->hasCachedLinkage()) {
      Old = T;
      break;
    }
  }
  assert(!Old || Old->getCachedLinkage() == D->getCachedLinkage());
#endif

  return LV;
}

LinkageInfo LinkageComputer::getDeclLinkageAndVisibility(const NamedDecl *D) {
  return getLVForDecl(D,
                      LVComputationKind(usesTypeVisibility(D)
                                            ? NamedDecl::VisibilityForType
                                            : NamedDecl::VisibilityForValue));
}

Module *Decl::getOwningModuleForLinkage(bool IgnoreLinkage) const {
  Module *M = getOwningModule();
  if (!M)
    return nullptr;

  switch (M->Kind) {
  case Module::ModuleMapModule:
    // Module map modules have no special linkage semantics.
    return nullptr;

  case Module::ModuleInterfaceUnit:
    return M;

  case Module::GlobalModuleFragment: {
    // External linkage declarations in the global module have no owning module
    // for linkage purposes. But internal linkage declarations in the global
    // module fragment of a particular module are owned by that module for
    // linkage purposes.
    if (IgnoreLinkage)
      return nullptr;
    bool InternalLinkage;
    if (auto *ND = dyn_cast<NamedDecl>(this))
      InternalLinkage = !ND->hasExternalFormalLinkage();
    else {
      auto *NSD = dyn_cast<NamespaceDecl>(this);
      InternalLinkage = (NSD && NSD->isAnonymousNamespace()) ||
                        isInAnonymousNamespace();
    }
    return InternalLinkage ? M->Parent : nullptr;
  }

  case Module::PrivateModuleFragment:
    // The private module fragment is part of its containing module for linkage
    // purposes.
    return M->Parent;
  }

  llvm_unreachable("unknown module kind");
}

void NamedDecl::printName(raw_ostream &os) const {
  os << Name;
}

std::string NamedDecl::getQualifiedNameAsString() const {
  std::string QualName;
  llvm::raw_string_ostream OS(QualName);
  printQualifiedName(OS, getASTContext().getPrintingPolicy());
  return OS.str();
}

void NamedDecl::printQualifiedName(raw_ostream &OS) const {
  printQualifiedName(OS, getASTContext().getPrintingPolicy());
}

void NamedDecl::printQualifiedName(raw_ostream &OS,
                                   const PrintingPolicy &P) const {
  if (getDeclContext()->isFunctionOrMethod()) {
    // We do not print '(anonymous)' for function parameters without name.
    printName(OS);
    return;
  }
  printNestedNameSpecifier(OS, P);
  if (getDeclName())
    OS << *this;
  else {
    // Give the printName override a chance to pick a different name before we
    // fall back to "(anonymous)".
    SmallString<64> NameBuffer;
    llvm::raw_svector_ostream NameOS(NameBuffer);
    printName(NameOS);
    if (NameBuffer.empty())
      OS << "(anonymous)";
    else
      OS << NameBuffer;
  }
}

void NamedDecl::printNestedNameSpecifier(raw_ostream &OS) const {
  printNestedNameSpecifier(OS, getASTContext().getPrintingPolicy());
}

void NamedDecl::printNestedNameSpecifier(raw_ostream &OS,
                                         const PrintingPolicy &P) const {
  const DeclContext *Ctx = getDeclContext();

  // For ObjC methods and properties, look through categories and use the
  // interface as context.
  if (auto *MD = dyn_cast<ObjCMethodDecl>(this)) {
    if (auto *ID = MD->getClassInterface())
      Ctx = ID;
  } else if (auto *PD = dyn_cast<ObjCPropertyDecl>(this)) {
    if (auto *MD = PD->getGetterMethodDecl())
      if (auto *ID = MD->getClassInterface())
        Ctx = ID;
  } else if (auto *ID = dyn_cast<ObjCIvarDecl>(this)) {
    if (auto *CI = ID->getContainingInterface())
      Ctx = CI;
  }

  if (Ctx->isFunctionOrMethod())
    return;

  using ContextsTy = SmallVector<const DeclContext *, 8>;
  ContextsTy Contexts;

  // Collect named contexts.
  while (Ctx) {
    if (isa<NamedDecl>(Ctx))
      Contexts.push_back(Ctx);
    Ctx = Ctx->getParent();
  }

  for (const DeclContext *DC : llvm::reverse(Contexts)) {
    if (const auto *Spec = dyn_cast<ClassTemplateSpecializationDecl>(DC)) {
      OS << Spec->getName();
      const TemplateArgumentList &TemplateArgs = Spec->getTemplateArgs();
      printTemplateArgumentList(OS, TemplateArgs.asArray(), P);
    } else if (const auto *ND = dyn_cast<NamespaceDecl>(DC)) {
      if (P.SuppressUnwrittenScope &&
          (ND->isAnonymousNamespace() || ND->isInline()))
        continue;
      if (ND->isAnonymousNamespace()) {
        OS << (P.MSVCFormatting ? "`anonymous namespace\'"
                                : "(anonymous namespace)");
      }
      else
        OS << *ND;
    } else if (const auto *RD = dyn_cast<RecordDecl>(DC)) {
      if (!RD->getIdentifier())
        OS << "(anonymous " << RD->getKindName() << ')';
      else
        OS << *RD;
    } else if (const auto *FD = dyn_cast<FunctionDecl>(DC)) {
      const FunctionProtoType *FT = nullptr;
      if (FD->hasWrittenPrototype())
        FT = dyn_cast<FunctionProtoType>(FD->getType()->castAs<FunctionType>());

      OS << *FD << '(';
      if (FT) {
        unsigned NumParams = FD->getNumParams();
        for (unsigned i = 0; i < NumParams; ++i) {
          if (i)
            OS << ", ";
          OS << FD->getParamDecl(i)->getType().stream(P);
        }

        if (FT->isVariadic()) {
          if (NumParams > 0)
            OS << ", ";
          OS << "...";
        }
      }
      OS << ')';
    } else if (const auto *ED = dyn_cast<EnumDecl>(DC)) {
      // C++ [dcl.enum]p10: Each enum-name and each unscoped
      // enumerator is declared in the scope that immediately contains
      // the enum-specifier. Each scoped enumerator is declared in the
      // scope of the enumeration.
      // For the case of unscoped enumerator, do not include in the qualified
      // name any information about its enum enclosing scope, as its visibility
      // is global.
      if (ED->isScoped())
        OS << *ED;
      else
        continue;
    } else {
      OS << *cast<NamedDecl>(DC);
    }
    OS << "::";
  }
}

void NamedDecl::getNameForDiagnostic(raw_ostream &OS,
                                     const PrintingPolicy &Policy,
                                     bool Qualified) const {
  if (Qualified)
    printQualifiedName(OS, Policy);
  else
    printName(OS);
}

template<typename T> static bool isRedeclarableImpl(Redeclarable<T> *) {
  return true;
}
static bool isRedeclarableImpl(...) { return false; }
static bool isRedeclarable(Decl::Kind K) {
  switch (K) {
#define DECL(Type, Base) \
  case Decl::Type: \
    return isRedeclarableImpl((Type##Decl *)nullptr);
#define ABSTRACT_DECL(DECL)
#include "clang/AST/DeclNodes.inc"
  }
  llvm_unreachable("unknown decl kind");
}

bool NamedDecl::declarationReplaces(NamedDecl *OldD, bool IsKnownNewer) const {
  assert(getDeclName() == OldD->getDeclName() && "Declaration name mismatch");

  // Never replace one imported declaration with another; we need both results
  // when re-exporting.
  if (OldD->isFromASTFile() && isFromASTFile())
    return false;

  // A kind mismatch implies that the declaration is not replaced.
  if (OldD->getKind() != getKind())
    return false;

  // For method declarations, we never replace. (Why?)
  if (isa<ObjCMethodDecl>(this))
    return false;

  // For parameters, pick the newer one. This is either an error or (in
  // Objective-C) permitted as an extension.
  if (isa<ParmVarDecl>(this))
    return true;

  // Inline namespaces can give us two declarations with the same
  // name and kind in the same scope but different contexts; we should
  // keep both declarations in this case.
  if (!this->getDeclContext()->getRedeclContext()->Equals(
          OldD->getDeclContext()->getRedeclContext()))
    return false;

  // Using declarations can be replaced if they import the same name from the
  // same context.
  if (auto *UD = dyn_cast<UsingDecl>(this)) {
    ASTContext &Context = getASTContext();
    return Context.getCanonicalNestedNameSpecifier(UD->getQualifier()) ==
           Context.getCanonicalNestedNameSpecifier(
               cast<UsingDecl>(OldD)->getQualifier());
  }
  if (auto *UUVD = dyn_cast<UnresolvedUsingValueDecl>(this)) {
    ASTContext &Context = getASTContext();
    return Context.getCanonicalNestedNameSpecifier(UUVD->getQualifier()) ==
           Context.getCanonicalNestedNameSpecifier(
                        cast<UnresolvedUsingValueDecl>(OldD)->getQualifier());
  }

  if (isRedeclarable(getKind())) {
    if (getCanonicalDecl() != OldD->getCanonicalDecl())
      return false;

    if (IsKnownNewer)
      return true;

    // Check whether this is actually newer than OldD. We want to keep the
    // newer declaration. This loop will usually only iterate once, because
    // OldD is usually the previous declaration.
    for (auto D : redecls()) {
      if (D == OldD)
        break;

      // If we reach the canonical declaration, then OldD is not actually older
      // than this one.
      //
      // FIXME: In this case, we should not add this decl to the lookup table.
      if (D->isCanonicalDecl())
        return false;
    }

    // It's a newer declaration of the same kind of declaration in the same
    // scope: we want this decl instead of the existing one.
    return true;
  }

  // In all other cases, we need to keep both declarations in case they have
  // different visibility. Any attempt to use the name will result in an
  // ambiguity if more than one is visible.
  return false;
}

bool NamedDecl::hasLinkage() const {
  return getFormalLinkage() != NoLinkage;
}

NamedDecl *NamedDecl::getUnderlyingDeclImpl() {
  NamedDecl *ND = this;
  while (auto *UD = dyn_cast<UsingShadowDecl>(ND))
    ND = UD->getTargetDecl();

  if (auto *AD = dyn_cast<ObjCCompatibleAliasDecl>(ND))
    return AD->getClassInterface();

  if (auto *AD = dyn_cast<NamespaceAliasDecl>(ND))
    return AD->getNamespace();

  return ND;
}

bool NamedDecl::isCXXInstanceMember() const {
  if (!isCXXClassMember())
    return false;

  const NamedDecl *D = this;
  if (isa<UsingShadowDecl>(D))
    D = cast<UsingShadowDecl>(D)->getTargetDecl();

  if (isa<FieldDecl>(D) || isa<IndirectFieldDecl>(D) || isa<MSPropertyDecl>(D))
    return true;
  if (const auto *MD = dyn_cast_or_null<CXXMethodDecl>(D->getAsFunction()))
    return MD->isInstance();
  return false;
}

//===----------------------------------------------------------------------===//
// DeclaratorDecl Implementation
//===----------------------------------------------------------------------===//

template <typename DeclT>
static SourceLocation getTemplateOrInnerLocStart(const DeclT *decl) {
  if (decl->getNumTemplateParameterLists() > 0)
    return decl->getTemplateParameterList(0)->getTemplateLoc();
  else
    return decl->getInnerLocStart();
}

SourceLocation DeclaratorDecl::getTypeSpecStartLoc() const {
  TypeSourceInfo *TSI = getTypeSourceInfo();
  if (TSI) return TSI->getTypeLoc().getBeginLoc();
  return SourceLocation();
}

SourceLocation DeclaratorDecl::getTypeSpecEndLoc() const {
  TypeSourceInfo *TSI = getTypeSourceInfo();
  if (TSI) return TSI->getTypeLoc().getEndLoc();
  return SourceLocation();
}

void DeclaratorDecl::setQualifierInfo(NestedNameSpecifierLoc QualifierLoc) {
  if (QualifierLoc) {
    // Make sure the extended decl info is allocated.
    if (!hasExtInfo()) {
      // Save (non-extended) type source info pointer.
      auto *savedTInfo = DeclInfo.get<TypeSourceInfo*>();
      // Allocate external info struct.
      DeclInfo = new (getASTContext()) ExtInfo;
      // Restore savedTInfo into (extended) decl info.
      getExtInfo()->TInfo = savedTInfo;
    }
    // Set qualifier info.
    getExtInfo()->QualifierLoc = QualifierLoc;
  } else if (hasExtInfo()) {
    // Here Qualifier == 0, i.e., we are removing the qualifier (if any).
    getExtInfo()->QualifierLoc = QualifierLoc;
  }
}

void DeclaratorDecl::setTrailingRequiresClause(Expr *TrailingRequiresClause) {
  assert(TrailingRequiresClause);
  // Make sure the extended decl info is allocated.
  if (!hasExtInfo()) {
    // Save (non-extended) type source info pointer.
    auto *savedTInfo = DeclInfo.get<TypeSourceInfo*>();
    // Allocate external info struct.
    DeclInfo = new (getASTContext()) ExtInfo;
    // Restore savedTInfo into (extended) decl info.
    getExtInfo()->TInfo = savedTInfo;
  }
  // Set requires clause info.
  getExtInfo()->TrailingRequiresClause = TrailingRequiresClause;
}

void DeclaratorDecl::setTemplateParameterListsInfo(
    ASTContext &Context, ArrayRef<TemplateParameterList *> TPLists) {
  assert(!TPLists.empty());
  // Make sure the extended decl info is allocated.
  if (!hasExtInfo()) {
    // Save (non-extended) type source info pointer.
    auto *savedTInfo = DeclInfo.get<TypeSourceInfo*>();
    // Allocate external info struct.
    DeclInfo = new (getASTContext()) ExtInfo;
    // Restore savedTInfo into (extended) decl info.
    getExtInfo()->TInfo = savedTInfo;
  }
  // Set the template parameter lists info.
  getExtInfo()->setTemplateParameterListsInfo(Context, TPLists);
}

SourceLocation DeclaratorDecl::getOuterLocStart() const {
  return getTemplateOrInnerLocStart(this);
}

// Helper function: returns true if QT is or contains a type
// having a postfix component.
static bool typeIsPostfix(QualType QT) {
  while (true) {
    const Type* T = QT.getTypePtr();
    switch (T->getTypeClass()) {
    default:
      return false;
    case Type::Pointer:
      QT = cast<PointerType>(T)->getPointeeType();
      break;
    case Type::BlockPointer:
      QT = cast<BlockPointerType>(T)->getPointeeType();
      break;
    case Type::MemberPointer:
      QT = cast<MemberPointerType>(T)->getPointeeType();
      break;
    case Type::LValueReference:
    case Type::RValueReference:
      QT = cast<ReferenceType>(T)->getPointeeType();
      break;
    case Type::PackExpansion:
      QT = cast<PackExpansionType>(T)->getPattern();
      break;
    case Type::Paren:
    case Type::ConstantArray:
    case Type::DependentSizedArray:
    case Type::IncompleteArray:
    case Type::VariableArray:
    case Type::FunctionProto:
    case Type::FunctionNoProto:
      return true;
    }
  }
}

SourceRange DeclaratorDecl::getSourceRange() const {
  SourceLocation RangeEnd = getLocation();
  if (TypeSourceInfo *TInfo = getTypeSourceInfo()) {
    // If the declaration has no name or the type extends past the name take the
    // end location of the type.
    if (!getDeclName() || typeIsPostfix(TInfo->getType()))
      RangeEnd = TInfo->getTypeLoc().getSourceRange().getEnd();
  }
  return SourceRange(getOuterLocStart(), RangeEnd);
}

void QualifierInfo::setTemplateParameterListsInfo(
    ASTContext &Context, ArrayRef<TemplateParameterList *> TPLists) {
  // Free previous template parameters (if any).
  if (NumTemplParamLists > 0) {
    Context.Deallocate(TemplParamLists);
    TemplParamLists = nullptr;
    NumTemplParamLists = 0;
  }
  // Set info on matched template parameter lists (if any).
  if (!TPLists.empty()) {
    TemplParamLists = new (Context) TemplateParameterList *[TPLists.size()];
    NumTemplParamLists = TPLists.size();
    std::copy(TPLists.begin(), TPLists.end(), TemplParamLists);
  }
}

//===----------------------------------------------------------------------===//
// VarDecl Implementation
//===----------------------------------------------------------------------===//

const char *VarDecl::getStorageClassSpecifierString(StorageClass SC) {
  switch (SC) {
  case SC_None:                 break;
  case SC_Auto:                 return "auto";
  case SC_Extern:               return "extern";
  case SC_PrivateExtern:        return "__private_extern__";
  case SC_Register:             return "register";
  case SC_Static:               return "static";
  }

  llvm_unreachable("Invalid storage class");
}

VarDecl::VarDecl(Kind DK, ASTContext &C, DeclContext *DC,
                 SourceLocation StartLoc, SourceLocation IdLoc,
                 IdentifierInfo *Id, QualType T, TypeSourceInfo *TInfo,
                 StorageClass SC)
    : DeclaratorDecl(DK, DC, IdLoc, Id, T, TInfo, StartLoc),
      redeclarable_base(C) {
  static_assert(sizeof(VarDeclBitfields) <= sizeof(unsigned),
                "VarDeclBitfields too large!");
  static_assert(sizeof(ParmVarDeclBitfields) <= sizeof(unsigned),
                "ParmVarDeclBitfields too large!");
  static_assert(sizeof(NonParmVarDeclBitfields) <= sizeof(unsigned),
                "NonParmVarDeclBitfields too large!");
  AllBits = 0;
  VarDeclBits.SClass = SC;
  // Everything else is implicitly initialized to false.
}

VarDecl *VarDecl::Create(ASTContext &C, DeclContext *DC,
                         SourceLocation StartL, SourceLocation IdL,
                         IdentifierInfo *Id, QualType T, TypeSourceInfo *TInfo,
                         StorageClass S) {
  return new (C, DC) VarDecl(Var, C, DC, StartL, IdL, Id, T, TInfo, S);
}

VarDecl *VarDecl::CreateDeserialized(ASTContext &C, unsigned ID) {
  return new (C, ID)
      VarDecl(Var, C, nullptr, SourceLocation(), SourceLocation(), nullptr,
              QualType(), nullptr, SC_None);
}

void VarDecl::setStorageClass(StorageClass SC) {
  assert(isLegalForVariable(SC));
  VarDeclBits.SClass = SC;
}

VarDecl::TLSKind VarDecl::getTLSKind() const {
  switch (VarDeclBits.TSCSpec) {
  case TSCS_unspecified:
    if (!hasAttr<ThreadAttr>() &&
        !(getASTContext().getLangOpts().OpenMPUseTLS &&
          getASTContext().getTargetInfo().isTLSSupported() &&
          hasAttr<OMPThreadPrivateDeclAttr>()))
      return TLS_None;
    return ((getASTContext().getLangOpts().isCompatibleWithMSVC(
                LangOptions::MSVC2015)) ||
            hasAttr<OMPThreadPrivateDeclAttr>())
               ? TLS_Dynamic
               : TLS_Static;
  case TSCS___thread: // Fall through.
  case TSCS__Thread_local:
    return TLS_Static;
  case TSCS_thread_local:
    return TLS_Dynamic;
  }
  llvm_unreachable("Unknown thread storage class specifier!");
}

SourceRange VarDecl::getSourceRange() const {
  if (const Expr *Init = getInit()) {
    SourceLocation InitEnd = Init->getEndLoc();
    // If Init is implicit, ignore its source range and fallback on
    // DeclaratorDecl::getSourceRange() to handle postfix elements.
    if (InitEnd.isValid() && InitEnd != getLocation())
      return SourceRange(getOuterLocStart(), InitEnd);
  }
  return DeclaratorDecl::getSourceRange();
}

template<typename T>
static LanguageLinkage getDeclLanguageLinkage(const T &D) {
  // C++ [dcl.link]p1: All function types, function names with external linkage,
  // and variable names with external linkage have a language linkage.
  if (!D.hasExternalFormalLinkage())
    return NoLanguageLinkage;

  // Language linkage is a C++ concept, but saying that everything else in C has
  // C language linkage fits the implementation nicely.
  ASTContext &Context = D.getASTContext();
  if (!Context.getLangOpts().CPlusPlus)
    return CLanguageLinkage;

  // C++ [dcl.link]p4: A C language linkage is ignored in determining the
  // language linkage of the names of class members and the function type of
  // class member functions.
  const DeclContext *DC = D.getDeclContext();
  if (DC->isRecord())
    return CXXLanguageLinkage;

  // If the first decl is in an extern "C" context, any other redeclaration
  // will have C language linkage. If the first one is not in an extern "C"
  // context, we would have reported an error for any other decl being in one.
  if (isFirstInExternCContext(&D))
    return CLanguageLinkage;
  return CXXLanguageLinkage;
}

template<typename T>
static bool isDeclExternC(const T &D) {
  // Since the context is ignored for class members, they can only have C++
  // language linkage or no language linkage.
  const DeclContext *DC = D.getDeclContext();
  if (DC->isRecord()) {
    assert(D.getASTContext().getLangOpts().CPlusPlus);
    return false;
  }

  return D.getLanguageLinkage() == CLanguageLinkage;
}

LanguageLinkage VarDecl::getLanguageLinkage() const {
  return getDeclLanguageLinkage(*this);
}

bool VarDecl::isExternC() const {
  return isDeclExternC(*this);
}

bool VarDecl::isInExternCContext() const {
  return getLexicalDeclContext()->isExternCContext();
}

bool VarDecl::isInExternCXXContext() const {
  return getLexicalDeclContext()->isExternCXXContext();
}

VarDecl *VarDecl::getCanonicalDecl() { return getFirstDecl(); }

VarDecl::DefinitionKind
VarDecl::isThisDeclarationADefinition(ASTContext &C) const {
  if (isThisDeclarationADemotedDefinition())
    return DeclarationOnly;

  // C++ [basic.def]p2:
  //   A declaration is a definition unless [...] it contains the 'extern'
  //   specifier or a linkage-specification and neither an initializer [...],
  //   it declares a non-inline static data member in a class declaration [...],
  //   it declares a static data member outside a class definition and the variable
  //   was defined within the class with the constexpr specifier [...],
  // C++1y [temp.expl.spec]p15:
  //   An explicit specialization of a static data member or an explicit
  //   specialization of a static data member template is a definition if the
  //   declaration includes an initializer; otherwise, it is a declaration.
  //
  // FIXME: How do you declare (but not define) a partial specialization of
  // a static data member template outside the containing class?
  if (isStaticDataMember()) {
    if (isOutOfLine() &&
        !(getCanonicalDecl()->isInline() &&
          getCanonicalDecl()->isConstexpr()) &&
        (hasInit() ||
         // If the first declaration is out-of-line, this may be an
         // instantiation of an out-of-line partial specialization of a variable
         // template for which we have not yet instantiated the initializer.
         (getFirstDecl()->isOutOfLine()
              ? getTemplateSpecializationKind() == TSK_Undeclared
              : getTemplateSpecializationKind() !=
                    TSK_ExplicitSpecialization) ||
         isa<VarTemplatePartialSpecializationDecl>(this)))
      return Definition;
    else if (!isOutOfLine() && isInline())
      return Definition;
    else
      return DeclarationOnly;
  }
  // C99 6.7p5:
  //   A definition of an identifier is a declaration for that identifier that
  //   [...] causes storage to be reserved for that object.
  // Note: that applies for all non-file-scope objects.
  // C99 6.9.2p1:
  //   If the declaration of an identifier for an object has file scope and an
  //   initializer, the declaration is an external definition for the identifier
  if (hasInit())
    return Definition;

  if (hasDefiningAttr())
    return Definition;

  if (const auto *SAA = getAttr<SelectAnyAttr>())
    if (!SAA->isInherited())
      return Definition;

  // A variable template specialization (other than a static data member
  // template or an explicit specialization) is a declaration until we
  // instantiate its initializer.
  if (auto *VTSD = dyn_cast<VarTemplateSpecializationDecl>(this)) {
    if (VTSD->getTemplateSpecializationKind() != TSK_ExplicitSpecialization &&
        !isa<VarTemplatePartialSpecializationDecl>(VTSD) &&
        !VTSD->IsCompleteDefinition)
      return DeclarationOnly;
  }

  if (hasExternalStorage())
    return DeclarationOnly;

  // [dcl.link] p7:
  //   A declaration directly contained in a linkage-specification is treated
  //   as if it contains the extern specifier for the purpose of determining
  //   the linkage of the declared name and whether it is a definition.
  if (isSingleLineLanguageLinkage(*this))
    return DeclarationOnly;

  // C99 6.9.2p2:
  //   A declaration of an object that has file scope without an initializer,
  //   and without a storage class specifier or the scs 'static', constitutes
  //   a tentative definition.
  // No such thing in C++.
  if (!C.getLangOpts().CPlusPlus && isFileVarDecl())
    return TentativeDefinition;

  // What's left is (in C, block-scope) declarations without initializers or
  // external storage. These are definitions.
  return Definition;
}

VarDecl *VarDecl::getActingDefinition() {
  DefinitionKind Kind = isThisDeclarationADefinition();
  if (Kind != TentativeDefinition)
    return nullptr;

  VarDecl *LastTentative = nullptr;
  VarDecl *First = getFirstDecl();
  for (auto I : First->redecls()) {
    Kind = I->isThisDeclarationADefinition();
    if (Kind == Definition)
      return nullptr;
    else if (Kind == TentativeDefinition)
      LastTentative = I;
  }
  return LastTentative;
}

VarDecl *VarDecl::getDefinition(ASTContext &C) {
  VarDecl *First = getFirstDecl();
  for (auto I : First->redecls()) {
    if (I->isThisDeclarationADefinition(C) == Definition)
      return I;
  }
  return nullptr;
}

VarDecl::DefinitionKind VarDecl::hasDefinition(ASTContext &C) const {
  DefinitionKind Kind = DeclarationOnly;

  const VarDecl *First = getFirstDecl();
  for (auto I : First->redecls()) {
    Kind = std::max(Kind, I->isThisDeclarationADefinition(C));
    if (Kind == Definition)
      break;
  }

  return Kind;
}

const Expr *VarDecl::getAnyInitializer(const VarDecl *&D) const {
  for (auto I : redecls()) {
    if (auto Expr = I->getInit()) {
      D = I;
      return Expr;
    }
  }
  return nullptr;
}

bool VarDecl::hasInit() const {
  if (auto *P = dyn_cast<ParmVarDecl>(this))
    if (P->hasUnparsedDefaultArg() || P->hasUninstantiatedDefaultArg())
      return false;

  return !Init.isNull();
}

Expr *VarDecl::getInit() {
  if (!hasInit())
    return nullptr;

  if (auto *S = Init.dyn_cast<Stmt *>())
    return cast<Expr>(S);

  return cast_or_null<Expr>(Init.get<EvaluatedStmt *>()->Value);
}

Stmt **VarDecl::getInitAddress() {
  if (auto *ES = Init.dyn_cast<EvaluatedStmt *>())
    return &ES->Value;

  return Init.getAddrOfPtr1();
}

VarDecl *VarDecl::getInitializingDeclaration() {
  VarDecl *Def = nullptr;
  for (auto I : redecls()) {
    if (I->hasInit())
      return I;

    if (I->isThisDeclarationADefinition()) {
      if (isStaticDataMember())
        return I;
      else
        Def = I;
    }
  }
  return Def;
}

bool VarDecl::isOutOfLine() const {
  if (Decl::isOutOfLine())
    return true;

  if (!isStaticDataMember())
    return false;

  // If this static data member was instantiated from a static data member of
  // a class template, check whether that static data member was defined
  // out-of-line.
  if (VarDecl *VD = getInstantiatedFromStaticDataMember())
    return VD->isOutOfLine();

  return false;
}

void VarDecl::setInit(Expr *I) {
  if (auto *Eval = Init.dyn_cast<EvaluatedStmt *>()) {
    Eval->~EvaluatedStmt();
    getASTContext().Deallocate(Eval);
  }

  Init = I;
}

bool VarDecl::mightBeUsableInConstantExpressions(ASTContext &C) const {
  const LangOptions &Lang = C.getLangOpts();

  if (!Lang.CPlusPlus)
    return false;

  // Function parameters are never usable in constant expressions.
  if (isa<ParmVarDecl>(this))
    return false;

  // In C++11, any variable of reference type can be used in a constant
  // expression if it is initialized by a constant expression.
  if (Lang.CPlusPlus11 && getType()->isReferenceType())
    return true;

  // Only const objects can be used in constant expressions in C++. C++98 does
  // not require the variable to be non-volatile, but we consider this to be a
  // defect.
  if (!getType().isConstQualified() || getType().isVolatileQualified())
    return false;

  // In C++, const, non-volatile variables of integral or enumeration types
  // can be used in constant expressions.
  if (getType()->isIntegralOrEnumerationType())
    return true;

  // Additionally, in C++11, non-volatile constexpr variables can be used in
  // constant expressions.
  return Lang.CPlusPlus11 && isConstexpr();
}

bool VarDecl::isUsableInConstantExpressions(ASTContext &Context) const {
  // C++2a [expr.const]p3:
  //   A variable is usable in constant expressions after its initializing
  //   declaration is encountered...
  const VarDecl *DefVD = nullptr;
  const Expr *Init = getAnyInitializer(DefVD);
  if (!Init || Init->isValueDependent() || getType()->isDependentType())
    return false;
  //   ... if it is a constexpr variable, or it is of reference type or of
  //   const-qualified integral or enumeration type, ...
  if (!DefVD->mightBeUsableInConstantExpressions(Context))
    return false;
  //   ... and its initializer is a constant initializer.
  return DefVD->checkInitIsICE();
}

/// Convert the initializer for this declaration to the elaborated EvaluatedStmt
/// form, which contains extra information on the evaluated value of the
/// initializer.
EvaluatedStmt *VarDecl::ensureEvaluatedStmt() const {
  auto *Eval = Init.dyn_cast<EvaluatedStmt *>();
  if (!Eval) {
    // Note: EvaluatedStmt contains an APValue, which usually holds
    // resources not allocated from the ASTContext.  We need to do some
    // work to avoid leaking those, but we do so in VarDecl::evaluateValue
    // where we can detect whether there's anything to clean up or not.
    Eval = new (getASTContext()) EvaluatedStmt;
    Eval->Value = Init.get<Stmt *>();
    Init = Eval;
  }
  return Eval;
}

APValue *VarDecl::evaluateValue() const {
  SmallVector<PartialDiagnosticAt, 8> Notes;
  return evaluateValue(Notes);
}

APValue *VarDecl::evaluateValue(
    SmallVectorImpl<PartialDiagnosticAt> &Notes) const {
  EvaluatedStmt *Eval = ensureEvaluatedStmt();

  // We only produce notes indicating why an initializer is non-constant the
  // first time it is evaluated. FIXME: The notes won't always be emitted the
  // first time we try evaluation, so might not be produced at all.
  if (Eval->WasEvaluated)
    return Eval->Evaluated.isAbsent() ? nullptr : &Eval->Evaluated;

  const auto *Init = cast<Expr>(Eval->Value);
  assert(!Init->isValueDependent());

  if (Eval->IsEvaluating) {
    // FIXME: Produce a diagnostic for self-initialization.
    Eval->CheckedICE = true;
    Eval->IsICE = false;
    return nullptr;
  }

  Eval->IsEvaluating = true;

  bool Result = Init->EvaluateAsInitializer(Eval->Evaluated, getASTContext(),
                                            this, Notes);

  // Ensure the computed APValue is cleaned up later if evaluation succeeded,
  // or that it's empty (so that there's nothing to clean up) if evaluation
  // failed.
  if (!Result)
    Eval->Evaluated = APValue();
  else if (Eval->Evaluated.needsCleanup())
    getASTContext().addDestruction(&Eval->Evaluated);

  Eval->IsEvaluating = false;
  Eval->WasEvaluated = true;

  // In C++11, we have determined whether the initializer was a constant
  // expression as a side-effect.
  if (getASTContext().getLangOpts().CPlusPlus11 && !Eval->CheckedICE) {
    Eval->CheckedICE = true;
    Eval->IsICE = Result && Notes.empty();
  }

  return Result ? &Eval->Evaluated : nullptr;
}

APValue *VarDecl::getEvaluatedValue() const {
  if (EvaluatedStmt *Eval = Init.dyn_cast<EvaluatedStmt *>())
    if (Eval->WasEvaluated)
      return &Eval->Evaluated;

  return nullptr;
}

bool VarDecl::isInitKnownICE() const {
  if (EvaluatedStmt *Eval = Init.dyn_cast<EvaluatedStmt *>())
    return Eval->CheckedICE;

  return false;
}

bool VarDecl::isInitICE() const {
  assert(isInitKnownICE() &&
         "Check whether we already know that the initializer is an ICE");
  return Init.get<EvaluatedStmt *>()->IsICE;
}

bool VarDecl::checkInitIsICE() const {
  // Initializers of weak variables are never ICEs.
  if (isWeak())
    return false;

  EvaluatedStmt *Eval = ensureEvaluatedStmt();
  if (Eval->CheckedICE)
    // We have already checked whether this subexpression is an
    // integral constant expression.
    return Eval->IsICE;

  const auto *Init = cast<Expr>(Eval->Value);
  assert(!Init->isValueDependent());

  // In C++11, evaluate the initializer to check whether it's a constant
  // expression.
  if (getASTContext().getLangOpts().CPlusPlus11) {
    SmallVector<PartialDiagnosticAt, 8> Notes;
    evaluateValue(Notes);
    return Eval->IsICE;
  }

  // It's an ICE whether or not the definition we found is
  // out-of-line.  See DR 721 and the discussion in Clang PR
  // 6206 for details.

  if (Eval->CheckingICE)
    return false;
  Eval->CheckingICE = true;

  Eval->IsICE = Init->isIntegerConstantExpr(getASTContext());
  Eval->CheckingICE = false;
  Eval->CheckedICE = true;
  return Eval->IsICE;
}

bool VarDecl::isParameterPack() const {
  return isa<PackExpansionType>(getType());
}

template<typename DeclT>
static DeclT *getDefinitionOrSelf(DeclT *D) {
  assert(D);
  if (auto *Def = D->getDefinition())
    return Def;
  return D;
}

bool VarDecl::isEscapingByref() const {
  return hasAttr<BlocksAttr>() && NonParmVarDeclBits.EscapingByref;
}

bool VarDecl::isNonEscapingByref() const {
  return hasAttr<BlocksAttr>() && !NonParmVarDeclBits.EscapingByref;
}

VarDecl *VarDecl::getTemplateInstantiationPattern() const {
  const VarDecl *VD = this;

  // If this is an instantiated member, walk back to the template from which
  // it was instantiated.
  if (MemberSpecializationInfo *MSInfo = VD->getMemberSpecializationInfo()) {
    if (isTemplateInstantiation(MSInfo->getTemplateSpecializationKind())) {
      VD = VD->getInstantiatedFromStaticDataMember();
      while (auto *NewVD = VD->getInstantiatedFromStaticDataMember())
        VD = NewVD;
    }
  }

  // If it's an instantiated variable template specialization, find the
  // template or partial specialization from which it was instantiated.
  if (auto *VDTemplSpec = dyn_cast<VarTemplateSpecializationDecl>(VD)) {
    if (isTemplateInstantiation(VDTemplSpec->getTemplateSpecializationKind())) {
      auto From = VDTemplSpec->getInstantiatedFrom();
      if (auto *VTD = From.dyn_cast<VarTemplateDecl *>()) {
        while (!VTD->isMemberSpecialization()) {
          auto *NewVTD = VTD->getInstantiatedFromMemberTemplate();
          if (!NewVTD)
            break;
          VTD = NewVTD;
        }
        return getDefinitionOrSelf(VTD->getTemplatedDecl());
      }
      if (auto *VTPSD =
              From.dyn_cast<VarTemplatePartialSpecializationDecl *>()) {
        while (!VTPSD->isMemberSpecialization()) {
          auto *NewVTPSD = VTPSD->getInstantiatedFromMember();
          if (!NewVTPSD)
            break;
          VTPSD = NewVTPSD;
        }
        return getDefinitionOrSelf<VarDecl>(VTPSD);
      }
    }
  }

  // If this is the pattern of a variable template, find where it was
  // instantiated from. FIXME: Is this necessary?
  if (VarTemplateDecl *VarTemplate = VD->getDescribedVarTemplate()) {
    while (!VarTemplate->isMemberSpecialization()) {
      auto *NewVT = VarTemplate->getInstantiatedFromMemberTemplate();
      if (!NewVT)
        break;
      VarTemplate = NewVT;
    }

    return getDefinitionOrSelf(VarTemplate->getTemplatedDecl());
  }

  if (VD == this)
    return nullptr;
  return getDefinitionOrSelf(const_cast<VarDecl*>(VD));
}

VarDecl *VarDecl::getInstantiatedFromStaticDataMember() const {
  if (MemberSpecializationInfo *MSI = getMemberSpecializationInfo())
    return cast<VarDecl>(MSI->getInstantiatedFrom());

  return nullptr;
}

TemplateSpecializationKind VarDecl::getTemplateSpecializationKind() const {
  if (const auto *Spec = dyn_cast<VarTemplateSpecializationDecl>(this))
    return Spec->getSpecializationKind();

  if (MemberSpecializationInfo *MSI = getMemberSpecializationInfo())
    return MSI->getTemplateSpecializationKind();

  return TSK_Undeclared;
}

TemplateSpecializationKind
VarDecl::getTemplateSpecializationKindForInstantiation() const {
  if (MemberSpecializationInfo *MSI = getMemberSpecializationInfo())
    return MSI->getTemplateSpecializationKind();

  if (const auto *Spec = dyn_cast<VarTemplateSpecializationDecl>(this))
    return Spec->getSpecializationKind();

  return TSK_Undeclared;
}

SourceLocation VarDecl::getPointOfInstantiation() const {
  if (const auto *Spec = dyn_cast<VarTemplateSpecializationDecl>(this))
    return Spec->getPointOfInstantiation();

  if (MemberSpecializationInfo *MSI = getMemberSpecializationInfo())
    return MSI->getPointOfInstantiation();

  return SourceLocation();
}

VarTemplateDecl *VarDecl::getDescribedVarTemplate() const {
  return getASTContext().getTemplateOrSpecializationInfo(this)
      .dyn_cast<VarTemplateDecl *>();
}

void VarDecl::setDescribedVarTemplate(VarTemplateDecl *Template) {
  getASTContext().setTemplateOrSpecializationInfo(this, Template);
}

bool VarDecl::isKnownToBeDefined() const {
  const auto &LangOpts = getASTContext().getLangOpts();
  // In CUDA mode without relocatable device code, variables of form 'extern
  // __shared__ Foo foo[]' are pointers to the base of the GPU core's shared
  // memory pool.  These are never undefined variables, even if they appear
  // inside of an anon namespace or static function.
  //
  // With CUDA relocatable device code enabled, these variables don't get
  // special handling; they're treated like regular extern variables.
  if (LangOpts.CUDA && !LangOpts.GPURelocatableDeviceCode &&
      hasExternalStorage() && hasAttr<CUDASharedAttr>() &&
      isa<IncompleteArrayType>(getType()))
    return true;

  return hasDefinition();
}

bool VarDecl::isNoDestroy(const ASTContext &Ctx) const {
  return hasGlobalStorage() && (hasAttr<NoDestroyAttr>() ||
                                (!Ctx.getLangOpts().RegisterStaticDestructors &&
                                 !hasAttr<AlwaysDestroyAttr>()));
}

QualType::DestructionKind
VarDecl::needsDestruction(const ASTContext &Ctx) const {
  if (EvaluatedStmt *Eval = Init.dyn_cast<EvaluatedStmt *>())
    if (Eval->HasConstantDestruction)
      return QualType::DK_none;

  if (isNoDestroy(Ctx))
    return QualType::DK_none;

  return getType().isDestructedType();
}

MemberSpecializationInfo *VarDecl::getMemberSpecializationInfo() const {
  if (isStaticDataMember())
    // FIXME: Remove ?
    // return getASTContext().getInstantiatedFromStaticDataMember(this);
    return getASTContext().getTemplateOrSpecializationInfo(this)
        .dyn_cast<MemberSpecializationInfo *>();
  return nullptr;
}

void VarDecl::setTemplateSpecializationKind(TemplateSpecializationKind TSK,
                                         SourceLocation PointOfInstantiation) {
  assert((isa<VarTemplateSpecializationDecl>(this) ||
          getMemberSpecializationInfo()) &&
         "not a variable or static data member template specialization");

  if (VarTemplateSpecializationDecl *Spec =
          dyn_cast<VarTemplateSpecializationDecl>(this)) {
    Spec->setSpecializationKind(TSK);
    if (TSK != TSK_ExplicitSpecialization &&
        PointOfInstantiation.isValid() &&
        Spec->getPointOfInstantiation().isInvalid()) {
      Spec->setPointOfInstantiation(PointOfInstantiation);
      if (ASTMutationListener *L = getASTContext().getASTMutationListener())
        L->InstantiationRequested(this);
    }
  } else if (MemberSpecializationInfo *MSI = getMemberSpecializationInfo()) {
    MSI->setTemplateSpecializationKind(TSK);
    if (TSK != TSK_ExplicitSpecialization && PointOfInstantiation.isValid() &&
        MSI->getPointOfInstantiation().isInvalid()) {
      MSI->setPointOfInstantiation(PointOfInstantiation);
      if (ASTMutationListener *L = getASTContext().getASTMutationListener())
        L->InstantiationRequested(this);
    }
  }
}

void
VarDecl::setInstantiationOfStaticDataMember(VarDecl *VD,
                                            TemplateSpecializationKind TSK) {
  assert(getASTContext().getTemplateOrSpecializationInfo(this).isNull() &&
         "Previous template or instantiation?");
  getASTContext().setInstantiatedFromStaticDataMember(this, VD, TSK);
}

//===----------------------------------------------------------------------===//
// ParmVarDecl Implementation
//===----------------------------------------------------------------------===//

ParmVarDecl *ParmVarDecl::Create(ASTContext &C, DeclContext *DC,
                                 SourceLocation StartLoc,
                                 SourceLocation IdLoc, IdentifierInfo *Id,
                                 QualType T, TypeSourceInfo *TInfo,
                                 StorageClass S, Expr *DefArg) {
  return new (C, DC) ParmVarDecl(ParmVar, C, DC, StartLoc, IdLoc, Id, T, TInfo,
                                 S, DefArg);
}

QualType ParmVarDecl::getOriginalType() const {
  TypeSourceInfo *TSI = getTypeSourceInfo();
  QualType T = TSI ? TSI->getType() : getType();
  if (const auto *DT = dyn_cast<DecayedType>(T))
    return DT->getOriginalType();
  return T;
}

ParmVarDecl *ParmVarDecl::CreateDeserialized(ASTContext &C, unsigned ID) {
  return new (C, ID)
      ParmVarDecl(ParmVar, C, nullptr, SourceLocation(), SourceLocation(),
                  nullptr, QualType(), nullptr, SC_None, nullptr);
}

SourceRange ParmVarDecl::getSourceRange() const {
  if (!hasInheritedDefaultArg()) {
    SourceRange ArgRange = getDefaultArgRange();
    if (ArgRange.isValid())
      return SourceRange(getOuterLocStart(), ArgRange.getEnd());
  }

  // DeclaratorDecl considers the range of postfix types as overlapping with the
  // declaration name, but this is not the case with parameters in ObjC methods.
  if (isa<ObjCMethodDecl>(getDeclContext()))
    return SourceRange(DeclaratorDecl::getBeginLoc(), getLocation());

  return DeclaratorDecl::getSourceRange();
}

Expr *ParmVarDecl::getDefaultArg() {
  assert(!hasUnparsedDefaultArg() && "Default argument is not yet parsed!");
  assert(!hasUninstantiatedDefaultArg() &&
         "Default argument is not yet instantiated!");

  Expr *Arg = getInit();
  if (auto *E = dyn_cast_or_null<FullExpr>(Arg))
    return E->getSubExpr();

  return Arg;
}

void ParmVarDecl::setDefaultArg(Expr *defarg) {
  ParmVarDeclBits.DefaultArgKind = DAK_Normal;
  Init = defarg;
}

SourceRange ParmVarDecl::getDefaultArgRange() const {
  switch (ParmVarDeclBits.DefaultArgKind) {
  case DAK_None:
  case DAK_Unparsed:
    // Nothing we can do here.
    return SourceRange();

  case DAK_Uninstantiated:
    return getUninstantiatedDefaultArg()->getSourceRange();

  case DAK_Normal:
    if (const Expr *E = getInit())
      return E->getSourceRange();

    // Missing an actual expression, may be invalid.
    return SourceRange();
  }
  llvm_unreachable("Invalid default argument kind.");
}

void ParmVarDecl::setUninstantiatedDefaultArg(Expr *arg) {
  ParmVarDeclBits.DefaultArgKind = DAK_Uninstantiated;
  Init = arg;
}

Expr *ParmVarDecl::getUninstantiatedDefaultArg() {
  assert(hasUninstantiatedDefaultArg() &&
         "Wrong kind of initialization expression!");
  return cast_or_null<Expr>(Init.get<Stmt *>());
}

bool ParmVarDecl::hasDefaultArg() const {
  // FIXME: We should just return false for DAK_None here once callers are
  // prepared for the case that we encountered an invalid default argument and
  // were unable to even build an invalid expression.
  return hasUnparsedDefaultArg() || hasUninstantiatedDefaultArg() ||
         !Init.isNull();
}

void ParmVarDecl::setParameterIndexLarge(unsigned parameterIndex) {
  getASTContext().setParameterIndex(this, parameterIndex);
  ParmVarDeclBits.ParameterIndex = ParameterIndexSentinel;
}

unsigned ParmVarDecl::getParameterIndexLarge() const {
  return getASTContext().getParameterIndex(this);
}

//===----------------------------------------------------------------------===//
// FunctionDecl Implementation
//===----------------------------------------------------------------------===//

FunctionDecl::FunctionDecl(Kind DK, ASTContext &C, DeclContext *DC,
                           SourceLocation StartLoc,
                           const DeclarationNameInfo &NameInfo, QualType T,
                           TypeSourceInfo *TInfo, StorageClass S,
                           bool isInlineSpecified,
                           ConstexprSpecKind ConstexprKind,
                           Expr *TrailingRequiresClause)
    : DeclaratorDecl(DK, DC, NameInfo.getLoc(), NameInfo.getName(), T, TInfo,
                     StartLoc),
      DeclContext(DK), redeclarable_base(C), Body(), ODRHash(0),
      EndRangeLoc(NameInfo.getEndLoc()), DNLoc(NameInfo.getInfo()) {
  assert(T.isNull() || T->isFunctionType());
  FunctionDeclBits.SClass = S;
  FunctionDeclBits.IsInline = isInlineSpecified;
  FunctionDeclBits.IsInlineSpecified = isInlineSpecified;
  FunctionDeclBits.IsVirtualAsWritten = false;
  FunctionDeclBits.IsPure = false;
  FunctionDeclBits.HasInheritedPrototype = false;
  FunctionDeclBits.HasWrittenPrototype = true;
  FunctionDeclBits.IsDeleted = false;
  FunctionDeclBits.IsTrivial = false;
  FunctionDeclBits.IsTrivialForCall = false;
  FunctionDeclBits.IsDefaulted = false;
  FunctionDeclBits.IsExplicitlyDefaulted = false;
  FunctionDeclBits.HasDefaultedFunctionInfo = false;
  FunctionDeclBits.HasImplicitReturnZero = false;
  FunctionDeclBits.IsLateTemplateParsed = false;
  FunctionDeclBits.ConstexprKind = ConstexprKind;
  FunctionDeclBits.InstantiationIsPending = false;
  FunctionDeclBits.UsesSEHTry = false;
  FunctionDeclBits.UsesFPIntrin = false;
  FunctionDeclBits.HasSkippedBody = false;
  FunctionDeclBits.WillHaveBody = false;
  FunctionDeclBits.IsMultiVersion = false;
  FunctionDeclBits.IsCopyDeductionCandidate = false;
  FunctionDeclBits.HasODRHash = false;
  if (TrailingRequiresClause)
    setTrailingRequiresClause(TrailingRequiresClause);
}

void FunctionDecl::getNameForDiagnostic(
    raw_ostream &OS, const PrintingPolicy &Policy, bool Qualified) const {
  NamedDecl::getNameForDiagnostic(OS, Policy, Qualified);
  const TemplateArgumentList *TemplateArgs = getTemplateSpecializationArgs();
  if (TemplateArgs)
    printTemplateArgumentList(OS, TemplateArgs->asArray(), Policy);
}

bool FunctionDecl::isVariadic() const {
  if (const auto *FT = getType()->getAs<FunctionProtoType>())
    return FT->isVariadic();
  return false;
}

FunctionDecl::DefaultedFunctionInfo *
FunctionDecl::DefaultedFunctionInfo::Create(ASTContext &Context,
                                            ArrayRef<DeclAccessPair> Lookups) {
  DefaultedFunctionInfo *Info = new (Context.Allocate(
      totalSizeToAlloc<DeclAccessPair>(Lookups.size()),
      std::max(alignof(DefaultedFunctionInfo), alignof(DeclAccessPair))))
      DefaultedFunctionInfo;
  Info->NumLookups = Lookups.size();
  std::uninitialized_copy(Lookups.begin(), Lookups.end(),
                          Info->getTrailingObjects<DeclAccessPair>());
  return Info;
}

void FunctionDecl::setDefaultedFunctionInfo(DefaultedFunctionInfo *Info) {
  assert(!FunctionDeclBits.HasDefaultedFunctionInfo && "already have this");
  assert(!Body && "can't replace function body with defaulted function info");

  FunctionDeclBits.HasDefaultedFunctionInfo = true;
  DefaultedInfo = Info;
}

FunctionDecl::DefaultedFunctionInfo *
FunctionDecl::getDefaultedFunctionInfo() const {
  return FunctionDeclBits.HasDefaultedFunctionInfo ? DefaultedInfo : nullptr;
}

bool FunctionDecl::hasBody(const FunctionDecl *&Definition) const {
  for (auto I : redecls()) {
    if (I->doesThisDeclarationHaveABody()) {
      Definition = I;
      return true;
    }
  }

  return false;
}

bool FunctionDecl::hasTrivialBody() const {
  Stmt *S = getBody();
  if (!S) {
    // Since we don't have a body for this function, we don't know if it's
    // trivial or not.
    return false;
  }

  if (isa<CompoundStmt>(S) && cast<CompoundStmt>(S)->body_empty())
    return true;
  return false;
}

bool FunctionDecl::isDefined(const FunctionDecl *&Definition) const {
  for (auto I : redecls()) {
    if (I->isThisDeclarationADefinition()) {
      Definition = I;
      return true;
    }
  }

  return false;
}

Stmt *FunctionDecl::getBody(const FunctionDecl *&Definition) const {
  if (!hasBody(Definition))
    return nullptr;

  assert(!Definition->FunctionDeclBits.HasDefaultedFunctionInfo &&
         "definition should not have a body");
  if (Definition->Body)
    return Definition->Body.get(getASTContext().getExternalSource());

  return nullptr;
}

void FunctionDecl::setBody(Stmt *B) {
  FunctionDeclBits.HasDefaultedFunctionInfo = false;
  Body = LazyDeclStmtPtr(B);
  if (B)
    EndRangeLoc = B->getEndLoc();
}

void FunctionDecl::setPure(bool P) {
  FunctionDeclBits.IsPure = P;
  if (P)
    if (auto *Parent = dyn_cast<CXXRecordDecl>(getDeclContext()))
      Parent->markedVirtualFunctionPure();
}

template<std::size_t Len>
static bool isNamed(const NamedDecl *ND, const char (&Str)[Len]) {
  IdentifierInfo *II = ND->getIdentifier();
  return II && II->isStr(Str);
}

bool FunctionDecl::isMain() const {
  const TranslationUnitDecl *tunit =
    dyn_cast<TranslationUnitDecl>(getDeclContext()->getRedeclContext());
  return tunit &&
         !tunit->getASTContext().getLangOpts().Freestanding &&
         isNamed(this, "main");
}

bool FunctionDecl::isMSVCRTEntryPoint() const {
  const TranslationUnitDecl *TUnit =
      dyn_cast<TranslationUnitDecl>(getDeclContext()->getRedeclContext());
  if (!TUnit)
    return false;

  // Even though we aren't really targeting MSVCRT if we are freestanding,
  // semantic analysis for these functions remains the same.

  // MSVCRT entry points only exist on MSVCRT targets.
  if (!TUnit->getASTContext().getTargetInfo().getTriple().isOSMSVCRT())
    return false;

  // Nameless functions like constructors cannot be entry points.
  if (!getIdentifier())
    return false;

  return llvm::StringSwitch<bool>(getName())
      .Cases("main",     // an ANSI console app
             "wmain",    // a Unicode console App
             "WinMain",  // an ANSI GUI app
             "wWinMain", // a Unicode GUI app
             "DllMain",  // a DLL
             true)
      .Default(false);
}

bool FunctionDecl::isReservedGlobalPlacementOperator() const {
  assert(getDeclName().getNameKind() == DeclarationName::CXXOperatorName);
  assert(getDeclName().getCXXOverloadedOperator() == OO_New ||
         getDeclName().getCXXOverloadedOperator() == OO_Delete ||
         getDeclName().getCXXOverloadedOperator() == OO_Array_New ||
         getDeclName().getCXXOverloadedOperator() == OO_Array_Delete);

  if (!getDeclContext()->getRedeclContext()->isTranslationUnit())
    return false;

  const auto *proto = getType()->castAs<FunctionProtoType>();
  if (proto->getNumParams() != 2 || proto->isVariadic())
    return false;

  ASTContext &Context =
    cast<TranslationUnitDecl>(getDeclContext()->getRedeclContext())
      ->getASTContext();

  // The result type and first argument type are constant across all
  // these operators.  The second argument must be exactly void*.
  return (proto->getParamType(1).getCanonicalType() == Context.VoidPtrTy);
}

bool FunctionDecl::isReplaceableGlobalAllocationFunction(
    Optional<unsigned> *AlignmentParam, bool *IsNothrow) const {
  if (getDeclName().getNameKind() != DeclarationName::CXXOperatorName)
    return false;
  if (getDeclName().getCXXOverloadedOperator() != OO_New &&
      getDeclName().getCXXOverloadedOperator() != OO_Delete &&
      getDeclName().getCXXOverloadedOperator() != OO_Array_New &&
      getDeclName().getCXXOverloadedOperator() != OO_Array_Delete)
    return false;

  if (isa<CXXRecordDecl>(getDeclContext()))
    return false;

  // This can only fail for an invalid 'operator new' declaration.
  if (!getDeclContext()->getRedeclContext()->isTranslationUnit())
    return false;

  const auto *FPT = getType()->castAs<FunctionProtoType>();
  if (FPT->getNumParams() == 0 || FPT->getNumParams() > 3 || FPT->isVariadic())
    return false;

  // If this is a single-parameter function, it must be a replaceable global
  // allocation or deallocation function.
  if (FPT->getNumParams() == 1)
    return true;

  unsigned Params = 1;
  QualType Ty = FPT->getParamType(Params);
  ASTContext &Ctx = getASTContext();

  auto Consume = [&] {
    ++Params;
    Ty = Params < FPT->getNumParams() ? FPT->getParamType(Params) : QualType();
  };

  // In C++14, the next parameter can be a 'std::size_t' for sized delete.
  bool IsSizedDelete = false;
  if (Ctx.getLangOpts().SizedDeallocation &&
      (getDeclName().getCXXOverloadedOperator() == OO_Delete ||
       getDeclName().getCXXOverloadedOperator() == OO_Array_Delete) &&
      Ctx.hasSameType(Ty, Ctx.getSizeType())) {
    IsSizedDelete = true;
    Consume();
  }

  // In C++17, the next parameter can be a 'std::align_val_t' for aligned
  // new/delete.
  if (Ctx.getLangOpts().AlignedAllocation && !Ty.isNull() && Ty->isAlignValT()) {
    Consume();
    if (AlignmentParam)
      *AlignmentParam = Params;
  }

  // Finally, if this is not a sized delete, the final parameter can
  // be a 'const std::nothrow_t&'.
  if (!IsSizedDelete && !Ty.isNull() && Ty->isReferenceType()) {
    Ty = Ty->getPointeeType();
    if (Ty.getCVRQualifiers() != Qualifiers::Const)
      return false;
    if (Ty->isNothrowT()) {
      if (IsNothrow)
        *IsNothrow = true;
      Consume();
    }
  }

  return Params == FPT->getNumParams();
}

bool FunctionDecl::isInlineBuiltinDeclaration() const {
  if (!getBuiltinID())
    return false;

  const FunctionDecl *Definition;
  return hasBody(Definition) && Definition->isInlineSpecified();
}

bool FunctionDecl::isDestroyingOperatorDelete() const {
  // C++ P0722:
  //   Within a class C, a single object deallocation function with signature
  //     (T, std::destroying_delete_t, <more params>)
  //   is a destroying operator delete.
  if (!isa<CXXMethodDecl>(this) || getOverloadedOperator() != OO_Delete ||
      getNumParams() < 2)
    return false;

  auto *RD = getParamDecl(1)->getType()->getAsCXXRecordDecl();
  return RD && RD->isInStdNamespace() && RD->getIdentifier() &&
         RD->getIdentifier()->isStr("destroying_delete_t");
}

LanguageLinkage FunctionDecl::getLanguageLinkage() const {
  return getDeclLanguageLinkage(*this);
}

bool FunctionDecl::isExternC() const {
  return isDeclExternC(*this);
}

bool FunctionDecl::isInExternCContext() const {
  if (hasAttr<OpenCLKernelAttr>())
    return true;
  return getLexicalDeclContext()->isExternCContext();
}

bool FunctionDecl::isInExternCXXContext() const {
  return getLexicalDeclContext()->isExternCXXContext();
}

bool FunctionDecl::isGlobal() const {
  if (const auto *Method = dyn_cast<CXXMethodDecl>(this))
    return Method->isStatic();

  if (getCanonicalDecl()->getStorageClass() == SC_Static)
    return false;

  for (const DeclContext *DC = getDeclContext();
       DC->isNamespace();
       DC = DC->getParent()) {
    if (const auto *Namespace = cast<NamespaceDecl>(DC)) {
      if (!Namespace->getDeclName())
        return false;
      break;
    }
  }

  return true;
}

bool FunctionDecl::isNoReturn() const {
  if (hasAttr<NoReturnAttr>() || hasAttr<CXX11NoReturnAttr>() ||
      hasAttr<C11NoReturnAttr>())
    return true;

  if (auto *FnTy = getType()->getAs<FunctionType>())
    return FnTy->getNoReturnAttr();

  return false;
}


MultiVersionKind FunctionDecl::getMultiVersionKind() const {
  if (hasAttr<TargetAttr>())
    return MultiVersionKind::Target;
  if (hasAttr<CPUDispatchAttr>())
    return MultiVersionKind::CPUDispatch;
  if (hasAttr<CPUSpecificAttr>())
    return MultiVersionKind::CPUSpecific;
  return MultiVersionKind::None;
}

bool FunctionDecl::isCPUDispatchMultiVersion() const {
  return isMultiVersion() && hasAttr<CPUDispatchAttr>();
}

bool FunctionDecl::isCPUSpecificMultiVersion() const {
  return isMultiVersion() && hasAttr<CPUSpecificAttr>();
}

bool FunctionDecl::isTargetMultiVersion() const {
  return isMultiVersion() && hasAttr<TargetAttr>();
}

void
FunctionDecl::setPreviousDeclaration(FunctionDecl *PrevDecl) {
  redeclarable_base::setPreviousDecl(PrevDecl);

  if (FunctionTemplateDecl *FunTmpl = getDescribedFunctionTemplate()) {
    FunctionTemplateDecl *PrevFunTmpl
      = PrevDecl? PrevDecl->getDescribedFunctionTemplate() : nullptr;
    assert((!PrevDecl || PrevFunTmpl) && "Function/function template mismatch");
    FunTmpl->setPreviousDecl(PrevFunTmpl);
  }

  if (PrevDecl && PrevDecl->isInlined())
    setImplicitlyInline(true);
}

FunctionDecl *FunctionDecl::getCanonicalDecl() { return getFirstDecl(); }

/// Returns a value indicating whether this function corresponds to a builtin
/// function.
///
/// The function corresponds to a built-in function if it is declared at
/// translation scope or within an extern "C" block and its name matches with
/// the name of a builtin. The returned value will be 0 for functions that do
/// not correspond to a builtin, a value of type \c Builtin::ID if in the
/// target-independent range \c [1,Builtin::First), or a target-specific builtin
/// value.
///
/// \param ConsiderWrapperFunctions If true, we should consider wrapper
/// functions as their wrapped builtins. This shouldn't be done in general, but
/// it's useful in Sema to diagnose calls to wrappers based on their semantics.
unsigned FunctionDecl::getBuiltinID(bool ConsiderWrapperFunctions) const {
  unsigned BuiltinID;

  if (const auto *ABAA = getAttr<ArmBuiltinAliasAttr>()) {
    BuiltinID = ABAA->getBuiltinName()->getBuiltinID();
  } else {
    if (!getIdentifier())
      return 0;

    BuiltinID = getIdentifier()->getBuiltinID();
  }

  if (!BuiltinID)
    return 0;

  ASTContext &Context = getASTContext();
  if (Context.getLangOpts().CPlusPlus) {
    const auto *LinkageDecl =
        dyn_cast<LinkageSpecDecl>(getFirstDecl()->getDeclContext());
    // In C++, the first declaration of a builtin is always inside an implicit
    // extern "C".
    // FIXME: A recognised library function may not be directly in an extern "C"
    // declaration, for instance "extern "C" { namespace std { decl } }".
    if (!LinkageDecl) {
      if (BuiltinID == Builtin::BI__GetExceptionInfo &&
          Context.getTargetInfo().getCXXABI().isMicrosoft())
        return Builtin::BI__GetExceptionInfo;
      return 0;
    }
    if (LinkageDecl->getLanguage() != LinkageSpecDecl::lang_c)
      return 0;
  }

  // If the function is marked "overloadable", it has a different mangled name
  // and is not the C library function.
  if (!ConsiderWrapperFunctions && hasAttr<OverloadableAttr>() &&
      !hasAttr<ArmBuiltinAliasAttr>())
    return 0;

  if (!Context.BuiltinInfo.isPredefinedLibFunction(BuiltinID))
    return BuiltinID;

  // This function has the name of a known C library
  // function. Determine whether it actually refers to the C library
  // function or whether it just has the same name.

  // If this is a static function, it's not a builtin.
  if (!ConsiderWrapperFunctions && getStorageClass() == SC_Static)
    return 0;

  // OpenCL v1.2 s6.9.f - The library functions defined in
  // the C99 standard headers are not available.
  if (Context.getLangOpts().OpenCL &&
      Context.BuiltinInfo.isPredefinedLibFunction(BuiltinID))
    return 0;

  // CUDA does not have device-side standard library. printf and malloc are the
  // only special cases that are supported by device-side runtime.
  if (Context.getLangOpts().CUDA && hasAttr<CUDADeviceAttr>() &&
      !hasAttr<CUDAHostAttr>() &&
      !(BuiltinID == Builtin::BIprintf || BuiltinID == Builtin::BImalloc))
    return 0;

<<<<<<< HEAD

=======
  // As AMDGCN implementation of OpenMP does not have a device-side standard
  // library, none of the predefined library functions except printf and malloc
  // should be treated as a builtin i.e. 0 should be returned for them.
>>>>>>> 4431d64c
  if (Context.getTargetInfo().getTriple().isAMDGCN() &&
      Context.getLangOpts().OpenMPIsDevice &&
      Context.BuiltinInfo.isPredefinedLibFunction(BuiltinID) &&
      !(BuiltinID == Builtin::BIprintf || BuiltinID == Builtin::BImalloc))
    return 0;

  return BuiltinID;
}

/// getNumParams - Return the number of parameters this function must have
/// based on its FunctionType.  This is the length of the ParamInfo array
/// after it has been created.
unsigned FunctionDecl::getNumParams() const {
  const auto *FPT = getType()->getAs<FunctionProtoType>();
  return FPT ? FPT->getNumParams() : 0;
}

void FunctionDecl::setParams(ASTContext &C,
                             ArrayRef<ParmVarDecl *> NewParamInfo) {
  assert(!ParamInfo && "Already has param info!");
  assert(NewParamInfo.size() == getNumParams() && "Parameter count mismatch!");

  // Zero params -> null pointer.
  if (!NewParamInfo.empty()) {
    ParamInfo = new (C) ParmVarDecl*[NewParamInfo.size()];
    std::copy(NewParamInfo.begin(), NewParamInfo.end(), ParamInfo);
  }
}

/// getMinRequiredArguments - Returns the minimum number of arguments
/// needed to call this function. This may be fewer than the number of
/// function parameters, if some of the parameters have default
/// arguments (in C++) or are parameter packs (C++11).
unsigned FunctionDecl::getMinRequiredArguments() const {
  if (!getASTContext().getLangOpts().CPlusPlus)
    return getNumParams();

  unsigned NumRequiredArgs = 0;
  for (auto *Param : parameters())
    if (!Param->isParameterPack() && !Param->hasDefaultArg())
      ++NumRequiredArgs;
  return NumRequiredArgs;
}

/// The combination of the extern and inline keywords under MSVC forces
/// the function to be required.
///
/// Note: This function assumes that we will only get called when isInlined()
/// would return true for this FunctionDecl.
bool FunctionDecl::isMSExternInline() const {
  assert(isInlined() && "expected to get called on an inlined function!");

  const ASTContext &Context = getASTContext();
  if (!Context.getTargetInfo().getCXXABI().isMicrosoft() &&
      !hasAttr<DLLExportAttr>())
    return false;

  for (const FunctionDecl *FD = getMostRecentDecl(); FD;
       FD = FD->getPreviousDecl())
    if (!FD->isImplicit() && FD->getStorageClass() == SC_Extern)
      return true;

  return false;
}

static bool redeclForcesDefMSVC(const FunctionDecl *Redecl) {
  if (Redecl->getStorageClass() != SC_Extern)
    return false;

  for (const FunctionDecl *FD = Redecl->getPreviousDecl(); FD;
       FD = FD->getPreviousDecl())
    if (!FD->isImplicit() && FD->getStorageClass() == SC_Extern)
      return false;

  return true;
}

static bool RedeclForcesDefC99(const FunctionDecl *Redecl) {
  // Only consider file-scope declarations in this test.
  if (!Redecl->getLexicalDeclContext()->isTranslationUnit())
    return false;

  // Only consider explicit declarations; the presence of a builtin for a
  // libcall shouldn't affect whether a definition is externally visible.
  if (Redecl->isImplicit())
    return false;

  if (!Redecl->isInlineSpecified() || Redecl->getStorageClass() == SC_Extern)
    return true; // Not an inline definition

  return false;
}

/// For a function declaration in C or C++, determine whether this
/// declaration causes the definition to be externally visible.
///
/// For instance, this determines if adding the current declaration to the set
/// of redeclarations of the given functions causes
/// isInlineDefinitionExternallyVisible to change from false to true.
bool FunctionDecl::doesDeclarationForceExternallyVisibleDefinition() const {
  assert(!doesThisDeclarationHaveABody() &&
         "Must have a declaration without a body.");

  ASTContext &Context = getASTContext();

  if (Context.getLangOpts().MSVCCompat) {
    const FunctionDecl *Definition;
    if (hasBody(Definition) && Definition->isInlined() &&
        redeclForcesDefMSVC(this))
      return true;
  }

  if (Context.getLangOpts().CPlusPlus)
    return false;

  if (Context.getLangOpts().GNUInline || hasAttr<GNUInlineAttr>()) {
    // With GNU inlining, a declaration with 'inline' but not 'extern', forces
    // an externally visible definition.
    //
    // FIXME: What happens if gnu_inline gets added on after the first
    // declaration?
    if (!isInlineSpecified() || getStorageClass() == SC_Extern)
      return false;

    const FunctionDecl *Prev = this;
    bool FoundBody = false;
    while ((Prev = Prev->getPreviousDecl())) {
      FoundBody |= Prev->doesThisDeclarationHaveABody();

      if (Prev->doesThisDeclarationHaveABody()) {
        // If it's not the case that both 'inline' and 'extern' are
        // specified on the definition, then it is always externally visible.
        if (!Prev->isInlineSpecified() ||
            Prev->getStorageClass() != SC_Extern)
          return false;
      } else if (Prev->isInlineSpecified() &&
                 Prev->getStorageClass() != SC_Extern) {
        return false;
      }
    }
    return FoundBody;
  }

  // C99 6.7.4p6:
  //   [...] If all of the file scope declarations for a function in a
  //   translation unit include the inline function specifier without extern,
  //   then the definition in that translation unit is an inline definition.
  if (isInlineSpecified() && getStorageClass() != SC_Extern)
    return false;
  const FunctionDecl *Prev = this;
  bool FoundBody = false;
  while ((Prev = Prev->getPreviousDecl())) {
    FoundBody |= Prev->doesThisDeclarationHaveABody();
    if (RedeclForcesDefC99(Prev))
      return false;
  }
  return FoundBody;
}

FunctionTypeLoc FunctionDecl::getFunctionTypeLoc() const {
  const TypeSourceInfo *TSI = getTypeSourceInfo();
  return TSI ? TSI->getTypeLoc().IgnoreParens().getAs<FunctionTypeLoc>()
             : FunctionTypeLoc();
}

SourceRange FunctionDecl::getReturnTypeSourceRange() const {
  FunctionTypeLoc FTL = getFunctionTypeLoc();
  if (!FTL)
    return SourceRange();

  // Skip self-referential return types.
  const SourceManager &SM = getASTContext().getSourceManager();
  SourceRange RTRange = FTL.getReturnLoc().getSourceRange();
  SourceLocation Boundary = getNameInfo().getBeginLoc();
  if (RTRange.isInvalid() || Boundary.isInvalid() ||
      !SM.isBeforeInTranslationUnit(RTRange.getEnd(), Boundary))
    return SourceRange();

  return RTRange;
}

SourceRange FunctionDecl::getParametersSourceRange() const {
  unsigned NP = getNumParams();
  SourceLocation EllipsisLoc = getEllipsisLoc();

  if (NP == 0 && EllipsisLoc.isInvalid())
    return SourceRange();

  SourceLocation Begin =
      NP > 0 ? ParamInfo[0]->getSourceRange().getBegin() : EllipsisLoc;
  SourceLocation End = EllipsisLoc.isValid()
                           ? EllipsisLoc
                           : ParamInfo[NP - 1]->getSourceRange().getEnd();

  return SourceRange(Begin, End);
}

SourceRange FunctionDecl::getExceptionSpecSourceRange() const {
  FunctionTypeLoc FTL = getFunctionTypeLoc();
  return FTL ? FTL.getExceptionSpecRange() : SourceRange();
}

/// For an inline function definition in C, or for a gnu_inline function
/// in C++, determine whether the definition will be externally visible.
///
/// Inline function definitions are always available for inlining optimizations.
/// However, depending on the language dialect, declaration specifiers, and
/// attributes, the definition of an inline function may or may not be
/// "externally" visible to other translation units in the program.
///
/// In C99, inline definitions are not externally visible by default. However,
/// if even one of the global-scope declarations is marked "extern inline", the
/// inline definition becomes externally visible (C99 6.7.4p6).
///
/// In GNU89 mode, or if the gnu_inline attribute is attached to the function
/// definition, we use the GNU semantics for inline, which are nearly the
/// opposite of C99 semantics. In particular, "inline" by itself will create
/// an externally visible symbol, but "extern inline" will not create an
/// externally visible symbol.
bool FunctionDecl::isInlineDefinitionExternallyVisible() const {
  assert((doesThisDeclarationHaveABody() || willHaveBody() ||
          hasAttr<AliasAttr>()) &&
         "Must be a function definition");
  assert(isInlined() && "Function must be inline");
  ASTContext &Context = getASTContext();

  if (Context.getLangOpts().GNUInline || hasAttr<GNUInlineAttr>()) {
    // Note: If you change the logic here, please change
    // doesDeclarationForceExternallyVisibleDefinition as well.
    //
    // If it's not the case that both 'inline' and 'extern' are
    // specified on the definition, then this inline definition is
    // externally visible.
    if (Context.getLangOpts().CPlusPlus)
      return false;
    if (!(isInlineSpecified() && getStorageClass() == SC_Extern))
      return true;

    // If any declaration is 'inline' but not 'extern', then this definition
    // is externally visible.
    for (auto Redecl : redecls()) {
      if (Redecl->isInlineSpecified() &&
          Redecl->getStorageClass() != SC_Extern)
        return true;
    }

    return false;
  }

  // The rest of this function is C-only.
  assert(!Context.getLangOpts().CPlusPlus &&
         "should not use C inline rules in C++");

  // C99 6.7.4p6:
  //   [...] If all of the file scope declarations for a function in a
  //   translation unit include the inline function specifier without extern,
  //   then the definition in that translation unit is an inline definition.
  for (auto Redecl : redecls()) {
    if (RedeclForcesDefC99(Redecl))
      return true;
  }

  // C99 6.7.4p6:
  //   An inline definition does not provide an external definition for the
  //   function, and does not forbid an external definition in another
  //   translation unit.
  return false;
}

/// getOverloadedOperator - Which C++ overloaded operator this
/// function represents, if any.
OverloadedOperatorKind FunctionDecl::getOverloadedOperator() const {
  if (getDeclName().getNameKind() == DeclarationName::CXXOperatorName)
    return getDeclName().getCXXOverloadedOperator();
  else
    return OO_None;
}

/// getLiteralIdentifier - The literal suffix identifier this function
/// represents, if any.
const IdentifierInfo *FunctionDecl::getLiteralIdentifier() const {
  if (getDeclName().getNameKind() == DeclarationName::CXXLiteralOperatorName)
    return getDeclName().getCXXLiteralIdentifier();
  else
    return nullptr;
}

FunctionDecl::TemplatedKind FunctionDecl::getTemplatedKind() const {
  if (TemplateOrSpecialization.isNull())
    return TK_NonTemplate;
  if (TemplateOrSpecialization.is<FunctionTemplateDecl *>())
    return TK_FunctionTemplate;
  if (TemplateOrSpecialization.is<MemberSpecializationInfo *>())
    return TK_MemberSpecialization;
  if (TemplateOrSpecialization.is<FunctionTemplateSpecializationInfo *>())
    return TK_FunctionTemplateSpecialization;
  if (TemplateOrSpecialization.is
                               <DependentFunctionTemplateSpecializationInfo*>())
    return TK_DependentFunctionTemplateSpecialization;

  llvm_unreachable("Did we miss a TemplateOrSpecialization type?");
}

FunctionDecl *FunctionDecl::getInstantiatedFromMemberFunction() const {
  if (MemberSpecializationInfo *Info = getMemberSpecializationInfo())
    return cast<FunctionDecl>(Info->getInstantiatedFrom());

  return nullptr;
}

MemberSpecializationInfo *FunctionDecl::getMemberSpecializationInfo() const {
  if (auto *MSI =
          TemplateOrSpecialization.dyn_cast<MemberSpecializationInfo *>())
    return MSI;
  if (auto *FTSI = TemplateOrSpecialization
                       .dyn_cast<FunctionTemplateSpecializationInfo *>())
    return FTSI->getMemberSpecializationInfo();
  return nullptr;
}

void
FunctionDecl::setInstantiationOfMemberFunction(ASTContext &C,
                                               FunctionDecl *FD,
                                               TemplateSpecializationKind TSK) {
  assert(TemplateOrSpecialization.isNull() &&
         "Member function is already a specialization");
  MemberSpecializationInfo *Info
    = new (C) MemberSpecializationInfo(FD, TSK);
  TemplateOrSpecialization = Info;
}

FunctionTemplateDecl *FunctionDecl::getDescribedFunctionTemplate() const {
  return TemplateOrSpecialization.dyn_cast<FunctionTemplateDecl *>();
}

void FunctionDecl::setDescribedFunctionTemplate(FunctionTemplateDecl *Template) {
  assert(TemplateOrSpecialization.isNull() &&
         "Member function is already a specialization");
  TemplateOrSpecialization = Template;
}

bool FunctionDecl::isImplicitlyInstantiable() const {
  // If the function is invalid, it can't be implicitly instantiated.
  if (isInvalidDecl())
    return false;

  switch (getTemplateSpecializationKindForInstantiation()) {
  case TSK_Undeclared:
  case TSK_ExplicitInstantiationDefinition:
  case TSK_ExplicitSpecialization:
    return false;

  case TSK_ImplicitInstantiation:
    return true;

  case TSK_ExplicitInstantiationDeclaration:
    // Handled below.
    break;
  }

  // Find the actual template from which we will instantiate.
  const FunctionDecl *PatternDecl = getTemplateInstantiationPattern();
  bool HasPattern = false;
  if (PatternDecl)
    HasPattern = PatternDecl->hasBody(PatternDecl);

  // C++0x [temp.explicit]p9:
  //   Except for inline functions, other explicit instantiation declarations
  //   have the effect of suppressing the implicit instantiation of the entity
  //   to which they refer.
  if (!HasPattern || !PatternDecl)
    return true;

  return PatternDecl->isInlined();
}

bool FunctionDecl::isTemplateInstantiation() const {
  // FIXME: Remove this, it's not clear what it means. (Which template
  // specialization kind?)
  return clang::isTemplateInstantiation(getTemplateSpecializationKind());
}

FunctionDecl *FunctionDecl::getTemplateInstantiationPattern() const {
  // If this is a generic lambda call operator specialization, its
  // instantiation pattern is always its primary template's pattern
  // even if its primary template was instantiated from another
  // member template (which happens with nested generic lambdas).
  // Since a lambda's call operator's body is transformed eagerly,
  // we don't have to go hunting for a prototype definition template
  // (i.e. instantiated-from-member-template) to use as an instantiation
  // pattern.

  if (isGenericLambdaCallOperatorSpecialization(
          dyn_cast<CXXMethodDecl>(this))) {
    assert(getPrimaryTemplate() && "not a generic lambda call operator?");
    return getDefinitionOrSelf(getPrimaryTemplate()->getTemplatedDecl());
  }

  if (MemberSpecializationInfo *Info = getMemberSpecializationInfo()) {
    if (!clang::isTemplateInstantiation(Info->getTemplateSpecializationKind()))
      return nullptr;
    return getDefinitionOrSelf(cast<FunctionDecl>(Info->getInstantiatedFrom()));
  }

  if (!clang::isTemplateInstantiation(getTemplateSpecializationKind()))
    return nullptr;

  if (FunctionTemplateDecl *Primary = getPrimaryTemplate()) {
    // If we hit a point where the user provided a specialization of this
    // template, we're done looking.
    while (!Primary->isMemberSpecialization()) {
      auto *NewPrimary = Primary->getInstantiatedFromMemberTemplate();
      if (!NewPrimary)
        break;
      Primary = NewPrimary;
    }

    return getDefinitionOrSelf(Primary->getTemplatedDecl());
  }

  return nullptr;
}

FunctionTemplateDecl *FunctionDecl::getPrimaryTemplate() const {
  if (FunctionTemplateSpecializationInfo *Info
        = TemplateOrSpecialization
            .dyn_cast<FunctionTemplateSpecializationInfo*>()) {
    return Info->getTemplate();
  }
  return nullptr;
}

FunctionTemplateSpecializationInfo *
FunctionDecl::getTemplateSpecializationInfo() const {
  return TemplateOrSpecialization
      .dyn_cast<FunctionTemplateSpecializationInfo *>();
}

const TemplateArgumentList *
FunctionDecl::getTemplateSpecializationArgs() const {
  if (FunctionTemplateSpecializationInfo *Info
        = TemplateOrSpecialization
            .dyn_cast<FunctionTemplateSpecializationInfo*>()) {
    return Info->TemplateArguments;
  }
  return nullptr;
}

const ASTTemplateArgumentListInfo *
FunctionDecl::getTemplateSpecializationArgsAsWritten() const {
  if (FunctionTemplateSpecializationInfo *Info
        = TemplateOrSpecialization
            .dyn_cast<FunctionTemplateSpecializationInfo*>()) {
    return Info->TemplateArgumentsAsWritten;
  }
  return nullptr;
}

void
FunctionDecl::setFunctionTemplateSpecialization(ASTContext &C,
                                                FunctionTemplateDecl *Template,
                                     const TemplateArgumentList *TemplateArgs,
                                                void *InsertPos,
                                                TemplateSpecializationKind TSK,
                        const TemplateArgumentListInfo *TemplateArgsAsWritten,
                                          SourceLocation PointOfInstantiation) {
  assert((TemplateOrSpecialization.isNull() ||
          TemplateOrSpecialization.is<MemberSpecializationInfo *>()) &&
         "Member function is already a specialization");
  assert(TSK != TSK_Undeclared &&
         "Must specify the type of function template specialization");
  assert((TemplateOrSpecialization.isNull() ||
          TSK == TSK_ExplicitSpecialization) &&
         "Member specialization must be an explicit specialization");
  FunctionTemplateSpecializationInfo *Info =
      FunctionTemplateSpecializationInfo::Create(
          C, this, Template, TSK, TemplateArgs, TemplateArgsAsWritten,
          PointOfInstantiation,
          TemplateOrSpecialization.dyn_cast<MemberSpecializationInfo *>());
  TemplateOrSpecialization = Info;
  Template->addSpecialization(Info, InsertPos);
}

void
FunctionDecl::setDependentTemplateSpecialization(ASTContext &Context,
                                    const UnresolvedSetImpl &Templates,
                             const TemplateArgumentListInfo &TemplateArgs) {
  assert(TemplateOrSpecialization.isNull());
  DependentFunctionTemplateSpecializationInfo *Info =
      DependentFunctionTemplateSpecializationInfo::Create(Context, Templates,
                                                          TemplateArgs);
  TemplateOrSpecialization = Info;
}

DependentFunctionTemplateSpecializationInfo *
FunctionDecl::getDependentSpecializationInfo() const {
  return TemplateOrSpecialization
      .dyn_cast<DependentFunctionTemplateSpecializationInfo *>();
}

DependentFunctionTemplateSpecializationInfo *
DependentFunctionTemplateSpecializationInfo::Create(
    ASTContext &Context, const UnresolvedSetImpl &Ts,
    const TemplateArgumentListInfo &TArgs) {
  void *Buffer = Context.Allocate(
      totalSizeToAlloc<TemplateArgumentLoc, FunctionTemplateDecl *>(
          TArgs.size(), Ts.size()));
  return new (Buffer) DependentFunctionTemplateSpecializationInfo(Ts, TArgs);
}

DependentFunctionTemplateSpecializationInfo::
DependentFunctionTemplateSpecializationInfo(const UnresolvedSetImpl &Ts,
                                      const TemplateArgumentListInfo &TArgs)
  : AngleLocs(TArgs.getLAngleLoc(), TArgs.getRAngleLoc()) {
  NumTemplates = Ts.size();
  NumArgs = TArgs.size();

  FunctionTemplateDecl **TsArray = getTrailingObjects<FunctionTemplateDecl *>();
  for (unsigned I = 0, E = Ts.size(); I != E; ++I)
    TsArray[I] = cast<FunctionTemplateDecl>(Ts[I]->getUnderlyingDecl());

  TemplateArgumentLoc *ArgsArray = getTrailingObjects<TemplateArgumentLoc>();
  for (unsigned I = 0, E = TArgs.size(); I != E; ++I)
    new (&ArgsArray[I]) TemplateArgumentLoc(TArgs[I]);
}

TemplateSpecializationKind FunctionDecl::getTemplateSpecializationKind() const {
  // For a function template specialization, query the specialization
  // information object.
  if (FunctionTemplateSpecializationInfo *FTSInfo =
          TemplateOrSpecialization
              .dyn_cast<FunctionTemplateSpecializationInfo *>())
    return FTSInfo->getTemplateSpecializationKind();

  if (MemberSpecializationInfo *MSInfo =
          TemplateOrSpecialization.dyn_cast<MemberSpecializationInfo *>())
    return MSInfo->getTemplateSpecializationKind();

  return TSK_Undeclared;
}

TemplateSpecializationKind
FunctionDecl::getTemplateSpecializationKindForInstantiation() const {
  // This is the same as getTemplateSpecializationKind(), except that for a
  // function that is both a function template specialization and a member
  // specialization, we prefer the member specialization information. Eg:
  //
  // template<typename T> struct A {
  //   template<typename U> void f() {}
  //   template<> void f<int>() {}
  // };
  //
  // For A<int>::f<int>():
  // * getTemplateSpecializationKind() will return TSK_ExplicitSpecialization
  // * getTemplateSpecializationKindForInstantiation() will return
  //       TSK_ImplicitInstantiation
  //
  // This reflects the facts that A<int>::f<int> is an explicit specialization
  // of A<int>::f, and that A<int>::f<int> should be implicitly instantiated
  // from A::f<int> if a definition is needed.
  if (FunctionTemplateSpecializationInfo *FTSInfo =
          TemplateOrSpecialization
              .dyn_cast<FunctionTemplateSpecializationInfo *>()) {
    if (auto *MSInfo = FTSInfo->getMemberSpecializationInfo())
      return MSInfo->getTemplateSpecializationKind();
    return FTSInfo->getTemplateSpecializationKind();
  }

  if (MemberSpecializationInfo *MSInfo =
          TemplateOrSpecialization.dyn_cast<MemberSpecializationInfo *>())
    return MSInfo->getTemplateSpecializationKind();

  return TSK_Undeclared;
}

void
FunctionDecl::setTemplateSpecializationKind(TemplateSpecializationKind TSK,
                                          SourceLocation PointOfInstantiation) {
  if (FunctionTemplateSpecializationInfo *FTSInfo
        = TemplateOrSpecialization.dyn_cast<
                                    FunctionTemplateSpecializationInfo*>()) {
    FTSInfo->setTemplateSpecializationKind(TSK);
    if (TSK != TSK_ExplicitSpecialization &&
        PointOfInstantiation.isValid() &&
        FTSInfo->getPointOfInstantiation().isInvalid()) {
      FTSInfo->setPointOfInstantiation(PointOfInstantiation);
      if (ASTMutationListener *L = getASTContext().getASTMutationListener())
        L->InstantiationRequested(this);
    }
  } else if (MemberSpecializationInfo *MSInfo
             = TemplateOrSpecialization.dyn_cast<MemberSpecializationInfo*>()) {
    MSInfo->setTemplateSpecializationKind(TSK);
    if (TSK != TSK_ExplicitSpecialization &&
        PointOfInstantiation.isValid() &&
        MSInfo->getPointOfInstantiation().isInvalid()) {
      MSInfo->setPointOfInstantiation(PointOfInstantiation);
      if (ASTMutationListener *L = getASTContext().getASTMutationListener())
        L->InstantiationRequested(this);
    }
  } else
    llvm_unreachable("Function cannot have a template specialization kind");
}

SourceLocation FunctionDecl::getPointOfInstantiation() const {
  if (FunctionTemplateSpecializationInfo *FTSInfo
        = TemplateOrSpecialization.dyn_cast<
                                        FunctionTemplateSpecializationInfo*>())
    return FTSInfo->getPointOfInstantiation();
  else if (MemberSpecializationInfo *MSInfo
             = TemplateOrSpecialization.dyn_cast<MemberSpecializationInfo*>())
    return MSInfo->getPointOfInstantiation();

  return SourceLocation();
}

bool FunctionDecl::isOutOfLine() const {
  if (Decl::isOutOfLine())
    return true;

  // If this function was instantiated from a member function of a
  // class template, check whether that member function was defined out-of-line.
  if (FunctionDecl *FD = getInstantiatedFromMemberFunction()) {
    const FunctionDecl *Definition;
    if (FD->hasBody(Definition))
      return Definition->isOutOfLine();
  }

  // If this function was instantiated from a function template,
  // check whether that function template was defined out-of-line.
  if (FunctionTemplateDecl *FunTmpl = getPrimaryTemplate()) {
    const FunctionDecl *Definition;
    if (FunTmpl->getTemplatedDecl()->hasBody(Definition))
      return Definition->isOutOfLine();
  }

  return false;
}

SourceRange FunctionDecl::getSourceRange() const {
  return SourceRange(getOuterLocStart(), EndRangeLoc);
}

unsigned FunctionDecl::getMemoryFunctionKind() const {
  IdentifierInfo *FnInfo = getIdentifier();

  if (!FnInfo)
    return 0;

  // Builtin handling.
  switch (getBuiltinID()) {
  case Builtin::BI__builtin_memset:
  case Builtin::BI__builtin___memset_chk:
  case Builtin::BImemset:
    return Builtin::BImemset;

  case Builtin::BI__builtin_memcpy:
  case Builtin::BI__builtin___memcpy_chk:
  case Builtin::BImemcpy:
    return Builtin::BImemcpy;

  case Builtin::BI__builtin_mempcpy:
  case Builtin::BI__builtin___mempcpy_chk:
  case Builtin::BImempcpy:
    return Builtin::BImempcpy;

  case Builtin::BI__builtin_memmove:
  case Builtin::BI__builtin___memmove_chk:
  case Builtin::BImemmove:
    return Builtin::BImemmove;

  case Builtin::BIstrlcpy:
  case Builtin::BI__builtin___strlcpy_chk:
    return Builtin::BIstrlcpy;

  case Builtin::BIstrlcat:
  case Builtin::BI__builtin___strlcat_chk:
    return Builtin::BIstrlcat;

  case Builtin::BI__builtin_memcmp:
  case Builtin::BImemcmp:
    return Builtin::BImemcmp;

  case Builtin::BI__builtin_bcmp:
  case Builtin::BIbcmp:
    return Builtin::BIbcmp;

  case Builtin::BI__builtin_strncpy:
  case Builtin::BI__builtin___strncpy_chk:
  case Builtin::BIstrncpy:
    return Builtin::BIstrncpy;

  case Builtin::BI__builtin_strncmp:
  case Builtin::BIstrncmp:
    return Builtin::BIstrncmp;

  case Builtin::BI__builtin_strncasecmp:
  case Builtin::BIstrncasecmp:
    return Builtin::BIstrncasecmp;

  case Builtin::BI__builtin_strncat:
  case Builtin::BI__builtin___strncat_chk:
  case Builtin::BIstrncat:
    return Builtin::BIstrncat;

  case Builtin::BI__builtin_strndup:
  case Builtin::BIstrndup:
    return Builtin::BIstrndup;

  case Builtin::BI__builtin_strlen:
  case Builtin::BIstrlen:
    return Builtin::BIstrlen;

  case Builtin::BI__builtin_bzero:
  case Builtin::BIbzero:
    return Builtin::BIbzero;

  default:
    if (isExternC()) {
      if (FnInfo->isStr("memset"))
        return Builtin::BImemset;
      else if (FnInfo->isStr("memcpy"))
        return Builtin::BImemcpy;
      else if (FnInfo->isStr("mempcpy"))
        return Builtin::BImempcpy;
      else if (FnInfo->isStr("memmove"))
        return Builtin::BImemmove;
      else if (FnInfo->isStr("memcmp"))
        return Builtin::BImemcmp;
      else if (FnInfo->isStr("bcmp"))
        return Builtin::BIbcmp;
      else if (FnInfo->isStr("strncpy"))
        return Builtin::BIstrncpy;
      else if (FnInfo->isStr("strncmp"))
        return Builtin::BIstrncmp;
      else if (FnInfo->isStr("strncasecmp"))
        return Builtin::BIstrncasecmp;
      else if (FnInfo->isStr("strncat"))
        return Builtin::BIstrncat;
      else if (FnInfo->isStr("strndup"))
        return Builtin::BIstrndup;
      else if (FnInfo->isStr("strlen"))
        return Builtin::BIstrlen;
      else if (FnInfo->isStr("bzero"))
        return Builtin::BIbzero;
    }
    break;
  }
  return 0;
}

unsigned FunctionDecl::getODRHash() const {
  assert(hasODRHash());
  return ODRHash;
}

unsigned FunctionDecl::getODRHash() {
  if (hasODRHash())
    return ODRHash;

  if (auto *FT = getInstantiatedFromMemberFunction()) {
    setHasODRHash(true);
    ODRHash = FT->getODRHash();
    return ODRHash;
  }

  class ODRHash Hash;
  Hash.AddFunctionDecl(this);
  setHasODRHash(true);
  ODRHash = Hash.CalculateHash();
  return ODRHash;
}

//===----------------------------------------------------------------------===//
// FieldDecl Implementation
//===----------------------------------------------------------------------===//

FieldDecl *FieldDecl::Create(const ASTContext &C, DeclContext *DC,
                             SourceLocation StartLoc, SourceLocation IdLoc,
                             IdentifierInfo *Id, QualType T,
                             TypeSourceInfo *TInfo, Expr *BW, bool Mutable,
                             InClassInitStyle InitStyle) {
  return new (C, DC) FieldDecl(Decl::Field, DC, StartLoc, IdLoc, Id, T, TInfo,
                               BW, Mutable, InitStyle);
}

FieldDecl *FieldDecl::CreateDeserialized(ASTContext &C, unsigned ID) {
  return new (C, ID) FieldDecl(Field, nullptr, SourceLocation(),
                               SourceLocation(), nullptr, QualType(), nullptr,
                               nullptr, false, ICIS_NoInit);
}

bool FieldDecl::isAnonymousStructOrUnion() const {
  if (!isImplicit() || getDeclName())
    return false;

  if (const auto *Record = getType()->getAs<RecordType>())
    return Record->getDecl()->isAnonymousStructOrUnion();

  return false;
}

unsigned FieldDecl::getBitWidthValue(const ASTContext &Ctx) const {
  assert(isBitField() && "not a bitfield");
  return getBitWidth()->EvaluateKnownConstInt(Ctx).getZExtValue();
}

bool FieldDecl::isZeroLengthBitField(const ASTContext &Ctx) const {
  return isUnnamedBitfield() && !getBitWidth()->isValueDependent() &&
         getBitWidthValue(Ctx) == 0;
}

bool FieldDecl::isZeroSize(const ASTContext &Ctx) const {
  if (isZeroLengthBitField(Ctx))
    return true;

  // C++2a [intro.object]p7:
  //   An object has nonzero size if it
  //     -- is not a potentially-overlapping subobject, or
  if (!hasAttr<NoUniqueAddressAttr>())
    return false;

  //     -- is not of class type, or
  const auto *RT = getType()->getAs<RecordType>();
  if (!RT)
    return false;
  const RecordDecl *RD = RT->getDecl()->getDefinition();
  if (!RD) {
    assert(isInvalidDecl() && "valid field has incomplete type");
    return false;
  }

  //     -- [has] virtual member functions or virtual base classes, or
  //     -- has subobjects of nonzero size or bit-fields of nonzero length
  const auto *CXXRD = cast<CXXRecordDecl>(RD);
  if (!CXXRD->isEmpty())
    return false;

  // Otherwise, [...] the circumstances under which the object has zero size
  // are implementation-defined.
  // FIXME: This might be Itanium ABI specific; we don't yet know what the MS
  // ABI will do.
  return true;
}

unsigned FieldDecl::getFieldIndex() const {
  const FieldDecl *Canonical = getCanonicalDecl();
  if (Canonical != this)
    return Canonical->getFieldIndex();

  if (CachedFieldIndex) return CachedFieldIndex - 1;

  unsigned Index = 0;
  const RecordDecl *RD = getParent()->getDefinition();
  assert(RD && "requested index for field of struct with no definition");

  for (auto *Field : RD->fields()) {
    Field->getCanonicalDecl()->CachedFieldIndex = Index + 1;
    ++Index;
  }

  assert(CachedFieldIndex && "failed to find field in parent");
  return CachedFieldIndex - 1;
}

SourceRange FieldDecl::getSourceRange() const {
  const Expr *FinalExpr = getInClassInitializer();
  if (!FinalExpr)
    FinalExpr = getBitWidth();
  if (FinalExpr)
    return SourceRange(getInnerLocStart(), FinalExpr->getEndLoc());
  return DeclaratorDecl::getSourceRange();
}

void FieldDecl::setCapturedVLAType(const VariableArrayType *VLAType) {
  assert((getParent()->isLambda() || getParent()->isCapturedRecord()) &&
         "capturing type in non-lambda or captured record.");
  assert(InitStorage.getInt() == ISK_NoInit &&
         InitStorage.getPointer() == nullptr &&
         "bit width, initializer or captured type already set");
  InitStorage.setPointerAndInt(const_cast<VariableArrayType *>(VLAType),
                               ISK_CapturedVLAType);
}

//===----------------------------------------------------------------------===//
// TagDecl Implementation
//===----------------------------------------------------------------------===//

TagDecl::TagDecl(Kind DK, TagKind TK, const ASTContext &C, DeclContext *DC,
                 SourceLocation L, IdentifierInfo *Id, TagDecl *PrevDecl,
                 SourceLocation StartL)
    : TypeDecl(DK, DC, L, Id, StartL), DeclContext(DK), redeclarable_base(C),
      TypedefNameDeclOrQualifier((TypedefNameDecl *)nullptr) {
  assert((DK != Enum || TK == TTK_Enum) &&
         "EnumDecl not matched with TTK_Enum");
  setPreviousDecl(PrevDecl);
  setTagKind(TK);
  setCompleteDefinition(false);
  setBeingDefined(false);
  setEmbeddedInDeclarator(false);
  setFreeStanding(false);
  setCompleteDefinitionRequired(false);
}

SourceLocation TagDecl::getOuterLocStart() const {
  return getTemplateOrInnerLocStart(this);
}

SourceRange TagDecl::getSourceRange() const {
  SourceLocation RBraceLoc = BraceRange.getEnd();
  SourceLocation E = RBraceLoc.isValid() ? RBraceLoc : getLocation();
  return SourceRange(getOuterLocStart(), E);
}

TagDecl *TagDecl::getCanonicalDecl() { return getFirstDecl(); }

void TagDecl::setTypedefNameForAnonDecl(TypedefNameDecl *TDD) {
  TypedefNameDeclOrQualifier = TDD;
  if (const Type *T = getTypeForDecl()) {
    (void)T;
    assert(T->isLinkageValid());
  }
  assert(isLinkageValid());
}

void TagDecl::startDefinition() {
  setBeingDefined(true);

  if (auto *D = dyn_cast<CXXRecordDecl>(this)) {
    struct CXXRecordDecl::DefinitionData *Data =
      new (getASTContext()) struct CXXRecordDecl::DefinitionData(D);
    for (auto I : redecls())
      cast<CXXRecordDecl>(I)->DefinitionData = Data;
  }
}

void TagDecl::completeDefinition() {
  assert((!isa<CXXRecordDecl>(this) ||
          cast<CXXRecordDecl>(this)->hasDefinition()) &&
         "definition completed but not started");

  setCompleteDefinition(true);
  setBeingDefined(false);

  if (ASTMutationListener *L = getASTMutationListener())
    L->CompletedTagDefinition(this);
}

TagDecl *TagDecl::getDefinition() const {
  if (isCompleteDefinition())
    return const_cast<TagDecl *>(this);

  // If it's possible for us to have an out-of-date definition, check now.
  if (mayHaveOutOfDateDef()) {
    if (IdentifierInfo *II = getIdentifier()) {
      if (II->isOutOfDate()) {
        updateOutOfDate(*II);
      }
    }
  }

  if (const auto *CXXRD = dyn_cast<CXXRecordDecl>(this))
    return CXXRD->getDefinition();

  for (auto R : redecls())
    if (R->isCompleteDefinition())
      return R;

  return nullptr;
}

void TagDecl::setQualifierInfo(NestedNameSpecifierLoc QualifierLoc) {
  if (QualifierLoc) {
    // Make sure the extended qualifier info is allocated.
    if (!hasExtInfo())
      TypedefNameDeclOrQualifier = new (getASTContext()) ExtInfo;
    // Set qualifier info.
    getExtInfo()->QualifierLoc = QualifierLoc;
  } else {
    // Here Qualifier == 0, i.e., we are removing the qualifier (if any).
    if (hasExtInfo()) {
      if (getExtInfo()->NumTemplParamLists == 0) {
        getASTContext().Deallocate(getExtInfo());
        TypedefNameDeclOrQualifier = (TypedefNameDecl *)nullptr;
      }
      else
        getExtInfo()->QualifierLoc = QualifierLoc;
    }
  }
}

void TagDecl::setTemplateParameterListsInfo(
    ASTContext &Context, ArrayRef<TemplateParameterList *> TPLists) {
  assert(!TPLists.empty());
  // Make sure the extended decl info is allocated.
  if (!hasExtInfo())
    // Allocate external info struct.
    TypedefNameDeclOrQualifier = new (getASTContext()) ExtInfo;
  // Set the template parameter lists info.
  getExtInfo()->setTemplateParameterListsInfo(Context, TPLists);
}

//===----------------------------------------------------------------------===//
// EnumDecl Implementation
//===----------------------------------------------------------------------===//

EnumDecl::EnumDecl(ASTContext &C, DeclContext *DC, SourceLocation StartLoc,
                   SourceLocation IdLoc, IdentifierInfo *Id, EnumDecl *PrevDecl,
                   bool Scoped, bool ScopedUsingClassTag, bool Fixed)
    : TagDecl(Enum, TTK_Enum, C, DC, IdLoc, Id, PrevDecl, StartLoc) {
  assert(Scoped || !ScopedUsingClassTag);
  IntegerType = nullptr;
  setNumPositiveBits(0);
  setNumNegativeBits(0);
  setScoped(Scoped);
  setScopedUsingClassTag(ScopedUsingClassTag);
  setFixed(Fixed);
  setHasODRHash(false);
  ODRHash = 0;
}

void EnumDecl::anchor() {}

EnumDecl *EnumDecl::Create(ASTContext &C, DeclContext *DC,
                           SourceLocation StartLoc, SourceLocation IdLoc,
                           IdentifierInfo *Id,
                           EnumDecl *PrevDecl, bool IsScoped,
                           bool IsScopedUsingClassTag, bool IsFixed) {
  auto *Enum = new (C, DC) EnumDecl(C, DC, StartLoc, IdLoc, Id, PrevDecl,
                                    IsScoped, IsScopedUsingClassTag, IsFixed);
  Enum->setMayHaveOutOfDateDef(C.getLangOpts().Modules);
  C.getTypeDeclType(Enum, PrevDecl);
  return Enum;
}

EnumDecl *EnumDecl::CreateDeserialized(ASTContext &C, unsigned ID) {
  EnumDecl *Enum =
      new (C, ID) EnumDecl(C, nullptr, SourceLocation(), SourceLocation(),
                           nullptr, nullptr, false, false, false);
  Enum->setMayHaveOutOfDateDef(C.getLangOpts().Modules);
  return Enum;
}

SourceRange EnumDecl::getIntegerTypeRange() const {
  if (const TypeSourceInfo *TI = getIntegerTypeSourceInfo())
    return TI->getTypeLoc().getSourceRange();
  return SourceRange();
}

void EnumDecl::completeDefinition(QualType NewType,
                                  QualType NewPromotionType,
                                  unsigned NumPositiveBits,
                                  unsigned NumNegativeBits) {
  assert(!isCompleteDefinition() && "Cannot redefine enums!");
  if (!IntegerType)
    IntegerType = NewType.getTypePtr();
  PromotionType = NewPromotionType;
  setNumPositiveBits(NumPositiveBits);
  setNumNegativeBits(NumNegativeBits);
  TagDecl::completeDefinition();
}

bool EnumDecl::isClosed() const {
  if (const auto *A = getAttr<EnumExtensibilityAttr>())
    return A->getExtensibility() == EnumExtensibilityAttr::Closed;
  return true;
}

bool EnumDecl::isClosedFlag() const {
  return isClosed() && hasAttr<FlagEnumAttr>();
}

bool EnumDecl::isClosedNonFlag() const {
  return isClosed() && !hasAttr<FlagEnumAttr>();
}

TemplateSpecializationKind EnumDecl::getTemplateSpecializationKind() const {
  if (MemberSpecializationInfo *MSI = getMemberSpecializationInfo())
    return MSI->getTemplateSpecializationKind();

  return TSK_Undeclared;
}

void EnumDecl::setTemplateSpecializationKind(TemplateSpecializationKind TSK,
                                         SourceLocation PointOfInstantiation) {
  MemberSpecializationInfo *MSI = getMemberSpecializationInfo();
  assert(MSI && "Not an instantiated member enumeration?");
  MSI->setTemplateSpecializationKind(TSK);
  if (TSK != TSK_ExplicitSpecialization &&
      PointOfInstantiation.isValid() &&
      MSI->getPointOfInstantiation().isInvalid())
    MSI->setPointOfInstantiation(PointOfInstantiation);
}

EnumDecl *EnumDecl::getTemplateInstantiationPattern() const {
  if (MemberSpecializationInfo *MSInfo = getMemberSpecializationInfo()) {
    if (isTemplateInstantiation(MSInfo->getTemplateSpecializationKind())) {
      EnumDecl *ED = getInstantiatedFromMemberEnum();
      while (auto *NewED = ED->getInstantiatedFromMemberEnum())
        ED = NewED;
      return getDefinitionOrSelf(ED);
    }
  }

  assert(!isTemplateInstantiation(getTemplateSpecializationKind()) &&
         "couldn't find pattern for enum instantiation");
  return nullptr;
}

EnumDecl *EnumDecl::getInstantiatedFromMemberEnum() const {
  if (SpecializationInfo)
    return cast<EnumDecl>(SpecializationInfo->getInstantiatedFrom());

  return nullptr;
}

void EnumDecl::setInstantiationOfMemberEnum(ASTContext &C, EnumDecl *ED,
                                            TemplateSpecializationKind TSK) {
  assert(!SpecializationInfo && "Member enum is already a specialization");
  SpecializationInfo = new (C) MemberSpecializationInfo(ED, TSK);
}

unsigned EnumDecl::getODRHash() {
  if (hasODRHash())
    return ODRHash;

  class ODRHash Hash;
  Hash.AddEnumDecl(this);
  setHasODRHash(true);
  ODRHash = Hash.CalculateHash();
  return ODRHash;
}

//===----------------------------------------------------------------------===//
// RecordDecl Implementation
//===----------------------------------------------------------------------===//

RecordDecl::RecordDecl(Kind DK, TagKind TK, const ASTContext &C,
                       DeclContext *DC, SourceLocation StartLoc,
                       SourceLocation IdLoc, IdentifierInfo *Id,
                       RecordDecl *PrevDecl)
    : TagDecl(DK, TK, C, DC, IdLoc, Id, PrevDecl, StartLoc) {
  assert(classof(static_cast<Decl *>(this)) && "Invalid Kind!");
  setHasFlexibleArrayMember(false);
  setAnonymousStructOrUnion(false);
  setHasObjectMember(false);
  setHasVolatileMember(false);
  setHasLoadedFieldsFromExternalStorage(false);
  setNonTrivialToPrimitiveDefaultInitialize(false);
  setNonTrivialToPrimitiveCopy(false);
  setNonTrivialToPrimitiveDestroy(false);
  setHasNonTrivialToPrimitiveDefaultInitializeCUnion(false);
  setHasNonTrivialToPrimitiveDestructCUnion(false);
  setHasNonTrivialToPrimitiveCopyCUnion(false);
  setParamDestroyedInCallee(false);
  setArgPassingRestrictions(APK_CanPassInRegs);
}

RecordDecl *RecordDecl::Create(const ASTContext &C, TagKind TK, DeclContext *DC,
                               SourceLocation StartLoc, SourceLocation IdLoc,
                               IdentifierInfo *Id, RecordDecl* PrevDecl) {
  RecordDecl *R = new (C, DC) RecordDecl(Record, TK, C, DC,
                                         StartLoc, IdLoc, Id, PrevDecl);
  R->setMayHaveOutOfDateDef(C.getLangOpts().Modules);

  C.getTypeDeclType(R, PrevDecl);
  return R;
}

RecordDecl *RecordDecl::CreateDeserialized(const ASTContext &C, unsigned ID) {
  RecordDecl *R =
      new (C, ID) RecordDecl(Record, TTK_Struct, C, nullptr, SourceLocation(),
                             SourceLocation(), nullptr, nullptr);
  R->setMayHaveOutOfDateDef(C.getLangOpts().Modules);
  return R;
}

bool RecordDecl::isInjectedClassName() const {
  return isImplicit() && getDeclName() && getDeclContext()->isRecord() &&
    cast<RecordDecl>(getDeclContext())->getDeclName() == getDeclName();
}

bool RecordDecl::isLambda() const {
  if (auto RD = dyn_cast<CXXRecordDecl>(this))
    return RD->isLambda();
  return false;
}

bool RecordDecl::isCapturedRecord() const {
  return hasAttr<CapturedRecordAttr>();
}

void RecordDecl::setCapturedRecord() {
  addAttr(CapturedRecordAttr::CreateImplicit(getASTContext()));
}

bool RecordDecl::isOrContainsUnion() const {
  if (isUnion())
    return true;

  if (const RecordDecl *Def = getDefinition()) {
    for (const FieldDecl *FD : Def->fields()) {
      const RecordType *RT = FD->getType()->getAs<RecordType>();
      if (RT && RT->getDecl()->isOrContainsUnion())
        return true;
    }
  }

  return false;
}

RecordDecl::field_iterator RecordDecl::field_begin() const {
  if (hasExternalLexicalStorage() && !hasLoadedFieldsFromExternalStorage())
    LoadFieldsFromExternalStorage();

  return field_iterator(decl_iterator(FirstDecl));
}

/// completeDefinition - Notes that the definition of this type is now
/// complete.
void RecordDecl::completeDefinition() {
  assert(!isCompleteDefinition() && "Cannot redefine record!");
  TagDecl::completeDefinition();
}

/// isMsStruct - Get whether or not this record uses ms_struct layout.
/// This which can be turned on with an attribute, pragma, or the
/// -mms-bitfields command-line option.
bool RecordDecl::isMsStruct(const ASTContext &C) const {
  return hasAttr<MSStructAttr>() || C.getLangOpts().MSBitfields == 1;
}

void RecordDecl::LoadFieldsFromExternalStorage() const {
  ExternalASTSource *Source = getASTContext().getExternalSource();
  assert(hasExternalLexicalStorage() && Source && "No external storage?");

  // Notify that we have a RecordDecl doing some initialization.
  ExternalASTSource::Deserializing TheFields(Source);

  SmallVector<Decl*, 64> Decls;
  setHasLoadedFieldsFromExternalStorage(true);
  Source->FindExternalLexicalDecls(this, [](Decl::Kind K) {
    return FieldDecl::classofKind(K) || IndirectFieldDecl::classofKind(K);
  }, Decls);

#ifndef NDEBUG
  // Check that all decls we got were FieldDecls.
  for (unsigned i=0, e=Decls.size(); i != e; ++i)
    assert(isa<FieldDecl>(Decls[i]) || isa<IndirectFieldDecl>(Decls[i]));
#endif

  if (Decls.empty())
    return;

  std::tie(FirstDecl, LastDecl) = BuildDeclChain(Decls,
                                                 /*FieldsAlreadyLoaded=*/false);
}

bool RecordDecl::mayInsertExtraPadding(bool EmitRemark) const {
  ASTContext &Context = getASTContext();
  const SanitizerMask EnabledAsanMask = Context.getLangOpts().Sanitize.Mask &
      (SanitizerKind::Address | SanitizerKind::KernelAddress);
  if (!EnabledAsanMask || !Context.getLangOpts().SanitizeAddressFieldPadding)
    return false;
  const auto &Blacklist = Context.getSanitizerBlacklist();
  const auto *CXXRD = dyn_cast<CXXRecordDecl>(this);
  // We may be able to relax some of these requirements.
  int ReasonToReject = -1;
  if (!CXXRD || CXXRD->isExternCContext())
    ReasonToReject = 0;  // is not C++.
  else if (CXXRD->hasAttr<PackedAttr>())
    ReasonToReject = 1;  // is packed.
  else if (CXXRD->isUnion())
    ReasonToReject = 2;  // is a union.
  else if (CXXRD->isTriviallyCopyable())
    ReasonToReject = 3;  // is trivially copyable.
  else if (CXXRD->hasTrivialDestructor())
    ReasonToReject = 4;  // has trivial destructor.
  else if (CXXRD->isStandardLayout())
    ReasonToReject = 5;  // is standard layout.
  else if (Blacklist.isBlacklistedLocation(EnabledAsanMask, getLocation(),
                                           "field-padding"))
    ReasonToReject = 6;  // is in a blacklisted file.
  else if (Blacklist.isBlacklistedType(EnabledAsanMask,
                                       getQualifiedNameAsString(),
                                       "field-padding"))
    ReasonToReject = 7;  // is blacklisted.

  if (EmitRemark) {
    if (ReasonToReject >= 0)
      Context.getDiagnostics().Report(
          getLocation(),
          diag::remark_sanitize_address_insert_extra_padding_rejected)
          << getQualifiedNameAsString() << ReasonToReject;
    else
      Context.getDiagnostics().Report(
          getLocation(),
          diag::remark_sanitize_address_insert_extra_padding_accepted)
          << getQualifiedNameAsString();
  }
  return ReasonToReject < 0;
}

const FieldDecl *RecordDecl::findFirstNamedDataMember() const {
  for (const auto *I : fields()) {
    if (I->getIdentifier())
      return I;

    if (const auto *RT = I->getType()->getAs<RecordType>())
      if (const FieldDecl *NamedDataMember =
              RT->getDecl()->findFirstNamedDataMember())
        return NamedDataMember;
  }

  // We didn't find a named data member.
  return nullptr;
}

//===----------------------------------------------------------------------===//
// BlockDecl Implementation
//===----------------------------------------------------------------------===//

BlockDecl::BlockDecl(DeclContext *DC, SourceLocation CaretLoc)
    : Decl(Block, DC, CaretLoc), DeclContext(Block) {
  setIsVariadic(false);
  setCapturesCXXThis(false);
  setBlockMissingReturnType(true);
  setIsConversionFromLambda(false);
  setDoesNotEscape(false);
  setCanAvoidCopyToHeap(false);
}

void BlockDecl::setParams(ArrayRef<ParmVarDecl *> NewParamInfo) {
  assert(!ParamInfo && "Already has param info!");

  // Zero params -> null pointer.
  if (!NewParamInfo.empty()) {
    NumParams = NewParamInfo.size();
    ParamInfo = new (getASTContext()) ParmVarDecl*[NewParamInfo.size()];
    std::copy(NewParamInfo.begin(), NewParamInfo.end(), ParamInfo);
  }
}

void BlockDecl::setCaptures(ASTContext &Context, ArrayRef<Capture> Captures,
                            bool CapturesCXXThis) {
  this->setCapturesCXXThis(CapturesCXXThis);
  this->NumCaptures = Captures.size();

  if (Captures.empty()) {
    this->Captures = nullptr;
    return;
  }

  this->Captures = Captures.copy(Context).data();
}

bool BlockDecl::capturesVariable(const VarDecl *variable) const {
  for (const auto &I : captures())
    // Only auto vars can be captured, so no redeclaration worries.
    if (I.getVariable() == variable)
      return true;

  return false;
}

SourceRange BlockDecl::getSourceRange() const {
  return SourceRange(getLocation(), Body ? Body->getEndLoc() : getLocation());
}

//===----------------------------------------------------------------------===//
// Other Decl Allocation/Deallocation Method Implementations
//===----------------------------------------------------------------------===//

void TranslationUnitDecl::anchor() {}

TranslationUnitDecl *TranslationUnitDecl::Create(ASTContext &C) {
  return new (C, (DeclContext *)nullptr) TranslationUnitDecl(C);
}

void PragmaCommentDecl::anchor() {}

PragmaCommentDecl *PragmaCommentDecl::Create(const ASTContext &C,
                                             TranslationUnitDecl *DC,
                                             SourceLocation CommentLoc,
                                             PragmaMSCommentKind CommentKind,
                                             StringRef Arg) {
  PragmaCommentDecl *PCD =
      new (C, DC, additionalSizeToAlloc<char>(Arg.size() + 1))
          PragmaCommentDecl(DC, CommentLoc, CommentKind);
  memcpy(PCD->getTrailingObjects<char>(), Arg.data(), Arg.size());
  PCD->getTrailingObjects<char>()[Arg.size()] = '\0';
  return PCD;
}

PragmaCommentDecl *PragmaCommentDecl::CreateDeserialized(ASTContext &C,
                                                         unsigned ID,
                                                         unsigned ArgSize) {
  return new (C, ID, additionalSizeToAlloc<char>(ArgSize + 1))
      PragmaCommentDecl(nullptr, SourceLocation(), PCK_Unknown);
}

void PragmaDetectMismatchDecl::anchor() {}

PragmaDetectMismatchDecl *
PragmaDetectMismatchDecl::Create(const ASTContext &C, TranslationUnitDecl *DC,
                                 SourceLocation Loc, StringRef Name,
                                 StringRef Value) {
  size_t ValueStart = Name.size() + 1;
  PragmaDetectMismatchDecl *PDMD =
      new (C, DC, additionalSizeToAlloc<char>(ValueStart + Value.size() + 1))
          PragmaDetectMismatchDecl(DC, Loc, ValueStart);
  memcpy(PDMD->getTrailingObjects<char>(), Name.data(), Name.size());
  PDMD->getTrailingObjects<char>()[Name.size()] = '\0';
  memcpy(PDMD->getTrailingObjects<char>() + ValueStart, Value.data(),
         Value.size());
  PDMD->getTrailingObjects<char>()[ValueStart + Value.size()] = '\0';
  return PDMD;
}

PragmaDetectMismatchDecl *
PragmaDetectMismatchDecl::CreateDeserialized(ASTContext &C, unsigned ID,
                                             unsigned NameValueSize) {
  return new (C, ID, additionalSizeToAlloc<char>(NameValueSize + 1))
      PragmaDetectMismatchDecl(nullptr, SourceLocation(), 0);
}

void ExternCContextDecl::anchor() {}

ExternCContextDecl *ExternCContextDecl::Create(const ASTContext &C,
                                               TranslationUnitDecl *DC) {
  return new (C, DC) ExternCContextDecl(DC);
}

void LabelDecl::anchor() {}

LabelDecl *LabelDecl::Create(ASTContext &C, DeclContext *DC,
                             SourceLocation IdentL, IdentifierInfo *II) {
  return new (C, DC) LabelDecl(DC, IdentL, II, nullptr, IdentL);
}

LabelDecl *LabelDecl::Create(ASTContext &C, DeclContext *DC,
                             SourceLocation IdentL, IdentifierInfo *II,
                             SourceLocation GnuLabelL) {
  assert(GnuLabelL != IdentL && "Use this only for GNU local labels");
  return new (C, DC) LabelDecl(DC, IdentL, II, nullptr, GnuLabelL);
}

LabelDecl *LabelDecl::CreateDeserialized(ASTContext &C, unsigned ID) {
  return new (C, ID) LabelDecl(nullptr, SourceLocation(), nullptr, nullptr,
                               SourceLocation());
}

void LabelDecl::setMSAsmLabel(StringRef Name) {
char *Buffer = new (getASTContext(), 1) char[Name.size() + 1];
  memcpy(Buffer, Name.data(), Name.size());
  Buffer[Name.size()] = '\0';
  MSAsmName = Buffer;
}

void ValueDecl::anchor() {}

bool ValueDecl::isWeak() const {
  for (const auto *I : attrs())
    if (isa<WeakAttr>(I) || isa<WeakRefAttr>(I))
      return true;

  return isWeakImported();
}

void ImplicitParamDecl::anchor() {}

ImplicitParamDecl *ImplicitParamDecl::Create(ASTContext &C, DeclContext *DC,
                                             SourceLocation IdLoc,
                                             IdentifierInfo *Id, QualType Type,
                                             ImplicitParamKind ParamKind) {
  return new (C, DC) ImplicitParamDecl(C, DC, IdLoc, Id, Type, ParamKind);
}

ImplicitParamDecl *ImplicitParamDecl::Create(ASTContext &C, QualType Type,
                                             ImplicitParamKind ParamKind) {
  return new (C, nullptr) ImplicitParamDecl(C, Type, ParamKind);
}

ImplicitParamDecl *ImplicitParamDecl::CreateDeserialized(ASTContext &C,
                                                         unsigned ID) {
  return new (C, ID) ImplicitParamDecl(C, QualType(), ImplicitParamKind::Other);
}

FunctionDecl *FunctionDecl::Create(ASTContext &C, DeclContext *DC,
                                   SourceLocation StartLoc,
                                   const DeclarationNameInfo &NameInfo,
                                   QualType T, TypeSourceInfo *TInfo,
                                   StorageClass SC, bool isInlineSpecified,
                                   bool hasWrittenPrototype,
                                   ConstexprSpecKind ConstexprKind,
                                   Expr *TrailingRequiresClause) {
  FunctionDecl *New =
      new (C, DC) FunctionDecl(Function, C, DC, StartLoc, NameInfo, T, TInfo,
                               SC, isInlineSpecified, ConstexprKind,
                               TrailingRequiresClause);
  New->setHasWrittenPrototype(hasWrittenPrototype);
  return New;
}

FunctionDecl *FunctionDecl::CreateDeserialized(ASTContext &C, unsigned ID) {
  return new (C, ID) FunctionDecl(Function, C, nullptr, SourceLocation(),
                                  DeclarationNameInfo(), QualType(), nullptr,
                                  SC_None, false, CSK_unspecified, nullptr);
}

BlockDecl *BlockDecl::Create(ASTContext &C, DeclContext *DC, SourceLocation L) {
  return new (C, DC) BlockDecl(DC, L);
}

BlockDecl *BlockDecl::CreateDeserialized(ASTContext &C, unsigned ID) {
  return new (C, ID) BlockDecl(nullptr, SourceLocation());
}

CapturedDecl::CapturedDecl(DeclContext *DC, unsigned NumParams)
    : Decl(Captured, DC, SourceLocation()), DeclContext(Captured),
      NumParams(NumParams), ContextParam(0), BodyAndNothrow(nullptr, false) {}

CapturedDecl *CapturedDecl::Create(ASTContext &C, DeclContext *DC,
                                   unsigned NumParams) {
  return new (C, DC, additionalSizeToAlloc<ImplicitParamDecl *>(NumParams))
      CapturedDecl(DC, NumParams);
}

CapturedDecl *CapturedDecl::CreateDeserialized(ASTContext &C, unsigned ID,
                                               unsigned NumParams) {
  return new (C, ID, additionalSizeToAlloc<ImplicitParamDecl *>(NumParams))
      CapturedDecl(nullptr, NumParams);
}

Stmt *CapturedDecl::getBody() const { return BodyAndNothrow.getPointer(); }
void CapturedDecl::setBody(Stmt *B) { BodyAndNothrow.setPointer(B); }

bool CapturedDecl::isNothrow() const { return BodyAndNothrow.getInt(); }
void CapturedDecl::setNothrow(bool Nothrow) { BodyAndNothrow.setInt(Nothrow); }

EnumConstantDecl *EnumConstantDecl::Create(ASTContext &C, EnumDecl *CD,
                                           SourceLocation L,
                                           IdentifierInfo *Id, QualType T,
                                           Expr *E, const llvm::APSInt &V) {
  return new (C, CD) EnumConstantDecl(CD, L, Id, T, E, V);
}

EnumConstantDecl *
EnumConstantDecl::CreateDeserialized(ASTContext &C, unsigned ID) {
  return new (C, ID) EnumConstantDecl(nullptr, SourceLocation(), nullptr,
                                      QualType(), nullptr, llvm::APSInt());
}

void IndirectFieldDecl::anchor() {}

IndirectFieldDecl::IndirectFieldDecl(ASTContext &C, DeclContext *DC,
                                     SourceLocation L, DeclarationName N,
                                     QualType T,
                                     MutableArrayRef<NamedDecl *> CH)
    : ValueDecl(IndirectField, DC, L, N, T), Chaining(CH.data()),
      ChainingSize(CH.size()) {
  // In C++, indirect field declarations conflict with tag declarations in the
  // same scope, so add them to IDNS_Tag so that tag redeclaration finds them.
  if (C.getLangOpts().CPlusPlus)
    IdentifierNamespace |= IDNS_Tag;
}

IndirectFieldDecl *
IndirectFieldDecl::Create(ASTContext &C, DeclContext *DC, SourceLocation L,
                          IdentifierInfo *Id, QualType T,
                          llvm::MutableArrayRef<NamedDecl *> CH) {
  return new (C, DC) IndirectFieldDecl(C, DC, L, Id, T, CH);
}

IndirectFieldDecl *IndirectFieldDecl::CreateDeserialized(ASTContext &C,
                                                         unsigned ID) {
  return new (C, ID) IndirectFieldDecl(C, nullptr, SourceLocation(),
                                       DeclarationName(), QualType(), None);
}

SourceRange EnumConstantDecl::getSourceRange() const {
  SourceLocation End = getLocation();
  if (Init)
    End = Init->getEndLoc();
  return SourceRange(getLocation(), End);
}

void TypeDecl::anchor() {}

TypedefDecl *TypedefDecl::Create(ASTContext &C, DeclContext *DC,
                                 SourceLocation StartLoc, SourceLocation IdLoc,
                                 IdentifierInfo *Id, TypeSourceInfo *TInfo) {
  return new (C, DC) TypedefDecl(C, DC, StartLoc, IdLoc, Id, TInfo);
}

void TypedefNameDecl::anchor() {}

TagDecl *TypedefNameDecl::getAnonDeclWithTypedefName(bool AnyRedecl) const {
  if (auto *TT = getTypeSourceInfo()->getType()->getAs<TagType>()) {
    auto *OwningTypedef = TT->getDecl()->getTypedefNameForAnonDecl();
    auto *ThisTypedef = this;
    if (AnyRedecl && OwningTypedef) {
      OwningTypedef = OwningTypedef->getCanonicalDecl();
      ThisTypedef = ThisTypedef->getCanonicalDecl();
    }
    if (OwningTypedef == ThisTypedef)
      return TT->getDecl();
  }

  return nullptr;
}

bool TypedefNameDecl::isTransparentTagSlow() const {
  auto determineIsTransparent = [&]() {
    if (auto *TT = getUnderlyingType()->getAs<TagType>()) {
      if (auto *TD = TT->getDecl()) {
        if (TD->getName() != getName())
          return false;
        SourceLocation TTLoc = getLocation();
        SourceLocation TDLoc = TD->getLocation();
        if (!TTLoc.isMacroID() || !TDLoc.isMacroID())
          return false;
        SourceManager &SM = getASTContext().getSourceManager();
        return SM.getSpellingLoc(TTLoc) == SM.getSpellingLoc(TDLoc);
      }
    }
    return false;
  };

  bool isTransparent = determineIsTransparent();
  MaybeModedTInfo.setInt((isTransparent << 1) | 1);
  return isTransparent;
}

TypedefDecl *TypedefDecl::CreateDeserialized(ASTContext &C, unsigned ID) {
  return new (C, ID) TypedefDecl(C, nullptr, SourceLocation(), SourceLocation(),
                                 nullptr, nullptr);
}

TypeAliasDecl *TypeAliasDecl::Create(ASTContext &C, DeclContext *DC,
                                     SourceLocation StartLoc,
                                     SourceLocation IdLoc, IdentifierInfo *Id,
                                     TypeSourceInfo *TInfo) {
  return new (C, DC) TypeAliasDecl(C, DC, StartLoc, IdLoc, Id, TInfo);
}

TypeAliasDecl *TypeAliasDecl::CreateDeserialized(ASTContext &C, unsigned ID) {
  return new (C, ID) TypeAliasDecl(C, nullptr, SourceLocation(),
                                   SourceLocation(), nullptr, nullptr);
}

SourceRange TypedefDecl::getSourceRange() const {
  SourceLocation RangeEnd = getLocation();
  if (TypeSourceInfo *TInfo = getTypeSourceInfo()) {
    if (typeIsPostfix(TInfo->getType()))
      RangeEnd = TInfo->getTypeLoc().getSourceRange().getEnd();
  }
  return SourceRange(getBeginLoc(), RangeEnd);
}

SourceRange TypeAliasDecl::getSourceRange() const {
  SourceLocation RangeEnd = getBeginLoc();
  if (TypeSourceInfo *TInfo = getTypeSourceInfo())
    RangeEnd = TInfo->getTypeLoc().getSourceRange().getEnd();
  return SourceRange(getBeginLoc(), RangeEnd);
}

void FileScopeAsmDecl::anchor() {}

FileScopeAsmDecl *FileScopeAsmDecl::Create(ASTContext &C, DeclContext *DC,
                                           StringLiteral *Str,
                                           SourceLocation AsmLoc,
                                           SourceLocation RParenLoc) {
  return new (C, DC) FileScopeAsmDecl(DC, Str, AsmLoc, RParenLoc);
}

FileScopeAsmDecl *FileScopeAsmDecl::CreateDeserialized(ASTContext &C,
                                                       unsigned ID) {
  return new (C, ID) FileScopeAsmDecl(nullptr, nullptr, SourceLocation(),
                                      SourceLocation());
}

void EmptyDecl::anchor() {}

EmptyDecl *EmptyDecl::Create(ASTContext &C, DeclContext *DC, SourceLocation L) {
  return new (C, DC) EmptyDecl(DC, L);
}

EmptyDecl *EmptyDecl::CreateDeserialized(ASTContext &C, unsigned ID) {
  return new (C, ID) EmptyDecl(nullptr, SourceLocation());
}

//===----------------------------------------------------------------------===//
// ImportDecl Implementation
//===----------------------------------------------------------------------===//

/// Retrieve the number of module identifiers needed to name the given
/// module.
static unsigned getNumModuleIdentifiers(Module *Mod) {
  unsigned Result = 1;
  while (Mod->Parent) {
    Mod = Mod->Parent;
    ++Result;
  }
  return Result;
}

ImportDecl::ImportDecl(DeclContext *DC, SourceLocation StartLoc,
                       Module *Imported,
                       ArrayRef<SourceLocation> IdentifierLocs)
    : Decl(Import, DC, StartLoc), ImportedModule(Imported),
      NextLocalImportAndComplete(nullptr, true) {
  assert(getNumModuleIdentifiers(Imported) == IdentifierLocs.size());
  auto *StoredLocs = getTrailingObjects<SourceLocation>();
  std::uninitialized_copy(IdentifierLocs.begin(), IdentifierLocs.end(),
                          StoredLocs);
}

ImportDecl::ImportDecl(DeclContext *DC, SourceLocation StartLoc,
                       Module *Imported, SourceLocation EndLoc)
    : Decl(Import, DC, StartLoc), ImportedModule(Imported),
      NextLocalImportAndComplete(nullptr, false) {
  *getTrailingObjects<SourceLocation>() = EndLoc;
}

ImportDecl *ImportDecl::Create(ASTContext &C, DeclContext *DC,
                               SourceLocation StartLoc, Module *Imported,
                               ArrayRef<SourceLocation> IdentifierLocs) {
  return new (C, DC,
              additionalSizeToAlloc<SourceLocation>(IdentifierLocs.size()))
      ImportDecl(DC, StartLoc, Imported, IdentifierLocs);
}

ImportDecl *ImportDecl::CreateImplicit(ASTContext &C, DeclContext *DC,
                                       SourceLocation StartLoc,
                                       Module *Imported,
                                       SourceLocation EndLoc) {
  ImportDecl *Import = new (C, DC, additionalSizeToAlloc<SourceLocation>(1))
      ImportDecl(DC, StartLoc, Imported, EndLoc);
  Import->setImplicit();
  return Import;
}

ImportDecl *ImportDecl::CreateDeserialized(ASTContext &C, unsigned ID,
                                           unsigned NumLocations) {
  return new (C, ID, additionalSizeToAlloc<SourceLocation>(NumLocations))
      ImportDecl(EmptyShell());
}

ArrayRef<SourceLocation> ImportDecl::getIdentifierLocs() const {
  if (!isImportComplete())
    return None;

  const auto *StoredLocs = getTrailingObjects<SourceLocation>();
  return llvm::makeArrayRef(StoredLocs,
                            getNumModuleIdentifiers(getImportedModule()));
}

SourceRange ImportDecl::getSourceRange() const {
  if (!isImportComplete())
    return SourceRange(getLocation(), *getTrailingObjects<SourceLocation>());

  return SourceRange(getLocation(), getIdentifierLocs().back());
}

//===----------------------------------------------------------------------===//
// ExportDecl Implementation
//===----------------------------------------------------------------------===//

void ExportDecl::anchor() {}

ExportDecl *ExportDecl::Create(ASTContext &C, DeclContext *DC,
                               SourceLocation ExportLoc) {
  return new (C, DC) ExportDecl(DC, ExportLoc);
}

ExportDecl *ExportDecl::CreateDeserialized(ASTContext &C, unsigned ID) {
  return new (C, ID) ExportDecl(nullptr, SourceLocation());
}<|MERGE_RESOLUTION|>--- conflicted
+++ resolved
@@ -3224,13 +3224,9 @@
       !(BuiltinID == Builtin::BIprintf || BuiltinID == Builtin::BImalloc))
     return 0;
 
-<<<<<<< HEAD
-
-=======
   // As AMDGCN implementation of OpenMP does not have a device-side standard
   // library, none of the predefined library functions except printf and malloc
   // should be treated as a builtin i.e. 0 should be returned for them.
->>>>>>> 4431d64c
   if (Context.getTargetInfo().getTriple().isAMDGCN() &&
       Context.getLangOpts().OpenMPIsDevice &&
       Context.BuiltinInfo.isPredefinedLibFunction(BuiltinID) &&
