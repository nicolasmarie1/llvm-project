//===--- Driver.cpp - Clang GCC Compatible Driver -------------------------===//
//
// Part of the LLVM Project, under the Apache License v2.0 with LLVM Exceptions.
// See https://llvm.org/LICENSE.txt for license information.
// SPDX-License-Identifier: Apache-2.0 WITH LLVM-exception
// Modifications Copyright (c) 2022 Advanced Micro Devices, Inc. All rights reserved.
// Notified per clause 4(b) of the license.
//
//===----------------------------------------------------------------------===//

#include "clang/Driver/Driver.h"
#include "ToolChains/AIX.h"
#include "ToolChains/AMDGPU.h"
#include "ToolChains/AMDGPUOpenMP.h"
#include "ToolChains/AVR.h"
#include "ToolChains/Ananas.h"
#include "ToolChains/BareMetal.h"
#include "ToolChains/CSKYToolChain.h"
#include "ToolChains/Clang.h"
#include "ToolChains/CloudABI.h"
#include "ToolChains/Contiki.h"
#include "ToolChains/CrossWindows.h"
#include "ToolChains/Cuda.h"
#include "ToolChains/Darwin.h"
#include "ToolChains/DragonFly.h"
#include "ToolChains/FreeBSD.h"
#include "ToolChains/Fuchsia.h"
#include "ToolChains/Gnu.h"
#include "ToolChains/HIPAMD.h"
#include "ToolChains/HIPSPV.h"
#include "ToolChains/HLSL.h"
#include "ToolChains/Haiku.h"
#include "ToolChains/Hexagon.h"
#include "ToolChains/Hurd.h"
#include "ToolChains/Lanai.h"
#include "ToolChains/Linux.h"
#include "ToolChains/MSP430.h"
#include "ToolChains/MSVC.h"
#include "ToolChains/MinGW.h"
#include "ToolChains/Minix.h"
#include "ToolChains/MipsLinux.h"
#include "ToolChains/Myriad.h"
#include "ToolChains/NaCl.h"
#include "ToolChains/NetBSD.h"
#include "ToolChains/OpenBSD.h"
#include "ToolChains/PPCFreeBSD.h"
#include "ToolChains/PPCLinux.h"
#include "ToolChains/PS4CPU.h"
#include "ToolChains/RISCVToolchain.h"
#include "ToolChains/SPIRV.h"
#include "ToolChains/Solaris.h"
#include "ToolChains/TCE.h"
#include "ToolChains/VEToolchain.h"
#include "ToolChains/WebAssembly.h"
#include "ToolChains/XCore.h"
#include "ToolChains/ZOS.h"
#include "clang/Basic/TargetID.h"
#include "clang/Basic/Version.h"
#include "clang/Config/config.h"
#include "clang/Driver/Action.h"
#include "clang/Driver/Compilation.h"
#include "clang/Driver/DriverDiagnostic.h"
#include "clang/Driver/InputInfo.h"
#include "clang/Driver/Job.h"
#include "clang/Driver/Options.h"
#include "clang/Driver/OptionUtils.h"
#include "clang/Driver/Phases.h"
#include "clang/Driver/SanitizerArgs.h"
#include "clang/Driver/Tool.h"
#include "clang/Driver/Types.h"
#include "clang/Driver/ToolChain.h"
#include "clang/Driver/Util.h"
#include "llvm/ADT/ArrayRef.h"
#include "llvm/ADT/STLExtras.h"
#include "llvm/ADT/SmallSet.h"
#include "llvm/ADT/StringExtras.h"
#include "llvm/ADT/StringRef.h"
#include "llvm/ADT/StringSet.h"
#include "llvm/ADT/StringSwitch.h"
#include "llvm/Config/llvm-config.h"
#include "llvm/MC/TargetRegistry.h"
#include "llvm/Option/Arg.h"
#include "llvm/Option/ArgList.h"
#include "llvm/Option/OptSpecifier.h"
#include "llvm/Option/OptTable.h"
#include "llvm/Option/Option.h"
#include "llvm/Support/CommandLine.h"
#include "llvm/Support/ErrorHandling.h"
#include "llvm/Support/ExitCodes.h"
#include "llvm/Support/FileSystem.h"
#include "llvm/Support/FormatVariadic.h"
#include "llvm/Support/Host.h"
#include "llvm/Support/MD5.h"
#include "llvm/Support/Path.h"
#include "llvm/Support/PrettyStackTrace.h"
#include "llvm/Support/Process.h"
#include "llvm/Support/Program.h"
#include "llvm/Support/StringSaver.h"
#include "llvm/Support/VirtualFileSystem.h"
#include "llvm/Support/raw_ostream.h"
#include <map>
#include <memory>
#include <utility>
#if LLVM_ON_UNIX
#include <unistd.h> // getpid
#endif

using namespace clang::driver;
using namespace clang;
using namespace llvm::opt;

static llvm::Optional<llvm::Triple>
getOffloadTargetTriple(const Driver &D, const ArgList &Args) {
  auto OffloadTargets = Args.getAllArgValues(options::OPT_offload_EQ);
  // Offload compilation flow does not support multiple targets for now. We
  // need the HIPActionBuilder (and possibly the CudaActionBuilder{,Base}too)
  // to support multiple tool chains first.
  switch (OffloadTargets.size()) {
  default:
    D.Diag(diag::err_drv_only_one_offload_target_supported);
    return llvm::None;
  case 0:
    D.Diag(diag::err_drv_invalid_or_unsupported_offload_target) << "";
    return llvm::None;
  case 1:
    break;
  }
  return llvm::Triple(OffloadTargets[0]);
}

static llvm::Optional<llvm::Triple>
getNVIDIAOffloadTargetTriple(const Driver &D, const ArgList &Args,
                             const llvm::Triple &HostTriple) {
  if (!Args.hasArg(options::OPT_offload_EQ)) {
    return llvm::Triple(HostTriple.isArch64Bit() ? "nvptx64-nvidia-cuda"
                                                 : "nvptx-nvidia-cuda");
  }
  auto TT = getOffloadTargetTriple(D, Args);
  if (TT && (TT->getArch() == llvm::Triple::spirv32 ||
             TT->getArch() == llvm::Triple::spirv64)) {
    if (Args.hasArg(options::OPT_emit_llvm))
      return TT;
    D.Diag(diag::err_drv_cuda_offload_only_emit_bc);
    return llvm::None;
  }
  D.Diag(diag::err_drv_invalid_or_unsupported_offload_target) << TT->str();
  return llvm::None;
}
static llvm::Optional<llvm::Triple>
getHIPOffloadTargetTriple(const Driver &D, const ArgList &Args) {
  if (!Args.hasArg(options::OPT_offload_EQ)) {
    return llvm::Triple("amdgcn-amd-amdhsa"); // Default HIP triple.
  }
  auto TT = getOffloadTargetTriple(D, Args);
  if (!TT)
    return llvm::None;
  if (TT->getArch() == llvm::Triple::amdgcn &&
      TT->getVendor() == llvm::Triple::AMD &&
      TT->getOS() == llvm::Triple::AMDHSA)
    return TT;
  if (TT->getArch() == llvm::Triple::spirv64)
    return TT;
  D.Diag(diag::err_drv_invalid_or_unsupported_offload_target) << TT->str();
  return llvm::None;
}

// static
std::string Driver::GetResourcesPath(StringRef BinaryPath,
                                     StringRef CustomResourceDir) {
  // Since the resource directory is embedded in the module hash, it's important
  // that all places that need it call this function, so that they get the
  // exact same string ("a/../b/" and "b/" get different hashes, for example).

  // Dir is bin/ or lib/, depending on where BinaryPath is.
  std::string Dir = std::string(llvm::sys::path::parent_path(BinaryPath));

  SmallString<128> P(Dir);
  if (CustomResourceDir != "") {
    llvm::sys::path::append(P, CustomResourceDir);
  } else {
    // On Windows, libclang.dll is in bin/.
    // On non-Windows, libclang.so/.dylib is in lib/.
    // With a static-library build of libclang, LibClangPath will contain the
    // path of the embedding binary, which for LLVM binaries will be in bin/.
    // ../lib gets us to lib/ in both cases.
    P = llvm::sys::path::parent_path(Dir);
    llvm::sys::path::append(P, CLANG_INSTALL_LIBDIR_BASENAME, "clang",
                            CLANG_VERSION_STRING);
  }

  return std::string(P.str());
}

Driver::Driver(StringRef ClangExecutable, StringRef TargetTriple,
               DiagnosticsEngine &Diags, std::string Title,
               IntrusiveRefCntPtr<llvm::vfs::FileSystem> VFS)
    : Diags(Diags), VFS(std::move(VFS)), Mode(GCCMode),
      SaveTemps(SaveTempsNone), BitcodeEmbed(EmbedNone),
      Offload(OffloadHostDevice), CXX20HeaderType(HeaderMode_None),
      ModulesModeCXX20(false), LTOMode(LTOK_None),
      ClangExecutable(ClangExecutable), SysRoot(DEFAULT_SYSROOT),
      DriverTitle(Title), CCCPrintBindings(false), CCPrintOptions(false),
      CCPrintHeaders(false), CCLogDiagnostics(false), CCGenDiagnostics(false),
      CCPrintProcessStats(false), TargetTriple(TargetTriple), Saver(Alloc),
      CheckInputsExist(true), ProbePrecompiled(true),
      SuppressMissingInputWarning(false), NumParallelJobs(1) {
  // Provide a sane fallback if no VFS is specified.
  if (!this->VFS)
    this->VFS = llvm::vfs::getRealFileSystem();

  Name = std::string(llvm::sys::path::filename(ClangExecutable));
  Dir = std::string(llvm::sys::path::parent_path(ClangExecutable));
  InstalledDir = Dir; // Provide a sensible default installed dir.

  if ((!SysRoot.empty()) && llvm::sys::path::is_relative(SysRoot)) {
    // Prepend InstalledDir if SysRoot is relative
    SmallString<128> P(InstalledDir);
    llvm::sys::path::append(P, SysRoot);
    SysRoot = std::string(P);
  }

#if defined(CLANG_CONFIG_FILE_SYSTEM_DIR)
  SystemConfigDir = CLANG_CONFIG_FILE_SYSTEM_DIR;
#endif
#if defined(CLANG_CONFIG_FILE_USER_DIR)
  UserConfigDir = CLANG_CONFIG_FILE_USER_DIR;
#endif

  // Compute the path to the resource directory.
  ResourceDir = GetResourcesPath(ClangExecutable, CLANG_RESOURCE_DIR);
}

void Driver::setDriverMode(StringRef Value) {
  static const std::string OptName =
      getOpts().getOption(options::OPT_driver_mode).getPrefixedName();
  if (auto M = llvm::StringSwitch<llvm::Optional<DriverMode>>(Value)
                   .Case("gcc", GCCMode)
                   .Case("g++", GXXMode)
                   .Case("cpp", CPPMode)
                   .Case("cl", CLMode)
                   .Case("flang", FlangMode)
                   .Case("dxc", DXCMode)
                   .Default(None))
    Mode = *M;
  else
    Diag(diag::err_drv_unsupported_option_argument) << OptName << Value;
}

InputArgList Driver::ParseArgStrings(ArrayRef<const char *> ArgStrings,
                                     bool IsClCompatMode,
                                     bool &ContainsError) {
  llvm::PrettyStackTraceString CrashInfo("Command line argument parsing");
  ContainsError = false;

  unsigned IncludedFlagsBitmask;
  unsigned ExcludedFlagsBitmask;
  std::tie(IncludedFlagsBitmask, ExcludedFlagsBitmask) =
      getIncludeExcludeOptionFlagMasks(IsClCompatMode);

  // Make sure that Flang-only options don't pollute the Clang output
  // TODO: Make sure that Clang-only options don't pollute Flang output
  if (!IsFlangMode())
    ExcludedFlagsBitmask |= options::FlangOnlyOption;

  unsigned MissingArgIndex, MissingArgCount;
  InputArgList Args =
      getOpts().ParseArgs(ArgStrings, MissingArgIndex, MissingArgCount,
                          IncludedFlagsBitmask, ExcludedFlagsBitmask);

  // Check for missing argument error.
  if (MissingArgCount) {
    Diag(diag::err_drv_missing_argument)
        << Args.getArgString(MissingArgIndex) << MissingArgCount;
    ContainsError |=
        Diags.getDiagnosticLevel(diag::err_drv_missing_argument,
                                 SourceLocation()) > DiagnosticsEngine::Warning;
  }

  // Check for unsupported options.
  for (const Arg *A : Args) {
    if (A->getOption().hasFlag(options::Unsupported)) {
      unsigned DiagID;
      auto ArgString = A->getAsString(Args);
      std::string Nearest;
      if (getOpts().findNearest(
            ArgString, Nearest, IncludedFlagsBitmask,
            ExcludedFlagsBitmask | options::Unsupported) > 1) {
        DiagID = diag::err_drv_unsupported_opt;
        Diag(DiagID) << ArgString;
      } else {
        DiagID = diag::err_drv_unsupported_opt_with_suggestion;
        Diag(DiagID) << ArgString << Nearest;
      }
      ContainsError |= Diags.getDiagnosticLevel(DiagID, SourceLocation()) >
                       DiagnosticsEngine::Warning;
      continue;
    }

    // Warn about -mcpu= without an argument.
    if (A->getOption().matches(options::OPT_mcpu_EQ) && A->containsValue("")) {
      Diag(diag::warn_drv_empty_joined_argument) << A->getAsString(Args);
      ContainsError |= Diags.getDiagnosticLevel(
                           diag::warn_drv_empty_joined_argument,
                           SourceLocation()) > DiagnosticsEngine::Warning;
    }
  }

  for (const Arg *A : Args.filtered(options::OPT_UNKNOWN)) {
    unsigned DiagID;
    auto ArgString = A->getAsString(Args);
    std::string Nearest;
    if (getOpts().findNearest(
          ArgString, Nearest, IncludedFlagsBitmask, ExcludedFlagsBitmask) > 1) {
      DiagID = IsCLMode() ? diag::warn_drv_unknown_argument_clang_cl
                          : diag::err_drv_unknown_argument;
      Diags.Report(DiagID) << ArgString;
    } else {
      DiagID = IsCLMode()
                   ? diag::warn_drv_unknown_argument_clang_cl_with_suggestion
                   : diag::err_drv_unknown_argument_with_suggestion;
      Diags.Report(DiagID) << ArgString << Nearest;
    }
    ContainsError |= Diags.getDiagnosticLevel(DiagID, SourceLocation()) >
                     DiagnosticsEngine::Warning;
  }

  return Args;
}

// Determine which compilation mode we are in. We look for options which
// affect the phase, starting with the earliest phases, and record which
// option we used to determine the final phase.
phases::ID Driver::getFinalPhase(const DerivedArgList &DAL,
                                 Arg **FinalPhaseArg) const {
  Arg *PhaseArg = nullptr;
  phases::ID FinalPhase;

  // -{E,EP,P,M,MM} only run the preprocessor.
  if (CCCIsCPP() || (PhaseArg = DAL.getLastArg(options::OPT_E)) ||
      (PhaseArg = DAL.getLastArg(options::OPT__SLASH_EP)) ||
      (PhaseArg = DAL.getLastArg(options::OPT_M, options::OPT_MM)) ||
      (PhaseArg = DAL.getLastArg(options::OPT__SLASH_P)) ||
      CCGenDiagnostics) {
    if (IsFlangMode() && (DAL.getLastArg(options::OPT_E)))
      FinalPhase = phases::FortranFrontend;
    else
      FinalPhase = phases::Preprocess;

    // -fsyntax-only stops Fortran compilation after FortranFrontend
  } else if (IsFlangMode() &&
             (PhaseArg = DAL.getLastArg(options::OPT_fsyntax_only))) {
    FinalPhase = phases::FortranFrontend;

    // --precompile only runs up to precompilation.
    // Options that cause the output of C++20 compiled module interfaces or
    // header units have the same effect.
  } else if ((PhaseArg = DAL.getLastArg(options::OPT__precompile)) ||
             (PhaseArg = DAL.getLastArg(options::OPT_extract_api)) ||
             (PhaseArg = DAL.getLastArg(options::OPT_fmodule_header,
                                        options::OPT_fmodule_header_EQ))) {
    FinalPhase = phases::Precompile;
    // -{fsyntax-only,-analyze,emit-ast} only run up to the compiler.
  } else if ((PhaseArg = DAL.getLastArg(options::OPT_fsyntax_only)) ||
             (PhaseArg = DAL.getLastArg(options::OPT_print_supported_cpus)) ||
             (PhaseArg = DAL.getLastArg(options::OPT_module_file_info)) ||
             (PhaseArg = DAL.getLastArg(options::OPT_verify_pch)) ||
             (PhaseArg = DAL.getLastArg(options::OPT_rewrite_objc)) ||
             (PhaseArg = DAL.getLastArg(options::OPT_rewrite_legacy_objc)) ||
             (PhaseArg = DAL.getLastArg(options::OPT__migrate)) ||
             (PhaseArg = DAL.getLastArg(options::OPT__analyze)) ||
             (PhaseArg = DAL.getLastArg(options::OPT_emit_ast))) {
    FinalPhase = phases::Compile;

  // -S only runs up to the backend.
  } else if ((PhaseArg = DAL.getLastArg(options::OPT_S))) {
    FinalPhase = phases::Backend;

  // -c compilation only runs up to the assembler.
  } else if ((PhaseArg = DAL.getLastArg(options::OPT_c))) {
    FinalPhase = phases::Assemble;

  } else if ((PhaseArg = DAL.getLastArg(options::OPT_emit_interface_stubs))) {
    FinalPhase = phases::IfsMerge;

  // Otherwise do everything.
  } else
    FinalPhase = phases::Link;

  if (FinalPhaseArg)
    *FinalPhaseArg = PhaseArg;

  return FinalPhase;
}

static Arg *MakeInputArg(DerivedArgList &Args, const OptTable &Opts,
                         StringRef Value, bool Claim = true) {
  Arg *A = new Arg(Opts.getOption(options::OPT_INPUT), Value,
                   Args.getBaseArgs().MakeIndex(Value), Value.data());
  Args.AddSynthesizedArg(A);
  if (Claim)
    A->claim();
  return A;
}

DerivedArgList *Driver::TranslateInputArgs(const InputArgList &Args) const {
  const llvm::opt::OptTable &Opts = getOpts();
  DerivedArgList *DAL = new DerivedArgList(Args);

  bool HasNostdlib = Args.hasArg(options::OPT_nostdlib);
  bool HasNostdlibxx = Args.hasArg(options::OPT_nostdlibxx);
  bool HasNodefaultlib = Args.hasArg(options::OPT_nodefaultlibs);
  bool IgnoreUnused = false;
  for (Arg *A : Args) {
    if (IgnoreUnused)
      A->claim();

    if (A->getOption().matches(options::OPT_start_no_unused_arguments)) {
      IgnoreUnused = true;
      continue;
    }
    if (A->getOption().matches(options::OPT_end_no_unused_arguments)) {
      IgnoreUnused = false;
      continue;
    }

    // Unfortunately, we have to parse some forwarding options (-Xassembler,
    // -Xlinker, -Xpreprocessor) because we either integrate their functionality
    // (assembler and preprocessor), or bypass a previous driver ('collect2').

    // Rewrite linker options, to replace --no-demangle with a custom internal
    // option.
    if ((A->getOption().matches(options::OPT_Wl_COMMA) ||
         A->getOption().matches(options::OPT_Xlinker)) &&
        A->containsValue("--no-demangle")) {
      // Add the rewritten no-demangle argument.
      DAL->AddFlagArg(A, Opts.getOption(options::OPT_Z_Xlinker__no_demangle));

      // Add the remaining values as Xlinker arguments.
      for (StringRef Val : A->getValues())
        if (Val != "--no-demangle")
          DAL->AddSeparateArg(A, Opts.getOption(options::OPT_Xlinker), Val);

      continue;
    }

    // Rewrite preprocessor options, to replace -Wp,-MD,FOO which is used by
    // some build systems. We don't try to be complete here because we don't
    // care to encourage this usage model.
    if (A->getOption().matches(options::OPT_Wp_COMMA) &&
        (A->getValue(0) == StringRef("-MD") ||
         A->getValue(0) == StringRef("-MMD"))) {
      // Rewrite to -MD/-MMD along with -MF.
      if (A->getValue(0) == StringRef("-MD"))
        DAL->AddFlagArg(A, Opts.getOption(options::OPT_MD));
      else
        DAL->AddFlagArg(A, Opts.getOption(options::OPT_MMD));
      if (A->getNumValues() == 2)
        DAL->AddSeparateArg(A, Opts.getOption(options::OPT_MF), A->getValue(1));
      continue;
    }

    // Rewrite reserved library names.
    if (A->getOption().matches(options::OPT_l)) {
      StringRef Value = A->getValue();

      // Rewrite unless -nostdlib is present.
      if (!HasNostdlib && !HasNodefaultlib && !HasNostdlibxx &&
          Value == "stdc++") {
        DAL->AddFlagArg(A, Opts.getOption(options::OPT_Z_reserved_lib_stdcxx));
        continue;
      }

      // Rewrite unconditionally.
      if (Value == "cc_kext") {
        DAL->AddFlagArg(A, Opts.getOption(options::OPT_Z_reserved_lib_cckext));
        continue;
      }
    }

    // Pick up inputs via the -- option.
    if (A->getOption().matches(options::OPT__DASH_DASH)) {
      A->claim();
      for (StringRef Val : A->getValues())
        DAL->append(MakeInputArg(*DAL, Opts, Val, false));
      continue;
    }

    DAL->append(A);
  }

  // Enforce -static if -miamcu is present.
  if (Args.hasFlag(options::OPT_miamcu, options::OPT_mno_iamcu, false))
    DAL->AddFlagArg(nullptr, Opts.getOption(options::OPT_static));

// Add a default value of -mlinker-version=, if one was given and the user
// didn't specify one.
#if defined(HOST_LINK_VERSION)
  if (!Args.hasArg(options::OPT_mlinker_version_EQ) &&
      strlen(HOST_LINK_VERSION) > 0) {
    DAL->AddJoinedArg(0, Opts.getOption(options::OPT_mlinker_version_EQ),
                      HOST_LINK_VERSION);
    DAL->getLastArg(options::OPT_mlinker_version_EQ)->claim();
  }
#endif

  return DAL;
}

/// Compute target triple from args.
///
/// This routine provides the logic to compute a target triple from various
/// args passed to the driver and the default triple string.
static llvm::Triple computeTargetTriple(const Driver &D,
                                        StringRef TargetTriple,
                                        const ArgList &Args,
                                        StringRef DarwinArchName = "") {
  // FIXME: Already done in Compilation *Driver::BuildCompilation
  if (const Arg *A = Args.getLastArg(options::OPT_target))
    TargetTriple = A->getValue();

  llvm::Triple Target(llvm::Triple::normalize(TargetTriple));

  // GNU/Hurd's triples should have been -hurd-gnu*, but were historically made
  // -gnu* only, and we can not change this, so we have to detect that case as
  // being the Hurd OS.
  if (TargetTriple.contains("-unknown-gnu") || TargetTriple.contains("-pc-gnu"))
    Target.setOSName("hurd");

  // Handle Apple-specific options available here.
  if (Target.isOSBinFormatMachO()) {
    // If an explicit Darwin arch name is given, that trumps all.
    if (!DarwinArchName.empty()) {
      tools::darwin::setTripleTypeForMachOArchName(Target, DarwinArchName);
      return Target;
    }

    // Handle the Darwin '-arch' flag.
    if (Arg *A = Args.getLastArg(options::OPT_arch)) {
      StringRef ArchName = A->getValue();
      tools::darwin::setTripleTypeForMachOArchName(Target, ArchName);
    }
  }

  // Handle pseudo-target flags '-mlittle-endian'/'-EL' and
  // '-mbig-endian'/'-EB'.
  if (Arg *A = Args.getLastArg(options::OPT_mlittle_endian,
                               options::OPT_mbig_endian)) {
    if (A->getOption().matches(options::OPT_mlittle_endian)) {
      llvm::Triple LE = Target.getLittleEndianArchVariant();
      if (LE.getArch() != llvm::Triple::UnknownArch)
        Target = std::move(LE);
    } else {
      llvm::Triple BE = Target.getBigEndianArchVariant();
      if (BE.getArch() != llvm::Triple::UnknownArch)
        Target = std::move(BE);
    }
  }

  // Skip further flag support on OSes which don't support '-m32' or '-m64'.
  if (Target.getArch() == llvm::Triple::tce ||
      Target.getOS() == llvm::Triple::Minix)
    return Target;

  // On AIX, the env OBJECT_MODE may affect the resulting arch variant.
  if (Target.isOSAIX()) {
    if (Optional<std::string> ObjectModeValue =
            llvm::sys::Process::GetEnv("OBJECT_MODE")) {
      StringRef ObjectMode = *ObjectModeValue;
      llvm::Triple::ArchType AT = llvm::Triple::UnknownArch;

      if (ObjectMode.equals("64")) {
        AT = Target.get64BitArchVariant().getArch();
      } else if (ObjectMode.equals("32")) {
        AT = Target.get32BitArchVariant().getArch();
      } else {
        D.Diag(diag::err_drv_invalid_object_mode) << ObjectMode;
      }

      if (AT != llvm::Triple::UnknownArch && AT != Target.getArch())
        Target.setArch(AT);
    }
  }

  // Handle pseudo-target flags '-m64', '-mx32', '-m32' and '-m16'.
  Arg *A = Args.getLastArg(options::OPT_m64, options::OPT_mx32,
                           options::OPT_m32, options::OPT_m16);
  if (A) {
    llvm::Triple::ArchType AT = llvm::Triple::UnknownArch;

    if (A->getOption().matches(options::OPT_m64)) {
      AT = Target.get64BitArchVariant().getArch();
      if (Target.getEnvironment() == llvm::Triple::GNUX32)
        Target.setEnvironment(llvm::Triple::GNU);
      else if (Target.getEnvironment() == llvm::Triple::MuslX32)
        Target.setEnvironment(llvm::Triple::Musl);
    } else if (A->getOption().matches(options::OPT_mx32) &&
               Target.get64BitArchVariant().getArch() == llvm::Triple::x86_64) {
      AT = llvm::Triple::x86_64;
      if (Target.getEnvironment() == llvm::Triple::Musl)
        Target.setEnvironment(llvm::Triple::MuslX32);
      else
        Target.setEnvironment(llvm::Triple::GNUX32);
    } else if (A->getOption().matches(options::OPT_m32)) {
      AT = Target.get32BitArchVariant().getArch();
      if (Target.getEnvironment() == llvm::Triple::GNUX32)
        Target.setEnvironment(llvm::Triple::GNU);
      else if (Target.getEnvironment() == llvm::Triple::MuslX32)
        Target.setEnvironment(llvm::Triple::Musl);
    } else if (A->getOption().matches(options::OPT_m16) &&
               Target.get32BitArchVariant().getArch() == llvm::Triple::x86) {
      AT = llvm::Triple::x86;
      Target.setEnvironment(llvm::Triple::CODE16);
    }

    if (AT != llvm::Triple::UnknownArch && AT != Target.getArch()) {
      Target.setArch(AT);
      if (Target.isWindowsGNUEnvironment())
        toolchains::MinGW::fixTripleArch(D, Target, Args);
    }
  }

  // Handle -miamcu flag.
  if (Args.hasFlag(options::OPT_miamcu, options::OPT_mno_iamcu, false)) {
    if (Target.get32BitArchVariant().getArch() != llvm::Triple::x86)
      D.Diag(diag::err_drv_unsupported_opt_for_target) << "-miamcu"
                                                       << Target.str();

    if (A && !A->getOption().matches(options::OPT_m32))
      D.Diag(diag::err_drv_argument_not_allowed_with)
          << "-miamcu" << A->getBaseArg().getAsString(Args);

    Target.setArch(llvm::Triple::x86);
    Target.setArchName("i586");
    Target.setEnvironment(llvm::Triple::UnknownEnvironment);
    Target.setEnvironmentName("");
    Target.setOS(llvm::Triple::ELFIAMCU);
    Target.setVendor(llvm::Triple::UnknownVendor);
    Target.setVendorName("intel");
  }

  // If target is MIPS adjust the target triple
  // accordingly to provided ABI name.
  A = Args.getLastArg(options::OPT_mabi_EQ);
  if (A && Target.isMIPS()) {
    StringRef ABIName = A->getValue();
    if (ABIName == "32") {
      Target = Target.get32BitArchVariant();
      if (Target.getEnvironment() == llvm::Triple::GNUABI64 ||
          Target.getEnvironment() == llvm::Triple::GNUABIN32)
        Target.setEnvironment(llvm::Triple::GNU);
    } else if (ABIName == "n32") {
      Target = Target.get64BitArchVariant();
      if (Target.getEnvironment() == llvm::Triple::GNU ||
          Target.getEnvironment() == llvm::Triple::GNUABI64)
        Target.setEnvironment(llvm::Triple::GNUABIN32);
    } else if (ABIName == "64") {
      Target = Target.get64BitArchVariant();
      if (Target.getEnvironment() == llvm::Triple::GNU ||
          Target.getEnvironment() == llvm::Triple::GNUABIN32)
        Target.setEnvironment(llvm::Triple::GNUABI64);
    }
  }

  // If target is RISC-V adjust the target triple according to
  // provided architecture name
  A = Args.getLastArg(options::OPT_march_EQ);
  if (A && Target.isRISCV()) {
    StringRef ArchName = A->getValue();
    if (ArchName.startswith_insensitive("rv32"))
      Target.setArch(llvm::Triple::riscv32);
    else if (ArchName.startswith_insensitive("rv64"))
      Target.setArch(llvm::Triple::riscv64);
  }

  return Target;
}

// Parse the LTO options and record the type of LTO compilation
// based on which -f(no-)?lto(=.*)? or -f(no-)?offload-lto(=.*)?
// option occurs last.
static driver::LTOKind parseLTOMode(Driver &D, const llvm::opt::ArgList &Args,
                                    OptSpecifier OptEq, OptSpecifier OptNeg) {
  if (!Args.hasFlag(OptEq, OptNeg, false))
    return LTOK_None;

  const Arg *A = Args.getLastArg(OptEq);
  StringRef LTOName = A->getValue();

  driver::LTOKind LTOMode = llvm::StringSwitch<LTOKind>(LTOName)
                                .Case("full", LTOK_Full)
                                .Case("thin", LTOK_Thin)
                                .Default(LTOK_Unknown);

  if (LTOMode == LTOK_Unknown) {
    D.Diag(diag::err_drv_unsupported_option_argument)
        << A->getOption().getName() << A->getValue();
    return LTOK_None;
  }
  return LTOMode;
}

// Parse the LTO options.
void Driver::setLTOMode(const llvm::opt::ArgList &Args) {
  LTOMode =
      parseLTOMode(*this, Args, options::OPT_flto_EQ, options::OPT_fno_lto);

  OffloadLTOMode = parseLTOMode(*this, Args, options::OPT_foffload_lto_EQ,
                                options::OPT_fno_offload_lto);
}

/// Compute the desired OpenMP runtime from the flags provided.
Driver::OpenMPRuntimeKind Driver::getOpenMPRuntime(const ArgList &Args) const {
  StringRef RuntimeName(CLANG_DEFAULT_OPENMP_RUNTIME);

  const Arg *A = Args.getLastArg(options::OPT_fopenmp_EQ);
  if (A)
    RuntimeName = A->getValue();

  auto RT = llvm::StringSwitch<OpenMPRuntimeKind>(RuntimeName)
                .Case("libomp", OMPRT_OMP)
                .Case("libgomp", OMPRT_GOMP)
                .Case("libiomp5", OMPRT_IOMP5)
                .Case("libbolt", OMPRT_BOLT)
                .Default(OMPRT_Unknown);

  if (RT == OMPRT_Unknown) {
    if (A)
      Diag(diag::err_drv_unsupported_option_argument)
          << A->getOption().getName() << A->getValue();
    else
      // FIXME: We could use a nicer diagnostic here.
      Diag(diag::err_drv_unsupported_opt) << "-fopenmp";
  }

  return RT;
}

bool GetTargetInfoFromOffloadArch(Compilation &C, const char *OpenMPTarget,
                                  std::set<std::string> &OffloadArchs,
                                  bool erase = false) {
  StringRef DeviceTripleStr;
  if (!std::strncmp(OpenMPTarget, "gfx", 3)) {
    DeviceTripleStr = "amdgcn-amd-amdhsa";

    if (erase)
      OffloadArchs.erase(
          DeviceTripleStr.str().append("^").append(OpenMPTarget));
    else {
      llvm::Triple TT(DeviceTripleStr);
      llvm::StringMap<bool> Features;
      StringRef IdStr(OpenMPTarget);
      auto Arch = parseTargetID(TT, IdStr, &Features);
      if (!Arch) {
        C.getDriver().Diag(clang::diag::err_drv_bad_target_id) << IdStr;
        C.setContainsError();
        return false;
      }
      OffloadArchs.insert(
          DeviceTripleStr.str().append("^").append(OpenMPTarget));
    }
  } else if (!std::strncmp(OpenMPTarget, "sm_", 3)) {
    const ToolChain *HostTC = C.getSingleOffloadToolChain<Action::OFK_Host>();
    const llvm::Triple &HostTriple = HostTC->getTriple();
    DeviceTripleStr = HostTriple.isArch64Bit() ? "nvptx64-nvidia-cuda^"
                                               : "nvptx-nvidia-cuda^";
    if (erase)
      OffloadArchs.erase(DeviceTripleStr.str().append(OpenMPTarget));
    else
      OffloadArchs.insert(DeviceTripleStr.str().append(OpenMPTarget));
  } else {
    const ToolChain *HostTC = C.getSingleOffloadToolChain<Action::OFK_Host>();
    const llvm::Triple &HostTriple = HostTC->getTriple();
    StringRef HostTripleStr = HostTriple.str();
    if (erase)
      OffloadArchs.erase(HostTripleStr.str().append("^").append(OpenMPTarget));
    else
      OffloadArchs.insert(HostTripleStr.str().append("^").append(OpenMPTarget));
  }
  return true;
}

bool Driver::GetTargetInfoFromMarch(Compilation &C,
                                    std::set<std::string> &OffloadArchs) const {
  StringRef OpenMPTargetArch;
  for (Arg *A : C.getInputArgs()) {
    if (A->getOption().matches(options::OPT_Xopenmp_target_EQ)) {
      for (auto *V : A->getValues()) {
        StringRef VStr = StringRef(V);
        if (VStr.startswith("-march=") || VStr.startswith("--march=")) {
          OpenMPTargetArch = VStr.split('=').second;
          StringRef OpenMPTargetTriple = StringRef(A->getValue(0));
          llvm::Triple TargetTriple(OpenMPTargetTriple);
          llvm::StringMap<bool> Features;
          auto ArchStr =
              parseTargetID(TargetTriple, OpenMPTargetArch, &Features);
          if (TargetTriple.isAMDGCN() && !ArchStr) {
            C.getDriver().Diag(clang::diag::err_drv_bad_target_id)
                << OpenMPTargetArch;
            C.setContainsError();
            return false;
          }
          StringRef ArchProc = OpenMPTargetArch.split(":").first;
          if (ArchProc.empty()) {
            C.getDriver().Diag(clang::diag::err_drv_cuda_bad_gpu_arch) << VStr;
            C.setContainsError();
            return false;
          }

          // Append Triple and Arch to form a unique key for each instance of
          // the ToolChain
          if (!OpenMPTargetTriple.empty() && !OpenMPTargetArch.empty())
            OffloadArchs.insert(TargetTriple.normalize().append("^").append(
                OpenMPTargetArch.str()));
        }
        A->claim();
      }
    }
  }
  return true;
}

bool Driver::GetTargetInfoFromOffloadArchOpts(
    Compilation &C, std::set<std::string> &OffloadArchs) const {
  for (Arg *A : C.getInputArgs()) {
    if (!(A->getOption().matches(options::OPT_offload_arch_EQ) ||
          A->getOption().matches(options::OPT_no_offload_arch_EQ))) {
      continue;
    }
    A->claim();

    StringRef ArchStr = A->getValue();

    if (A->getOption().matches(options::OPT_no_offload_arch_EQ) &&
        ArchStr == "all") {
      OffloadArchs.clear();
      continue;
    }
    if (ArchStr.empty())
      continue;
    else if (A->getOption().matches(options::OPT_offload_arch_EQ)) {
      auto status =
          GetTargetInfoFromOffloadArch(C, ArchStr.str().c_str(), OffloadArchs);
      if (!status)
        return false;
    } else if (A->getOption().matches(options::OPT_no_offload_arch_EQ))
      GetTargetInfoFromOffloadArch(C, ArchStr.str().c_str(), OffloadArchs,
                                   /* erase */ true);
    else
      llvm_unreachable("Unexpected option.");
  }
  return true;
}

void Driver::CreateOffloadingDeviceToolChains(Compilation &C,
                                              InputList &Inputs) {

  //
  // CUDA/HIP
  //
  // We need to generate a CUDA/HIP toolchain if any of the inputs has a CUDA
  // or HIP type. However, mixed CUDA/HIP compilation is not supported.
  bool IsCuda =
      llvm::any_of(Inputs, [](std::pair<types::ID, const llvm::opt::Arg *> &I) {
        return types::isCuda(I.first);
      });
  bool IsHIP =
      llvm::any_of(Inputs,
                   [](std::pair<types::ID, const llvm::opt::Arg *> &I) {
                     return types::isHIP(I.first);
                   }) ||
      C.getInputArgs().hasArg(options::OPT_hip_link);
  if (IsCuda && IsHIP) {
    Diag(clang::diag::err_drv_mix_cuda_hip);
    return;
  }
  if (IsCuda) {
    const ToolChain *HostTC = C.getSingleOffloadToolChain<Action::OFK_Host>();
    const llvm::Triple &HostTriple = HostTC->getTriple();
    auto OFK = Action::OFK_Cuda;
    auto CudaTriple =
        getNVIDIAOffloadTargetTriple(*this, C.getInputArgs(), HostTriple);
    if (!CudaTriple)
      return;
    // Use the CUDA and host triples as the key into the ToolChains map,
    // because the device toolchain we create depends on both.
    auto &CudaTC = ToolChains[CudaTriple->str() + "/" + HostTriple.str()];
    if (!CudaTC) {
      CudaTC = std::make_unique<toolchains::CudaToolChain>(
          *this, *CudaTriple, *HostTC, C.getInputArgs(), OFK);
    }
    C.addOffloadDeviceToolChain(CudaTC.get(), OFK);
  } else if (IsHIP) {
    if (auto *OMPTargetArg =
            C.getInputArgs().getLastArg(options::OPT_fopenmp_targets_EQ)) {
      Diag(clang::diag::err_drv_unsupported_opt_for_language_mode)
          << OMPTargetArg->getSpelling() << "HIP";
      return;
    }
    const ToolChain *HostTC = C.getSingleOffloadToolChain<Action::OFK_Host>();
    auto OFK = Action::OFK_HIP;
    auto HIPTriple = getHIPOffloadTargetTriple(*this, C.getInputArgs());
    if (!HIPTriple)
      return;
    auto *HIPTC = &getOffloadingDeviceToolChain(C.getInputArgs(), *HIPTriple,
                                                *HostTC, OFK);
    assert(HIPTC && "Could not create offloading device tool chain.");
    C.addOffloadDeviceToolChain(HIPTC, OFK);
  } else {
    //
    // OpenMP
    //
    // OpenMP Offloading is active when -offload-arch, -offload-archs, or
    // legacy options -fopenmp-targets= are specified. We first build a list
    // of OffloadArchs from command line options.
    //
    // Generate an instance of toolchain for each user specified target
    // from the -fopenmp-targets option. The march value
    // may now contain targetid value. This value
    // may include features that would result in different and potentially
    // multiple offload images.

    bool HasValidOpenMPRuntime =
        C.getInputArgs().hasFlag(options::OPT_fopenmp, options::OPT_fopenmp_EQ,
                                 options::OPT_fno_openmp, false);
    if (HasValidOpenMPRuntime) {
      OpenMPRuntimeKind OpenMPKind = getOpenMPRuntime(C.getInputArgs());
      HasValidOpenMPRuntime = OpenMPKind == OMPRT_OMP ||
                              OpenMPKind == OMPRT_IOMP5 ||
                              OpenMPKind == OMPRT_BOLT;
    }

    bool HasOpenMPTargets =
        C.getInputArgs().hasArg(options::OPT_fopenmp_targets_EQ);
    if (!HasValidOpenMPRuntime && HasOpenMPTargets) {
      // We expect that an offload target is always used in conjunction with
      // option -fopenmp specifying a valid runtime with offloading support,
      // i.e. libomp or libiomp.
      Diag(clang::diag::Err_drv_expecting_fopenmp_with_fopenmp_targets);
      return;
    } else if (!HasValidOpenMPRuntime && !HasOpenMPTargets) {
      return;
    }

    bool HasOffloadArch = C.getInputArgs().hasFlag(
        options::OPT_offload_arch_EQ, options::OPT_no_offload_arch_EQ, false);
    if (HasValidOpenMPRuntime && !HasOpenMPTargets && !HasOffloadArch) {
      return;
    }

    std::set<std::string> OffloadArchs;

    if (Arg *OpenMPTargets =
            C.getInputArgs().getLastArg(options::OPT_fopenmp_targets_EQ)) {

      if (!OpenMPTargets->getNumValues()) {
        Diag(clang::diag::warn_drv_empty_joined_argument)
            << OpenMPTargets->getAsString(C.getInputArgs());
        return;
      }

      // First, handle errors in command line for OpenMP target offload
      bool IsHostOffloading =
          (OpenMPTargets->getNumValues() == 1) &&
          StringRef(OpenMPTargets->getValue())
              .startswith_insensitive(
                  C.getSingleOffloadToolChain<Action::OFK_Host>()
                      ->getTriple()
                      .getArchName());

      if (!IsHostOffloading) {
        // Ensure at least one -Xopenm-target exists with a gpu -march
        if (Arg *XOpenMPTargets =
                C.getInputArgs().getLastArg(options::OPT_Xopenmp_target_EQ)) {
          bool has_valid_march = false;
          for (auto *V : XOpenMPTargets->getValues())
            if (StringRef(V).startswith("-march=") ||
                StringRef(V).startswith("--march="))
              has_valid_march = true;
          if (!has_valid_march) {
            Diag(diag::err_drv_missing_Xopenmptarget_or_march);
            return;
          }
        } else {
          Diag(diag::err_drv_missing_Xopenmptarget_or_march);
          return;
        }
      }

      //  process legacy option -fopenmp-targets -Xopenmp-target and -march
      auto status = GetTargetInfoFromMarch(C, OffloadArchs);
      if (!status)
        return;
    }
    auto status = GetTargetInfoFromOffloadArchOpts(C, OffloadArchs);
    if (!status)
      return;

    if (!OffloadArchs.empty()) {

      // Extract targetIDs from all OffloadArchs and see if there
      // is a conflict i.e. For a specific processor, a feature either shows
      // up in all target IDs, or does not show up in any target IDs. Otherwise
      // the target ID combination is invalid.
      if (OffloadArchs.size() > 1) {
        std::set<StringRef> OffloadArchsRef;
        for (std::set<std::string>::iterator Arch = OffloadArchs.begin();
             Arch != OffloadArchs.end(); Arch++) {
          auto Loc = Arch->find('^') + 1;
          OffloadArchsRef.insert(
              StringRef(Arch->data() + Loc, Arch->size() - Loc));
        }

        auto &&ConflictingArchs =
            getConflictTargetIDCombination(OffloadArchsRef);
        if (ConflictingArchs) {
          C.getDriver().Diag(clang::diag::err_drv_bad_offload_arch_combo)
              << ConflictingArchs.getValue().first
              << ConflictingArchs.getValue().second;
          C.setContainsError();
          return;
        }
      }

      llvm::StringMap<const char *> FoundNormalizedTriples;
      for (auto &Target : OffloadArchs) {
        size_t find_loc = Target.find('^');
        std::string TripleStr = Target.substr(0, find_loc);
        std::string OpenMPTargetArch = Target.substr(find_loc + 1);
        llvm::Triple TT(ToolChain::getOpenMPTriple(TripleStr.c_str()));
        llvm::StringMap<bool> Features;
        StringRef IdStr(OpenMPTargetArch);
        auto ArchStr = parseTargetID(TT, IdStr, &Features);
        if (!ArchStr) {
          Diag(clang::diag::err_drv_bad_target_id) << IdStr;
          C.setContainsError();
          return;
        } else
          OpenMPTargetArch = getCanonicalTargetID(ArchStr.getValue(), Features);

        std::string NormalizedName =
            Twine(TT.normalize() + "-" + OpenMPTargetArch).str();
        
        // Make sure we don't have a duplicate triple.
        auto Duplicate = FoundNormalizedTriples.find(NormalizedName);
        if (Duplicate != FoundNormalizedTriples.end()) {
          Diag(clang::diag::warn_drv_omp_offload_target_duplicate)
              << NormalizedName << Duplicate->second;
          continue;
        }

        // Store the current triple so that we can check for duplicates in the
        // following iterations.
        FoundNormalizedTriples[NormalizedName] = NormalizedName.c_str();

        // If the specified target is invalid, emit a diagnostic.
        if (TT.getArch() == llvm::Triple::UnknownArch) {
          Diag(clang::diag::err_drv_invalid_omp_target) << NormalizedName;
          return;
        }

        const ToolChain *TC;
        // Device toolchains have to be selected differently. They pair host
        // and device in their implementation.
        if (TT.isNVPTX() || TT.isAMDGCN()) {
          const ToolChain *HostTC =
              C.getSingleOffloadToolChain<Action::OFK_Host>();
          assert(HostTC && "Host toolchain should be always defined.");
          auto &DeviceTC = ToolChains[NormalizedName + "/" +
                                      HostTC->getTriple().normalize()];
          if (!DeviceTC) {
            if (TT.isNVPTX())
              DeviceTC = std::make_unique<toolchains::CudaToolChain>(
                  *this, TT, *HostTC, C.getInputArgs(), Action::OFK_OpenMP,
                  OpenMPTargetArch);
            else if (TT.isAMDGCN())
              DeviceTC = std::make_unique<toolchains::AMDGPUOpenMPToolChain>(
                  *this, TT, *HostTC, C.getInputArgs(), Action::OFK_OpenMP,
                  OpenMPTargetArch);
            else
              assert(DeviceTC && "Device toolchain not defined.");
          }
          TC = DeviceTC.get();
        } else {
          TC = &getToolChain(C.getInputArgs(), TT);
        }
        // Each value of -fopenmp-targets gets instance of offload toolchain
        C.addOffloadDeviceToolChain(TC, Action::OFK_OpenMP);
      } // end foreach openmp target
    }   // end has openmp offload targets
  }

  //
  // TODO: Add support for other offloading programming models here.
  //
}

/// Looks the given directories for the specified file.
///
/// \param[out] FilePath File path, if the file was found.
/// \param[in]  Dirs Directories used for the search.
/// \param[in]  FileName Name of the file to search for.
/// \return True if file was found.
///
/// Looks for file specified by FileName sequentially in directories specified
/// by Dirs.
///
static bool searchForFile(SmallVectorImpl<char> &FilePath,
                          ArrayRef<StringRef> Dirs, StringRef FileName) {
  SmallString<128> WPath;
  for (const StringRef &Dir : Dirs) {
    if (Dir.empty())
      continue;
    WPath.clear();
    llvm::sys::path::append(WPath, Dir, FileName);
    llvm::sys::path::native(WPath);
    if (llvm::sys::fs::is_regular_file(WPath)) {
      FilePath = std::move(WPath);
      return true;
    }
  }
  return false;
}

bool Driver::readConfigFile(StringRef FileName) {
  // Try reading the given file.
  SmallVector<const char *, 32> NewCfgArgs;
  if (!llvm::cl::readConfigFile(FileName, Saver, NewCfgArgs)) {
    Diag(diag::err_drv_cannot_read_config_file) << FileName;
    return true;
  }

  // Read options from config file.
  llvm::SmallString<128> CfgFileName(FileName);
  llvm::sys::path::native(CfgFileName);
  ConfigFile = std::string(CfgFileName);
  bool ContainErrors;
  CfgOptions = std::make_unique<InputArgList>(
      ParseArgStrings(NewCfgArgs, IsCLMode(), ContainErrors));
  if (ContainErrors) {
    CfgOptions.reset();
    return true;
  }

  if (CfgOptions->hasArg(options::OPT_config)) {
    CfgOptions.reset();
    Diag(diag::err_drv_nested_config_file);
    return true;
  }

  // Claim all arguments that come from a configuration file so that the driver
  // does not warn on any that is unused.
  for (Arg *A : *CfgOptions)
    A->claim();
  return false;
}

bool Driver::loadConfigFile() {
  std::string CfgFileName;
  bool FileSpecifiedExplicitly = false;

  // Process options that change search path for config files.
  if (CLOptions) {
    if (CLOptions->hasArg(options::OPT_config_system_dir_EQ)) {
      SmallString<128> CfgDir;
      CfgDir.append(
          CLOptions->getLastArgValue(options::OPT_config_system_dir_EQ));
      if (CfgDir.empty() || llvm::sys::fs::make_absolute(CfgDir))
        SystemConfigDir.clear();
      else
        SystemConfigDir = static_cast<std::string>(CfgDir);
    }
    if (CLOptions->hasArg(options::OPT_config_user_dir_EQ)) {
      SmallString<128> CfgDir;
      CfgDir.append(
          CLOptions->getLastArgValue(options::OPT_config_user_dir_EQ));
      if (CfgDir.empty() || llvm::sys::fs::make_absolute(CfgDir))
        UserConfigDir.clear();
      else
        UserConfigDir = static_cast<std::string>(CfgDir);
    }
  }

  // First try to find config file specified in command line.
  if (CLOptions) {
    std::vector<std::string> ConfigFiles =
        CLOptions->getAllArgValues(options::OPT_config);
    if (ConfigFiles.size() > 1) {
      if (!llvm::all_of(ConfigFiles, [ConfigFiles](const std::string &s) {
            return s == ConfigFiles[0];
          })) {
        Diag(diag::err_drv_duplicate_config);
        return true;
      }
    }

    if (!ConfigFiles.empty()) {
      CfgFileName = ConfigFiles.front();
      assert(!CfgFileName.empty());

      // If argument contains directory separator, treat it as a path to
      // configuration file.
      if (llvm::sys::path::has_parent_path(CfgFileName)) {
        SmallString<128> CfgFilePath;
        if (llvm::sys::path::is_relative(CfgFileName))
          llvm::sys::fs::current_path(CfgFilePath);
        llvm::sys::path::append(CfgFilePath, CfgFileName);
        if (!llvm::sys::fs::is_regular_file(CfgFilePath)) {
          Diag(diag::err_drv_config_file_not_exist) << CfgFilePath;
          return true;
        }
        return readConfigFile(CfgFilePath);
      }

      FileSpecifiedExplicitly = true;
    }
  }

  // If config file is not specified explicitly, try to deduce configuration
  // from executable name. For instance, an executable 'armv7l-clang' will
  // search for config file 'armv7l-clang.cfg'.
  if (CfgFileName.empty() && !ClangNameParts.TargetPrefix.empty())
    CfgFileName = ClangNameParts.TargetPrefix + '-' + ClangNameParts.ModeSuffix;

  if (CfgFileName.empty())
    return false;

  // Determine architecture part of the file name, if it is present.
  StringRef CfgFileArch = CfgFileName;
  size_t ArchPrefixLen = CfgFileArch.find('-');
  if (ArchPrefixLen == StringRef::npos)
    ArchPrefixLen = CfgFileArch.size();
  llvm::Triple CfgTriple;
  CfgFileArch = CfgFileArch.take_front(ArchPrefixLen);
  CfgTriple = llvm::Triple(llvm::Triple::normalize(CfgFileArch));
  if (CfgTriple.getArch() == llvm::Triple::ArchType::UnknownArch)
    ArchPrefixLen = 0;

  if (!StringRef(CfgFileName).endswith(".cfg"))
    CfgFileName += ".cfg";

  // If config file starts with architecture name and command line options
  // redefine architecture (with options like -m32 -LE etc), try finding new
  // config file with that architecture.
  SmallString<128> FixedConfigFile;
  size_t FixedArchPrefixLen = 0;
  if (ArchPrefixLen) {
    // Get architecture name from config file name like 'i386.cfg' or
    // 'armv7l-clang.cfg'.
    // Check if command line options changes effective triple.
    llvm::Triple EffectiveTriple = computeTargetTriple(*this,
                                             CfgTriple.getTriple(), *CLOptions);
    if (CfgTriple.getArch() != EffectiveTriple.getArch()) {
      FixedConfigFile = EffectiveTriple.getArchName();
      FixedArchPrefixLen = FixedConfigFile.size();
      // Append the rest of original file name so that file name transforms
      // like: i386-clang.cfg -> x86_64-clang.cfg.
      if (ArchPrefixLen < CfgFileName.size())
        FixedConfigFile += CfgFileName.substr(ArchPrefixLen);
    }
  }

  // Prepare list of directories where config file is searched for.
  StringRef CfgFileSearchDirs[] = {UserConfigDir, SystemConfigDir, Dir};

  // Try to find config file. First try file with corrected architecture.
  llvm::SmallString<128> CfgFilePath;
  if (!FixedConfigFile.empty()) {
    if (searchForFile(CfgFilePath, CfgFileSearchDirs, FixedConfigFile))
      return readConfigFile(CfgFilePath);
    // If 'x86_64-clang.cfg' was not found, try 'x86_64.cfg'.
    FixedConfigFile.resize(FixedArchPrefixLen);
    FixedConfigFile.append(".cfg");
    if (searchForFile(CfgFilePath, CfgFileSearchDirs, FixedConfigFile))
      return readConfigFile(CfgFilePath);
  }

  // Then try original file name.
  if (searchForFile(CfgFilePath, CfgFileSearchDirs, CfgFileName))
    return readConfigFile(CfgFilePath);

  // Finally try removing driver mode part: 'x86_64-clang.cfg' -> 'x86_64.cfg'.
  if (!ClangNameParts.ModeSuffix.empty() &&
      !ClangNameParts.TargetPrefix.empty()) {
    CfgFileName.assign(ClangNameParts.TargetPrefix);
    CfgFileName.append(".cfg");
    if (searchForFile(CfgFilePath, CfgFileSearchDirs, CfgFileName))
      return readConfigFile(CfgFilePath);
  }

  // Report error but only if config file was specified explicitly, by option
  // --config. If it was deduced from executable name, it is not an error.
  if (FileSpecifiedExplicitly) {
    Diag(diag::err_drv_config_file_not_found) << CfgFileName;
    for (const StringRef &SearchDir : CfgFileSearchDirs)
      if (!SearchDir.empty())
        Diag(diag::note_drv_config_file_searched_in) << SearchDir;
    return true;
  }

  return false;
}

Compilation *Driver::BuildCompilation(ArrayRef<const char *> ArgList) {
  llvm::PrettyStackTraceString CrashInfo("Compilation construction");

  // FIXME: Handle environment options which affect driver behavior, somewhere
  // (client?). GCC_EXEC_PREFIX, LPATH, CC_PRINT_OPTIONS.

  // We look for the driver mode option early, because the mode can affect
  // how other options are parsed.

  auto DriverMode = getDriverMode(ClangExecutable, ArgList.slice(1));
  if (!DriverMode.empty())
    setDriverMode(DriverMode);

  // FIXME: What are we going to do with -V and -b?

  // Arguments specified in command line.
  bool ContainsError;
  CLOptions = std::make_unique<InputArgList>(
      ParseArgStrings(ArgList.slice(1), IsCLMode(), ContainsError));

  // Try parsing configuration file.
  if (!ContainsError)
    ContainsError = loadConfigFile();
  bool HasConfigFile = !ContainsError && (CfgOptions.get() != nullptr);

  // All arguments, from both config file and command line.
  InputArgList Args = std::move(HasConfigFile ? std::move(*CfgOptions)
                                              : std::move(*CLOptions));

  // The args for config files or /clang: flags belong to different InputArgList
  // objects than Args. This copies an Arg from one of those other InputArgLists
  // to the ownership of Args.
  auto appendOneArg = [&Args](const Arg *Opt, const Arg *BaseArg) {
    unsigned Index = Args.MakeIndex(Opt->getSpelling());
    Arg *Copy = new llvm::opt::Arg(Opt->getOption(), Args.getArgString(Index),
                                   Index, BaseArg);
    Copy->getValues() = Opt->getValues();
    if (Opt->isClaimed())
      Copy->claim();
    Copy->setOwnsValues(Opt->getOwnsValues());
    Opt->setOwnsValues(false);
    Args.append(Copy);
  };

  if (HasConfigFile)
    for (auto *Opt : *CLOptions) {
      if (Opt->getOption().matches(options::OPT_config))
        continue;
      const Arg *BaseArg = &Opt->getBaseArg();
      if (BaseArg == Opt)
        BaseArg = nullptr;
      appendOneArg(Opt, BaseArg);
    }

  // In CL mode, look for any pass-through arguments
  if (IsCLMode() && !ContainsError) {
    SmallVector<const char *, 16> CLModePassThroughArgList;
    for (const auto *A : Args.filtered(options::OPT__SLASH_clang)) {
      A->claim();
      CLModePassThroughArgList.push_back(A->getValue());
    }

    if (!CLModePassThroughArgList.empty()) {
      // Parse any pass through args using default clang processing rather
      // than clang-cl processing.
      auto CLModePassThroughOptions = std::make_unique<InputArgList>(
          ParseArgStrings(CLModePassThroughArgList, false, ContainsError));

      if (!ContainsError)
        for (auto *Opt : *CLModePassThroughOptions) {
          appendOneArg(Opt, nullptr);
        }
    }
  }

  // Check for working directory option before accessing any files
  if (Arg *WD = Args.getLastArg(options::OPT_working_directory))
    if (VFS->setCurrentWorkingDirectory(WD->getValue()))
      Diag(diag::err_drv_unable_to_set_working_directory) << WD->getValue();

  // FIXME: This stuff needs to go into the Compilation, not the driver.
  bool CCCPrintPhases;

  // Silence driver warnings if requested
  Diags.setIgnoreAllWarnings(Args.hasArg(options::OPT_w));

  // -canonical-prefixes, -no-canonical-prefixes are used very early in main.
  Args.ClaimAllArgs(options::OPT_canonical_prefixes);
  Args.ClaimAllArgs(options::OPT_no_canonical_prefixes);

  // f(no-)integated-cc1 is also used very early in main.
  Args.ClaimAllArgs(options::OPT_fintegrated_cc1);
  Args.ClaimAllArgs(options::OPT_fno_integrated_cc1);

  // Ignore -pipe.
  Args.ClaimAllArgs(options::OPT_pipe);

  // Extract -ccc args.
  //
  // FIXME: We need to figure out where this behavior should live. Most of it
  // should be outside in the client; the parts that aren't should have proper
  // options, either by introducing new ones or by overloading gcc ones like -V
  // or -b.
  CCCPrintPhases = Args.hasArg(options::OPT_ccc_print_phases);
  CCCPrintBindings = Args.hasArg(options::OPT_ccc_print_bindings);
  if (const Arg *A = Args.getLastArg(options::OPT_ccc_gcc_name))
    CCCGenericGCCName = A->getValue();

  // Process -fproc-stat-report options.
  if (const Arg *A = Args.getLastArg(options::OPT_fproc_stat_report_EQ)) {
    CCPrintProcessStats = true;
    CCPrintStatReportFilename = A->getValue();
  }
  if (Args.hasArg(options::OPT_fproc_stat_report))
    CCPrintProcessStats = true;

  // FIXME: TargetTriple is used by the target-prefixed calls to as/ld
  // and getToolChain is const.
  if (IsCLMode()) {
    // clang-cl targets MSVC-style Win32.
    llvm::Triple T(TargetTriple);
    T.setOS(llvm::Triple::Win32);
    T.setVendor(llvm::Triple::PC);
    T.setEnvironment(llvm::Triple::MSVC);
    T.setObjectFormat(llvm::Triple::COFF);
    TargetTriple = T.str();
  } else if (IsDXCMode()) {
    // Build TargetTriple from target_profile option for clang-dxc.
    if (const Arg *A = Args.getLastArg(options::OPT_target_profile)) {
      StringRef TargetProfile = A->getValue();
      if (auto Triple =
              toolchains::HLSLToolChain::parseTargetProfile(TargetProfile))
        TargetTriple = *Triple;
      else
        Diag(diag::err_drv_invalid_directx_shader_module) << TargetProfile;

      A->claim();
    } else {
      Diag(diag::err_drv_dxc_missing_target_profile);
    }
  }

  if (const Arg *A = Args.getLastArg(options::OPT_target))
    TargetTriple = A->getValue();
  if (const Arg *A = Args.getLastArg(options::OPT_ccc_install_dir))
    Dir = InstalledDir = A->getValue();
  for (const Arg *A : Args.filtered(options::OPT_B)) {
    A->claim();
    PrefixDirs.push_back(A->getValue(0));
  }
  if (Optional<std::string> CompilerPathValue =
          llvm::sys::Process::GetEnv("COMPILER_PATH")) {
    StringRef CompilerPath = *CompilerPathValue;
    while (!CompilerPath.empty()) {
      std::pair<StringRef, StringRef> Split =
          CompilerPath.split(llvm::sys::EnvPathSeparator);
      PrefixDirs.push_back(std::string(Split.first));
      CompilerPath = Split.second;
    }
  }
  if (const Arg *A = Args.getLastArg(options::OPT__sysroot_EQ))
    SysRoot = A->getValue();
  if (const Arg *A = Args.getLastArg(options::OPT__dyld_prefix_EQ))
    DyldPrefix = A->getValue();

  if (const Arg *A = Args.getLastArg(options::OPT_resource_dir))
    ResourceDir = A->getValue();

  if (const Arg *A = Args.getLastArg(options::OPT_save_temps_EQ)) {
    SaveTemps = llvm::StringSwitch<SaveTempsMode>(A->getValue())
                    .Case("cwd", SaveTempsCwd)
                    .Case("obj", SaveTempsObj)
                    .Default(SaveTempsCwd);
  }

  if (const Arg *A = Args.getLastArg(options::OPT_offload_host_only,
                                     options::OPT_offload_device_only,
                                     options::OPT_offload_host_device)) {
    if (A->getOption().matches(options::OPT_offload_host_only))
      Offload = OffloadHost;
    else if (A->getOption().matches(options::OPT_offload_device_only))
      Offload = OffloadDevice;
    else
      Offload = OffloadHostDevice;
  }

  setLTOMode(Args);

  // Process -fembed-bitcode= flags.
  if (Arg *A = Args.getLastArg(options::OPT_fembed_bitcode_EQ)) {
    StringRef Name = A->getValue();
    unsigned Model = llvm::StringSwitch<unsigned>(Name)
        .Case("off", EmbedNone)
        .Case("all", EmbedBitcode)
        .Case("bitcode", EmbedBitcode)
        .Case("marker", EmbedMarker)
        .Default(~0U);
    if (Model == ~0U) {
      Diags.Report(diag::err_drv_invalid_value) << A->getAsString(Args)
                                                << Name;
    } else
      BitcodeEmbed = static_cast<BitcodeEmbedMode>(Model);
  }

  // Force -parallel-jobs=1 when verbose is set to avoid corrupted output
  if (Args.hasArg(options::OPT_v))
    setNumberOfParallelJobs(1);
  else
    setNumberOfParallelJobs(
        getLastArgIntValue(Args, options::OPT_parallel_jobs_EQ, 1, Diags));

  // Remove existing compilation database so that each job can append to it.
  if (Arg *A = Args.getLastArg(options::OPT_MJ))
    llvm::sys::fs::remove(A->getValue());

  // Setting up the jobs for some precompile cases depends on whether we are
  // treating them as PCH, implicit modules or C++20 ones.
  // TODO: inferring the mode like this seems fragile (it meets the objective
  // of not requiring anything new for operation, however).
  const Arg *Std = Args.getLastArg(options::OPT_std_EQ);
  ModulesModeCXX20 =
      !Args.hasArg(options::OPT_fmodules) && Std &&
      (Std->containsValue("c++20") || Std->containsValue("c++2b") ||
       Std->containsValue("c++2a") || Std->containsValue("c++latest"));

  // Process -fmodule-header{=} flags.
  if (Arg *A = Args.getLastArg(options::OPT_fmodule_header_EQ,
                               options::OPT_fmodule_header)) {
    // These flags force C++20 handling of headers.
    ModulesModeCXX20 = true;
    if (A->getOption().matches(options::OPT_fmodule_header))
      CXX20HeaderType = HeaderMode_Default;
    else {
      StringRef ArgName = A->getValue();
      unsigned Kind = llvm::StringSwitch<unsigned>(ArgName)
                          .Case("user", HeaderMode_User)
                          .Case("system", HeaderMode_System)
                          .Default(~0U);
      if (Kind == ~0U) {
        Diags.Report(diag::err_drv_invalid_value)
            << A->getAsString(Args) << ArgName;
      } else
        CXX20HeaderType = static_cast<ModuleHeaderMode>(Kind);
    }
  }

  std::unique_ptr<llvm::opt::InputArgList> UArgs =
      std::make_unique<InputArgList>(std::move(Args));

  // Perform the default argument translations.
  DerivedArgList *TranslatedArgs = TranslateInputArgs(*UArgs);

  // Owned by the host.
  const ToolChain &TC = getToolChain(
      *UArgs, computeTargetTriple(*this, TargetTriple, *UArgs));

  // The compilation takes ownership of Args.
  Compilation *C = new Compilation(*this, TC, UArgs.release(), TranslatedArgs,
                                   ContainsError);

  if (!HandleImmediateArgs(*C))
    return C;

  // Construct the list of inputs.
  InputList Inputs;
  BuildInputs(C->getDefaultToolChain(), *TranslatedArgs, Inputs);

  // Populate the tool chains for the offloading devices, if any.
  CreateOffloadingDeviceToolChains(*C, Inputs);

  // Construct the list of abstract actions to perform for this compilation. On
  // MachO targets this uses the driver-driver and universal actions.
  if (TC.getTriple().isOSBinFormatMachO())
    BuildUniversalActions(*C, C->getDefaultToolChain(), Inputs);
  else
    BuildActions(*C, C->getArgs(), Inputs, C->getActions());

  if (CCCPrintPhases) {
    PrintActions(*C);
    return C;
  }

  BuildJobs(*C);

  return C;
}

static void printArgList(raw_ostream &OS, const llvm::opt::ArgList &Args) {
  llvm::opt::ArgStringList ASL;
  for (const auto *A : Args) {
    // Use user's original spelling of flags. For example, use
    // `/source-charset:utf-8` instead of `-finput-charset=utf-8` if the user
    // wrote the former.
    while (A->getAlias())
      A = A->getAlias();
    A->render(Args, ASL);
  }

  for (auto I = ASL.begin(), E = ASL.end(); I != E; ++I) {
    if (I != ASL.begin())
      OS << ' ';
    llvm::sys::printArg(OS, *I, true);
  }
  OS << '\n';
}

bool Driver::getCrashDiagnosticFile(StringRef ReproCrashFilename,
                                    SmallString<128> &CrashDiagDir) {
  using namespace llvm::sys;
  assert(llvm::Triple(llvm::sys::getProcessTriple()).isOSDarwin() &&
         "Only knows about .crash files on Darwin");

  // The .crash file can be found on at ~/Library/Logs/DiagnosticReports/
  // (or /Library/Logs/DiagnosticReports for root) and has the filename pattern
  // clang-<VERSION>_<YYYY-MM-DD-HHMMSS>_<hostname>.crash.
  path::home_directory(CrashDiagDir);
  if (CrashDiagDir.startswith("/var/root"))
    CrashDiagDir = "/";
  path::append(CrashDiagDir, "Library/Logs/DiagnosticReports");
  int PID =
#if LLVM_ON_UNIX
      getpid();
#else
      0;
#endif
  std::error_code EC;
  fs::file_status FileStatus;
  TimePoint<> LastAccessTime;
  SmallString<128> CrashFilePath;
  // Lookup the .crash files and get the one generated by a subprocess spawned
  // by this driver invocation.
  for (fs::directory_iterator File(CrashDiagDir, EC), FileEnd;
       File != FileEnd && !EC; File.increment(EC)) {
    StringRef FileName = path::filename(File->path());
    if (!FileName.startswith(Name))
      continue;
    if (fs::status(File->path(), FileStatus))
      continue;
    llvm::ErrorOr<std::unique_ptr<llvm::MemoryBuffer>> CrashFile =
        llvm::MemoryBuffer::getFile(File->path());
    if (!CrashFile)
      continue;
    // The first line should start with "Process:", otherwise this isn't a real
    // .crash file.
    StringRef Data = CrashFile.get()->getBuffer();
    if (!Data.startswith("Process:"))
      continue;
    // Parse parent process pid line, e.g: "Parent Process: clang-4.0 [79141]"
    size_t ParentProcPos = Data.find("Parent Process:");
    if (ParentProcPos == StringRef::npos)
      continue;
    size_t LineEnd = Data.find_first_of("\n", ParentProcPos);
    if (LineEnd == StringRef::npos)
      continue;
    StringRef ParentProcess = Data.slice(ParentProcPos+15, LineEnd).trim();
    int OpenBracket = -1, CloseBracket = -1;
    for (size_t i = 0, e = ParentProcess.size(); i < e; ++i) {
      if (ParentProcess[i] == '[')
        OpenBracket = i;
      if (ParentProcess[i] == ']')
        CloseBracket = i;
    }
    // Extract the parent process PID from the .crash file and check whether
    // it matches this driver invocation pid.
    int CrashPID;
    if (OpenBracket < 0 || CloseBracket < 0 ||
        ParentProcess.slice(OpenBracket + 1, CloseBracket)
            .getAsInteger(10, CrashPID) || CrashPID != PID) {
      continue;
    }

    // Found a .crash file matching the driver pid. To avoid getting an older
    // and misleading crash file, continue looking for the most recent.
    // FIXME: the driver can dispatch multiple cc1 invocations, leading to
    // multiple crashes poiting to the same parent process. Since the driver
    // does not collect pid information for the dispatched invocation there's
    // currently no way to distinguish among them.
    const auto FileAccessTime = FileStatus.getLastModificationTime();
    if (FileAccessTime > LastAccessTime) {
      CrashFilePath.assign(File->path());
      LastAccessTime = FileAccessTime;
    }
  }

  // If found, copy it over to the location of other reproducer files.
  if (!CrashFilePath.empty()) {
    EC = fs::copy_file(CrashFilePath, ReproCrashFilename);
    if (EC)
      return false;
    return true;
  }

  return false;
}

// When clang crashes, produce diagnostic information including the fully
// preprocessed source file(s).  Request that the developer attach the
// diagnostic information to a bug report.
void Driver::generateCompilationDiagnostics(
    Compilation &C, const Command &FailingCommand,
    StringRef AdditionalInformation, CompilationDiagnosticReport *Report) {
  if (C.getArgs().hasArg(options::OPT_fno_crash_diagnostics))
    return;

  unsigned Level = 1;
  if (Arg *A = C.getArgs().getLastArg(options::OPT_fcrash_diagnostics_EQ)) {
    Level = llvm::StringSwitch<unsigned>(A->getValue())
                .Case("off", 0)
                .Case("compiler", 1)
                .Case("all", 2)
                .Default(1);
  }
  if (!Level)
    return;

  // Don't try to generate diagnostics for dsymutil jobs.
  if (FailingCommand.getCreator().isDsymutilJob())
    return;

  bool IsLLD = false;
  ArgStringList SavedTemps;
  if (FailingCommand.getCreator().isLinkJob()) {
    C.getDefaultToolChain().GetLinkerPath(&IsLLD);
    if (!IsLLD || Level < 2)
      return;

    // If lld crashed, we will re-run the same command with the input it used
    // to have. In that case we should not remove temp files in
    // initCompilationForDiagnostics yet. They will be added back and removed
    // later.
    SavedTemps = std::move(C.getTempFiles());
    assert(!C.getTempFiles().size());
  }

  // Print the version of the compiler.
  PrintVersion(C, llvm::errs());

  // Suppress driver output and emit preprocessor output to temp file.
  CCGenDiagnostics = true;

  // Save the original job command(s).
  Command Cmd = FailingCommand;

  // Keep track of whether we produce any errors while trying to produce
  // preprocessed sources.
  DiagnosticErrorTrap Trap(Diags);

  // Suppress tool output.
  C.initCompilationForDiagnostics();

  // Construct the list of inputs.
  InputList Inputs;
  BuildInputs(C.getDefaultToolChain(), C.getArgs(), Inputs);

  for (InputList::iterator it = Inputs.begin(), ie = Inputs.end(); it != ie;) {
    bool IgnoreInput = false;

    // Ignore input from stdin or any inputs that cannot be preprocessed.
    // Check type first as not all linker inputs have a value.
    if (types::getPreprocessedType(it->first) == types::TY_INVALID) {
      IgnoreInput = true;
    } else if (!strcmp(it->second->getValue(), "-")) {
      Diag(clang::diag::note_drv_command_failed_diag_msg)
          << "Error generating preprocessed source(s) - "
             "ignoring input from stdin.";
      IgnoreInput = true;
    }

    if (IgnoreInput) {
      it = Inputs.erase(it);
      ie = Inputs.end();
    } else {
      ++it;
    }
  }

  if (Inputs.empty()) {
    Diag(clang::diag::note_drv_command_failed_diag_msg)
        << "Error generating preprocessed source(s) - "
           "no preprocessable inputs.";
    return;
  }

  // Don't attempt to generate preprocessed files if multiple -arch options are
  // used, unless they're all duplicates.
  llvm::StringSet<> ArchNames;
  for (const Arg *A : C.getArgs()) {
    if (A->getOption().matches(options::OPT_arch)) {
      StringRef ArchName = A->getValue();
      ArchNames.insert(ArchName);
    }
  }
  if (ArchNames.size() > 1) {
    Diag(clang::diag::note_drv_command_failed_diag_msg)
        << "Error generating preprocessed source(s) - cannot generate "
           "preprocessed source with multiple -arch options.";
    return;
  }

  // Construct the list of abstract actions to perform for this compilation. On
  // Darwin OSes this uses the driver-driver and builds universal actions.
  const ToolChain &TC = C.getDefaultToolChain();
  if (TC.getTriple().isOSBinFormatMachO())
    BuildUniversalActions(C, TC, Inputs);
  else
    BuildActions(C, C.getArgs(), Inputs, C.getActions());

  BuildJobs(C);

  // If there were errors building the compilation, quit now.
  if (Trap.hasErrorOccurred()) {
    Diag(clang::diag::note_drv_command_failed_diag_msg)
        << "Error generating preprocessed source(s).";
    return;
  }

  // Generate preprocessed output.
  SmallVector<std::pair<int, const Command *>, 4> FailingCommands;
  C.ExecuteJobs(C.getJobs(), FailingCommands);

  // If any of the preprocessing commands failed, clean up and exit.
  if (!FailingCommands.empty()) {
    Diag(clang::diag::note_drv_command_failed_diag_msg)
        << "Error generating preprocessed source(s).";
    return;
  }

  // If lld failed, rerun it again with --reproduce.
  if (IsLLD) {
    const char *TmpName = CreateTempFile(C, "linker-crash", "tar");
    Command NewLLDInvocation = Cmd;
    llvm::opt::ArgStringList ArgList = NewLLDInvocation.getArguments();
    StringRef ReproduceOption =
        C.getDefaultToolChain().getTriple().isWindowsMSVCEnvironment()
            ? "/reproduce:"
            : "--reproduce=";
    ArgList.push_back(Saver.save(Twine(ReproduceOption) + TmpName).data());
    NewLLDInvocation.replaceArguments(std::move(ArgList));

    // Redirect stdout/stderr to /dev/null.
    NewLLDInvocation.Execute({None, {""}, {""}}, nullptr, nullptr);
  }

  const ArgStringList &TempFiles = C.getTempFiles();
  if (TempFiles.empty()) {
    Diag(clang::diag::note_drv_command_failed_diag_msg)
        << "Error generating preprocessed source(s).";
    return;
  }

  Diag(clang::diag::note_drv_command_failed_diag_msg)
      << "\n********************\n\n"
         "PLEASE ATTACH THE FOLLOWING FILES TO THE BUG REPORT:\n"
         "Preprocessed source(s) and associated run script(s) are located at:";

  SmallString<128> VFS;
  SmallString<128> ReproCrashFilename;
  for (const char *TempFile : TempFiles) {
    Diag(clang::diag::note_drv_command_failed_diag_msg) << TempFile;
    if (Report)
      Report->TemporaryFiles.push_back(TempFile);
    if (ReproCrashFilename.empty()) {
      ReproCrashFilename = TempFile;
      llvm::sys::path::replace_extension(ReproCrashFilename, ".crash");
    }
    if (StringRef(TempFile).endswith(".cache")) {
      // In some cases (modules) we'll dump extra data to help with reproducing
      // the crash into a directory next to the output.
      VFS = llvm::sys::path::filename(TempFile);
      llvm::sys::path::append(VFS, "vfs", "vfs.yaml");
    }
  }

  for (const char *TempFile : SavedTemps)
    C.addTempFile(TempFile);

  // Assume associated files are based off of the first temporary file.
  CrashReportInfo CrashInfo(TempFiles[0], VFS);

  llvm::SmallString<128> Script(CrashInfo.Filename);
  llvm::sys::path::replace_extension(Script, "sh");
  std::error_code EC;
  llvm::raw_fd_ostream ScriptOS(Script, EC, llvm::sys::fs::CD_CreateNew,
                                llvm::sys::fs::FA_Write,
                                llvm::sys::fs::OF_Text);
  if (EC) {
    Diag(clang::diag::note_drv_command_failed_diag_msg)
        << "Error generating run script: " << Script << " " << EC.message();
  } else {
    ScriptOS << "# Crash reproducer for " << getClangFullVersion() << "\n"
             << "# Driver args: ";
    printArgList(ScriptOS, C.getInputArgs());
    ScriptOS << "# Original command: ";
    Cmd.Print(ScriptOS, "\n", /*Quote=*/true);
    Cmd.Print(ScriptOS, "\n", /*Quote=*/true, &CrashInfo);
    if (!AdditionalInformation.empty())
      ScriptOS << "\n# Additional information: " << AdditionalInformation
               << "\n";
    if (Report)
      Report->TemporaryFiles.push_back(std::string(Script.str()));
    Diag(clang::diag::note_drv_command_failed_diag_msg) << Script;
  }

  // On darwin, provide information about the .crash diagnostic report.
  if (llvm::Triple(llvm::sys::getProcessTriple()).isOSDarwin()) {
    SmallString<128> CrashDiagDir;
    if (getCrashDiagnosticFile(ReproCrashFilename, CrashDiagDir)) {
      Diag(clang::diag::note_drv_command_failed_diag_msg)
          << ReproCrashFilename.str();
    } else { // Suggest a directory for the user to look for .crash files.
      llvm::sys::path::append(CrashDiagDir, Name);
      CrashDiagDir += "_<YYYY-MM-DD-HHMMSS>_<hostname>.crash";
      Diag(clang::diag::note_drv_command_failed_diag_msg)
          << "Crash backtrace is located in";
      Diag(clang::diag::note_drv_command_failed_diag_msg)
          << CrashDiagDir.str();
      Diag(clang::diag::note_drv_command_failed_diag_msg)
          << "(choose the .crash file that corresponds to your crash)";
    }
  }

  for (const auto &A : C.getArgs().filtered(options::OPT_frewrite_map_file_EQ))
    Diag(clang::diag::note_drv_command_failed_diag_msg) << A->getValue();

  Diag(clang::diag::note_drv_command_failed_diag_msg)
      << "\n\n********************";
}

void Driver::setUpResponseFiles(Compilation &C, Command &Cmd) {
  // Since commandLineFitsWithinSystemLimits() may underestimate system's
  // capacity if the tool does not support response files, there is a chance/
  // that things will just work without a response file, so we silently just
  // skip it.
  if (Cmd.getResponseFileSupport().ResponseKind ==
          ResponseFileSupport::RF_None ||
      llvm::sys::commandLineFitsWithinSystemLimits(Cmd.getExecutable(),
                                                   Cmd.getArguments()))
    return;

  std::string TmpName = GetTemporaryPath("response", "txt");
  Cmd.setResponseFile(C.addTempFile(C.getArgs().MakeArgString(TmpName)));
}

int Driver::ExecuteCompilation(
    Compilation &C,
    SmallVectorImpl<std::pair<int, const Command *>> &FailingCommands) {
  if (C.getArgs().hasArg(options::OPT_fdriver_only)) {
    if (C.getArgs().hasArg(options::OPT_v))
      C.getJobs().Print(llvm::errs(), "\n", true);

    C.ExecuteJobs(C.getJobs(), FailingCommands, /*LogOnly=*/true);

    // If there were errors building the compilation, quit now.
    if (!FailingCommands.empty() || Diags.hasErrorOccurred())
      return 1;

    return 0;
  }

  // Just print if -### was present.
  if (C.getArgs().hasArg(options::OPT__HASH_HASH_HASH)) {
    C.getJobs().Print(llvm::errs(), "\n", true);
    return 0;
  }

  // If there were errors building the compilation, quit now.
  if (Diags.hasErrorOccurred())
    return 1;

  // Set up response file names for each command, if necessary.
  for (auto &Job : C.getJobs())
    setUpResponseFiles(C, Job);

  C.ExecuteJobs(C.getJobs(), FailingCommands);

  // If the command succeeded, we are done.
  if (FailingCommands.empty())
    return 0;

  // Otherwise, remove result files and print extra information about abnormal
  // failures.
  int Res = 0;
  for (const auto &CmdPair : FailingCommands) {
    int CommandRes = CmdPair.first;
    const Command *FailingCommand = CmdPair.second;

    // Remove result files if we're not saving temps.
    if (!isSaveTempsEnabled()) {
      const JobAction *JA = cast<JobAction>(&FailingCommand->getSource());
      C.CleanupFileMap(C.getResultFiles(), JA, true);

      // Failure result files are valid unless we crashed.
      if (CommandRes < 0)
        C.CleanupFileMap(C.getFailureResultFiles(), JA, true);
    }

#if LLVM_ON_UNIX
    // llvm/lib/Support/Unix/Signals.inc will exit with a special return code
    // for SIGPIPE. Do not print diagnostics for this case.
    if (CommandRes == EX_IOERR) {
      Res = CommandRes;
      continue;
    }
#endif

    // Print extra information about abnormal failures, if possible.
    //
    // This is ad-hoc, but we don't want to be excessively noisy. If the result
    // status was 1, assume the command failed normally. In particular, if it
    // was the compiler then assume it gave a reasonable error code. Failures
    // in other tools are less common, and they generally have worse
    // diagnostics, so always print the diagnostic there.
    const Tool &FailingTool = FailingCommand->getCreator();

    if (!FailingCommand->getCreator().hasGoodDiagnostics() || CommandRes != 1) {
      // FIXME: See FIXME above regarding result code interpretation.
      if (CommandRes < 0)
        Diag(clang::diag::err_drv_command_signalled)
            << FailingTool.getShortName();
      else
        Diag(clang::diag::err_drv_command_failed)
            << FailingTool.getShortName() << CommandRes;
    }
  }
  return Res;
}

void Driver::PrintHelp(bool ShowHidden) const {
  unsigned IncludedFlagsBitmask;
  unsigned ExcludedFlagsBitmask;
  std::tie(IncludedFlagsBitmask, ExcludedFlagsBitmask) =
      getIncludeExcludeOptionFlagMasks(IsCLMode());

  ExcludedFlagsBitmask |= options::NoDriverOption;
  if (!ShowHidden)
    ExcludedFlagsBitmask |= HelpHidden;

  if (IsFlangMode())
    IncludedFlagsBitmask |= options::FlangOption;
  else
    ExcludedFlagsBitmask |= options::FlangOnlyOption;

  std::string Usage = llvm::formatv("{0} [options] file...", Name).str();
  getOpts().printHelp(llvm::outs(), Usage.c_str(), DriverTitle.c_str(),
                      IncludedFlagsBitmask, ExcludedFlagsBitmask,
                      /*ShowAllAliases=*/false);
}

void Driver::PrintVersion(const Compilation &C, raw_ostream &OS) const {
  if (IsFlangMode()) {
    OS << getClangToolFullVersion("flang-new") << '\n';
  } else {
    // FIXME: The following handlers should use a callback mechanism, we don't
    // know what the client would like to do.
    OS << getClangFullVersion() << '\n';
  }
  const ToolChain &TC = C.getDefaultToolChain();
  OS << "Target: " << TC.getTripleString() << '\n';

  // Print the threading model.
  if (Arg *A = C.getArgs().getLastArg(options::OPT_mthread_model)) {
    // Don't print if the ToolChain would have barfed on it already
    if (TC.isThreadModelSupported(A->getValue()))
      OS << "Thread model: " << A->getValue();
  } else
    OS << "Thread model: " << TC.getThreadModel();
  OS << '\n';

  // Print out the install directory.
  OS << "InstalledDir: " << InstalledDir << '\n';

  // If configuration file was used, print its path.
  if (!ConfigFile.empty())
    OS << "Configuration file: " << ConfigFile << '\n';
}

/// PrintDiagnosticCategories - Implement the --print-diagnostic-categories
/// option.
static void PrintDiagnosticCategories(raw_ostream &OS) {
  // Skip the empty category.
  for (unsigned i = 1, max = DiagnosticIDs::getNumberOfCategories(); i != max;
       ++i)
    OS << i << ',' << DiagnosticIDs::getCategoryNameFromID(i) << '\n';
}

void Driver::HandleAutocompletions(StringRef PassedFlags) const {
  if (PassedFlags == "")
    return;
  // Print out all options that start with a given argument. This is used for
  // shell autocompletion.
  std::vector<std::string> SuggestedCompletions;
  std::vector<std::string> Flags;

  unsigned int DisableFlags =
      options::NoDriverOption | options::Unsupported | options::Ignored;

  // Make sure that Flang-only options don't pollute the Clang output
  // TODO: Make sure that Clang-only options don't pollute Flang output
  if (!IsFlangMode())
    DisableFlags |= options::FlangOnlyOption;

  // Distinguish "--autocomplete=-someflag" and "--autocomplete=-someflag,"
  // because the latter indicates that the user put space before pushing tab
  // which should end up in a file completion.
  const bool HasSpace = PassedFlags.endswith(",");

  // Parse PassedFlags by "," as all the command-line flags are passed to this
  // function separated by ","
  StringRef TargetFlags = PassedFlags;
  while (TargetFlags != "") {
    StringRef CurFlag;
    std::tie(CurFlag, TargetFlags) = TargetFlags.split(",");
    Flags.push_back(std::string(CurFlag));
  }

  // We want to show cc1-only options only when clang is invoked with -cc1 or
  // -Xclang.
  if (llvm::is_contained(Flags, "-Xclang") || llvm::is_contained(Flags, "-cc1"))
    DisableFlags &= ~options::NoDriverOption;

  const llvm::opt::OptTable &Opts = getOpts();
  StringRef Cur;
  Cur = Flags.at(Flags.size() - 1);
  StringRef Prev;
  if (Flags.size() >= 2) {
    Prev = Flags.at(Flags.size() - 2);
    SuggestedCompletions = Opts.suggestValueCompletions(Prev, Cur);
  }

  if (SuggestedCompletions.empty())
    SuggestedCompletions = Opts.suggestValueCompletions(Cur, "");

  // If Flags were empty, it means the user typed `clang [tab]` where we should
  // list all possible flags. If there was no value completion and the user
  // pressed tab after a space, we should fall back to a file completion.
  // We're printing a newline to be consistent with what we print at the end of
  // this function.
  if (SuggestedCompletions.empty() && HasSpace && !Flags.empty()) {
    llvm::outs() << '\n';
    return;
  }

  // When flag ends with '=' and there was no value completion, return empty
  // string and fall back to the file autocompletion.
  if (SuggestedCompletions.empty() && !Cur.endswith("=")) {
    // If the flag is in the form of "--autocomplete=-foo",
    // we were requested to print out all option names that start with "-foo".
    // For example, "--autocomplete=-fsyn" is expanded to "-fsyntax-only".
    SuggestedCompletions = Opts.findByPrefix(Cur, DisableFlags);

    // We have to query the -W flags manually as they're not in the OptTable.
    // TODO: Find a good way to add them to OptTable instead and them remove
    // this code.
    for (StringRef S : DiagnosticIDs::getDiagnosticFlags())
      if (S.startswith(Cur))
        SuggestedCompletions.push_back(std::string(S));
  }

  // Sort the autocomplete candidates so that shells print them out in a
  // deterministic order. We could sort in any way, but we chose
  // case-insensitive sorting for consistency with the -help option
  // which prints out options in the case-insensitive alphabetical order.
  llvm::sort(SuggestedCompletions, [](StringRef A, StringRef B) {
    if (int X = A.compare_insensitive(B))
      return X < 0;
    return A.compare(B) > 0;
  });

  llvm::outs() << llvm::join(SuggestedCompletions, "\n") << '\n';
}

bool Driver::HandleImmediateArgs(const Compilation &C) {
  // The order these options are handled in gcc is all over the place, but we
  // don't expect inconsistencies w.r.t. that to matter in practice.

  if (C.getArgs().hasArg(options::OPT_dumpmachine)) {
    llvm::outs() << C.getDefaultToolChain().getTripleString() << '\n';
    return false;
  }

  if (C.getArgs().hasArg(options::OPT_dumpversion)) {
    // Since -dumpversion is only implemented for pedantic GCC compatibility, we
    // return an answer which matches our definition of __VERSION__.
    llvm::outs() << CLANG_VERSION_STRING << "\n";
    return false;
  }

  if (C.getArgs().hasArg(options::OPT__print_diagnostic_categories)) {
    PrintDiagnosticCategories(llvm::outs());
    return false;
  }

  if (C.getArgs().hasArg(options::OPT_help) ||
      C.getArgs().hasArg(options::OPT__help_hidden)) {
    PrintHelp(C.getArgs().hasArg(options::OPT__help_hidden));
    return false;
  }

  if (C.getArgs().hasArg(options::OPT__version)) {
    // Follow gcc behavior and use stdout for --version and stderr for -v.
    PrintVersion(C, llvm::outs());
    return false;
  }

  if (C.getArgs().hasArg(options::OPT_v) ||
      C.getArgs().hasArg(options::OPT__HASH_HASH_HASH) ||
      C.getArgs().hasArg(options::OPT_print_supported_cpus)) {
    PrintVersion(C, llvm::errs());
    SuppressMissingInputWarning = true;
  }

  if (C.getArgs().hasArg(options::OPT_v)) {
    if (!SystemConfigDir.empty())
      llvm::errs() << "System configuration file directory: "
                   << SystemConfigDir << "\n";
    if (!UserConfigDir.empty())
      llvm::errs() << "User configuration file directory: "
                   << UserConfigDir << "\n";
  }

  const ToolChain &TC = C.getDefaultToolChain();

  if (C.getArgs().hasArg(options::OPT_v))
    TC.printVerboseInfo(llvm::errs());

  if (C.getArgs().hasArg(options::OPT_print_resource_dir)) {
    llvm::outs() << ResourceDir << '\n';
    return false;
  }

  if (C.getArgs().hasArg(options::OPT_print_search_dirs)) {
    llvm::outs() << "programs: =";
    bool separator = false;
    // Print -B and COMPILER_PATH.
    for (const std::string &Path : PrefixDirs) {
      if (separator)
        llvm::outs() << llvm::sys::EnvPathSeparator;
      llvm::outs() << Path;
      separator = true;
    }
    for (const std::string &Path : TC.getProgramPaths()) {
      if (separator)
        llvm::outs() << llvm::sys::EnvPathSeparator;
      llvm::outs() << Path;
      separator = true;
    }
    llvm::outs() << "\n";
    llvm::outs() << "libraries: =" << ResourceDir;

    StringRef sysroot = C.getSysRoot();

    for (const std::string &Path : TC.getFilePaths()) {
      // Always print a separator. ResourceDir was the first item shown.
      llvm::outs() << llvm::sys::EnvPathSeparator;
      // Interpretation of leading '=' is needed only for NetBSD.
      if (Path[0] == '=')
        llvm::outs() << sysroot << Path.substr(1);
      else
        llvm::outs() << Path;
    }
    llvm::outs() << "\n";
    return false;
  }

  if (C.getArgs().hasArg(options::OPT_print_runtime_dir)) {
    std::string RuntimePath;
    // Get the first existing path, if any.
    for (auto Path : TC.getRuntimePaths()) {
      if (getVFS().exists(Path)) {
        RuntimePath = Path;
        break;
      }
    }
    if (!RuntimePath.empty())
      llvm::outs() << RuntimePath << '\n';
    else
      llvm::outs() << TC.getCompilerRTPath() << '\n';
    return false;
  }

  if (C.getArgs().hasArg(options::OPT_print_diagnostic_options)) {
    std::vector<std::string> Flags = DiagnosticIDs::getDiagnosticFlags();
    for (std::size_t I = 0; I != Flags.size(); I += 2)
      llvm::outs() << "  " << Flags[I] << "\n  " << Flags[I + 1] << "\n\n";
    return false;
  }

  // FIXME: The following handlers should use a callback mechanism, we don't
  // know what the client would like to do.
  if (Arg *A = C.getArgs().getLastArg(options::OPT_print_file_name_EQ)) {
    llvm::outs() << GetFilePath(A->getValue(), TC) << "\n";
    return false;
  }

  if (Arg *A = C.getArgs().getLastArg(options::OPT_print_prog_name_EQ)) {
    StringRef ProgName = A->getValue();

    // Null program name cannot have a path.
    if (! ProgName.empty())
      llvm::outs() << GetProgramPath(ProgName, TC);

    llvm::outs() << "\n";
    return false;
  }

  if (Arg *A = C.getArgs().getLastArg(options::OPT_autocomplete)) {
    StringRef PassedFlags = A->getValue();
    HandleAutocompletions(PassedFlags);
    return false;
  }

  if (C.getArgs().hasArg(options::OPT_print_libgcc_file_name)) {
    ToolChain::RuntimeLibType RLT = TC.GetRuntimeLibType(C.getArgs());
    const llvm::Triple Triple(TC.ComputeEffectiveClangTriple(C.getArgs()));
    RegisterEffectiveTriple TripleRAII(TC, Triple);
    switch (RLT) {
    case ToolChain::RLT_CompilerRT:
      llvm::outs() << TC.getCompilerRT(C.getArgs(), "builtins") << "\n";
      break;
    case ToolChain::RLT_Libgcc:
      llvm::outs() << GetFilePath("libgcc.a", TC) << "\n";
      break;
    }
    return false;
  }

  if (C.getArgs().hasArg(options::OPT_print_multi_lib)) {
    for (const Multilib &Multilib : TC.getMultilibs())
      llvm::outs() << Multilib << "\n";
    return false;
  }

  if (C.getArgs().hasArg(options::OPT_print_multi_directory)) {
    const Multilib &Multilib = TC.getMultilib();
    if (Multilib.gccSuffix().empty())
      llvm::outs() << ".\n";
    else {
      StringRef Suffix(Multilib.gccSuffix());
      assert(Suffix.front() == '/');
      llvm::outs() << Suffix.substr(1) << "\n";
    }
    return false;
  }

  if (C.getArgs().hasArg(options::OPT_print_target_triple)) {
    llvm::outs() << TC.getTripleString() << "\n";
    return false;
  }

  if (C.getArgs().hasArg(options::OPT_print_effective_triple)) {
    const llvm::Triple Triple(TC.ComputeEffectiveClangTriple(C.getArgs()));
    llvm::outs() << Triple.getTriple() << "\n";
    return false;
  }

  if (C.getArgs().hasArg(options::OPT_print_targets)) {
    llvm::TargetRegistry::printRegisteredTargetsForVersion(llvm::outs());
    return false;
  }

  return true;
}

enum {
  TopLevelAction = 0,
  HeadSibAction = 1,
  OtherSibAction = 2,
};

// Display an action graph human-readably.  Action A is the "sink" node
// and latest-occuring action. Traversal is in pre-order, visiting the
// inputs to each action before printing the action itself.
static unsigned PrintActions1(const Compilation &C, Action *A,
                              std::map<Action *, unsigned> &Ids,
                              Twine Indent = {}, int Kind = TopLevelAction) {
  if (Ids.count(A)) // A was already visited.
    return Ids[A];

  std::string str;
  llvm::raw_string_ostream os(str);

  auto getSibIndent = [](int K) -> Twine {
    return (K == HeadSibAction) ? "   " : (K == OtherSibAction) ? "|  " : "";
  };

  Twine SibIndent = Indent + getSibIndent(Kind);
  int SibKind = HeadSibAction;
  os << Action::getClassName(A->getKind()) << ", ";
  if (InputAction *IA = dyn_cast<InputAction>(A)) {
    os << "\"" << IA->getInputArg().getValue() << "\"";
  } else if (BindArchAction *BIA = dyn_cast<BindArchAction>(A)) {
    os << '"' << BIA->getArchName() << '"' << ", {"
       << PrintActions1(C, *BIA->input_begin(), Ids, SibIndent, SibKind) << "}";
  } else if (OffloadAction *OA = dyn_cast<OffloadAction>(A)) {
    bool IsFirst = true;
    OA->doOnEachDependence(
        [&](Action *A, const ToolChain *TC, const char *BoundArch) {
          assert(TC && "Unknown host toolchain");
          // E.g. for two CUDA device dependences whose bound arch is sm_20 and
          // sm_35 this will generate:
          // "cuda-device" (nvptx64-nvidia-cuda:sm_20) {#ID}, "cuda-device"
          // (nvptx64-nvidia-cuda:sm_35) {#ID}
          if (!IsFirst)
            os << ", ";
          os << '"';
          os << A->getOffloadingKindPrefix();
          os << " (";
          os << TC->getTriple().normalize();
          if (BoundArch)
            os << ":" << BoundArch;
          os << ")";
          os << '"';
          os << " {" << PrintActions1(C, A, Ids, SibIndent, SibKind) << "}";
          IsFirst = false;
          SibKind = OtherSibAction;
        });
  } else {
    const ActionList *AL = &A->getInputs();

    if (AL->size()) {
      const char *Prefix = "{";
      for (Action *PreRequisite : *AL) {
        os << Prefix << PrintActions1(C, PreRequisite, Ids, SibIndent, SibKind);
        Prefix = ", ";
        SibKind = OtherSibAction;
      }
      os << "}";
    } else
      os << "{}";
  }

  // Append offload info for all options other than the offloading action
  // itself (e.g. (cuda-device, sm_20) or (cuda-host)).
  std::string offload_str;
  llvm::raw_string_ostream offload_os(offload_str);
  if (!isa<OffloadAction>(A)) {
    auto S = A->getOffloadingKindPrefix();
    if (!S.empty()) {
      offload_os << ", (" << S;
      if (A->getOffloadingArch())
        offload_os << ", " << A->getOffloadingArch();
      offload_os << ")";
    }
  }

  auto getSelfIndent = [](int K) -> Twine {
    return (K == HeadSibAction) ? "+- " : (K == OtherSibAction) ? "|- " : "";
  };

  unsigned Id = Ids.size();
  Ids[A] = Id;
  llvm::errs() << Indent + getSelfIndent(Kind) << Id << ": " << os.str() << ", "
               << types::getTypeName(A->getType()) << offload_os.str() << "\n";

  return Id;
}

// Print the action graphs in a compilation C.
// For example "clang -c file1.c file2.c" is composed of two subgraphs.
void Driver::PrintActions(const Compilation &C) const {
  std::map<Action *, unsigned> Ids;
  for (Action *A : C.getActions())
    PrintActions1(C, A, Ids);
}

/// Check whether the given input tree contains any compilation or
/// assembly actions.
static bool ContainsCompileOrAssembleAction(const Action *A) {
  if (isa<CompileJobAction>(A) || isa<BackendJobAction>(A) ||
      isa<AssembleJobAction>(A))
    return true;

  return llvm::any_of(A->inputs(), ContainsCompileOrAssembleAction);
}

void Driver::BuildUniversalActions(Compilation &C, const ToolChain &TC,
                                   const InputList &BAInputs) const {
  DerivedArgList &Args = C.getArgs();
  ActionList &Actions = C.getActions();
  llvm::PrettyStackTraceString CrashInfo("Building universal build actions");
  // Collect the list of architectures. Duplicates are allowed, but should only
  // be handled once (in the order seen).
  llvm::StringSet<> ArchNames;
  SmallVector<const char *, 4> Archs;
  for (Arg *A : Args) {
    if (A->getOption().matches(options::OPT_arch)) {
      // Validate the option here; we don't save the type here because its
      // particular spelling may participate in other driver choices.
      llvm::Triple::ArchType Arch =
          tools::darwin::getArchTypeForMachOArchName(A->getValue());
      if (Arch == llvm::Triple::UnknownArch) {
        Diag(clang::diag::err_drv_invalid_arch_name) << A->getAsString(Args);
        continue;
      }

      A->claim();
      if (ArchNames.insert(A->getValue()).second)
        Archs.push_back(A->getValue());
    }
  }

  // When there is no explicit arch for this platform, make sure we still bind
  // the architecture (to the default) so that -Xarch_ is handled correctly.
  if (!Archs.size())
    Archs.push_back(Args.MakeArgString(TC.getDefaultUniversalArchName()));

  ActionList SingleActions;
  BuildActions(C, Args, BAInputs, SingleActions);

  // Add in arch bindings for every top level action, as well as lipo and
  // dsymutil steps if needed.
  for (Action* Act : SingleActions) {
    // Make sure we can lipo this kind of output. If not (and it is an actual
    // output) then we disallow, since we can't create an output file with the
    // right name without overwriting it. We could remove this oddity by just
    // changing the output names to include the arch, which would also fix
    // -save-temps. Compatibility wins for now.

    if (Archs.size() > 1 && !types::canLipoType(Act->getType()))
      Diag(clang::diag::err_drv_invalid_output_with_multiple_archs)
          << types::getTypeName(Act->getType());

    ActionList Inputs;
    for (unsigned i = 0, e = Archs.size(); i != e; ++i)
      Inputs.push_back(C.MakeAction<BindArchAction>(Act, Archs[i]));

    // Lipo if necessary, we do it this way because we need to set the arch flag
    // so that -Xarch_ gets overwritten.
    if (Inputs.size() == 1 || Act->getType() == types::TY_Nothing)
      Actions.append(Inputs.begin(), Inputs.end());
    else
      Actions.push_back(C.MakeAction<LipoJobAction>(Inputs, Act->getType()));

    // Handle debug info queries.
    Arg *A = Args.getLastArg(options::OPT_g_Group);
    bool enablesDebugInfo = A && !A->getOption().matches(options::OPT_g0) &&
                            !A->getOption().matches(options::OPT_gstabs);
    if ((enablesDebugInfo || willEmitRemarks(Args)) &&
        ContainsCompileOrAssembleAction(Actions.back())) {

      // Add a 'dsymutil' step if necessary, when debug info is enabled and we
      // have a compile input. We need to run 'dsymutil' ourselves in such cases
      // because the debug info will refer to a temporary object file which
      // will be removed at the end of the compilation process.
      if (Act->getType() == types::TY_Image) {
        ActionList Inputs;
        Inputs.push_back(Actions.back());
        Actions.pop_back();
        Actions.push_back(
            C.MakeAction<DsymutilJobAction>(Inputs, types::TY_dSYM));
      }

      // Verify the debug info output.
      if (Args.hasArg(options::OPT_verify_debug_info)) {
        Action* LastAction = Actions.back();
        Actions.pop_back();
        Actions.push_back(C.MakeAction<VerifyDebugInfoJobAction>(
            LastAction, types::TY_Nothing));
      }
    }
  }
}

bool Driver::DiagnoseInputExistence(const DerivedArgList &Args, StringRef Value,
                                    types::ID Ty, bool TypoCorrect) const {
  if (!getCheckInputsExist())
    return true;

  // stdin always exists.
  if (Value == "-")
    return true;

  // If it's a header to be found in the system or user search path, then defer
  // complaints about its absence until those searches can be done.  When we
  // are definitely processing headers for C++20 header units, extend this to
  // allow the user to put "-fmodule-header -xc++-header vector" for example.
  if (Ty == types::TY_CXXSHeader || Ty == types::TY_CXXUHeader ||
      (ModulesModeCXX20 && Ty == types::TY_CXXHeader))
    return true;

  if (getVFS().exists(Value))
    return true;

  if (TypoCorrect) {
    // Check if the filename is a typo for an option flag. OptTable thinks
    // that all args that are not known options and that start with / are
    // filenames, but e.g. `/diagnostic:caret` is more likely a typo for
    // the option `/diagnostics:caret` than a reference to a file in the root
    // directory.
    unsigned IncludedFlagsBitmask;
    unsigned ExcludedFlagsBitmask;
    std::tie(IncludedFlagsBitmask, ExcludedFlagsBitmask) =
        getIncludeExcludeOptionFlagMasks(IsCLMode());
    std::string Nearest;
    if (getOpts().findNearest(Value, Nearest, IncludedFlagsBitmask,
                              ExcludedFlagsBitmask) <= 1) {
      Diag(clang::diag::err_drv_no_such_file_with_suggestion)
          << Value << Nearest;
      return false;
    }
  }

  // In CL mode, don't error on apparently non-existent linker inputs, because
  // they can be influenced by linker flags the clang driver might not
  // understand.
  // Examples:
  // - `clang-cl main.cc ole32.lib` in a a non-MSVC shell will make the driver
  //   module look for an MSVC installation in the registry. (We could ask
  //   the MSVCToolChain object if it can find `ole32.lib`, but the logic to
  //   look in the registry might move into lld-link in the future so that
  //   lld-link invocations in non-MSVC shells just work too.)
  // - `clang-cl ... /link ...` can pass arbitrary flags to the linker,
  //   including /libpath:, which is used to find .lib and .obj files.
  // So do not diagnose this on the driver level. Rely on the linker diagnosing
  // it. (If we don't end up invoking the linker, this means we'll emit a
  // "'linker' input unused [-Wunused-command-line-argument]" warning instead
  // of an error.)
  //
  // Only do this skip after the typo correction step above. `/Brepo` is treated
  // as TY_Object, but it's clearly a typo for `/Brepro`. It seems fine to emit
  // an error if we have a flag that's within an edit distance of 1 from a
  // flag. (Users can use `-Wl,` or `/linker` to launder the flag past the
  // driver in the unlikely case they run into this.)
  //
  // Don't do this for inputs that start with a '/', else we'd pass options
  // like /libpath: through to the linker silently.
  //
  // Emitting an error for linker inputs can also cause incorrect diagnostics
  // with the gcc driver. The command
  //     clang -fuse-ld=lld -Wl,--chroot,some/dir /file.o
  // will make lld look for some/dir/file.o, while we will diagnose here that
  // `/file.o` does not exist. However, configure scripts check if
  // `clang /GR-` compiles without error to see if the compiler is cl.exe,
  // so we can't downgrade diagnostics for `/GR-` from an error to a warning
  // in cc mode. (We can in cl mode because cl.exe itself only warns on
  // unknown flags.)
  if (IsCLMode() && Ty == types::TY_Object && !Value.startswith("/"))
    return true;

  Diag(clang::diag::err_drv_no_such_file) << Value;
  return false;
}

// Get the C++20 Header Unit type corresponding to the input type.
static types::ID CXXHeaderUnitType(ModuleHeaderMode HM) {
  switch (HM) {
  case HeaderMode_User:
    return types::TY_CXXUHeader;
  case HeaderMode_System:
    return types::TY_CXXSHeader;
  case HeaderMode_Default:
    break;
  case HeaderMode_None:
    llvm_unreachable("should not be called in this case");
  }
  return types::TY_CXXHUHeader;
}

// Construct a the list of inputs and their types.
void Driver::BuildInputs(const ToolChain &TC, DerivedArgList &Args,
                         InputList &Inputs) const {
  const llvm::opt::OptTable &Opts = getOpts();
  // Track the current user specified (-x) input. We also explicitly track the
  // argument used to set the type; we only want to claim the type when we
  // actually use it, so we warn about unused -x arguments.
  types::ID InputType = types::TY_Nothing;
  Arg *InputTypeArg = nullptr;

  // The last /TC or /TP option sets the input type to C or C++ globally.
  if (Arg *TCTP = Args.getLastArgNoClaim(options::OPT__SLASH_TC,
                                         options::OPT__SLASH_TP)) {
    InputTypeArg = TCTP;
    InputType = TCTP->getOption().matches(options::OPT__SLASH_TC)
                    ? types::TY_C
                    : types::TY_CXX;

    Arg *Previous = nullptr;
    bool ShowNote = false;
    for (Arg *A :
         Args.filtered(options::OPT__SLASH_TC, options::OPT__SLASH_TP)) {
      if (Previous) {
        Diag(clang::diag::warn_drv_overriding_flag_option)
          << Previous->getSpelling() << A->getSpelling();
        ShowNote = true;
      }
      Previous = A;
    }
    if (ShowNote)
      Diag(clang::diag::note_drv_t_option_is_global);

    // No driver mode exposes -x and /TC or /TP; we don't support mixing them.
    assert(!Args.hasArg(options::OPT_x) && "-x and /TC or /TP is not allowed");
  }

  // Warn -x after last input file has no effect
  {
    Arg *LastXArg = Args.getLastArgNoClaim(options::OPT_x);
    Arg *LastInputArg = Args.getLastArgNoClaim(options::OPT_INPUT);
    if (LastXArg && LastInputArg && LastInputArg->getIndex() < LastXArg->getIndex())
      Diag(clang::diag::warn_drv_unused_x) << LastXArg->getValue();
  }

  for (Arg *A : Args) {
    if (A->getOption().getKind() == Option::InputClass) {
      const char *Value = A->getValue();
      types::ID Ty = types::TY_INVALID;

      // Infer the input type if necessary.
      if (InputType == types::TY_Nothing) {
        // If there was an explicit arg for this, claim it.
        if (InputTypeArg)
          InputTypeArg->claim();

        // stdin must be handled specially.
        if (memcmp(Value, "-", 2) == 0) {
          if (IsFlangMode()) {
            Ty = types::TY_Fortran;
          } else {
            // If running with -E, treat as a C input (this changes the
            // builtin macros, for example). This may be overridden by -ObjC
            // below.
            //
            // Otherwise emit an error but still use a valid type to avoid
            // spurious errors (e.g., no inputs).
            assert(!CCGenDiagnostics && "stdin produces no crash reproducer");
            if (!Args.hasArgNoClaim(options::OPT_E) && !CCCIsCPP())
              Diag(IsCLMode() ? clang::diag::err_drv_unknown_stdin_type_clang_cl
                              : clang::diag::err_drv_unknown_stdin_type);
            Ty = types::TY_C;
          }
        } else {
          // Otherwise lookup by extension.
          // Fallback is C if invoked as C preprocessor, C++ if invoked with
          // clang-cl /E, or Object otherwise.
          // We use a host hook here because Darwin at least has its own
          // idea of what .s is.
          if (const char *Ext = strrchr(Value, '.'))
            Ty = TC.LookupTypeForExtension(Ext + 1);

          if (Ty == types::TY_INVALID) {
            if (IsCLMode() && (Args.hasArgNoClaim(options::OPT_E) || CCGenDiagnostics))
              Ty = types::TY_CXX;
            else if (CCCIsCPP() || CCGenDiagnostics)
              Ty = types::TY_C;
            else
              Ty = types::TY_Object;
          }

          // If the driver is invoked as C++ compiler (like clang++ or c++) it
          // should autodetect some input files as C++ for g++ compatibility.
          if (CCCIsCXX()) {
            types::ID OldTy = Ty;
            Ty = types::lookupCXXTypeForCType(Ty);

            // Do not complain about foo.h, when we are known to be processing
            // it as a C++20 header unit.
            if (Ty != OldTy && !(OldTy == types::TY_CHeader && hasHeaderMode()))
              Diag(clang::diag::warn_drv_treating_input_as_cxx)
                  << getTypeName(OldTy) << getTypeName(Ty);
          }

          // If running with -fthinlto-index=, extensions that normally identify
          // native object files actually identify LLVM bitcode files.
          if (Args.hasArgNoClaim(options::OPT_fthinlto_index_EQ) &&
              Ty == types::TY_Object)
            Ty = types::TY_LLVM_BC;
        }

        // -ObjC and -ObjC++ override the default language, but only for "source
        // files". We just treat everything that isn't a linker input as a
        // source file.
        //
        // FIXME: Clean this up if we move the phase sequence into the type.
        if (Ty != types::TY_Object) {
          if (Args.hasArg(options::OPT_ObjC))
            Ty = types::TY_ObjC;
          else if (Args.hasArg(options::OPT_ObjCXX))
            Ty = types::TY_ObjCXX;
        }

        // Disambiguate headers that are meant to be header units from those
        // intended to be PCH.  Avoid missing '.h' cases that are counted as
        // C headers by default - we know we are in C++ mode and we do not
        // want to issue a complaint about compiling things in the wrong mode.
        if ((Ty == types::TY_CXXHeader || Ty == types::TY_CHeader) &&
            hasHeaderMode())
          Ty = CXXHeaderUnitType(CXX20HeaderType);
      } else {
        assert(InputTypeArg && "InputType set w/o InputTypeArg");
        if (!InputTypeArg->getOption().matches(options::OPT_x)) {
          // If emulating cl.exe, make sure that /TC and /TP don't affect input
          // object files.
          const char *Ext = strrchr(Value, '.');
          if (Ext && TC.LookupTypeForExtension(Ext + 1) == types::TY_Object)
            Ty = types::TY_Object;
        }
        if (Ty == types::TY_INVALID) {
          Ty = InputType;
          InputTypeArg->claim();
        }
      }

      if (DiagnoseInputExistence(Args, Value, Ty, /*TypoCorrect=*/true))
        Inputs.push_back(std::make_pair(Ty, A));

    } else if (A->getOption().matches(options::OPT__SLASH_Tc)) {
      StringRef Value = A->getValue();
      if (DiagnoseInputExistence(Args, Value, types::TY_C,
                                 /*TypoCorrect=*/false)) {
        Arg *InputArg = MakeInputArg(Args, Opts, A->getValue());
        Inputs.push_back(std::make_pair(types::TY_C, InputArg));
      }
      A->claim();
    } else if (A->getOption().matches(options::OPT__SLASH_Tp)) {
      StringRef Value = A->getValue();
      if (DiagnoseInputExistence(Args, Value, types::TY_CXX,
                                 /*TypoCorrect=*/false)) {
        Arg *InputArg = MakeInputArg(Args, Opts, A->getValue());
        Inputs.push_back(std::make_pair(types::TY_CXX, InputArg));
      }
      A->claim();
    } else if (A->getOption().hasFlag(options::LinkerInput)) {
      // Just treat as object type, we could make a special type for this if
      // necessary.
      Inputs.push_back(std::make_pair(types::TY_Object, A));

    } else if (A->getOption().matches(options::OPT_x)) {
      InputTypeArg = A;
      InputType = types::lookupTypeForTypeSpecifier(A->getValue());
      A->claim();

      // Follow gcc behavior and treat as linker input for invalid -x
      // options. Its not clear why we shouldn't just revert to unknown; but
      // this isn't very important, we might as well be bug compatible.
      if (!InputType) {
        Diag(clang::diag::err_drv_unknown_language) << A->getValue();
        InputType = types::TY_Object;
      }

      // If the user has put -fmodule-header{,=} then we treat C++ headers as
      // header unit inputs.  So we 'promote' -xc++-header appropriately.
      if (InputType == types::TY_CXXHeader && hasHeaderMode())
        InputType = CXXHeaderUnitType(CXX20HeaderType);
    } else if (A->getOption().getID() == options::OPT_U) {
      assert(A->getNumValues() == 1 && "The /U option has one value.");
      StringRef Val = A->getValue(0);
      if (Val.find_first_of("/\\") != StringRef::npos) {
        // Warn about e.g. "/Users/me/myfile.c".
        Diag(diag::warn_slash_u_filename) << Val;
        Diag(diag::note_use_dashdash);
      }
    }
  }
  if (CCCIsCPP() && Inputs.empty()) {
    // If called as standalone preprocessor, stdin is processed
    // if no other input is present.
    Arg *A = MakeInputArg(Args, Opts, "-");
    Inputs.push_back(std::make_pair(types::TY_C, A));
  }
}

namespace {
/// Provides a convenient interface for different programming models to generate
/// the required device actions.
class OffloadingActionBuilder final {
  /// Flag used to trace errors in the builder.
  bool IsValid = false;

  /// The compilation that is using this builder.
  Compilation &C;

  /// Map between an input argument and the offload kinds used to process it.
  std::map<const Arg *, unsigned> InputArgToOffloadKindMap;

  /// Map between a host action and its originating input argument.
  std::map<Action *, const Arg *> HostActionToInputArgMap;

  /// Builder interface. It doesn't build anything or keep any state.
  class DeviceActionBuilder {
  public:
    typedef const llvm::SmallVectorImpl<phases::ID> PhasesTy;

    enum ActionBuilderReturnCode {
      // The builder acted successfully on the current action.
      ABRT_Success,
      // The builder didn't have to act on the current action.
      ABRT_Inactive,
      // The builder was successful and requested the host action to not be
      // generated.
      ABRT_Ignore_Host,
    };

    /// ID to identify each device compilation. For CUDA it is simply the
    /// GPU arch string. For HIP it is either the GPU arch string or GPU
    /// arch string plus feature strings delimited by a plus sign, e.g.
    /// gfx906+xnack.
    struct TargetID {
      /// Target ID string which is persistent throughout the compilation.
      const char *ID;
      TargetID(CudaArch Arch) { ID = CudaArchToString(Arch); }
      TargetID(const char *ID) : ID(ID) {}
      operator const char *() { return ID; }
      operator StringRef() { return StringRef(ID); }
    };

  protected:
    /// Compilation associated with this builder.
    Compilation &C;

    /// Tool chains associated with this builder. The same programming
    /// model may have associated one or more tool chains.
    SmallVector<const ToolChain *, 2> ToolChains;

    /// The derived arguments associated with this builder.
    DerivedArgList &Args;

    /// The inputs associated with this builder.
    const Driver::InputList &Inputs;

    /// The associated offload kind.
    Action::OffloadKind AssociatedOffloadKind = Action::OFK_None;

  public:
    DeviceActionBuilder(Compilation &C, DerivedArgList &Args,
                        const Driver::InputList &Inputs,
                        Action::OffloadKind AssociatedOffloadKind)
        : C(C), Args(Args), Inputs(Inputs),
          AssociatedOffloadKind(AssociatedOffloadKind) {}
    virtual ~DeviceActionBuilder() {}

    /// Fill up the array \a DA with all the device dependences that should be
    /// added to the provided host action \a HostAction. By default it is
    /// inactive.
    virtual ActionBuilderReturnCode
    getDeviceDependences(OffloadAction::DeviceDependences &DA,
                         phases::ID CurPhase, phases::ID FinalPhase,
                         PhasesTy &Phases) {
      return ABRT_Inactive;
    }

    /// Update the state to include the provided host action \a HostAction as a
    /// dependency of the current device action. By default it is inactive.
    virtual ActionBuilderReturnCode addDeviceDepences(Action *HostAction) {
      return ABRT_Inactive;
    }

    /// Append top level actions generated by the builder.
    virtual void appendTopLevelActions(ActionList &AL) {}

    /// Append linker device actions generated by the builder.
    virtual void appendLinkDeviceActions(ActionList &AL) {}

    /// Append linker host action generated by the builder.
    virtual Action* appendLinkHostActions(ActionList &AL) { return nullptr; }

    /// Append linker actions generated by the builder.
    virtual void appendLinkDependences(OffloadAction::DeviceDependences &DA) {}

    /// Initialize the builder. Return true if any initialization errors are
    /// found.
    virtual bool initialize() { return false; }

    /// Return true if the builder can use bundling/unbundling.
    virtual bool canUseBundlerUnbundler() const { return false; }

    /// Return true if this builder is valid. We have a valid builder if we have
    /// associated device tool chains.
    bool isValid() { return !ToolChains.empty(); }

    /// Return the associated offload kind.
    Action::OffloadKind getAssociatedOffloadKind() {
      return AssociatedOffloadKind;
    }
  };

  /// Base class for CUDA/HIP action builder. It injects device code in
  /// the host backend action.
  class CudaActionBuilderBase : public DeviceActionBuilder {
  protected:
    /// Flags to signal if the user requested host-only or device-only
    /// compilation.
    bool CompileHostOnly = false;
    bool CompileDeviceOnly = false;
    bool EmitLLVM = false;
    bool EmitAsm = false;

    /// List of GPU architectures to use in this compilation.
    SmallVector<TargetID, 4> GpuArchList;

    /// The CUDA actions for the current input.
    ActionList CudaDeviceActions;

    /// The CUDA fat binary if it was generated for the current input.
    Action *CudaFatBinary = nullptr;

    /// Flag that is set to true if this builder acted on the current input.
    bool IsActive = false;

    /// Flag for -fgpu-rdc.
    bool Relocatable = false;

    /// Default GPU architecture if there's no one specified.
    CudaArch DefaultCudaArch = CudaArch::UNKNOWN;

    /// Method to generate compilation unit ID specified by option
    /// '-fuse-cuid='.
    enum UseCUIDKind { CUID_Hash, CUID_Random, CUID_None, CUID_Invalid };
    UseCUIDKind UseCUID = CUID_Hash;

    /// Compilation unit ID specified by option '-cuid='.
    StringRef FixedCUID;

  public:
    CudaActionBuilderBase(Compilation &C, DerivedArgList &Args,
                          const Driver::InputList &Inputs,
                          Action::OffloadKind OFKind)
        : DeviceActionBuilder(C, Args, Inputs, OFKind) {}

    ActionBuilderReturnCode addDeviceDepences(Action *HostAction) override {
      // While generating code for CUDA, we only depend on the host input action
      // to trigger the creation of all the CUDA device actions.

      // If we are dealing with an input action, replicate it for each GPU
      // architecture. If we are in host-only mode we return 'success' so that
      // the host uses the CUDA offload kind.
      if (auto *IA = dyn_cast<InputAction>(HostAction)) {
        assert(!GpuArchList.empty() &&
               "We should have at least one GPU architecture.");

        // If the host input is not CUDA or HIP, we don't need to bother about
        // this input.
        if (!(IA->getType() == types::TY_CUDA ||
              IA->getType() == types::TY_HIP ||
              IA->getType() == types::TY_PP_HIP)) {
          // The builder will ignore this input.
          IsActive = false;
          return ABRT_Inactive;
        }

        // Set the flag to true, so that the builder acts on the current input.
        IsActive = true;

        if (CompileHostOnly)
          return ABRT_Success;

        // Replicate inputs for each GPU architecture.
        auto Ty = AssociatedOffloadKind == Action::OFK_HIP
                      ? types::TY_HIP_DEVICE
                      : types::TY_CUDA_DEVICE;
        std::string CUID = FixedCUID.str();
        if (CUID.empty()) {
          if (UseCUID == CUID_Random)
            CUID = llvm::utohexstr(llvm::sys::Process::GetRandomNumber(),
                                   /*LowerCase=*/true);
          else if (UseCUID == CUID_Hash) {
            llvm::MD5 Hasher;
            llvm::MD5::MD5Result Hash;
            SmallString<256> RealPath;
            llvm::sys::fs::real_path(IA->getInputArg().getValue(), RealPath,
                                     /*expand_tilde=*/true);
            Hasher.update(RealPath);
            for (auto *A : Args) {
              if (A->getOption().matches(options::OPT_INPUT))
                continue;
              Hasher.update(A->getAsString(Args));
            }
            Hasher.final(Hash);
            CUID = llvm::utohexstr(Hash.low(), /*LowerCase=*/true);
          }
        }
        IA->setId(CUID);

        for (unsigned I = 0, E = GpuArchList.size(); I != E; ++I) {
          CudaDeviceActions.push_back(
              C.MakeAction<InputAction>(IA->getInputArg(), Ty, IA->getId()));
        }

        return ABRT_Success;
      }

      // If this is an unbundling action use it as is for each CUDA toolchain.
      if (auto *UA = dyn_cast<OffloadUnbundlingJobAction>(HostAction)) {

        // If -fgpu-rdc is disabled, should not unbundle since there is no
        // device code to link.
        if (UA->getType() == types::TY_Object && !Relocatable)
          return ABRT_Inactive;

        CudaDeviceActions.clear();
        auto *IA = cast<InputAction>(UA->getInputs().back());
        std::string FileName = IA->getInputArg().getAsString(Args);
        // Check if the type of the file is the same as the action. Do not
        // unbundle it if it is not. Do not unbundle .so files, for example,
        // which are not object files.
        if (IA->getType() == types::TY_Object &&
            (!llvm::sys::path::has_extension(FileName) ||
             types::lookupTypeForExtension(
                 llvm::sys::path::extension(FileName).drop_front()) !=
                 types::TY_Object))
          return ABRT_Inactive;

        for (auto Arch : GpuArchList) {
          CudaDeviceActions.push_back(UA);
          UA->registerDependentActionInfo(ToolChains[0], Arch,
                                          AssociatedOffloadKind);
        }
        IsActive = true;
        return ABRT_Success;
      }

      return IsActive ? ABRT_Success : ABRT_Inactive;
    }

    void appendTopLevelActions(ActionList &AL) override {
      // Utility to append actions to the top level list.
      auto AddTopLevel = [&](Action *A, TargetID TargetID) {
        OffloadAction::DeviceDependences Dep;
        Dep.add(*A, *ToolChains.front(), TargetID, AssociatedOffloadKind);
        AL.push_back(C.MakeAction<OffloadAction>(Dep, A->getType()));
      };

      // If we have a fat binary, add it to the list.
      if (CudaFatBinary) {
        AddTopLevel(CudaFatBinary, CudaArch::UNUSED);
        CudaDeviceActions.clear();
        CudaFatBinary = nullptr;
        return;
      }

      if (CudaDeviceActions.empty())
        return;

      // If we have CUDA actions at this point, that's because we have a have
      // partial compilation, so we should have an action for each GPU
      // architecture.
      assert(CudaDeviceActions.size() == GpuArchList.size() &&
             "Expecting one action per GPU architecture.");
      assert(ToolChains.size() == 1 &&
             "Expecting to have a single CUDA toolchain.");
      for (unsigned I = 0, E = GpuArchList.size(); I != E; ++I)
        AddTopLevel(CudaDeviceActions[I], GpuArchList[I]);

      CudaDeviceActions.clear();
    }

    /// Get canonicalized offload arch option. \returns empty StringRef if the
    /// option is invalid.
    virtual StringRef getCanonicalOffloadArch(StringRef Arch) = 0;

    virtual llvm::Optional<std::pair<llvm::StringRef, llvm::StringRef>>
    getConflictOffloadArchCombination(const std::set<StringRef> &GpuArchs) = 0;

    bool initialize() override {
      assert(AssociatedOffloadKind == Action::OFK_Cuda ||
             AssociatedOffloadKind == Action::OFK_HIP);

      // We don't need to support CUDA.
      if (AssociatedOffloadKind == Action::OFK_Cuda &&
          !C.hasOffloadToolChain<Action::OFK_Cuda>())
        return false;

      // We don't need to support HIP.
      if (AssociatedOffloadKind == Action::OFK_HIP &&
          !C.hasOffloadToolChain<Action::OFK_HIP>())
        return false;

      Relocatable = Args.hasFlag(options::OPT_fgpu_rdc,
                                 options::OPT_fno_gpu_rdc, /*Default=*/false);

      const ToolChain *HostTC = C.getSingleOffloadToolChain<Action::OFK_Host>();
      assert(HostTC && "No toolchain for host compilation.");
      if (HostTC->getTriple().isNVPTX() ||
          HostTC->getTriple().getArch() == llvm::Triple::amdgcn) {
        // We do not support targeting NVPTX/AMDGCN for host compilation. Throw
        // an error and abort pipeline construction early so we don't trip
        // asserts that assume device-side compilation.
        C.getDriver().Diag(diag::err_drv_cuda_host_arch)
            << HostTC->getTriple().getArchName();
        return true;
      }

      ToolChains.push_back(
          AssociatedOffloadKind == Action::OFK_Cuda
              ? C.getSingleOffloadToolChain<Action::OFK_Cuda>()
              : C.getSingleOffloadToolChain<Action::OFK_HIP>());

      CompileHostOnly = C.getDriver().offloadHostOnly();
      CompileDeviceOnly = C.getDriver().offloadDeviceOnly();
      EmitLLVM = Args.getLastArg(options::OPT_emit_llvm);
      EmitAsm = Args.getLastArg(options::OPT_S);
      FixedCUID = Args.getLastArgValue(options::OPT_cuid_EQ);
      if (Arg *A = Args.getLastArg(options::OPT_fuse_cuid_EQ)) {
        StringRef UseCUIDStr = A->getValue();
        UseCUID = llvm::StringSwitch<UseCUIDKind>(UseCUIDStr)
                      .Case("hash", CUID_Hash)
                      .Case("random", CUID_Random)
                      .Case("none", CUID_None)
                      .Default(CUID_Invalid);
        if (UseCUID == CUID_Invalid) {
          C.getDriver().Diag(diag::err_drv_invalid_value)
              << A->getAsString(Args) << UseCUIDStr;
          C.setContainsError();
          return true;
        }
      }

      // --offload and --offload-arch options are mutually exclusive.
      if (Args.hasArgNoClaim(options::OPT_offload_EQ) &&
          Args.hasArgNoClaim(options::OPT_offload_arch_EQ,
                             options::OPT_no_offload_arch_EQ)) {
        C.getDriver().Diag(diag::err_opt_not_valid_with_opt) << "--offload-arch"
                                                             << "--offload";
      }

      // Collect all offload arch parameters, removing duplicates.
      std::set<StringRef> GpuArchs;
      bool Error = false;
      for (Arg *A : Args) {
        if (!(A->getOption().matches(options::OPT_offload_arch_EQ) ||
              A->getOption().matches(options::OPT_no_offload_arch_EQ)))
          continue;
        A->claim();

        for (StringRef ArchStr : llvm::split(A->getValue(), ",")) {
          if (A->getOption().matches(options::OPT_no_offload_arch_EQ) &&
              ArchStr == "all") {
            GpuArchs.clear();
          } else {
            ArchStr = getCanonicalOffloadArch(ArchStr);
            if (ArchStr.empty()) {
              Error = true;
            } else if (A->getOption().matches(options::OPT_offload_arch_EQ))
              GpuArchs.insert(ArchStr);
            else if (A->getOption().matches(options::OPT_no_offload_arch_EQ))
              GpuArchs.erase(ArchStr);
            else
              llvm_unreachable("Unexpected option.");
          }
        }
      }

      auto &&ConflictingArchs = getConflictOffloadArchCombination(GpuArchs);
      if (ConflictingArchs) {
        C.getDriver().Diag(clang::diag::err_drv_bad_offload_arch_combo)
            << ConflictingArchs->first << ConflictingArchs->second;
        C.setContainsError();
        return true;
      }

      // Collect list of GPUs remaining in the set.
      for (auto Arch : GpuArchs)
        GpuArchList.push_back(Arch.data());

      // Default to sm_20 which is the lowest common denominator for
      // supported GPUs.  sm_20 code should work correctly, if
      // suboptimally, on all newer GPUs.
      if (GpuArchList.empty()) {
        if (ToolChains.front()->getTriple().isSPIRV())
          GpuArchList.push_back(CudaArch::Generic);
        else
          GpuArchList.push_back(DefaultCudaArch);
      }

      return Error;
    }
  };

  /// \brief CUDA action builder. It injects device code in the host backend
  /// action.
  class CudaActionBuilder final : public CudaActionBuilderBase {
  public:
    CudaActionBuilder(Compilation &C, DerivedArgList &Args,
                      const Driver::InputList &Inputs)
        : CudaActionBuilderBase(C, Args, Inputs, Action::OFK_Cuda) {
      DefaultCudaArch = CudaArch::SM_35;
    }

    StringRef getCanonicalOffloadArch(StringRef ArchStr) override {
      CudaArch Arch = StringToCudaArch(ArchStr);
      if (Arch == CudaArch::UNKNOWN || !IsNVIDIAGpuArch(Arch)) {
        C.getDriver().Diag(clang::diag::err_drv_cuda_bad_gpu_arch) << ArchStr;
        return StringRef();
      }
      return CudaArchToString(Arch);
    }

    llvm::Optional<std::pair<llvm::StringRef, llvm::StringRef>>
    getConflictOffloadArchCombination(
        const std::set<StringRef> &GpuArchs) override {
      return llvm::None;
    }

    ActionBuilderReturnCode
    getDeviceDependences(OffloadAction::DeviceDependences &DA,
                         phases::ID CurPhase, phases::ID FinalPhase,
                         PhasesTy &Phases) override {
      if (!IsActive)
        return ABRT_Inactive;

      // If we don't have more CUDA actions, we don't have any dependences to
      // create for the host.
      if (CudaDeviceActions.empty())
        return ABRT_Success;

      assert(CudaDeviceActions.size() == GpuArchList.size() &&
             "Expecting one action per GPU architecture.");
      assert(!CompileHostOnly &&
             "Not expecting CUDA actions in host-only compilation.");

      // If we are generating code for the device or we are in a backend phase,
      // we attempt to generate the fat binary. We compile each arch to ptx and
      // assemble to cubin, then feed the cubin *and* the ptx into a device
      // "link" action, which uses fatbinary to combine these cubins into one
      // fatbin.  The fatbin is then an input to the host action if not in
      // device-only mode.
      if (CompileDeviceOnly || CurPhase == phases::Backend) {
        ActionList DeviceActions;
        for (unsigned I = 0, E = GpuArchList.size(); I != E; ++I) {
          // Produce the device action from the current phase up to the assemble
          // phase.
          for (auto Ph : Phases) {
            // Skip the phases that were already dealt with.
            if (Ph < CurPhase)
              continue;
            // We have to be consistent with the host final phase.
            if (Ph > FinalPhase)
              break;

            CudaDeviceActions[I] = C.getDriver().ConstructPhaseAction(
                C, Args, Ph, CudaDeviceActions[I], Action::OFK_Cuda);

            if (Ph == phases::Assemble)
              break;
          }

          // If we didn't reach the assemble phase, we can't generate the fat
          // binary. We don't need to generate the fat binary if we are not in
          // device-only mode.
          if (!isa<AssembleJobAction>(CudaDeviceActions[I]) ||
              CompileDeviceOnly)
            continue;

          Action *AssembleAction = CudaDeviceActions[I];
          assert(AssembleAction->getType() == types::TY_Object);
          assert(AssembleAction->getInputs().size() == 1);

          Action *BackendAction = AssembleAction->getInputs()[0];
          assert(BackendAction->getType() == types::TY_PP_Asm);

          for (auto &A : {AssembleAction, BackendAction}) {
            OffloadAction::DeviceDependences DDep;
            DDep.add(*A, *ToolChains.front(), GpuArchList[I], Action::OFK_Cuda);
            DeviceActions.push_back(
                C.MakeAction<OffloadAction>(DDep, A->getType()));
          }
        }

        // We generate the fat binary if we have device input actions.
        if (!DeviceActions.empty()) {
          CudaFatBinary =
              C.MakeAction<LinkJobAction>(DeviceActions, types::TY_CUDA_FATBIN);

          if (!CompileDeviceOnly) {
            DA.add(*CudaFatBinary, *ToolChains.front(), /*BoundArch=*/nullptr,
                   Action::OFK_Cuda);
            // Clear the fat binary, it is already a dependence to an host
            // action.
            CudaFatBinary = nullptr;
          }

          // Remove the CUDA actions as they are already connected to an host
          // action or fat binary.
          CudaDeviceActions.clear();
        }

        // We avoid creating host action in device-only mode.
        return CompileDeviceOnly ? ABRT_Ignore_Host : ABRT_Success;
      } else if (CurPhase > phases::Backend) {
        // If we are past the backend phase and still have a device action, we
        // don't have to do anything as this action is already a device
        // top-level action.
        return ABRT_Success;
      }

      assert(CurPhase < phases::Backend && "Generating single CUDA "
                                           "instructions should only occur "
                                           "before the backend phase!");

      // By default, we produce an action for each device arch.
      for (Action *&A : CudaDeviceActions)
        A = C.getDriver().ConstructPhaseAction(C, Args, CurPhase, A);

      return ABRT_Success;
    }
  };
  /// \brief HIP action builder. It injects device code in the host backend
  /// action.
  class HIPActionBuilder final : public CudaActionBuilderBase {
    /// The linker inputs obtained for each device arch.
    SmallVector<ActionList, 8> DeviceLinkerInputs;
    // The default bundling behavior depends on the type of output, therefore
    // BundleOutput needs to be tri-value: None, true, or false.
    // Bundle code objects except --no-gpu-output is specified for device
    // only compilation. Bundle other type of output files only if
    // --gpu-bundle-output is specified for device only compilation.
    Optional<bool> BundleOutput;

  public:
    HIPActionBuilder(Compilation &C, DerivedArgList &Args,
                     const Driver::InputList &Inputs)
        : CudaActionBuilderBase(C, Args, Inputs, Action::OFK_HIP) {
      DefaultCudaArch = CudaArch::GFX803;
      if (Args.hasArg(options::OPT_gpu_bundle_output,
                      options::OPT_no_gpu_bundle_output))
        BundleOutput = Args.hasFlag(options::OPT_gpu_bundle_output,
                                    options::OPT_no_gpu_bundle_output, true);
    }

    bool canUseBundlerUnbundler() const override { return true; }

    StringRef getCanonicalOffloadArch(StringRef IdStr) override {
      llvm::StringMap<bool> Features;
      // getHIPOffloadTargetTriple() is known to return valid value as it has
      // been called successfully in the CreateOffloadingDeviceToolChains().
      auto ArchStr = parseTargetID(
          *getHIPOffloadTargetTriple(C.getDriver(), C.getInputArgs()), IdStr,
          &Features);
      if (!ArchStr) {
        C.getDriver().Diag(clang::diag::err_drv_bad_target_id) << IdStr;
        C.setContainsError();
        return StringRef();
      }
      auto CanId = getCanonicalTargetID(*ArchStr, Features);
      return Args.MakeArgStringRef(CanId);
    };

    llvm::Optional<std::pair<llvm::StringRef, llvm::StringRef>>
    getConflictOffloadArchCombination(
        const std::set<StringRef> &GpuArchs) override {
      return getConflictTargetIDCombination(GpuArchs);
    }

    ActionBuilderReturnCode
    getDeviceDependences(OffloadAction::DeviceDependences &DA,
                         phases::ID CurPhase, phases::ID FinalPhase,
                         PhasesTy &Phases) override {
      if (!IsActive)
        return ABRT_Inactive;

      // amdgcn does not support linking of object files, therefore we skip
      // backend and assemble phases to output LLVM IR. Except for generating
      // non-relocatable device code, where we generate fat binary for device
      // code and pass to host in Backend phase.
      if (CudaDeviceActions.empty())
        return ABRT_Success;

      assert(((CurPhase == phases::Link && Relocatable) ||
              CudaDeviceActions.size() == GpuArchList.size()) &&
             "Expecting one action per GPU architecture.");
      assert(!CompileHostOnly &&
             "Not expecting HIP actions in host-only compilation.");

      if (!Relocatable && CurPhase == phases::Backend && !EmitLLVM &&
          !EmitAsm) {
        // If we are in backend phase, we attempt to generate the fat binary.
        // We compile each arch to IR and use a link action to generate code
        // object containing ISA. Then we use a special "link" action to create
        // a fat binary containing all the code objects for different GPU's.
        // The fat binary is then an input to the host action.
        for (unsigned I = 0, E = GpuArchList.size(); I != E; ++I) {
          if (C.getDriver().isUsingLTO(/*IsOffload=*/true)) {
            // When LTO is enabled, skip the backend and assemble phases and
            // use lld to link the bitcode.
            ActionList AL;
            AL.push_back(CudaDeviceActions[I]);
            // Create a link action to link device IR with device library
            // and generate ISA.
            CudaDeviceActions[I] =
                C.MakeAction<LinkJobAction>(AL, types::TY_Image);
          } else {
            // When LTO is not enabled, we follow the conventional
            // compiler phases, including backend and assemble phases.
            ActionList AL;
            Action *BackendAction = nullptr;
            if (ToolChains.front()->getTriple().isSPIRV()) {
              // Emit LLVM bitcode for SPIR-V targets. SPIR-V device tool chain
              // (HIPSPVToolChain) runs post-link LLVM IR passes.
              types::ID Output = Args.hasArg(options::OPT_S)
                                     ? types::TY_LLVM_IR
                                     : types::TY_LLVM_BC;
              BackendAction =
                  C.MakeAction<BackendJobAction>(CudaDeviceActions[I], Output);
            } else
              BackendAction = C.getDriver().ConstructPhaseAction(
                  C, Args, phases::Backend, CudaDeviceActions[I],
                  AssociatedOffloadKind);
            auto AssembleAction = C.getDriver().ConstructPhaseAction(
                C, Args, phases::Assemble, BackendAction,
                AssociatedOffloadKind);
            AL.push_back(AssembleAction);
            // Create a link action to link device IR with device library
            // and generate ISA.
            CudaDeviceActions[I] =
                C.MakeAction<LinkJobAction>(AL, types::TY_Image);
          }

          // OffloadingActionBuilder propagates device arch until an offload
          // action. Since the next action for creating fatbin does
          // not have device arch, whereas the above link action and its input
          // have device arch, an offload action is needed to stop the null
          // device arch of the next action being propagated to the above link
          // action.
          OffloadAction::DeviceDependences DDep;
          DDep.add(*CudaDeviceActions[I], *ToolChains.front(), GpuArchList[I],
                   AssociatedOffloadKind);
          CudaDeviceActions[I] = C.MakeAction<OffloadAction>(
              DDep, CudaDeviceActions[I]->getType());
        }

        if (!CompileDeviceOnly || !BundleOutput || *BundleOutput) {
          // Create HIP fat binary with a special "link" action.
          CudaFatBinary = C.MakeAction<LinkJobAction>(CudaDeviceActions,
                                                      types::TY_HIP_FATBIN);

          if (!CompileDeviceOnly) {
            DA.add(*CudaFatBinary, *ToolChains.front(), /*BoundArch=*/nullptr,
                   AssociatedOffloadKind);
            // Clear the fat binary, it is already a dependence to an host
            // action.
            CudaFatBinary = nullptr;
          }

          // Remove the CUDA actions as they are already connected to an host
          // action or fat binary.
          CudaDeviceActions.clear();
        }

        return CompileDeviceOnly ? ABRT_Ignore_Host : ABRT_Success;
      } else if (CurPhase == phases::Link) {
        // Save CudaDeviceActions to DeviceLinkerInputs for each GPU subarch.
        // This happens to each device action originated from each input file.
        // Later on, device actions in DeviceLinkerInputs are used to create
        // device link actions in appendLinkDependences and the created device
        // link actions are passed to the offload action as device dependence.
        DeviceLinkerInputs.resize(CudaDeviceActions.size());
        auto LI = DeviceLinkerInputs.begin();
        for (auto *A : CudaDeviceActions) {
          LI->push_back(A);
          ++LI;
        }

        // We will pass the device action as a host dependence, so we don't
        // need to do anything else with them.
        CudaDeviceActions.clear();
        return CompileDeviceOnly ? ABRT_Ignore_Host : ABRT_Success;
      }

      // By default, we produce an action for each device arch.
      for (Action *&A : CudaDeviceActions) {
        A = C.getDriver().ConstructPhaseAction(C, Args, CurPhase, A,
                                               AssociatedOffloadKind);
      }

      if (CompileDeviceOnly && CurPhase == FinalPhase && BundleOutput &&
          BundleOutput.value()) {
        for (unsigned I = 0, E = GpuArchList.size(); I != E; ++I) {
          OffloadAction::DeviceDependences DDep;
          DDep.add(*CudaDeviceActions[I], *ToolChains.front(), GpuArchList[I],
                   AssociatedOffloadKind);
          CudaDeviceActions[I] = C.MakeAction<OffloadAction>(
              DDep, CudaDeviceActions[I]->getType());
        }
        CudaFatBinary =
            C.MakeAction<OffloadBundlingJobAction>(CudaDeviceActions);
        CudaDeviceActions.clear();
      }

      return (CompileDeviceOnly && CurPhase == FinalPhase) ? ABRT_Ignore_Host
                                                           : ABRT_Success;
    }

    void appendLinkDeviceActions(ActionList &AL) override {
      if (DeviceLinkerInputs.size() == 0)
        return;

      assert(DeviceLinkerInputs.size() == GpuArchList.size() &&
             "Linker inputs and GPU arch list sizes do not match.");

      ActionList Actions;
      unsigned I = 0;
      // Append a new link action for each device.
      // Each entry in DeviceLinkerInputs corresponds to a GPU arch.
      for (auto &LI : DeviceLinkerInputs) {

        types::ID Output = Args.hasArg(options::OPT_emit_llvm)
                                   ? types::TY_LLVM_BC
                                   : types::TY_Image;

        auto *DeviceLinkAction = C.MakeAction<LinkJobAction>(LI, Output);
        // Linking all inputs for the current GPU arch.
        // LI contains all the inputs for the linker.
        OffloadAction::DeviceDependences DeviceLinkDeps;
        DeviceLinkDeps.add(*DeviceLinkAction, *ToolChains[0],
            GpuArchList[I], AssociatedOffloadKind);
        Actions.push_back(C.MakeAction<OffloadAction>(
            DeviceLinkDeps, DeviceLinkAction->getType()));
        ++I;
      }
      DeviceLinkerInputs.clear();

      // If emitting LLVM, do not generate final host/device compilation action
      if (Args.hasArg(options::OPT_emit_llvm)) {
          AL.append(Actions);
          return;
      }

      // Create a host object from all the device images by embedding them
      // in a fat binary for mixed host-device compilation. For device-only
      // compilation, creates a fat binary.
      OffloadAction::DeviceDependences DDeps;
      if (!CompileDeviceOnly || !BundleOutput || *BundleOutput) {
        auto *TopDeviceLinkAction = C.MakeAction<LinkJobAction>(
            Actions,
            CompileDeviceOnly ? types::TY_HIP_FATBIN : types::TY_Object);
        DDeps.add(*TopDeviceLinkAction, *ToolChains[0], nullptr,
                  AssociatedOffloadKind);
        // Offload the host object to the host linker.
        AL.push_back(
            C.MakeAction<OffloadAction>(DDeps, TopDeviceLinkAction->getType()));
      } else {
        AL.append(Actions);
      }
    }

    Action* appendLinkHostActions(ActionList &AL) override { return AL.back(); }

    void appendLinkDependences(OffloadAction::DeviceDependences &DA) override {}
  };

  /// OpenMP action builder. The host bitcode is passed to the device frontend
  /// and all the device linked images are passed to the host link phase.
  class OpenMPActionBuilder final : public DeviceActionBuilder {
    /// The OpenMP actions for the current input.
    ActionList OpenMPDeviceActions;

    bool CompileHostOnly = false;
    bool CompileDeviceOnly = false;

    /// List of GPU architectures to use in this compilation.
    SmallVector<TargetID, 4> GpuArchList;

    /// The linker inputs obtained for each toolchain.
    SmallVector<ActionList, 8> DeviceLinkerInputs;

  public:
    OpenMPActionBuilder(Compilation &C, DerivedArgList &Args,
                        const Driver::InputList &Inputs)
        : DeviceActionBuilder(C, Args, Inputs, Action::OFK_OpenMP) {}

    ActionBuilderReturnCode
    getDeviceDependences(OffloadAction::DeviceDependences &DA,
                         phases::ID CurPhase, phases::ID FinalPhase,
                         PhasesTy &Phases) override {
      if (OpenMPDeviceActions.empty())
        return ABRT_Inactive;

      // We should always have an action for each input.
      assert(OpenMPDeviceActions.size() == ToolChains.size() &&
             "Number of OpenMP actions and toolchains do not match.");

      // The host only depends on device action in the linking phase, when all
      // the device images have to be embedded in the host image.
      if (CurPhase == phases::Link) {
        assert(ToolChains.size() == DeviceLinkerInputs.size() &&
               "Toolchains and linker inputs sizes do not match.");
        auto LI = DeviceLinkerInputs.begin();
        for (auto *A : OpenMPDeviceActions) {
          LI->push_back(A);
          ++LI;
        }

        // We passed the device action as a host dependence, so we don't need to
        // do anything else with them.
        OpenMPDeviceActions.clear();
        return CompileDeviceOnly ? ABRT_Ignore_Host : ABRT_Success;
      }

      bool LastActionIsCompile = false;
      // By default, we produce an action for each device arch.
      for (unsigned I = 0; I < ToolChains.size(); ++I) {
        Action *&A = OpenMPDeviceActions[I];
        // AMDGPU does not support linking of object files, so we skip
        // assemble and backend actions to produce LLVM IR.
        if (ToolChains[I]->getTriple().isAMDGCN() &&
            (CurPhase == phases::Assemble || CurPhase == phases::Backend))
          continue;
        A = C.getDriver().ConstructPhaseAction(C, Args, CurPhase, A,
                                               Action::OFK_OpenMP);
        LastActionIsCompile =
            (A->getKind() == Action::ActionClass::CompileJobClass);
      }
      return (CompileDeviceOnly && LastActionIsCompile) ? ABRT_Ignore_Host
                                                        : ABRT_Success;
    }

    ActionBuilderReturnCode addDeviceDepences(Action *HostAction) override {

      // If this is an input action replicate it for each OpenMP toolchain.
      if (auto *IA = dyn_cast<InputAction>(HostAction)) {
        OpenMPDeviceActions.clear();
        for (unsigned I = 0; I < ToolChains.size(); ++I) {
          OpenMPDeviceActions.push_back(C.MakeAction<InputAction>(
              IA->getInputArg(), IA->getType(), GpuArchList[I].ID));
        }
        return ABRT_Success;
      }

      // If this is an unbundling action use it as is for each OpenMP toolchain.
      if (auto *UA = dyn_cast<OffloadUnbundlingJobAction>(HostAction)) {
        OpenMPDeviceActions.clear();
        auto *IA = cast<InputAction>(UA->getInputs().back());
        std::string FileName = IA->getInputArg().getAsString(Args);
        // Check if the type of the file is the same as the action. Do not
        // unbundle it if it is not. Do not unbundle .so files, for example,
        // which are not object files.

        // TODO(JAN): Create new file type for archive (TY_Archive),
        // but it would likely touch a lot of code (currently 32
        // places in 9 files), because anywhere TY_Object is checked,
        // a check for TY_Archive would have to be added.

        if (IA->getType() == types::TY_Object) {
          if (llvm::sys::path::has_extension(FileName)) {
            StringRef Extension =
                llvm::sys::path::extension(FileName).drop_front();
            if ((types::lookupTypeForExtension(Extension) !=
                 types::TY_Object) &&
                Extension != "a") {
              return ABRT_Inactive;
            }
          } else {
            return ABRT_Inactive;
          }
        }

        for (unsigned I = 0; I < ToolChains.size(); ++I) {
          OpenMPDeviceActions.push_back(UA);
          UA->registerDependentActionInfo(ToolChains[I],
                                          /*BoundArch=*/GpuArchList[I].ID,
                                          Action::OFK_OpenMP);
        }
        return ABRT_Success;
      }

      // When generating code for OpenMP we use the host compile phase result as
      // a dependence to the device compile phase so that it can learn what
      // declarations should be emitted. However, this is not the only use for
      // the host action, so we prevent it from being collapsed.
      if (isa<CompileJobAction>(HostAction)) {
        HostAction->setCannotBeCollapsedWithNextDependentAction();
        assert(ToolChains.size() == OpenMPDeviceActions.size() &&
               "Toolchains and device action sizes do not match.");
        OffloadAction::HostDependence HDep(
            *HostAction, *C.getSingleOffloadToolChain<Action::OFK_Host>(),
            /*BoundArch=*/nullptr, Action::OFK_OpenMP);
        auto TC = ToolChains.begin();
        unsigned arch_count = 0;
        for (Action *&A : OpenMPDeviceActions) {
          assert(isa<CompileJobAction>(A));
          OffloadAction::DeviceDependences DDep;
          DDep.add(*A, **TC, GpuArchList[arch_count++].ID, Action::OFK_OpenMP);
          A = C.MakeAction<OffloadAction>(HDep, DDep);
          ++TC;
        }
      }
      return ABRT_Success;
    }

    void appendTopLevelActions(ActionList &AL) override {
      if (OpenMPDeviceActions.empty())
        return;

      // We should always have an action for each input.
      assert(OpenMPDeviceActions.size() == ToolChains.size() &&
             "Number of OpenMP actions and toolchains do not match.");

      unsigned arch_count = 0;
      // Append all device actions followed by the proper offload action.
      auto TI = ToolChains.begin();
      for (auto *A : OpenMPDeviceActions) {
        OffloadAction::DeviceDependences Dep;
        Dep.add(*A, **TI, /*BoundArch=*/GpuArchList[arch_count++].ID,
                Action::OFK_OpenMP);
        AL.push_back(C.MakeAction<OffloadAction>(Dep, A->getType()));
        ++TI;
      }
      // We no longer need the action stored in this builder.
      OpenMPDeviceActions.clear();
    }

    void appendLinkDeviceActions(ActionList &AL) override {
      assert(ToolChains.size() == DeviceLinkerInputs.size() &&
             "Toolchains and linker inputs sizes do not match.");
      // Append a new link action for each device.
      auto TC = ToolChains.begin();
      unsigned arch_count = 0;
      for (auto &LI : DeviceLinkerInputs) {
        auto *DeviceLinkAction =
            C.MakeAction<LinkJobAction>(LI, types::TY_Image);
        OffloadAction::DeviceDependences DeviceLinkDeps;
        DeviceLinkDeps.add(*DeviceLinkAction, **TC,
                           GpuArchList[arch_count++].ID, Action::OFK_OpenMP);
        AL.push_back(C.MakeAction<OffloadAction>(DeviceLinkDeps,
                                                 DeviceLinkAction->getType()));
        ++TC;
      }
      DeviceLinkerInputs.clear();
    }

    Action* appendLinkHostActions(ActionList &AL) override {
      // Create wrapper bitcode from the result of device link actions and compile
      // it to an object which will be added to the host link command.
      auto *BC = C.MakeAction<OffloadWrapperJobAction>(AL, types::TY_LLVM_BC);
      auto *ASM = C.MakeAction<BackendJobAction>(BC, types::TY_PP_Asm);
      return C.MakeAction<AssembleJobAction>(ASM, types::TY_Object);
    }

    void appendLinkDependences(OffloadAction::DeviceDependences &DA) override {}

    bool initialize() override {
      if (Arg *cu_dev_only =
              C.getInputArgs().getLastArg(options::OPT_offload_device_only)) {
        cu_dev_only->claim();
        CompileDeviceOnly = true;
        // TODO: Check emitting IR for OpenMP when cuda-device-only is set
      }
      // Get the OpenMP toolchains. If we don't get any, the action builder will
      // know there is nothing to do related to OpenMP offloading.
      auto OpenMPTCRange = C.getOffloadToolChains<Action::OFK_OpenMP>();
      for (auto TI = OpenMPTCRange.first, TE = OpenMPTCRange.second; TI != TE;
           ++TI) {
        GpuArchList.push_back(
            TI->second->getTriple().getEnvironmentName().data());
        ToolChains.push_back(TI->second);
      }

      DeviceLinkerInputs.resize(ToolChains.size());
      return false;
    }

    bool canUseBundlerUnbundler() const override {
      // OpenMP should use bundled files whenever possible.
      return true;
    }
  };

  ///
  /// TODO: Add the implementation for other specialized builders here.
  ///

  /// Specialized builders being used by this offloading action builder.
  SmallVector<DeviceActionBuilder *, 4> SpecializedBuilders;

  /// Flag set to true if all valid builders allow file bundling/unbundling.
  bool CanUseBundler;

public:
  OffloadingActionBuilder(Compilation &C, DerivedArgList &Args,
                          const Driver::InputList &Inputs)
      : C(C) {
    // Create a specialized builder for each device toolchain.

    IsValid = true;

    // Create a specialized builder for CUDA.
    SpecializedBuilders.push_back(new CudaActionBuilder(C, Args, Inputs));

    // Create a specialized builder for HIP.
    SpecializedBuilders.push_back(new HIPActionBuilder(C, Args, Inputs));

    // Create a specialized builder for OpenMP.
    SpecializedBuilders.push_back(new OpenMPActionBuilder(C, Args, Inputs));

    //
    // TODO: Build other specialized builders here.
    //

    // Initialize all the builders, keeping track of errors. If all valid
    // builders agree that we can use bundling, set the flag to true.
    unsigned ValidBuilders = 0u;
    unsigned ValidBuildersSupportingBundling = 0u;
    for (auto *SB : SpecializedBuilders) {
      IsValid = IsValid && !SB->initialize();

      // Update the counters if the builder is valid.
      if (SB->isValid()) {
        ++ValidBuilders;
        if (SB->canUseBundlerUnbundler())
          ++ValidBuildersSupportingBundling;
      }
    }
    CanUseBundler =
        ValidBuilders && ValidBuilders == ValidBuildersSupportingBundling;
  }

  ~OffloadingActionBuilder() {
    for (auto *SB : SpecializedBuilders)
      delete SB;
  }

  /// Record a host action and its originating input argument.
  void recordHostAction(Action *HostAction, const Arg *InputArg) {
    assert(HostAction && "Invalid host action");
    assert(InputArg && "Invalid input argument");
    auto Loc = HostActionToInputArgMap.find(HostAction);
    if (Loc == HostActionToInputArgMap.end())
      HostActionToInputArgMap[HostAction] = InputArg;
    assert(HostActionToInputArgMap[HostAction] == InputArg &&
           "host action mapped to multiple input arguments");
  }

  /// Generate an action that adds device dependences (if any) to a host action.
  /// If no device dependence actions exist, just return the host action \a
  /// HostAction. If an error is found or if no builder requires the host action
  /// to be generated, return nullptr.
  Action *
  addDeviceDependencesToHostAction(Action *HostAction, const Arg *InputArg,
                                   phases::ID CurPhase, phases::ID FinalPhase,
                                   DeviceActionBuilder::PhasesTy &Phases) {
    if (!IsValid)
      return nullptr;

    if (SpecializedBuilders.empty())
      return HostAction;

    assert(HostAction && "Invalid host action!");
    recordHostAction(HostAction, InputArg);

    OffloadAction::DeviceDependences DDeps;
    // Check if all the programming models agree we should not emit the host
    // action. Also, keep track of the offloading kinds employed.
    auto &OffloadKind = InputArgToOffloadKindMap[InputArg];
    unsigned InactiveBuilders = 0u;
    unsigned IgnoringBuilders = 0u;
    for (auto *SB : SpecializedBuilders) {
      if (!SB->isValid()) {
        ++InactiveBuilders;
        continue;
      }

      auto RetCode =
          SB->getDeviceDependences(DDeps, CurPhase, FinalPhase, Phases);

      // If the builder explicitly says the host action should be ignored,
      // we need to increment the variable that tracks the builders that request
      // the host object to be ignored.
      if (RetCode == DeviceActionBuilder::ABRT_Ignore_Host)
        ++IgnoringBuilders;

      // Unless the builder was inactive for this action, we have to record the
      // offload kind because the host will have to use it.
      if (RetCode != DeviceActionBuilder::ABRT_Inactive)
        OffloadKind |= SB->getAssociatedOffloadKind();
    }

    // If all builders agree that the host object should be ignored, just return
    // nullptr.
    if (IgnoringBuilders &&
        SpecializedBuilders.size() == (InactiveBuilders + IgnoringBuilders))
      return nullptr;

    if (DDeps.getActions().empty())
      return HostAction;

    // We have dependences we need to bundle together. We use an offload action
    // for that.
    OffloadAction::HostDependence HDep(
        *HostAction, *C.getSingleOffloadToolChain<Action::OFK_Host>(),
        /*BoundArch=*/nullptr, DDeps);
    return C.MakeAction<OffloadAction>(HDep, DDeps);
  }

  /// Generate an action that adds a host dependence to a device action. The
  /// results will be kept in this action builder. Return true if an error was
  /// found.
  bool addHostDependenceToDeviceActions(Action *&HostAction,
                                        const Arg *InputArg) {
    if (!IsValid)
      return true;

    recordHostAction(HostAction, InputArg);

    // If we are supporting bundling/unbundling and the current action is an
    // input action of non-source file, we replace the host action by the
    // unbundling action. The bundler tool has the logic to detect if an input
    // is a bundle or not and if the input is not a bundle it assumes it is a
    // host file. Therefore it is safe to create an unbundling action even if
    // the input is not a bundle.
    if (CanUseBundler && isa<InputAction>(HostAction) &&
        InputArg->getOption().getKind() == llvm::opt::Option::InputClass &&
        (!types::isSrcFile(HostAction->getType()) ||
         HostAction->getType() == types::TY_PP_HIP)) {
      auto UnbundlingHostAction =
          C.MakeAction<OffloadUnbundlingJobAction>(HostAction);
      UnbundlingHostAction->registerDependentActionInfo(
          C.getSingleOffloadToolChain<Action::OFK_Host>(),
          /*BoundArch=*/StringRef(), Action::OFK_Host);
      HostAction = UnbundlingHostAction;
      recordHostAction(HostAction, InputArg);
    }

    assert(HostAction && "Invalid host action!");

    // Register the offload kinds that are used.
    auto &OffloadKind = InputArgToOffloadKindMap[InputArg];
    for (auto *SB : SpecializedBuilders) {
      if (!SB->isValid())
        continue;

      auto RetCode = SB->addDeviceDepences(HostAction);

      // Host dependences for device actions are not compatible with that same
      // action being ignored.
      assert(RetCode != DeviceActionBuilder::ABRT_Ignore_Host &&
             "Host dependence not expected to be ignored.!");

      // Unless the builder was inactive for this action, we have to record the
      // offload kind because the host will have to use it.
      if (RetCode != DeviceActionBuilder::ABRT_Inactive)
        OffloadKind |= SB->getAssociatedOffloadKind();
    }

    // Do not use unbundler if the Host does not depend on device action.
    if (OffloadKind == Action::OFK_None && CanUseBundler)
      if (auto *UA = dyn_cast<OffloadUnbundlingJobAction>(HostAction))
        HostAction = UA->getInputs().back();

    return false;
  }

  /// Add the offloading top level actions to the provided action list. This
  /// function can replace the host action by a bundling action if the
  /// programming models allow it.
  bool appendTopLevelActions(ActionList &AL, Action *HostAction,
                             const Arg *InputArg) {
    if (HostAction)
      recordHostAction(HostAction, InputArg);

    // Get the device actions to be appended.
    ActionList OffloadAL;
    for (auto *SB : SpecializedBuilders) {
      if (!SB->isValid())
        continue;
      SB->appendTopLevelActions(OffloadAL);
    }

    // If we can use the bundler, replace the host action by the bundling one in
    // the resulting list. Otherwise, just append the device actions. For
    // device only compilation, HostAction is a null pointer, therefore only do
    // this when HostAction is not a null pointer.
    if (CanUseBundler && HostAction &&
        HostAction->getType() != types::TY_Nothing && !OffloadAL.empty()) {
      // Add the host action to the list in order to create the bundling action.
      OffloadAL.push_back(HostAction);

      // We expect that the host action was just appended to the action list
      // before this method was called.
      assert(HostAction == AL.back() && "Host action not in the list??");
      HostAction = C.MakeAction<OffloadBundlingJobAction>(OffloadAL);
      recordHostAction(HostAction, InputArg);
      AL.back() = HostAction;
    } else
      AL.append(OffloadAL.begin(), OffloadAL.end());

    // Propagate to the current host action (if any) the offload information
    // associated with the current input.
    if (HostAction)
      HostAction->propagateHostOffloadInfo(InputArgToOffloadKindMap[InputArg],
                                           /*BoundArch=*/nullptr);
    return false;
  }

  void appendDeviceLinkActions(ActionList &AL) {
    for (DeviceActionBuilder *SB : SpecializedBuilders) {
      if (!SB->isValid())
        continue;
      SB->appendLinkDeviceActions(AL);
    }
  }

  Action *makeHostLinkAction() {
    // Build a list of device linking actions.
    ActionList DeviceAL;
    appendDeviceLinkActions(DeviceAL);
    if (DeviceAL.empty())
      return nullptr;

    // Let builders add host linking actions.
    Action* HA = nullptr;
    for (DeviceActionBuilder *SB : SpecializedBuilders) {
      if (!SB->isValid())
        continue;
      HA = SB->appendLinkHostActions(DeviceAL);
      // This created host action has no originating input argument, therefore
      // needs to set its offloading kind directly.
      if (HA)
        HA->propagateHostOffloadInfo(SB->getAssociatedOffloadKind(),
                                     /*BoundArch=*/nullptr);
    }
    return HA;
  }

  /// Processes the host linker action. This currently consists of replacing it
  /// with an offload action if there are device link objects and propagate to
  /// the host action all the offload kinds used in the current compilation. The
  /// resulting action is returned.
  Action *processHostLinkAction(Action *HostAction) {
    // Add all the dependences from the device linking actions.
    OffloadAction::DeviceDependences DDeps;
    for (auto *SB : SpecializedBuilders) {
      if (!SB->isValid())
        continue;

      SB->appendLinkDependences(DDeps);
    }

    // Calculate all the offload kinds used in the current compilation.
    unsigned ActiveOffloadKinds = 0u;
    for (auto &I : InputArgToOffloadKindMap)
      ActiveOffloadKinds |= I.second;

    // If we don't have device dependencies, we don't have to create an offload
    // action.
    if (DDeps.getActions().empty()) {
      // Set all the active offloading kinds to the link action. Given that it
      // is a link action it is assumed to depend on all actions generated so
      // far.
      HostAction->setHostOffloadInfo(ActiveOffloadKinds,
                                     /*BoundArch=*/nullptr);
      // Propagate active offloading kinds for each input to the link action.
      // Each input may have different active offloading kind.
      for (auto A : HostAction->inputs()) {
        auto ArgLoc = HostActionToInputArgMap.find(A);
        if (ArgLoc == HostActionToInputArgMap.end())
          continue;
        auto OFKLoc = InputArgToOffloadKindMap.find(ArgLoc->second);
        if (OFKLoc == InputArgToOffloadKindMap.end())
          continue;
        A->propagateHostOffloadInfo(OFKLoc->second, /*BoundArch=*/nullptr);
      }
      return HostAction;
    }

    // Create the offload action with all dependences. When an offload action
    // is created the kinds are propagated to the host action, so we don't have
    // to do that explicitly here.
    OffloadAction::HostDependence HDep(
        *HostAction, *C.getSingleOffloadToolChain<Action::OFK_Host>(),
        /*BoundArch*/ nullptr, ActiveOffloadKinds);
    return C.MakeAction<OffloadAction>(HDep, DDeps);
  }
};
} // anonymous namespace.

void Driver::handleArguments(Compilation &C, DerivedArgList &Args,
                             const InputList &Inputs,
                             ActionList &Actions) const {

  // Ignore /Yc/Yu if both /Yc and /Yu passed but with different filenames.
  Arg *YcArg = Args.getLastArg(options::OPT__SLASH_Yc);
  Arg *YuArg = Args.getLastArg(options::OPT__SLASH_Yu);
  if (YcArg && YuArg && strcmp(YcArg->getValue(), YuArg->getValue()) != 0) {
    Diag(clang::diag::warn_drv_ycyu_different_arg_clang_cl);
    Args.eraseArg(options::OPT__SLASH_Yc);
    Args.eraseArg(options::OPT__SLASH_Yu);
    YcArg = YuArg = nullptr;
  }
  if (YcArg && Inputs.size() > 1) {
    Diag(clang::diag::warn_drv_yc_multiple_inputs_clang_cl);
    Args.eraseArg(options::OPT__SLASH_Yc);
    YcArg = nullptr;
  }

  Arg *FinalPhaseArg;
  phases::ID FinalPhase = getFinalPhase(Args, &FinalPhaseArg);

  if (FinalPhase == phases::Link) {
    // Emitting LLVM while linking disabled except in HIPAMD Toolchain
    if (Args.hasArg(options::OPT_emit_llvm) && !Args.hasArg(options::OPT_hip_link))
      Diag(clang::diag::err_drv_emit_llvm_link);
    if (IsCLMode() && LTOMode != LTOK_None &&
        !Args.getLastArgValue(options::OPT_fuse_ld_EQ)
             .equals_insensitive("lld"))
      Diag(clang::diag::err_drv_lto_without_lld);
  }

  if (FinalPhase == phases::Preprocess || Args.hasArg(options::OPT__SLASH_Y_)) {
    // If only preprocessing or /Y- is used, all pch handling is disabled.
    // Rather than check for it everywhere, just remove clang-cl pch-related
    // flags here.
    Args.eraseArg(options::OPT__SLASH_Fp);
    Args.eraseArg(options::OPT__SLASH_Yc);
    Args.eraseArg(options::OPT__SLASH_Yu);
    YcArg = YuArg = nullptr;
  }

  unsigned LastPLSize = 0;
  for (auto &I : Inputs) {
    types::ID InputType = I.first;
    const Arg *InputArg = I.second;

    auto PL = types::getCompilationPhases(InputType);
    LastPLSize = PL.size();

    // If the first step comes after the final phase we are doing as part of
    // this compilation, warn the user about it.
    phases::ID InitialPhase = PL[0];
    if (InitialPhase > FinalPhase) {
      if (InputArg->isClaimed())
        continue;

      // Claim here to avoid the more general unused warning.
      InputArg->claim();

      // Suppress all unused style warnings with -Qunused-arguments
      if (Args.hasArg(options::OPT_Qunused_arguments))
        continue;

      // Special case when final phase determined by binary name, rather than
      // by a command-line argument with a corresponding Arg.
      if (CCCIsCPP())
        Diag(clang::diag::warn_drv_input_file_unused_by_cpp)
            << InputArg->getAsString(Args) << getPhaseName(InitialPhase);
      // Special case '-E' warning on a previously preprocessed file to make
      // more sense.
      else if (InitialPhase == phases::Compile &&
               (Args.getLastArg(options::OPT__SLASH_EP,
                                options::OPT__SLASH_P) ||
                Args.getLastArg(options::OPT_E) ||
                Args.getLastArg(options::OPT_M, options::OPT_MM)) &&
               getPreprocessedType(InputType) == types::TY_INVALID)
        Diag(clang::diag::warn_drv_preprocessed_input_file_unused)
            << InputArg->getAsString(Args) << !!FinalPhaseArg
            << (FinalPhaseArg ? FinalPhaseArg->getOption().getName() : "");
      else
        Diag(clang::diag::warn_drv_input_file_unused)
            << InputArg->getAsString(Args) << getPhaseName(InitialPhase)
            << !!FinalPhaseArg
            << (FinalPhaseArg ? FinalPhaseArg->getOption().getName() : "");
      continue;
    }

    if (YcArg) {
      // Add a separate precompile phase for the compile phase.
      if (FinalPhase >= phases::Compile) {
        const types::ID HeaderType = lookupHeaderTypeForSourceType(InputType);
        // Build the pipeline for the pch file.
        Action *ClangClPch = C.MakeAction<InputAction>(*InputArg, HeaderType);
        for (phases::ID Phase : types::getCompilationPhases(HeaderType))
          ClangClPch = ConstructPhaseAction(C, Args, Phase, ClangClPch);
        assert(ClangClPch);
        Actions.push_back(ClangClPch);
        // The driver currently exits after the first failed command.  This
        // relies on that behavior, to make sure if the pch generation fails,
        // the main compilation won't run.
        // FIXME: If the main compilation fails, the PCH generation should
        // probably not be considered successful either.
      }
    }
  }

  // If we are linking, claim any options which are obviously only used for
  // compilation.
  // FIXME: Understand why the last Phase List length is used here.
  if (FinalPhase == phases::Link && LastPLSize == 1) {
    Args.ClaimAllArgs(options::OPT_CompileOnly_Group);
    Args.ClaimAllArgs(options::OPT_cl_compile_Group);
  }
}

void Driver::BuildActions(Compilation &C, DerivedArgList &Args,
                          const InputList &Inputs, ActionList &Actions) const {
  llvm::PrettyStackTraceString CrashInfo("Building compilation actions");

  if (!SuppressMissingInputWarning && Inputs.empty()) {
    Diag(clang::diag::err_drv_no_input_files);
    return;
  }

<<<<<<< HEAD
  Arg *FinalPhaseArg;
  phases::ID FinalPhase = getFinalPhase(Args, &FinalPhaseArg);

  // Reject -Z* at the top level, these options should never have been exposed
  // by gcc.
  if (Arg *A = Args.getLastArg(options::OPT_Z_Joined))
    Diag(clang::diag::err_drv_use_of_Z_option) << A->getAsString(Args);

=======
>>>>>>> 662ee93c
  // Diagnose misuse of /Fo.
  if (Arg *A = Args.getLastArg(options::OPT__SLASH_Fo)) {
    StringRef V = A->getValue();
    if (Inputs.size() > 1 && !V.empty() &&
        !llvm::sys::path::is_separator(V.back())) {
      // Check whether /Fo tries to name an output file for multiple inputs.
      Diag(clang::diag::err_drv_out_file_argument_with_multiple_sources)
          << A->getSpelling() << V;
      Args.eraseArg(options::OPT__SLASH_Fo);
    }
  }

  // Diagnose misuse of /Fa.
  if (Arg *A = Args.getLastArg(options::OPT__SLASH_Fa)) {
    StringRef V = A->getValue();
    if (Inputs.size() > 1 && !V.empty() &&
        !llvm::sys::path::is_separator(V.back())) {
      // Check whether /Fa tries to name an asm file for multiple inputs.
      Diag(clang::diag::err_drv_out_file_argument_with_multiple_sources)
          << A->getSpelling() << V;
      Args.eraseArg(options::OPT__SLASH_Fa);
    }
  }

  // Diagnose misuse of /o.
  if (Arg *A = Args.getLastArg(options::OPT__SLASH_o)) {
    if (A->getValue()[0] == '\0') {
      // It has to have a value.
      Diag(clang::diag::err_drv_missing_argument) << A->getSpelling() << 1;
      Args.eraseArg(options::OPT__SLASH_o);
    }
  }

  handleArguments(C, Args, Inputs, Actions);

  // Builder to be used to build offloading actions.
  OffloadingActionBuilder OffloadBuilder(C, Args, Inputs);

  bool UseNewOffloadingDriver =
      false &&
      ((C.isOffloadingHostKind(Action::OFK_OpenMP) &&
       Args.hasFlag(options::OPT_fopenmp_new_driver,
                    options::OPT_no_offload_new_driver, true)) ||
      Args.hasFlag(options::OPT_offload_new_driver,
                   options::OPT_no_offload_new_driver, false));

  // Construct the actions to perform.
  HeaderModulePrecompileJobAction *HeaderModuleAction = nullptr;
  ExtractAPIJobAction *ExtractAPIAction = nullptr;
  ActionList LinkerInputs;
  ActionList MergerInputs;

  for (auto &I : Inputs) {
    types::ID InputType = I.first;
    const Arg *InputArg = I.second;

    auto PL = types::getCompilationPhases(*this, Args, InputType);
    if (PL.empty())
      continue;

    auto FullPL = types::getCompilationPhases(InputType);

    // Build the pipeline for this file.
    Action *Current = C.MakeAction<InputAction>(*InputArg, InputType);

    // Use the current host action in any of the offloading actions, if
    // required.
    if (!UseNewOffloadingDriver)
      if (OffloadBuilder.addHostDependenceToDeviceActions(Current, InputArg))
        break;

    for (phases::ID Phase : PL) {

      // We are done if this step is past what the user requested.
      if (Phase > FinalPhase)
        break;

      // Add any offload action the host action depends on.
      if (!UseNewOffloadingDriver)
        Current = OffloadBuilder.addDeviceDependencesToHostAction(
            Current, InputArg, Phase, PL.back(), FullPL);
      if (!Current)
        break;

      // Queue linker inputs.
      if (Phase == phases::Link) {
        assert(Phase == PL.back() && "linking must be final compilation step.");
        // We don't need to generate additional link commands if emitting AMD bitcode
        if (!(C.getInputArgs().hasArg(options::OPT_hip_link) &&
             (C.getInputArgs().hasArg(options::OPT_emit_llvm))))
          LinkerInputs.push_back(Current);
        Current = nullptr;
        break;
      }

      // TODO: Consider removing this because the merged may not end up being
      // the final Phase in the pipeline. Perhaps the merged could just merge
      // and then pass an artifact of some sort to the Link Phase.
      // Queue merger inputs.
      if (Phase == phases::IfsMerge) {
        assert(Phase == PL.back() && "merging must be final compilation step.");
        MergerInputs.push_back(Current);
        Current = nullptr;
        break;
      }

      // Each precompiled header file after a module file action is a module
      // header of that same module file, rather than being compiled to a
      // separate PCH.
      if (Phase == phases::Precompile && HeaderModuleAction &&
          getPrecompiledType(InputType) == types::TY_PCH) {
        HeaderModuleAction->addModuleHeaderInput(Current);
        Current = nullptr;
        break;
      }

      if (Phase == phases::Precompile && ExtractAPIAction) {
        ExtractAPIAction->addHeaderInput(Current);
        Current = nullptr;
        break;
      }

      // FIXME: Should we include any prior module file outputs as inputs of
      // later actions in the same command line?

      // Otherwise construct the appropriate action.
      Action *NewCurrent = ConstructPhaseAction(C, Args, Phase, Current);

      // We didn't create a new action, so we will just move to the next phase.
      if (NewCurrent == Current)
        continue;

      if (auto *HMA = dyn_cast<HeaderModulePrecompileJobAction>(NewCurrent))
        HeaderModuleAction = HMA;
      else if (auto *EAA = dyn_cast<ExtractAPIJobAction>(NewCurrent))
        ExtractAPIAction = EAA;

      Current = NewCurrent;

      // Use the current host action in any of the offloading actions, if
      // required.
      if (!UseNewOffloadingDriver)
        if (OffloadBuilder.addHostDependenceToDeviceActions(Current, InputArg))
          break;

      // Try to build the offloading actions and add the result as a dependency
      // to the host.
      if (UseNewOffloadingDriver)
        Current = BuildOffloadingActions(C, Args, I, Current);

      if (Current->getType() == types::TY_Nothing)
        break;
    }

    // If we ended with something, add to the output list.
    if (Current)
      Actions.push_back(Current);

    // Add any top level actions generated for offloading.
    if (!UseNewOffloadingDriver)
      OffloadBuilder.appendTopLevelActions(Actions, Current, InputArg);
    else if (Current)
      Current->propagateHostOffloadInfo(C.getActiveOffloadKinds(),
                                        /*BoundArch=*/nullptr);
  }

  // Add a link action if necessary.

  if (LinkerInputs.empty()) {
    Arg *FinalPhaseArg;
    if (getFinalPhase(Args, &FinalPhaseArg) == phases::Link)
      if (!UseNewOffloadingDriver)
        if (!UseNewOffloadingDriver)
          OffloadBuilder.appendDeviceLinkActions(Actions);
  }

  if (!LinkerInputs.empty()) {
    if (!UseNewOffloadingDriver)
      if (Action *Wrapper = OffloadBuilder.makeHostLinkAction())
        LinkerInputs.push_back(Wrapper);
    Action *LA;
    // Check if this Linker Job should emit a static library.
    if (ShouldEmitStaticLibrary(Args)) {
      LA = C.MakeAction<StaticLibJobAction>(LinkerInputs, types::TY_Image);
    } else if (UseNewOffloadingDriver ||
               Args.hasArg(options::OPT_offload_link)) {
      LA = C.MakeAction<LinkerWrapperJobAction>(LinkerInputs, types::TY_Image);
      LA->propagateHostOffloadInfo(C.getActiveOffloadKinds(),
                                   /*BoundArch=*/nullptr);
    } else {
      LA = C.MakeAction<LinkJobAction>(LinkerInputs, types::TY_Image);
    }
    if (!UseNewOffloadingDriver)
      LA = OffloadBuilder.processHostLinkAction(LA);
    Actions.push_back(LA);
  }

  // Add an interface stubs merge action if necessary.
  if (!MergerInputs.empty())
    Actions.push_back(
        C.MakeAction<IfsMergeJobAction>(MergerInputs, types::TY_Image));

  if (Args.hasArg(options::OPT_emit_interface_stubs)) {
    auto PhaseList = types::getCompilationPhases(
        types::TY_IFS_CPP,
        Args.hasArg(options::OPT_c) ? phases::Compile : phases::IfsMerge);

    ActionList MergerInputs;

    for (auto &I : Inputs) {
      types::ID InputType = I.first;
      const Arg *InputArg = I.second;

      // Currently clang and the llvm assembler do not support generating symbol
      // stubs from assembly, so we skip the input on asm files. For ifs files
      // we rely on the normal pipeline setup in the pipeline setup code above.
      if (InputType == types::TY_IFS || InputType == types::TY_PP_Asm ||
          InputType == types::TY_Asm)
        continue;

      Action *Current = C.MakeAction<InputAction>(*InputArg, InputType);

      for (auto Phase : PhaseList) {
        switch (Phase) {
        default:
          llvm_unreachable(
              "IFS Pipeline can only consist of Compile followed by IfsMerge.");
        case phases::Compile: {
          // Only IfsMerge (llvm-ifs) can handle .o files by looking for ifs
          // files where the .o file is located. The compile action can not
          // handle this.
          if (InputType == types::TY_Object)
            break;

          Current = C.MakeAction<CompileJobAction>(Current, types::TY_IFS_CPP);
          break;
        }
        case phases::IfsMerge: {
          assert(Phase == PhaseList.back() &&
                 "merging must be final compilation step.");
          MergerInputs.push_back(Current);
          Current = nullptr;
          break;
        }
        }
      }

      // If we ended with something, add to the output list.
      if (Current)
        Actions.push_back(Current);
    }

    // Add an interface stubs merge action if necessary.
    if (!MergerInputs.empty())
      Actions.push_back(
          C.MakeAction<IfsMergeJobAction>(MergerInputs, types::TY_Image));
  }

  // If --print-supported-cpus, -mcpu=? or -mtune=? is specified, build a custom
  // Compile phase that prints out supported cpu models and quits.
  if (Arg *A = Args.getLastArg(options::OPT_print_supported_cpus)) {
    // Use the -mcpu=? flag as the dummy input to cc1.
    Actions.clear();
    Action *InputAc = C.MakeAction<InputAction>(*A, types::TY_C);
    Actions.push_back(
        C.MakeAction<PrecompileJobAction>(InputAc, types::TY_Nothing));
    for (auto &I : Inputs)
      I.second->claim();
  }

  // Claim ignored clang-cl options.
  Args.ClaimAllArgs(options::OPT_cl_ignored_Group);
}

/// Returns the canonical name for the offloading architecture when using a HIP
/// or CUDA architecture.
static StringRef getCanonicalArchString(Compilation &C,
                                        const llvm::opt::DerivedArgList &Args,
                                        StringRef ArchStr,
                                        const llvm::Triple &Triple) {
  // Lookup the CUDA / HIP architecture string. Only report an error if we were
  // expecting the triple to be only NVPTX / AMDGPU.
  CudaArch Arch = StringToCudaArch(getProcessorFromTargetID(Triple, ArchStr));
  if (Triple.isNVPTX() &&
      (Arch == CudaArch::UNKNOWN || !IsNVIDIAGpuArch(Arch))) {
    C.getDriver().Diag(clang::diag::err_drv_offload_bad_gpu_arch)
        << "CUDA" << ArchStr;
    return StringRef();
  } else if (Triple.isAMDGPU() &&
             (Arch == CudaArch::UNKNOWN || !IsAMDGpuArch(Arch))) {
    C.getDriver().Diag(clang::diag::err_drv_offload_bad_gpu_arch)
        << "HIP" << ArchStr;
    return StringRef();
  }

  if (IsNVIDIAGpuArch(Arch))
    return Args.MakeArgStringRef(CudaArchToString(Arch));

  if (IsAMDGpuArch(Arch)) {
    llvm::StringMap<bool> Features;
    auto HIPTriple = getHIPOffloadTargetTriple(C.getDriver(), C.getInputArgs());
    if (!HIPTriple)
      return StringRef();
    auto Arch = parseTargetID(*HIPTriple, ArchStr, &Features);
    if (!Arch) {
      C.getDriver().Diag(clang::diag::err_drv_bad_target_id) << ArchStr;
      C.setContainsError();
      return StringRef();
    }
    return Args.MakeArgStringRef(getCanonicalTargetID(*Arch, Features));
  }

  // If the input isn't CUDA or HIP just return the architecture.
  return ArchStr;
}

/// Checks if the set offloading architectures does not conflict. Returns the
/// incompatible pair if a conflict occurs.
static llvm::Optional<std::pair<llvm::StringRef, llvm::StringRef>>
getConflictOffloadArchCombination(const llvm::DenseSet<StringRef> &Archs,
                                  Action::OffloadKind Kind) {
  if (Kind != Action::OFK_HIP)
    return None;

  std::set<StringRef> ArchSet;
  llvm::copy(Archs, std::inserter(ArchSet, ArchSet.begin()));
  return getConflictTargetIDCombination(ArchSet);
}

llvm::DenseSet<StringRef>
Driver::getOffloadArchs(Compilation &C, const llvm::opt::DerivedArgList &Args,
                        Action::OffloadKind Kind, const ToolChain *TC) const {
  if (!TC)
    TC = &C.getDefaultToolChain();

  // --offload and --offload-arch options are mutually exclusive.
  if (Args.hasArgNoClaim(options::OPT_offload_EQ) &&
      Args.hasArgNoClaim(options::OPT_offload_arch_EQ,
                         options::OPT_no_offload_arch_EQ)) {
    C.getDriver().Diag(diag::err_opt_not_valid_with_opt)
        << "--offload"
        << (Args.hasArgNoClaim(options::OPT_offload_arch_EQ)
                ? "--offload-arch"
                : "--no-offload-arch");
  }

  if (KnownArchs.find(TC) != KnownArchs.end())
    return KnownArchs.lookup(TC);

  llvm::DenseSet<StringRef> Archs;
  for (auto *Arg : Args) {
    // Extract any '--[no-]offload-arch' arguments intended for this toolchain.
    std::unique_ptr<llvm::opt::Arg> ExtractedArg = nullptr;
    if (Arg->getOption().matches(options::OPT_Xopenmp_target_EQ) &&
        ToolChain::getOpenMPTriple(Arg->getValue(0)) == TC->getTriple()) {
      Arg->claim();
      unsigned Index = Args.getBaseArgs().MakeIndex(Arg->getValue(1));
      ExtractedArg = getOpts().ParseOneArg(Args, Index);
      Arg = ExtractedArg.get();
    }

    if (Arg->getOption().matches(options::OPT_offload_arch_EQ)) {
      for (StringRef Arch : llvm::split(Arg->getValue(), ","))
        Archs.insert(getCanonicalArchString(C, Args, Arch, TC->getTriple()));
    } else if (Arg->getOption().matches(options::OPT_no_offload_arch_EQ)) {
      for (StringRef Arch : llvm::split(Arg->getValue(), ",")) {
        if (Arch == StringRef("all"))
          Archs.clear();
        else
          Archs.erase(getCanonicalArchString(C, Args, Arch, TC->getTriple()));
      }
    }
  }

  if (auto ConflictingArchs = getConflictOffloadArchCombination(Archs, Kind)) {
    C.getDriver().Diag(clang::diag::err_drv_bad_offload_arch_combo)
        << ConflictingArchs->first << ConflictingArchs->second;
    C.setContainsError();
  }

  if (Archs.empty()) {
    if (Kind == Action::OFK_Cuda)
      Archs.insert(CudaArchToString(CudaArch::CudaDefault));
    else if (Kind == Action::OFK_HIP)
      Archs.insert(CudaArchToString(CudaArch::HIPDefault));
    else if (Kind == Action::OFK_OpenMP)
      Archs.insert(StringRef());
  } else {
    Args.ClaimAllArgs(options::OPT_offload_arch_EQ);
    Args.ClaimAllArgs(options::OPT_no_offload_arch_EQ);
  }

  return Archs;
}

Action *Driver::BuildOffloadingActions(Compilation &C,
                                       llvm::opt::DerivedArgList &Args,
                                       const InputTy &Input,
                                       Action *HostAction) const {
  // Don't build offloading actions if explicitly disabled or we do not have a
  // valid source input and compile action to embed it in. If preprocessing only
  // ignore embedding.
  if (offloadHostOnly() || !types::isSrcFile(Input.first) ||
      !(isa<CompileJobAction>(HostAction) ||
        getFinalPhase(Args) == phases::Preprocess))
    return HostAction;

  ActionList OffloadActions;
  OffloadAction::DeviceDependences DDeps;

  const Action::OffloadKind OffloadKinds[] = {
      Action::OFK_OpenMP, Action::OFK_Cuda, Action::OFK_HIP};

  for (Action::OffloadKind Kind : OffloadKinds) {
    SmallVector<const ToolChain *, 2> ToolChains;
    ActionList DeviceActions;

    auto TCRange = C.getOffloadToolChains(Kind);
    for (auto TI = TCRange.first, TE = TCRange.second; TI != TE; ++TI)
      ToolChains.push_back(TI->second);

    if (ToolChains.empty())
      continue;

    types::ID InputType = Input.first;
    const Arg *InputArg = Input.second;

    // The toolchain can be active for unsupported file types.
    if ((Kind == Action::OFK_Cuda && !types::isCuda(InputType)) ||
        (Kind == Action::OFK_HIP && !types::isHIP(InputType)))
      continue;

    // Get the product of all bound architectures and toolchains.
    SmallVector<std::pair<const ToolChain *, StringRef>> TCAndArchs;
    for (const ToolChain *TC : ToolChains)
      for (StringRef Arch : getOffloadArchs(C, Args, Kind, TC))
        TCAndArchs.push_back(std::make_pair(TC, Arch));

    for (unsigned I = 0, E = TCAndArchs.size(); I != E; ++I)
      DeviceActions.push_back(C.MakeAction<InputAction>(*InputArg, InputType));

    if (DeviceActions.empty())
      return HostAction;

    auto PL = types::getCompilationPhases(*this, Args, InputType);

    for (phases::ID Phase : PL) {
      if (Phase == phases::Link) {
        assert(Phase == PL.back() && "linking must be final compilation step.");
        break;
      }

      auto TCAndArch = TCAndArchs.begin();
      for (Action *&A : DeviceActions) {
        A = ConstructPhaseAction(C, Args, Phase, A, Kind);

        if (isa<CompileJobAction>(A) && isa<CompileJobAction>(HostAction) &&
            Kind == Action::OFK_OpenMP) {
          // OpenMP offloading has a dependency on the host compile action to
          // identify which declarations need to be emitted. This shouldn't be
          // collapsed with any other actions so we can use it in the device.
          HostAction->setCannotBeCollapsedWithNextDependentAction();
          OffloadAction::HostDependence HDep(
              *HostAction, *C.getSingleOffloadToolChain<Action::OFK_Host>(),
              TCAndArch->second.data(), Kind);
          OffloadAction::DeviceDependences DDep;
          DDep.add(*A, *TCAndArch->first, TCAndArch->second.data(), Kind);
          A = C.MakeAction<OffloadAction>(HDep, DDep);
        }
        ++TCAndArch;
      }
    }

    // Compiling HIP in non-RDC mode requires linking each action individually.
    for (Action *&A : DeviceActions) {
      if (A->getType() != types::TY_Object || Kind != Action::OFK_HIP ||
          Args.hasFlag(options::OPT_fgpu_rdc, options::OPT_fno_gpu_rdc, false))
        continue;
      ActionList LinkerInput = {A};
      A = C.MakeAction<LinkJobAction>(LinkerInput, types::TY_Image);
    }

    auto TCAndArch = TCAndArchs.begin();
    for (Action *A : DeviceActions) {
      DDeps.add(*A, *TCAndArch->first, TCAndArch->second.data(), Kind);
      OffloadAction::DeviceDependences DDep;
      DDep.add(*A, *TCAndArch->first, TCAndArch->second.data(), Kind);
      OffloadActions.push_back(C.MakeAction<OffloadAction>(DDep, A->getType()));
      ++TCAndArch;
    }
  }

  if (offloadDeviceOnly())
    return C.MakeAction<OffloadAction>(DDeps, types::TY_Nothing);

  if (OffloadActions.empty())
    return HostAction;

  OffloadAction::DeviceDependences DDep;
  if (C.isOffloadingHostKind(Action::OFK_Cuda) &&
      !Args.hasFlag(options::OPT_fgpu_rdc, options::OPT_fno_gpu_rdc, false)) {
    // If we are not in RDC-mode we just emit the final CUDA fatbinary for
    // each translation unit without requiring any linking.
    Action *FatbinAction =
        C.MakeAction<LinkJobAction>(OffloadActions, types::TY_CUDA_FATBIN);
    DDep.add(*FatbinAction, *C.getSingleOffloadToolChain<Action::OFK_Cuda>(),
             nullptr, Action::OFK_Cuda);
  } else if (C.isOffloadingHostKind(Action::OFK_HIP) &&
             !Args.hasFlag(options::OPT_fgpu_rdc, options::OPT_fno_gpu_rdc,
                           false)) {
    // If we are not in RDC-mode we just emit the final HIP fatbinary for each
    // translation unit, linking each input individually.
    Action *FatbinAction =
        C.MakeAction<LinkJobAction>(OffloadActions, types::TY_HIP_FATBIN);
    DDep.add(*FatbinAction, *C.getSingleOffloadToolChain<Action::OFK_HIP>(),
             nullptr, Action::OFK_HIP);
  } else {
    // Package all the offloading actions into a single output that can be
    // embedded in the host and linked.
    Action *PackagerAction =
        C.MakeAction<OffloadPackagerJobAction>(OffloadActions, types::TY_Image);
    DDep.add(*PackagerAction, *C.getSingleOffloadToolChain<Action::OFK_Host>(),
             nullptr, Action::OFK_None);
  }

  OffloadAction::HostDependence HDep(
      *HostAction, *C.getSingleOffloadToolChain<Action::OFK_Host>(),
      /*BoundArch=*/nullptr, isa<CompileJobAction>(HostAction) ? DDep : DDeps);
  return C.MakeAction<OffloadAction>(
      HDep, isa<CompileJobAction>(HostAction) ? DDep : DDeps);
}

Action *Driver::ConstructPhaseAction(
    Compilation &C, const ArgList &Args, phases::ID Phase, Action *Input,
    Action::OffloadKind TargetDeviceOffloadKind) const {
  llvm::PrettyStackTraceString CrashInfo("Constructing phase actions");

  // Some types skip the assembler phase (e.g., llvm-bc), but we can't
  // encode this in the steps because the intermediate type depends on
  // arguments. Just special case here.
  if (Phase == phases::Assemble && Input->getType() != types::TY_PP_Asm)
    return Input;

  // Build the appropriate action.
  switch (Phase) {
  case phases::Link:
    llvm_unreachable("link action invalid here.");
  case phases::IfsMerge:
    llvm_unreachable("ifsmerge action invalid here.");
  case phases::Preprocess: {
    types::ID OutputTy;
    // -M and -MM specify the dependency file name by altering the output type,
    // -if -MD and -MMD are not specified.
    if (Args.hasArg(options::OPT_M, options::OPT_MM) &&
        !Args.hasArg(options::OPT_MD, options::OPT_MMD)) {
      OutputTy = types::TY_Dependencies;
    } else {
      OutputTy = Input->getType();
      // For these cases, the preprocessor is only translating forms, the Output
      // still needs preprocessing.
      if (!Args.hasFlag(options::OPT_frewrite_includes,
                        options::OPT_fno_rewrite_includes, false) &&
          !Args.hasFlag(options::OPT_frewrite_imports,
                        options::OPT_fno_rewrite_imports, false) &&
          !Args.hasFlag(options::OPT_fdirectives_only,
                        options::OPT_fno_directives_only, false) &&
          !CCGenDiagnostics)
        OutputTy = types::getPreprocessedType(OutputTy);
      assert(OutputTy != types::TY_INVALID &&
             "Cannot preprocess this input type!");
    }
    return C.MakeAction<PreprocessJobAction>(Input, OutputTy);
  }
  case phases::Precompile: {
    // API extraction should not generate an actual precompilation action.
    if (Args.hasArg(options::OPT_extract_api))
      return C.MakeAction<ExtractAPIJobAction>(Input, types::TY_API_INFO);

    types::ID OutputTy = getPrecompiledType(Input->getType());
    assert(OutputTy != types::TY_INVALID &&
           "Cannot precompile this input type!");

    // If we're given a module name, precompile header file inputs as a
    // module, not as a precompiled header.
    const char *ModName = nullptr;
    if (OutputTy == types::TY_PCH) {
      if (Arg *A = Args.getLastArg(options::OPT_fmodule_name_EQ))
        ModName = A->getValue();
      if (ModName)
        OutputTy = types::TY_ModuleFile;
    }

    if (Args.hasArg(options::OPT_fsyntax_only)) {
      // Syntax checks should not emit a PCH file
      OutputTy = types::TY_Nothing;
    }

    if (ModName)
      return C.MakeAction<HeaderModulePrecompileJobAction>(Input, OutputTy,
                                                           ModName);
    return C.MakeAction<PrecompileJobAction>(Input, OutputTy);
  }
  case phases::FortranFrontend: {
    if (Args.hasArg(options::OPT_fsyntax_only))
      return C.MakeAction<FortranFrontendJobAction>(Input, types::TY_Nothing);
    return C.MakeAction<FortranFrontendJobAction>(Input, types::TY_LLVM_IR);
  }
  case phases::Compile: {
    if (Args.hasArg(options::OPT_fsyntax_only))
      return C.MakeAction<CompileJobAction>(Input, types::TY_Nothing);
    if (Args.hasArg(options::OPT_rewrite_objc))
      return C.MakeAction<CompileJobAction>(Input, types::TY_RewrittenObjC);
    if (Args.hasArg(options::OPT_rewrite_legacy_objc))
      return C.MakeAction<CompileJobAction>(Input,
                                            types::TY_RewrittenLegacyObjC);
    if (Args.hasArg(options::OPT__analyze))
      return C.MakeAction<AnalyzeJobAction>(Input, types::TY_Plist);
    if (Args.hasArg(options::OPT__migrate))
      return C.MakeAction<MigrateJobAction>(Input, types::TY_Remap);
    if (Args.hasArg(options::OPT_emit_ast))
      return C.MakeAction<CompileJobAction>(Input, types::TY_AST);
    if (Args.hasArg(options::OPT_module_file_info))
      return C.MakeAction<CompileJobAction>(Input, types::TY_ModuleFile);
    if (Args.hasArg(options::OPT_verify_pch))
      return C.MakeAction<VerifyPCHJobAction>(Input, types::TY_Nothing);
    if (Args.hasArg(options::OPT_extract_api))
      return C.MakeAction<ExtractAPIJobAction>(Input, types::TY_API_INFO);
    return C.MakeAction<CompileJobAction>(Input, types::TY_LLVM_BC);
  }
  case phases::Backend: {
    if (isUsingLTO() && TargetDeviceOffloadKind == Action::OFK_None) {
      types::ID Output =
          Args.hasArg(options::OPT_S) ? types::TY_LTO_IR : types::TY_LTO_BC;
      return C.MakeAction<BackendJobAction>(Input, Output);
    }
    if (isUsingLTO(/* IsOffload */ true) &&
        TargetDeviceOffloadKind != Action::OFK_None) {
      types::ID Output =
          Args.hasArg(options::OPT_S) ? types::TY_LTO_IR : types::TY_LTO_BC;
      return C.MakeAction<BackendJobAction>(Input, Output);
    }
    if (Args.hasArg(options::OPT_emit_llvm) ||
        (TargetDeviceOffloadKind == Action::OFK_HIP &&
         Args.hasFlag(options::OPT_fgpu_rdc, options::OPT_fno_gpu_rdc,
                      false))) {
      types::ID Output =
          Args.hasArg(options::OPT_S) ? types::TY_LLVM_IR : types::TY_LLVM_BC;
      return C.MakeAction<BackendJobAction>(Input, Output);
    }
    return C.MakeAction<BackendJobAction>(Input, types::TY_PP_Asm);
  }
  case phases::Assemble:
    return C.MakeAction<AssembleJobAction>(std::move(Input), types::TY_Object);
  }

  llvm_unreachable("invalid phase in ConstructPhaseAction");
}

void Driver::BuildJobs(Compilation &C) const {
  llvm::PrettyStackTraceString CrashInfo("Building compilation jobs");

  Arg *FinalOutput = C.getArgs().getLastArg(options::OPT_o);

  // It is an error to provide a -o option if we are making multiple output
  // files. There are exceptions:
  //
  // IfsMergeJob: when generating interface stubs enabled we want to be able to
  // generate the stub file at the same time that we generate the real
  // library/a.out. So when a .o, .so, etc are the output, with clang interface
  // stubs there will also be a .ifs and .ifso at the same location.
  //
  // CompileJob of type TY_IFS_CPP: when generating interface stubs is enabled
  // and -c is passed, we still want to be able to generate a .ifs file while
  // we are also generating .o files. So we allow more than one output file in
  // this case as well.
  //
  // OffloadClass of type TY_Nothing: device-only output will place many outputs
  // into a single offloading action. We should count all inputs to the action
  // as outputs. Also ignore device-only outputs if we're compiling with
  // -fsyntax-only.
  if (FinalOutput) {
    unsigned NumOutputs = 0;
    unsigned NumIfsOutputs = 0;
    for (const Action *A : C.getActions()) {
      if (A->getType() != types::TY_Nothing &&
          !(A->getKind() == Action::IfsMergeJobClass ||
            (A->getType() == clang::driver::types::TY_IFS_CPP &&
             A->getKind() == clang::driver::Action::CompileJobClass &&
             0 == NumIfsOutputs++) ||
            (A->getKind() == Action::BindArchClass && A->getInputs().size() &&
             A->getInputs().front()->getKind() == Action::IfsMergeJobClass)))
        ++NumOutputs;
      else if (A->getKind() == Action::OffloadClass &&
               A->getType() == types::TY_Nothing &&
               !C.getArgs().hasArg(options::OPT_fsyntax_only))
        NumOutputs += A->size();
    }

    if (NumOutputs > 1) {
      Diag(clang::diag::err_drv_output_argument_with_multiple_files);
      FinalOutput = nullptr;
    }
  }

  const llvm::Triple &RawTriple = C.getDefaultToolChain().getTriple();
  if (RawTriple.isOSAIX()) {
    if (Arg *A = C.getArgs().getLastArg(options::OPT_G))
      Diag(diag::err_drv_unsupported_opt_for_target)
          << A->getSpelling() << RawTriple.str();
    if (LTOMode == LTOK_Thin)
      Diag(diag::err_drv_clang_unsupported) << "thinLTO on AIX";
  }

  // Collect the list of architectures.
  llvm::StringSet<> ArchNames;
  if (RawTriple.isOSBinFormatMachO())
    for (const Arg *A : C.getArgs())
      if (A->getOption().matches(options::OPT_arch))
        ArchNames.insert(A->getValue());

  // Set of (Action, canonical ToolChain triple) pairs we've built jobs for.
  std::map<std::pair<const Action *, std::string>, InputInfoList> CachedResults;
  for (Action *A : C.getActions()) {
    // If we are linking an image for multiple archs then the linker wants
    // -arch_multiple and -final_output <final image name>. Unfortunately, this
    // doesn't fit in cleanly because we have to pass this information down.
    //
    // FIXME: This is a hack; find a cleaner way to integrate this into the
    // process.
    const char *LinkingOutput = nullptr;
    if (isa<LipoJobAction>(A)) {
      if (FinalOutput)
        LinkingOutput = FinalOutput->getValue();
      else
        LinkingOutput = getDefaultImageName();
    }

    BuildJobsForAction(C, A, &C.getDefaultToolChain(),
                       /*BoundArch*/ StringRef(),
                       /*AtTopLevel*/ true,
                       /*MultipleArchs*/ ArchNames.size() > 1,
                       /*LinkingOutput*/ LinkingOutput, CachedResults,
                       /*TargetDeviceOffloadKind*/ Action::OFK_None);
  }

  // If we have more than one job, then disable integrated-cc1 for now. Do this
  // also when we need to report process execution statistics.
  if (C.getJobs().size() > 1 || CCPrintProcessStats)
    for (auto &J : C.getJobs())
      J.InProcess = false;

  if (CCPrintProcessStats) {
    C.setPostCallback([=](const Command &Cmd, int Res) {
      Optional<llvm::sys::ProcessStatistics> ProcStat =
          Cmd.getProcessStatistics();
      if (!ProcStat)
        return;

      const char *LinkingOutput = nullptr;
      if (FinalOutput)
        LinkingOutput = FinalOutput->getValue();
      else if (!Cmd.getOutputFilenames().empty())
        LinkingOutput = Cmd.getOutputFilenames().front().c_str();
      else
        LinkingOutput = getDefaultImageName();

      if (CCPrintStatReportFilename.empty()) {
        using namespace llvm;
        // Human readable output.
        outs() << sys::path::filename(Cmd.getExecutable()) << ": "
               << "output=" << LinkingOutput;
        outs() << ", total="
               << format("%.3f", ProcStat->TotalTime.count() / 1000.) << " ms"
               << ", user="
               << format("%.3f", ProcStat->UserTime.count() / 1000.) << " ms"
               << ", mem=" << ProcStat->PeakMemory << " Kb\n";
      } else {
        // CSV format.
        std::string Buffer;
        llvm::raw_string_ostream Out(Buffer);
        llvm::sys::printArg(Out, llvm::sys::path::filename(Cmd.getExecutable()),
                            /*Quote*/ true);
        Out << ',';
        llvm::sys::printArg(Out, LinkingOutput, true);
        Out << ',' << ProcStat->TotalTime.count() << ','
            << ProcStat->UserTime.count() << ',' << ProcStat->PeakMemory
            << '\n';
        Out.flush();
        std::error_code EC;
        llvm::raw_fd_ostream OS(CCPrintStatReportFilename, EC,
                                llvm::sys::fs::OF_Append |
                                    llvm::sys::fs::OF_Text);
        if (EC)
          return;
        auto L = OS.lock();
        if (!L) {
          llvm::errs() << "ERROR: Cannot lock file "
                       << CCPrintStatReportFilename << ": "
                       << toString(L.takeError()) << "\n";
          return;
        }
        OS << Buffer;
        OS.flush();
      }
    });
  }

  // If the user passed -Qunused-arguments or there were errors, don't warn
  // about any unused arguments.
  if (Diags.hasErrorOccurred() ||
      C.getArgs().hasArg(options::OPT_Qunused_arguments))
    return;

  // Claim -fdriver-only here.
  (void)C.getArgs().hasArg(options::OPT_fdriver_only);
  // Claim -### here.
  (void)C.getArgs().hasArg(options::OPT__HASH_HASH_HASH);

  // Claim --driver-mode, --rsp-quoting, it was handled earlier.
  (void)C.getArgs().hasArg(options::OPT_driver_mode);
  (void)C.getArgs().hasArg(options::OPT_rsp_quoting);

  for (Arg *A : C.getArgs()) {
    // FIXME: It would be nice to be able to send the argument to the
    // DiagnosticsEngine, so that extra values, position, and so on could be
    // printed.
    if (!A->isClaimed()) {
      if (A->getOption().hasFlag(options::NoArgumentUnused))
        continue;

      // Suppress the warning automatically if this is just a flag, and it is an
      // instance of an argument we already claimed.
      const Option &Opt = A->getOption();
      if (Opt.getKind() == Option::FlagClass) {
        bool DuplicateClaimed = false;

        for (const Arg *AA : C.getArgs().filtered(&Opt)) {
          if (AA->isClaimed()) {
            DuplicateClaimed = true;
            break;
          }
        }

        if (DuplicateClaimed)
          continue;
      }

      // In clang-cl, don't mention unknown arguments here since they have
      // already been warned about.
      if (!IsCLMode() || !A->getOption().matches(options::OPT_UNKNOWN))
        Diag(clang::diag::warn_drv_unused_argument)
            << A->getAsString(C.getArgs());
    }
  }
}

namespace {
/// Utility class to control the collapse of dependent actions and select the
/// tools accordingly.
class ToolSelector final {
  /// The tool chain this selector refers to.
  const ToolChain &TC;

  /// The compilation this selector refers to.
  const Compilation &C;

  /// The base action this selector refers to.
  const JobAction *BaseAction;

  /// Set to true if the current toolchain refers to host actions.
  bool IsHostSelector;

  /// Set to true if save-temps and embed-bitcode functionalities are active.
  bool SaveTemps;
  bool EmbedBitcode;

  /// Get previous dependent action or null if that does not exist. If
  /// \a CanBeCollapsed is false, that action must be legal to collapse or
  /// null will be returned.
  const JobAction *getPrevDependentAction(const ActionList &Inputs,
                                          ActionList &SavedOffloadAction,
                                          bool CanBeCollapsed = true) {
    // An option can be collapsed only if it has a single input.
    if (Inputs.size() != 1)
      return nullptr;

    Action *CurAction = *Inputs.begin();
    if (CanBeCollapsed &&
        !CurAction->isCollapsingWithNextDependentActionLegal())
      return nullptr;

    // If the input action is an offload action. Look through it and save any
    // offload action that can be dropped in the event of a collapse.
    if (auto *OA = dyn_cast<OffloadAction>(CurAction)) {
      // If the dependent action is a device action, we will attempt to collapse
      // only with other device actions. Otherwise, we would do the same but
      // with host actions only.
      if (!IsHostSelector) {
        if (OA->hasSingleDeviceDependence(/*DoNotConsiderHostActions=*/true)) {
          CurAction =
              OA->getSingleDeviceDependence(/*DoNotConsiderHostActions=*/true);
          if (CanBeCollapsed &&
              !CurAction->isCollapsingWithNextDependentActionLegal())
            return nullptr;
          SavedOffloadAction.push_back(OA);
          return dyn_cast<JobAction>(CurAction);
        }
      } else if (OA->hasHostDependence()) {
        CurAction = OA->getHostDependence();
        if (CanBeCollapsed &&
            !CurAction->isCollapsingWithNextDependentActionLegal())
          return nullptr;
        SavedOffloadAction.push_back(OA);
        return dyn_cast<JobAction>(CurAction);
      }
      return nullptr;
    }

    return dyn_cast<JobAction>(CurAction);
  }

  /// Return true if an assemble action can be collapsed.
  bool canCollapseAssembleAction() const {
    return TC.useIntegratedAs() && !SaveTemps &&
           !C.getArgs().hasArg(options::OPT_via_file_asm) &&
           !C.getArgs().hasArg(options::OPT__SLASH_FA) &&
           !C.getArgs().hasArg(options::OPT__SLASH_Fa);
  }

  /// Return true if a preprocessor action can be collapsed.
  bool canCollapsePreprocessorAction() const {
    return !C.getArgs().hasArg(options::OPT_no_integrated_cpp) &&
           !C.getArgs().hasArg(options::OPT_traditional_cpp) && !SaveTemps &&
           !C.getArgs().hasArg(options::OPT_rewrite_objc);
  }

  /// Struct that relates an action with the offload actions that would be
  /// collapsed with it.
  struct JobActionInfo final {
    /// The action this info refers to.
    const JobAction *JA = nullptr;
    /// The offload actions we need to take care off if this action is
    /// collapsed.
    ActionList SavedOffloadAction;
  };

  /// Append collapsed offload actions from the give nnumber of elements in the
  /// action info array.
  static void AppendCollapsedOffloadAction(ActionList &CollapsedOffloadAction,
                                           ArrayRef<JobActionInfo> &ActionInfo,
                                           unsigned ElementNum) {
    assert(ElementNum <= ActionInfo.size() && "Invalid number of elements.");
    for (unsigned I = 0; I < ElementNum; ++I)
      CollapsedOffloadAction.append(ActionInfo[I].SavedOffloadAction.begin(),
                                    ActionInfo[I].SavedOffloadAction.end());
  }

  /// Functions that attempt to perform the combining. They detect if that is
  /// legal, and if so they update the inputs \a Inputs and the offload action
  /// that were collapsed in \a CollapsedOffloadAction. A tool that deals with
  /// the combined action is returned. If the combining is not legal or if the
  /// tool does not exist, null is returned.
  /// Currently three kinds of collapsing are supported:
  ///  - Assemble + Backend + Compile;
  ///  - Assemble + Backend ;
  ///  - Backend + Compile.
  const Tool *
  combineAssembleBackendCompile(ArrayRef<JobActionInfo> ActionInfo,
                                ActionList &Inputs,
                                ActionList &CollapsedOffloadAction) {
    if (ActionInfo.size() < 3 || !canCollapseAssembleAction())
      return nullptr;
    auto *AJ = dyn_cast<AssembleJobAction>(ActionInfo[0].JA);
    auto *BJ = dyn_cast<BackendJobAction>(ActionInfo[1].JA);
    auto *CJ = dyn_cast<CompileJobAction>(ActionInfo[2].JA);
    if (!AJ || !BJ || !CJ)
      return nullptr;

    // Get compiler tool.
    const Tool *T = TC.SelectTool(*CJ);
    if (!T)
      return nullptr;

    // Can't collapse if we don't have codegen support unless we are
    // emitting LLVM IR.
    bool OutputIsLLVM = types::isLLVMIR(ActionInfo[0].JA->getType());
    if (!T->hasIntegratedBackend() && !(OutputIsLLVM && T->canEmitIR()))
      return nullptr;

    // When using -fembed-bitcode, it is required to have the same tool (clang)
    // for both CompilerJA and BackendJA. Otherwise, combine two stages.
    if (EmbedBitcode) {
      const Tool *BT = TC.SelectTool(*BJ);
      if (BT == T)
        return nullptr;
    }

    if (!T->hasIntegratedAssembler())
      return nullptr;

    Inputs = CJ->getInputs();
    AppendCollapsedOffloadAction(CollapsedOffloadAction, ActionInfo,
                                 /*NumElements=*/3);
    return T;
  }
  const Tool *combineAssembleBackend(ArrayRef<JobActionInfo> ActionInfo,
                                     ActionList &Inputs,
                                     ActionList &CollapsedOffloadAction) {
    if (ActionInfo.size() < 2 || !canCollapseAssembleAction())
      return nullptr;
    auto *AJ = dyn_cast<AssembleJobAction>(ActionInfo[0].JA);
    auto *BJ = dyn_cast<BackendJobAction>(ActionInfo[1].JA);
    if (!AJ || !BJ)
      return nullptr;

    // Get backend tool.
    const Tool *T = TC.SelectTool(*BJ);
    if (!T)
      return nullptr;

    if (!T->hasIntegratedAssembler())
      return nullptr;

    Inputs = BJ->getInputs();
    AppendCollapsedOffloadAction(CollapsedOffloadAction, ActionInfo,
                                 /*NumElements=*/2);
    return T;
  }
  const Tool *combineBackendCompile(ArrayRef<JobActionInfo> ActionInfo,
                                    ActionList &Inputs,
                                    ActionList &CollapsedOffloadAction) {
    if (ActionInfo.size() < 2)
      return nullptr;
    auto *BJ = dyn_cast<BackendJobAction>(ActionInfo[0].JA);
    auto *CJ = dyn_cast<CompileJobAction>(ActionInfo[1].JA);
    if (!BJ || !CJ)
      return nullptr;

    // Check if the initial input (to the compile job or its predessor if one
    // exists) is LLVM bitcode. In that case, no preprocessor step is required
    // and we can still collapse the compile and backend jobs when we have
    // -save-temps. I.e. there is no need for a separate compile job just to
    // emit unoptimized bitcode.
    bool InputIsBitcode = true;
    for (size_t i = 1; i < ActionInfo.size(); i++)
      if (ActionInfo[i].JA->getType() != types::TY_LLVM_BC &&
          ActionInfo[i].JA->getType() != types::TY_LTO_BC) {
        InputIsBitcode = false;
        break;
      }
    if (!InputIsBitcode && !canCollapsePreprocessorAction())
      return nullptr;

    // Get compiler tool.
    const Tool *T = TC.SelectTool(*CJ);
    if (!T)
      return nullptr;

    // Can't collapse if we don't have codegen support unless we are
    // emitting LLVM IR.
    bool OutputIsLLVM = types::isLLVMIR(ActionInfo[0].JA->getType());
    if (!T->hasIntegratedBackend() && !(OutputIsLLVM && T->canEmitIR()))
      return nullptr;

    if (T->canEmitIR() && ((SaveTemps && !InputIsBitcode) || EmbedBitcode))
      return nullptr;

    Inputs = CJ->getInputs();
    AppendCollapsedOffloadAction(CollapsedOffloadAction, ActionInfo,
                                 /*NumElements=*/2);
    return T;
  }

  /// Updates the inputs if the obtained tool supports combining with
  /// preprocessor action, and the current input is indeed a preprocessor
  /// action. If combining results in the collapse of offloading actions, those
  /// are appended to \a CollapsedOffloadAction.
  void combineWithPreprocessor(const Tool *T, ActionList &Inputs,
                               ActionList &CollapsedOffloadAction) {
    if (!T || !canCollapsePreprocessorAction() || !T->hasIntegratedCPP())
      return;

    // Attempt to get a preprocessor action dependence.
    ActionList PreprocessJobOffloadActions;
    ActionList NewInputs;
    for (Action *A : Inputs) {
      auto *PJ = getPrevDependentAction({A}, PreprocessJobOffloadActions);
      if (!PJ || !isa<PreprocessJobAction>(PJ)) {
        NewInputs.push_back(A);
        continue;
      }

      // This is legal to combine. Append any offload action we found and add the
      // current input to preprocessor inputs.
      CollapsedOffloadAction.append(PreprocessJobOffloadActions.begin(),
                                    PreprocessJobOffloadActions.end());
      NewInputs.append(PJ->input_begin(), PJ->input_end());
    }
    Inputs = NewInputs;
  }

public:
  ToolSelector(const JobAction *BaseAction, const ToolChain &TC,
               const Compilation &C, bool SaveTemps, bool EmbedBitcode)
      : TC(TC), C(C), BaseAction(BaseAction), SaveTemps(SaveTemps),
        EmbedBitcode(EmbedBitcode) {
    assert(BaseAction && "Invalid base action.");
    IsHostSelector = BaseAction->getOffloadingDeviceKind() == Action::OFK_None;
  }

  /// Check if a chain of actions can be combined and return the tool that can
  /// handle the combination of actions. The pointer to the current inputs \a
  /// Inputs and the list of offload actions \a CollapsedOffloadActions
  /// connected to collapsed actions are updated accordingly. The latter enables
  /// the caller of the selector to process them afterwards instead of just
  /// dropping them. If no suitable tool is found, null will be returned.
  const Tool *getTool(ActionList &Inputs,
                      ActionList &CollapsedOffloadAction) {
    //
    // Get the largest chain of actions that we could combine.
    //

    SmallVector<JobActionInfo, 5> ActionChain(1);
    ActionChain.back().JA = BaseAction;
    while (ActionChain.back().JA) {
      const Action *CurAction = ActionChain.back().JA;

      // Grow the chain by one element.
      ActionChain.resize(ActionChain.size() + 1);
      JobActionInfo &AI = ActionChain.back();

      // Attempt to fill it with the
      AI.JA =
          getPrevDependentAction(CurAction->getInputs(), AI.SavedOffloadAction);
    }

    // Pop the last action info as it could not be filled.
    ActionChain.pop_back();

    //
    // Attempt to combine actions. If all combining attempts failed, just return
    // the tool of the provided action. At the end we attempt to combine the
    // action with any preprocessor action it may depend on.
    //

    const Tool *T = combineAssembleBackendCompile(ActionChain, Inputs,
                                                  CollapsedOffloadAction);
    if (!T)
      T = combineAssembleBackend(ActionChain, Inputs, CollapsedOffloadAction);
    if (!T)
      T = combineBackendCompile(ActionChain, Inputs, CollapsedOffloadAction);
    if (!T) {
      Inputs = BaseAction->getInputs();
      T = TC.SelectTool(*BaseAction);
    }

    combineWithPreprocessor(T, Inputs, CollapsedOffloadAction);
    return T;
  }
};
}

/// Return a string that uniquely identifies the result of a job. The bound arch
/// is not necessarily represented in the toolchain's triple -- for example,
/// armv7 and armv7s both map to the same triple -- so we need both in our map.
/// Also, we need to add the offloading device kind, as the same tool chain can
/// be used for host and device for some programming models, e.g. OpenMP.
static std::string GetTriplePlusArchString(const ToolChain *TC,
                                           StringRef BoundArch,
                                           Action::OffloadKind OffloadKind) {
  std::string TriplePlusArch = TC->getTriple().normalize();
  if (!BoundArch.empty()) {
    TriplePlusArch += "-";
    TriplePlusArch += BoundArch;
  }
  TriplePlusArch += "-";
  TriplePlusArch += Action::GetOffloadKindName(OffloadKind);
  return TriplePlusArch;
}

InputInfoList Driver::BuildJobsForAction(
    Compilation &C, const Action *A, const ToolChain *TC, StringRef BoundArch,
    bool AtTopLevel, bool MultipleArchs, const char *LinkingOutput,
    std::map<std::pair<const Action *, std::string>, InputInfoList>
        &CachedResults,
    Action::OffloadKind TargetDeviceOffloadKind) const {
  std::pair<const Action *, std::string> ActionTC = {
      A, GetTriplePlusArchString(TC, BoundArch, TargetDeviceOffloadKind)};
  auto CachedResult = CachedResults.find(ActionTC);
  if (CachedResult != CachedResults.end()) {
    return CachedResult->second;
  }
  InputInfoList Result = BuildJobsForActionNoCache(
      C, A, TC, BoundArch, AtTopLevel, MultipleArchs, LinkingOutput,
      CachedResults, TargetDeviceOffloadKind);
  CachedResults[ActionTC] = Result;
  return Result;
}

InputInfoList Driver::BuildJobsForActionNoCache(
    Compilation &C, const Action *A, const ToolChain *TC, StringRef BoundArch,
    bool AtTopLevel, bool MultipleArchs, const char *LinkingOutput,
    std::map<std::pair<const Action *, std::string>, InputInfoList>
        &CachedResults,
    Action::OffloadKind TargetDeviceOffloadKind) const {
  llvm::PrettyStackTraceString CrashInfo("Building compilation jobs");

  InputInfoList OffloadDependencesInputInfo;
  bool BuildingForOffloadDevice = TargetDeviceOffloadKind != Action::OFK_None;
  if (const OffloadAction *OA = dyn_cast<OffloadAction>(A)) {
    // The 'Darwin' toolchain is initialized only when its arguments are
    // computed. Get the default arguments for OFK_None to ensure that
    // initialization is performed before processing the offload action.
    // FIXME: Remove when darwin's toolchain is initialized during construction.
    C.getArgsForToolChain(TC, BoundArch, Action::OFK_None);

    // The offload action is expected to be used in four different situations.
    //
    // a) Set a toolchain/architecture/kind for a host action:
    //    Host Action 1 -> OffloadAction -> Host Action 2
    //
    // b) Set a toolchain/architecture/kind for a device action;
    //    Device Action 1 -> OffloadAction -> Device Action 2
    //
    // c) Specify a device dependence to a host action;
    //    Device Action 1  _
    //                      \
    //      Host Action 1  ---> OffloadAction -> Host Action 2
    //
    // d) Specify a host dependence to a device action.
    //      Host Action 1  _
    //                      \
    //    Device Action 1  ---> OffloadAction -> Device Action 2
    //
    // For a) and b), we just return the job generated for the dependences. For
    // c) and d) we override the current action with the host/device dependence
    // if the current toolchain is host/device and set the offload dependences
    // info with the jobs obtained from the device/host dependence(s).

    // If there is a single device option or has no host action, just generate
    // the job for it.
    if (OA->hasSingleDeviceDependence() || !OA->hasHostDependence()) {
      InputInfoList DevA;
      OA->doOnEachDeviceDependence([&](Action *DepA, const ToolChain *DepTC,
                                       const char *DepBoundArch) {
        DevA.append(BuildJobsForAction(C, DepA, DepTC, DepBoundArch, AtTopLevel,
                                       /*MultipleArchs*/ !!DepBoundArch,
                                       LinkingOutput, CachedResults,
                                       DepA->getOffloadingDeviceKind()));
      });
      return DevA;
    }

    // If 'Action 2' is host, we generate jobs for the device dependences and
    // override the current action with the host dependence. Otherwise, we
    // generate the host dependences and override the action with the device
    // dependence. The dependences can't therefore be a top-level action.
    OA->doOnEachDependence(
        /*IsHostDependence=*/BuildingForOffloadDevice,
        [&](Action *DepA, const ToolChain *DepTC, const char *DepBoundArch) {
          OffloadDependencesInputInfo.append(BuildJobsForAction(
              C, DepA, DepTC, DepBoundArch, /*AtTopLevel=*/false,
              /*MultipleArchs*/ !!DepBoundArch, LinkingOutput, CachedResults,
              DepA->getOffloadingDeviceKind()));
        });

    A = BuildingForOffloadDevice
            ? OA->getSingleDeviceDependence(/*DoNotConsiderHostActions=*/true)
            : OA->getHostDependence();

    // We may have already built this action as a part of the offloading
    // toolchain, return the cached input if so.
    std::pair<const Action *, std::string> ActionTC = {
        OA->getHostDependence(),
        GetTriplePlusArchString(TC, BoundArch, TargetDeviceOffloadKind)};
    if (CachedResults.find(ActionTC) != CachedResults.end()) {
      InputInfoList Inputs = CachedResults[ActionTC];
      Inputs.append(OffloadDependencesInputInfo);
      return Inputs;
    }
  }

  if (const InputAction *IA = dyn_cast<InputAction>(A)) {
    // FIXME: It would be nice to not claim this here; maybe the old scheme of
    // just using Args was better?
    const Arg &Input = IA->getInputArg();
    Input.claim();
    if (Input.getOption().matches(options::OPT_INPUT)) {
      const char *Name = Input.getValue();
      return {InputInfo(A, Name, /* _BaseInput = */ Name)};
    }
    return {InputInfo(A, &Input, /* _BaseInput = */ "")};
  }

  if (const BindArchAction *BAA = dyn_cast<BindArchAction>(A)) {
    const ToolChain *TC;
    StringRef ArchName = BAA->getArchName();

    if (!ArchName.empty())
      TC = &getToolChain(C.getArgs(),
                         computeTargetTriple(*this, TargetTriple,
                                             C.getArgs(), ArchName));
    else
      TC = &C.getDefaultToolChain();

    return BuildJobsForAction(C, *BAA->input_begin(), TC, ArchName, AtTopLevel,
                              MultipleArchs, LinkingOutput, CachedResults,
                              TargetDeviceOffloadKind);
  }


  ActionList Inputs = A->getInputs();

  const JobAction *JA = cast<JobAction>(A);
  ActionList CollapsedOffloadActions;

  ToolSelector TS(JA, *TC, C, isSaveTempsEnabled(),
                  embedBitcodeInObject() && !isUsingLTO());
  const Tool *T = TS.getTool(Inputs, CollapsedOffloadActions);

  if (!T)
    return {InputInfo()};

  // If we've collapsed action list that contained OffloadAction we
  // need to build jobs for host/device-side inputs it may have held.
  for (const auto *OA : CollapsedOffloadActions)
    cast<OffloadAction>(OA)->doOnEachDependence(
        /*IsHostDependence=*/BuildingForOffloadDevice,
        [&](Action *DepA, const ToolChain *DepTC, const char *DepBoundArch) {
          OffloadDependencesInputInfo.append(BuildJobsForAction(
              C, DepA, DepTC, DepBoundArch, /* AtTopLevel */ false,
              /*MultipleArchs=*/!!DepBoundArch, LinkingOutput, CachedResults,
              DepA->getOffloadingDeviceKind()));
        });

  // Only use pipes when there is exactly one input.
  InputInfoList InputInfos;
  for (const Action *Input : Inputs) {
    // Treat dsymutil and verify sub-jobs as being at the top-level too, they
    // shouldn't get temporary output names.
    // FIXME: Clean this up.
    bool SubJobAtTopLevel =
        AtTopLevel && (isa<DsymutilJobAction>(A) || isa<VerifyJobAction>(A));
    InputInfos.append(BuildJobsForAction(
        C, Input, TC, BoundArch, SubJobAtTopLevel, MultipleArchs, LinkingOutput,
        CachedResults, A->getOffloadingDeviceKind()));
  }

  // Always use the first file input as the base input.
  const char *BaseInput = InputInfos[0].getBaseInput();
  for (auto &Info : InputInfos) {
    if (Info.isFilename()) {
      BaseInput = Info.getBaseInput();
      break;
    }
  }

  // ... except dsymutil actions, which use their actual input as the base
  // input.
  if (JA->getType() == types::TY_dSYM)
    BaseInput = InputInfos[0].getFilename();

  // ... and in header module compilations, which use the module name.
  if (auto *ModuleJA = dyn_cast<HeaderModulePrecompileJobAction>(JA))
    BaseInput = ModuleJA->getModuleName();

  // Append outputs of offload device jobs to the input list
  if (!OffloadDependencesInputInfo.empty())
    InputInfos.append(OffloadDependencesInputInfo.begin(),
                      OffloadDependencesInputInfo.end());

  // Set the effective triple of the toolchain for the duration of this job.
  llvm::Triple EffectiveTriple;
  const ToolChain &ToolTC = T->getToolChain();
  const ArgList &Args =
      C.getArgsForToolChain(TC, BoundArch, A->getOffloadingDeviceKind());
  if (InputInfos.size() != 1) {
    EffectiveTriple = llvm::Triple(ToolTC.ComputeEffectiveClangTriple(Args));
  } else {
    // Pass along the input type if it can be unambiguously determined.
    EffectiveTriple = llvm::Triple(
        ToolTC.ComputeEffectiveClangTriple(Args, InputInfos[0].getType()));
  }
  RegisterEffectiveTriple TripleRAII(ToolTC, EffectiveTriple);

  // Determine the place to write output to, if any.
  InputInfo Result;
  InputInfoList UnbundlingResults;
  if (auto *UA = dyn_cast<OffloadUnbundlingJobAction>(JA)) {
    // If we have an unbundling job, we need to create results for all the
    // outputs. We also update the results cache so that other actions using
    // this unbundling action can get the right results.
    for (auto &UI : UA->getDependentActionsInfo()) {
      assert(UI.DependentOffloadKind != Action::OFK_None &&
             "Unbundling with no offloading??");

      // Unbundling actions are never at the top level. When we generate the
      // offloading prefix, we also do that for the host file because the
      // unbundling action does not change the type of the output which can
      // cause a overwrite.
      std::string OffloadingPrefix = Action::GetOffloadingFileNamePrefix(
          UI.DependentOffloadKind,
          UI.DependentToolChain->getTriple().normalize(),
          /*CreatePrefixForHost=*/true);
      auto CurI = InputInfo(
          UA,
          GetNamedOutputPath(C, *UA, BaseInput, UI.DependentBoundArch,
                             /*AtTopLevel=*/false,
                             MultipleArchs ||
                                 UI.DependentOffloadKind == Action::OFK_HIP,
                             OffloadingPrefix),
          BaseInput);
      if (UI.DependentOffloadKind == Action::OFK_Host &&
          llvm::sys::path::extension(InputInfos[0].getFilename()) == ".a")
        CurI = InputInfos[0];
      // Save the unbundling result.
      UnbundlingResults.push_back(CurI);

      // Get the unique string identifier for this dependence and cache the
      // result.
      StringRef Arch;
      if (TargetDeviceOffloadKind == Action::OFK_HIP ||
          TargetDeviceOffloadKind == Action::OFK_OpenMP) {
        if (UI.DependentOffloadKind == Action::OFK_Host)
          Arch = StringRef();
        else if (TargetDeviceOffloadKind == Action::OFK_HIP)
          Arch = UI.DependentBoundArch;
        else if (TargetDeviceOffloadKind == Action::OFK_OpenMP)
          Arch = UI.DependentToolChain->getTargetID();
      } else
        Arch = BoundArch;

      CachedResults[{A, GetTriplePlusArchString(UI.DependentToolChain, Arch,
                                                UI.DependentOffloadKind)}] = {
          CurI};
    }

    if (BoundArch.equals("gnu")) {
      BoundArch = StringRef("");
    }
    // Now that we have all the results generated, select the one that should be
    // returned for the current depending action.
    std::pair<const Action *, std::string> ActionTC = {
        A, GetTriplePlusArchString(TC, BoundArch, TargetDeviceOffloadKind)};
    assert(CachedResults.find(ActionTC) != CachedResults.end() &&
           "Result does not exist??");
    Result = CachedResults[ActionTC].front();
  } else if (JA->getType() == types::TY_Nothing)
    Result = {InputInfo(A, BaseInput)};
  else {
    // We only have to generate a prefix for the host if this is not a top-level
    // action.
    std::string OffloadingPrefix = Action::GetOffloadingFileNamePrefix(
        A->getOffloadingDeviceKind(), TC->getTriple().normalize(),
        /*CreatePrefixForHost=*/isa<OffloadPackagerJobAction>(A) ||
            !(A->getOffloadingHostActiveKinds() == Action::OFK_None ||
              AtTopLevel));
    StringRef TargetIDStr = TC->getTargetID();
    if (!TargetIDStr.empty() && BoundArch.empty()) {
      BoundArch = TargetIDStr;
      OffloadingPrefix.append("-").append(TargetIDStr.str());
    }

    if (isa<OffloadWrapperJobAction>(JA)) {
        if (Arg *FinalOutput = C.getArgs().getLastArg(options::OPT_o))
          BaseInput = FinalOutput->getValue();
        else
          BaseInput = getDefaultImageName();
        std::string BaseNm = std::string(BaseInput);
        std::replace(BaseNm.begin(), BaseNm.end(), '.', '_');
        BaseInput = C.getArgs().MakeArgString(BaseNm + "-wrapper");
    }

    Result = InputInfo(A, GetNamedOutputPath(C, *JA, BaseInput, BoundArch,
                                             AtTopLevel, MultipleArchs,
                                             OffloadingPrefix),
                       BaseInput);
  }

  if (CCCPrintBindings && !CCGenDiagnostics) {
    llvm::errs() << "# \"" << T->getToolChain().getTripleString() << '"'
                 << " - \"" << T->getName() << "\", inputs: [";
    for (unsigned i = 0, e = InputInfos.size(); i != e; ++i) {
      llvm::errs() << InputInfos[i].getAsString();
      if (i + 1 != e)
        llvm::errs() << ", ";
    }
    if (UnbundlingResults.empty())
      llvm::errs() << "], output: " << Result.getAsString() << "\n";
    else {
      llvm::errs() << "], outputs: [";
      for (unsigned i = 0, e = UnbundlingResults.size(); i != e; ++i) {
        llvm::errs() << UnbundlingResults[i].getAsString();
        if (i + 1 != e)
          llvm::errs() << ", ";
      }
      llvm::errs() << "] \n";
    }
  } else {
    if (UnbundlingResults.empty())
      T->ConstructJob(
          C, *JA, Result, InputInfos,
          C.getArgsForToolChain(TC, BoundArch, JA->getOffloadingDeviceKind()),
          LinkingOutput);
    else
      T->ConstructJobMultipleOutputs(
          C, *JA, UnbundlingResults, InputInfos,
          C.getArgsForToolChain(TC, BoundArch, JA->getOffloadingDeviceKind()),
          LinkingOutput);
  }
  return {Result};
}

const char *Driver::getDefaultImageName() const {
  llvm::Triple Target(llvm::Triple::normalize(TargetTriple));
  return Target.isOSWindows() ? "a.exe" : "a.out";
}

/// Create output filename based on ArgValue, which could either be a
/// full filename, filename without extension, or a directory. If ArgValue
/// does not provide a filename, then use BaseName, and use the extension
/// suitable for FileType.
static const char *MakeCLOutputFilename(const ArgList &Args, StringRef ArgValue,
                                        StringRef BaseName,
                                        types::ID FileType) {
  SmallString<128> Filename = ArgValue;

  if (ArgValue.empty()) {
    // If the argument is empty, output to BaseName in the current dir.
    Filename = BaseName;
  } else if (llvm::sys::path::is_separator(Filename.back())) {
    // If the argument is a directory, output to BaseName in that dir.
    llvm::sys::path::append(Filename, BaseName);
  }

  if (!llvm::sys::path::has_extension(ArgValue)) {
    // If the argument didn't provide an extension, then set it.
    const char *Extension = types::getTypeTempSuffix(FileType, true);

    if (FileType == types::TY_Image &&
        Args.hasArg(options::OPT__SLASH_LD, options::OPT__SLASH_LDd)) {
      // The output file is a dll.
      Extension = "dll";
    }

    llvm::sys::path::replace_extension(Filename, Extension);
  }

  return Args.MakeArgString(Filename.c_str());
}

static bool HasPreprocessOutput(const Action &JA) {
  if (isa<PreprocessJobAction>(JA))
    return true;
  if (isa<OffloadAction>(JA) && isa<PreprocessJobAction>(JA.getInputs()[0]))
    return true;
  if (isa<OffloadBundlingJobAction>(JA) &&
      HasPreprocessOutput(*(JA.getInputs()[0])))
    return true;
  return false;
}

const char *Driver::CreateTempFile(Compilation &C, StringRef Prefix,
                                   StringRef Suffix, bool MultipleArchs,
                                   StringRef BoundArch) const {
  SmallString<128> TmpName;
  Arg *A = C.getArgs().getLastArg(options::OPT_fcrash_diagnostics_dir);
  if (CCGenDiagnostics && A) {
    SmallString<128> CrashDirectory(A->getValue());
    if (!getVFS().exists(CrashDirectory))
      llvm::sys::fs::create_directories(CrashDirectory);
    llvm::sys::path::append(CrashDirectory, Prefix);
    const char *Middle = !Suffix.empty() ? "-%%%%%%." : "-%%%%%%";
    std::error_code EC = llvm::sys::fs::createUniqueFile(
        CrashDirectory + Middle + Suffix, TmpName);
    if (EC) {
      Diag(clang::diag::err_unable_to_make_temp) << EC.message();
      return "";
    }
  } else {
    if (MultipleArchs && !BoundArch.empty()) {
      TmpName = GetTemporaryDirectory(Prefix);
      llvm::sys::path::append(TmpName,
                              Twine(Prefix) + "-" + BoundArch + "." + Suffix);
    } else {
      TmpName = GetTemporaryPath(Prefix, Suffix);
    }
  }
  return C.addTempFile(C.getArgs().MakeArgString(TmpName));
}

const char *Driver::GetNamedOutputPath(Compilation &C, const JobAction &JA,
                                       const char *BaseInput,
                                       StringRef OrigBoundArch, bool AtTopLevel,
                                       bool MultipleArchs,
                                       StringRef OffloadingPrefix) const {
  std::string BoundArch = OrigBoundArch.str();
  if (is_style_windows(llvm::sys::path::Style::native)) {
    // BoundArch may contains ':', which is invalid in file names on Windows,
    // therefore replace it with '%'.
    std::replace(BoundArch.begin(), BoundArch.end(), ':', '@');
  }

  llvm::PrettyStackTraceString CrashInfo("Computing output path");
  // Output to a user requested destination?
  if (AtTopLevel && !isa<DsymutilJobAction>(JA) && !isa<VerifyJobAction>(JA)) {
    if (Arg *FinalOutput = C.getArgs().getLastArg(options::OPT_o))
      return C.addResultFile(FinalOutput->getValue(), &JA);
  }

  // For /P, preprocess to file named after BaseInput.
  if (C.getArgs().hasArg(options::OPT__SLASH_P)) {
    assert(AtTopLevel && isa<PreprocessJobAction>(JA));
    StringRef BaseName = llvm::sys::path::filename(BaseInput);
    StringRef NameArg;
    if (Arg *A = C.getArgs().getLastArg(options::OPT__SLASH_Fi))
      NameArg = A->getValue();
    return C.addResultFile(
        MakeCLOutputFilename(C.getArgs(), NameArg, BaseName, types::TY_PP_C),
        &JA);
  }

  // Default to writing to stdout?
  if (AtTopLevel && !CCGenDiagnostics && HasPreprocessOutput(JA)) {
    return "-";
  }

  if (JA.getType() == types::TY_ModuleFile &&
      C.getArgs().getLastArg(options::OPT_module_file_info)) {
    return "-";
  }

  if (IsDXCMode() && !C.getArgs().hasArg(options::OPT_o))
    return "-";

  // Is this the assembly listing for /FA?
  if (JA.getType() == types::TY_PP_Asm &&
      (C.getArgs().hasArg(options::OPT__SLASH_FA) ||
       C.getArgs().hasArg(options::OPT__SLASH_Fa))) {
    // Use /Fa and the input filename to determine the asm file name.
    StringRef BaseName = llvm::sys::path::filename(BaseInput);
    StringRef FaValue = C.getArgs().getLastArgValue(options::OPT__SLASH_Fa);
    return C.addResultFile(
        MakeCLOutputFilename(C.getArgs(), FaValue, BaseName, JA.getType()),
        &JA);
  }

  // Output to a temporary file?
  if ((!AtTopLevel && !isSaveTempsEnabled() &&
       !C.getArgs().hasArg(options::OPT__SLASH_Fo)) ||
      CCGenDiagnostics) {
    StringRef Name = llvm::sys::path::filename(BaseInput);
    std::pair<StringRef, StringRef> Split = Name.split('.');
    SmallString<128> fname(Split.first.str().c_str());
    if (!BoundArch.empty()) {
      fname += "-";
      fname.append(BoundArch);
    }
    SmallString<128> TmpName;
    const char *Suffix = nullptr;
    if (Split.second == "a")
      Suffix = "a";
    else
      Suffix = types::getTypeTempSuffix(JA.getType(), IsCLMode());

    Arg *A = C.getArgs().getLastArg(options::OPT_fcrash_diagnostics_dir);
    if (CCGenDiagnostics && A) {
      SmallString<128> CrashDirectory(A->getValue());
      if (!getVFS().exists(CrashDirectory))
        llvm::sys::fs::create_directories(CrashDirectory);
      llvm::sys::path::append(CrashDirectory, fname);
      const char *Middle = Suffix ? "-%%%%%%." : "-%%%%%%";
      std::error_code EC = llvm::sys::fs::createUniqueFile(
          CrashDirectory + Middle + Suffix, TmpName);
      if (EC) {
        Diag(clang::diag::err_unable_to_make_temp) << EC.message();
        return "";
      }
    } else {
      if (MultipleArchs && !BoundArch.empty()) {
        TmpName = GetTemporaryDirectory(Split.first);
        llvm::sys::path::append(TmpName,
                                Split.first + "-" + BoundArch + "." + Suffix);
      } else {
        TmpName = GetTemporaryPath(Split.first, Suffix);
      }
    }
    return C.addTempFile(C.getArgs().MakeArgString(TmpName));
  }

  SmallString<128> BasePath(BaseInput);
  SmallString<128> ExternalPath("");
  StringRef BaseName;

  // Dsymutil actions should use the full path.
  if (isa<DsymutilJobAction>(JA) && C.getArgs().hasArg(options::OPT_dsym_dir)) {
    ExternalPath += C.getArgs().getLastArg(options::OPT_dsym_dir)->getValue();
    // We use posix style here because the tests (specifically
    // darwin-dsymutil.c) demonstrate that posix style paths are acceptable
    // even on Windows and if we don't then the similar test covering this
    // fails.
    llvm::sys::path::append(ExternalPath, llvm::sys::path::Style::posix,
                            llvm::sys::path::filename(BasePath));
    BaseName = ExternalPath;
  } else if (isa<DsymutilJobAction>(JA) || isa<VerifyJobAction>(JA))
    BaseName = BasePath;
  else
    BaseName = llvm::sys::path::filename(BasePath);

  // Determine what the derived output name should be.
  const char *NamedOutput;

  if ((JA.getType() == types::TY_Object || JA.getType() == types::TY_LTO_BC) &&
      C.getArgs().hasArg(options::OPT__SLASH_Fo, options::OPT__SLASH_o)) {
    // The /Fo or /o flag decides the object filename.
    StringRef Val =
        C.getArgs()
            .getLastArg(options::OPT__SLASH_Fo, options::OPT__SLASH_o)
            ->getValue();
    NamedOutput =
        MakeCLOutputFilename(C.getArgs(), Val, BaseName, types::TY_Object);
  } else if (JA.getType() == types::TY_Image &&
             C.getArgs().hasArg(options::OPT__SLASH_Fe,
                                options::OPT__SLASH_o)) {
    // The /Fe or /o flag names the linked file.
    StringRef Val =
        C.getArgs()
            .getLastArg(options::OPT__SLASH_Fe, options::OPT__SLASH_o)
            ->getValue();
    NamedOutput =
        MakeCLOutputFilename(C.getArgs(), Val, BaseName, types::TY_Image);
  } else if (JA.getType() == types::TY_Image) {
    if (IsCLMode()) {
      // clang-cl uses BaseName for the executable name.
      NamedOutput =
          MakeCLOutputFilename(C.getArgs(), "", BaseName, types::TY_Image);
    } else {
      SmallString<128> Output(getDefaultImageName());
      // HIP image for device compilation with -fno-gpu-rdc is per compilation
      // unit.
      bool IsHIPNoRDC = JA.getOffloadingDeviceKind() == Action::OFK_HIP &&
                        !C.getArgs().hasFlag(options::OPT_fgpu_rdc,
                                             options::OPT_fno_gpu_rdc, false);
      bool UseOutExtension = IsHIPNoRDC || isa<OffloadPackagerJobAction>(JA);
      if (UseOutExtension) {
        Output = BaseName;
        llvm::sys::path::replace_extension(Output, "");
      }
      Output += OffloadingPrefix;
      if (MultipleArchs && !BoundArch.empty()) {
        Output += "-";
        Output.append(BoundArch);
      }
      if (UseOutExtension)
        Output += ".out";
      NamedOutput = C.getArgs().MakeArgString(Output.c_str());
    }
  } else if (JA.getType() == types::TY_PCH && IsCLMode()) {
    NamedOutput = C.getArgs().MakeArgString(GetClPchPath(C, BaseName));
  } else if ((JA.getType() == types::TY_Plist || JA.getType() == types::TY_AST) &&
             C.getArgs().hasArg(options::OPT__SLASH_o)) {
    StringRef Val =
        C.getArgs()
            .getLastArg(options::OPT__SLASH_o)
            ->getValue();
    NamedOutput =
        MakeCLOutputFilename(C.getArgs(), Val, BaseName, types::TY_Object);
  } else {
    const char *Suffix = types::getTypeTempSuffix(JA.getType(), IsCLMode());
    assert(Suffix && "All types used for output should have a suffix.");

    std::string::size_type End = std::string::npos;
    if (!types::appendSuffixForType(JA.getType()))
      End = BaseName.rfind('.');
    SmallString<128> Suffixed(BaseName.substr(0, End));
    Suffixed += OffloadingPrefix;
    if (MultipleArchs && !BoundArch.empty()) {
      Suffixed += "-";
      Suffixed.append(BoundArch);
    }
    // When using both -save-temps and -emit-llvm, use a ".tmp.bc" suffix for
    // the unoptimized bitcode so that it does not get overwritten by the ".bc"
    // optimized bitcode output.
    auto IsHIPRDCInCompilePhase = [](const JobAction &JA,
                                     const llvm::opt::DerivedArgList &Args) {
      // The relocatable compilation in HIP implies -emit-llvm. Similarly, use a
      // ".tmp.bc" suffix for the unoptimized bitcode (generated in the compile
      // phase.)
      return isa<CompileJobAction>(JA) &&
             JA.getOffloadingDeviceKind() == Action::OFK_HIP &&
             Args.hasFlag(options::OPT_fgpu_rdc, options::OPT_fno_gpu_rdc,
                          false);
    };
    if (!AtTopLevel && JA.getType() == types::TY_LLVM_BC &&
        (C.getArgs().hasArg(options::OPT_emit_llvm) ||
         IsHIPRDCInCompilePhase(JA, C.getArgs())))
      Suffixed += ".tmp";
    Suffixed += '.';
    Suffixed += Suffix;
    NamedOutput = C.getArgs().MakeArgString(Suffixed.c_str());
  }

  // Prepend object file path if -save-temps=obj
  if (!AtTopLevel && isSaveTempsObj() && C.getArgs().hasArg(options::OPT_o) &&
      JA.getType() != types::TY_PCH) {
    Arg *FinalOutput = C.getArgs().getLastArg(options::OPT_o);
    SmallString<128> TempPath(FinalOutput->getValue());
    llvm::sys::path::remove_filename(TempPath);
    StringRef OutputFileName = llvm::sys::path::filename(NamedOutput);
    llvm::sys::path::append(TempPath, OutputFileName);
    NamedOutput = C.getArgs().MakeArgString(TempPath.c_str());
  }

  // If we're saving temps and the temp file conflicts with the input file,
  // then avoid overwriting input file.
  if (!AtTopLevel && isSaveTempsEnabled() && NamedOutput == BaseName) {
    bool SameFile = false;
    SmallString<256> Result;
    llvm::sys::fs::current_path(Result);
    llvm::sys::path::append(Result, BaseName);
    llvm::sys::fs::equivalent(BaseInput, Result.c_str(), SameFile);
    // Must share the same path to conflict.
    if (SameFile) {
      StringRef Name = llvm::sys::path::filename(BaseInput);
      std::pair<StringRef, StringRef> Split = Name.split('.');
      std::string TmpName = GetTemporaryPath(
          Split.first, types::getTypeTempSuffix(JA.getType(), IsCLMode()));
      return C.addTempFile(C.getArgs().MakeArgString(TmpName));
    }
  }

  // As an annoying special case, PCH generation doesn't strip the pathname.
  if (JA.getType() == types::TY_PCH && !IsCLMode()) {
    llvm::sys::path::remove_filename(BasePath);
    if (BasePath.empty())
      BasePath = NamedOutput;
    else
      llvm::sys::path::append(BasePath, NamedOutput);
    return C.addResultFile(C.getArgs().MakeArgString(BasePath.c_str()), &JA);
  } else {
    return C.addResultFile(NamedOutput, &JA);
  }
}

std::string Driver::GetFilePath(StringRef Name, const ToolChain &TC) const {
  // Search for Name in a list of paths.
  auto SearchPaths = [&](const llvm::SmallVectorImpl<std::string> &P)
      -> llvm::Optional<std::string> {
    // Respect a limited subset of the '-Bprefix' functionality in GCC by
    // attempting to use this prefix when looking for file paths.
    for (const auto &Dir : P) {
      if (Dir.empty())
        continue;
      SmallString<128> P(Dir[0] == '=' ? SysRoot + Dir.substr(1) : Dir);
      llvm::sys::path::append(P, Name);
      if (llvm::sys::fs::exists(Twine(P)))
        return std::string(P);
    }
    return None;
  };

  if (auto P = SearchPaths(PrefixDirs))
    return *P;

  SmallString<128> R(ResourceDir);
  llvm::sys::path::append(R, Name);
  if (llvm::sys::fs::exists(Twine(R)))
    return std::string(R.str());

  SmallString<128> P(TC.getCompilerRTPath());
  llvm::sys::path::append(P, Name);
  if (llvm::sys::fs::exists(Twine(P)))
    return std::string(P.str());

  SmallString<128> D(Dir);
  llvm::sys::path::append(D, "..", Name);
  if (llvm::sys::fs::exists(Twine(D)))
    return std::string(D.str());

  if (auto P = SearchPaths(TC.getLibraryPaths()))
    return *P;

  if (auto P = SearchPaths(TC.getFilePaths()))
    return *P;

  return std::string(Name);
}

void Driver::generatePrefixedToolNames(
    StringRef Tool, const ToolChain &TC,
    SmallVectorImpl<std::string> &Names) const {
  // FIXME: Needs a better variable than TargetTriple
  Names.emplace_back((TargetTriple + "-" + Tool).str());
  Names.emplace_back(Tool);
}

static bool ScanDirForExecutable(SmallString<128> &Dir, StringRef Name) {
  llvm::sys::path::append(Dir, Name);
  if (llvm::sys::fs::can_execute(Twine(Dir)))
    return true;
  llvm::sys::path::remove_filename(Dir);
  return false;
}

std::string Driver::GetProgramPath(StringRef Name, const ToolChain &TC) const {
  SmallVector<std::string, 2> TargetSpecificExecutables;
  generatePrefixedToolNames(Name, TC, TargetSpecificExecutables);

  // Respect a limited subset of the '-Bprefix' functionality in GCC by
  // attempting to use this prefix when looking for program paths.
  for (const auto &PrefixDir : PrefixDirs) {
    if (llvm::sys::fs::is_directory(PrefixDir)) {
      SmallString<128> P(PrefixDir);
      if (ScanDirForExecutable(P, Name))
        return std::string(P.str());
    } else {
      SmallString<128> P((PrefixDir + Name).str());
      if (llvm::sys::fs::can_execute(Twine(P)))
        return std::string(P.str());
    }
  }

  const ToolChain::path_list &List = TC.getProgramPaths();
  for (const auto &TargetSpecificExecutable : TargetSpecificExecutables) {
    // For each possible name of the tool look for it in
    // program paths first, then the path.
    // Higher priority names will be first, meaning that
    // a higher priority name in the path will be found
    // instead of a lower priority name in the program path.
    // E.g. <triple>-gcc on the path will be found instead
    // of gcc in the program path
    for (const auto &Path : List) {
      SmallString<128> P(Path);
      if (ScanDirForExecutable(P, TargetSpecificExecutable))
        return std::string(P.str());
    }

    // Fall back to the path
    if (llvm::ErrorOr<std::string> P =
            llvm::sys::findProgramByName(TargetSpecificExecutable))
      return *P;
  }

  return std::string(Name);
}

std::string Driver::GetTemporaryPath(StringRef Prefix, StringRef Suffix) const {
  SmallString<128> Path;
  std::error_code EC = llvm::sys::fs::createTemporaryFile(Prefix, Suffix, Path);
  if (EC) {
    Diag(clang::diag::err_unable_to_make_temp) << EC.message();
    return "";
  }

  return std::string(Path.str());
}

std::string Driver::GetTemporaryDirectory(StringRef Prefix) const {
  SmallString<128> Path;
  std::error_code EC = llvm::sys::fs::createUniqueDirectory(Prefix, Path);
  if (EC) {
    Diag(clang::diag::err_unable_to_make_temp) << EC.message();
    return "";
  }

  return std::string(Path.str());
}

std::string Driver::GetClPchPath(Compilation &C, StringRef BaseName) const {
  SmallString<128> Output;
  if (Arg *FpArg = C.getArgs().getLastArg(options::OPT__SLASH_Fp)) {
    // FIXME: If anybody needs it, implement this obscure rule:
    // "If you specify a directory without a file name, the default file name
    // is VCx0.pch., where x is the major version of Visual C++ in use."
    Output = FpArg->getValue();

    // "If you do not specify an extension as part of the path name, an
    // extension of .pch is assumed. "
    if (!llvm::sys::path::has_extension(Output))
      Output += ".pch";
  } else {
    if (Arg *YcArg = C.getArgs().getLastArg(options::OPT__SLASH_Yc))
      Output = YcArg->getValue();
    if (Output.empty())
      Output = BaseName;
    llvm::sys::path::replace_extension(Output, ".pch");
  }
  return std::string(Output.str());
}

const ToolChain &Driver::getToolChain(const ArgList &Args,
                                      const llvm::Triple &Target) const {

  auto &TC = ToolChains[Target.str()];
  if (!TC) {
    switch (Target.getOS()) {
    case llvm::Triple::AIX:
      TC = std::make_unique<toolchains::AIX>(*this, Target, Args);
      break;
    case llvm::Triple::Haiku:
      TC = std::make_unique<toolchains::Haiku>(*this, Target, Args);
      break;
    case llvm::Triple::Ananas:
      TC = std::make_unique<toolchains::Ananas>(*this, Target, Args);
      break;
    case llvm::Triple::CloudABI:
      TC = std::make_unique<toolchains::CloudABI>(*this, Target, Args);
      break;
    case llvm::Triple::Darwin:
    case llvm::Triple::MacOSX:
    case llvm::Triple::IOS:
    case llvm::Triple::TvOS:
    case llvm::Triple::WatchOS:
    case llvm::Triple::DriverKit:
      TC = std::make_unique<toolchains::DarwinClang>(*this, Target, Args);
      break;
    case llvm::Triple::DragonFly:
      TC = std::make_unique<toolchains::DragonFly>(*this, Target, Args);
      break;
    case llvm::Triple::OpenBSD:
      TC = std::make_unique<toolchains::OpenBSD>(*this, Target, Args);
      break;
    case llvm::Triple::NetBSD:
      TC = std::make_unique<toolchains::NetBSD>(*this, Target, Args);
      break;
    case llvm::Triple::FreeBSD:
      if (Target.isPPC())
        TC = std::make_unique<toolchains::PPCFreeBSDToolChain>(*this, Target,
                                                               Args);
      else
        TC = std::make_unique<toolchains::FreeBSD>(*this, Target, Args);
      break;
    case llvm::Triple::Minix:
      TC = std::make_unique<toolchains::Minix>(*this, Target, Args);
      break;
    case llvm::Triple::Linux:
    case llvm::Triple::ELFIAMCU:
      if (Target.getArch() == llvm::Triple::hexagon)
        TC = std::make_unique<toolchains::HexagonToolChain>(*this, Target,
                                                             Args);
      else if ((Target.getVendor() == llvm::Triple::MipsTechnologies) &&
               !Target.hasEnvironment())
        TC = std::make_unique<toolchains::MipsLLVMToolChain>(*this, Target,
                                                              Args);
      else if (Target.isPPC())
        TC = std::make_unique<toolchains::PPCLinuxToolChain>(*this, Target,
                                                              Args);
      else if (Target.getArch() == llvm::Triple::ve)
        TC = std::make_unique<toolchains::VEToolChain>(*this, Target, Args);

      else
        TC = std::make_unique<toolchains::Linux>(*this, Target, Args);
      break;
    case llvm::Triple::NaCl:
      TC = std::make_unique<toolchains::NaClToolChain>(*this, Target, Args);
      break;
    case llvm::Triple::Fuchsia:
      TC = std::make_unique<toolchains::Fuchsia>(*this, Target, Args);
      break;
    case llvm::Triple::Solaris:
      TC = std::make_unique<toolchains::Solaris>(*this, Target, Args);
      break;
    case llvm::Triple::AMDHSA:
      TC = std::make_unique<toolchains::ROCMToolChain>(*this, Target, Args);
      break;
    case llvm::Triple::AMDPAL:
    case llvm::Triple::Mesa3D:
      TC = std::make_unique<toolchains::AMDGPUToolChain>(*this, Target, Args);
      break;
    case llvm::Triple::Win32:
      switch (Target.getEnvironment()) {
      default:
        if (Target.isOSBinFormatELF())
          TC = std::make_unique<toolchains::Generic_ELF>(*this, Target, Args);
        else if (Target.isOSBinFormatMachO())
          TC = std::make_unique<toolchains::MachO>(*this, Target, Args);
        else
          TC = std::make_unique<toolchains::Generic_GCC>(*this, Target, Args);
        break;
      case llvm::Triple::GNU:
        TC = std::make_unique<toolchains::MinGW>(*this, Target, Args);
        break;
      case llvm::Triple::Itanium:
        TC = std::make_unique<toolchains::CrossWindowsToolChain>(*this, Target,
                                                                  Args);
        break;
      case llvm::Triple::MSVC:
      case llvm::Triple::UnknownEnvironment:
        if (Args.getLastArgValue(options::OPT_fuse_ld_EQ)
                .startswith_insensitive("bfd"))
          TC = std::make_unique<toolchains::CrossWindowsToolChain>(
              *this, Target, Args);
        else
          TC =
              std::make_unique<toolchains::MSVCToolChain>(*this, Target, Args);
        break;
      }
      break;
    case llvm::Triple::PS4:
      TC = std::make_unique<toolchains::PS4CPU>(*this, Target, Args);
      break;
    case llvm::Triple::PS5:
      TC = std::make_unique<toolchains::PS5CPU>(*this, Target, Args);
      break;
    case llvm::Triple::Contiki:
      TC = std::make_unique<toolchains::Contiki>(*this, Target, Args);
      break;
    case llvm::Triple::Hurd:
      TC = std::make_unique<toolchains::Hurd>(*this, Target, Args);
      break;
    case llvm::Triple::ZOS:
      TC = std::make_unique<toolchains::ZOS>(*this, Target, Args);
      break;
    case llvm::Triple::ShaderModel:
      TC = std::make_unique<toolchains::HLSLToolChain>(*this, Target, Args);
      break;
    default:
      // Of these targets, Hexagon is the only one that might have
      // an OS of Linux, in which case it got handled above already.
      switch (Target.getArch()) {
      case llvm::Triple::tce:
        TC = std::make_unique<toolchains::TCEToolChain>(*this, Target, Args);
        break;
      case llvm::Triple::tcele:
        TC = std::make_unique<toolchains::TCELEToolChain>(*this, Target, Args);
        break;
      case llvm::Triple::hexagon:
        TC = std::make_unique<toolchains::HexagonToolChain>(*this, Target,
                                                             Args);
        break;
      case llvm::Triple::lanai:
        TC = std::make_unique<toolchains::LanaiToolChain>(*this, Target, Args);
        break;
      case llvm::Triple::xcore:
        TC = std::make_unique<toolchains::XCoreToolChain>(*this, Target, Args);
        break;
      case llvm::Triple::wasm32:
      case llvm::Triple::wasm64:
        TC = std::make_unique<toolchains::WebAssembly>(*this, Target, Args);
        break;
      case llvm::Triple::avr:
        TC = std::make_unique<toolchains::AVRToolChain>(*this, Target, Args);
        break;
      case llvm::Triple::msp430:
        TC =
            std::make_unique<toolchains::MSP430ToolChain>(*this, Target, Args);
        break;
      case llvm::Triple::riscv32:
      case llvm::Triple::riscv64:
        if (toolchains::RISCVToolChain::hasGCCToolchain(*this, Args))
          TC =
              std::make_unique<toolchains::RISCVToolChain>(*this, Target, Args);
        else
          TC = std::make_unique<toolchains::BareMetal>(*this, Target, Args);
        break;
      case llvm::Triple::ve:
        TC = std::make_unique<toolchains::VEToolChain>(*this, Target, Args);
        break;
      case llvm::Triple::spirv32:
      case llvm::Triple::spirv64:
        TC = std::make_unique<toolchains::SPIRVToolChain>(*this, Target, Args);
        break;
      case llvm::Triple::csky:
        TC = std::make_unique<toolchains::CSKYToolChain>(*this, Target, Args);
        break;
      default:
        if (Target.getVendor() == llvm::Triple::Myriad)
          TC = std::make_unique<toolchains::MyriadToolChain>(*this, Target,
                                                              Args);
        else if (toolchains::BareMetal::handlesTarget(Target))
          TC = std::make_unique<toolchains::BareMetal>(*this, Target, Args);
        else if (Target.isOSBinFormatELF())
          TC = std::make_unique<toolchains::Generic_ELF>(*this, Target, Args);
        else if (Target.isOSBinFormatMachO())
          TC = std::make_unique<toolchains::MachO>(*this, Target, Args);
        else
          TC = std::make_unique<toolchains::Generic_GCC>(*this, Target, Args);
      }
    }
  }

  // Intentionally omitted from the switch above: llvm::Triple::CUDA.  CUDA
  // compiles always need two toolchains, the CUDA toolchain and the host
  // toolchain.  So the only valid way to create a CUDA toolchain is via
  // CreateOffloadingDeviceToolChains.

  return *TC;
}

const ToolChain &Driver::getOffloadingDeviceToolChain(
    const ArgList &Args, const llvm::Triple &Target, const ToolChain &HostTC,
    const Action::OffloadKind &TargetDeviceOffloadKind) const {
  // Use device / host triples as the key into the ToolChains map because the
  // device ToolChain we create depends on both.
  auto &TC = ToolChains[Target.str() + "/" + HostTC.getTriple().str()];
  if (!TC) {
    // Categorized by offload kind > arch rather than OS > arch like
    // the normal getToolChain call, as it seems a reasonable way to categorize
    // things.
    switch (TargetDeviceOffloadKind) {
    case Action::OFK_HIP: {
      if (Target.getArch() == llvm::Triple::amdgcn &&
          Target.getVendor() == llvm::Triple::AMD &&
          Target.getOS() == llvm::Triple::AMDHSA)
        TC = std::make_unique<toolchains::HIPAMDToolChain>(*this, Target,
                                                           HostTC, Args);
      else if (Target.getArch() == llvm::Triple::spirv64 &&
               Target.getVendor() == llvm::Triple::UnknownVendor &&
               Target.getOS() == llvm::Triple::UnknownOS)
        TC = std::make_unique<toolchains::HIPSPVToolChain>(*this, Target,
                                                           HostTC, Args);
      break;
    }
    default:
      break;
    }
  }

  return *TC;
}

bool Driver::ShouldUseClangCompiler(const JobAction &JA) const {
  // Say "no" if there is not exactly one input of a type clang understands.
  if (JA.size() != 1 ||
      !types::isAcceptedByClang((*JA.input_begin())->getType()))
    return false;

  // And say "no" if this is not a kind of action clang understands.
  if (!isa<PreprocessJobAction>(JA) && !isa<PrecompileJobAction>(JA) &&
      !isa<CompileJobAction>(JA) && !isa<BackendJobAction>(JA) &&
      !isa<ExtractAPIJobAction>(JA))
    return false;

  return true;
}

bool Driver::ShouldUseFlangCompiler(const JobAction &JA) const {
  // Say "no" if there is not exactly one input of a type flang understands.
  if (JA.size() != 1 ||
      !types::isAcceptedByFlang((*JA.input_begin())->getType()))
    return false;

  // And say "no" if this is not a kind of action flang understands.
  if (!isa<PreprocessJobAction>(JA) && !isa<CompileJobAction>(JA) &&
      !isa<BackendJobAction>(JA))
    return false;

  return true;
}

bool Driver::ShouldEmitStaticLibrary(const ArgList &Args) const {
  // Only emit static library if the flag is set explicitly.
  if (Args.hasArg(options::OPT_emit_static_lib))
    return true;
  return false;
}

/// GetReleaseVersion - Parse (([0-9]+)(.([0-9]+)(.([0-9]+)?))?)? and return the
/// grouped values as integers. Numbers which are not provided are set to 0.
///
/// \return True if the entire string was parsed (9.2), or all groups were
/// parsed (10.3.5extrastuff).
bool Driver::GetReleaseVersion(StringRef Str, unsigned &Major, unsigned &Minor,
                               unsigned &Micro, bool &HadExtra) {
  HadExtra = false;

  Major = Minor = Micro = 0;
  if (Str.empty())
    return false;

  if (Str.consumeInteger(10, Major))
    return false;
  if (Str.empty())
    return true;
  if (Str[0] != '.')
    return false;

  Str = Str.drop_front(1);

  if (Str.consumeInteger(10, Minor))
    return false;
  if (Str.empty())
    return true;
  if (Str[0] != '.')
    return false;
  Str = Str.drop_front(1);

  if (Str.consumeInteger(10, Micro))
    return false;
  if (!Str.empty())
    HadExtra = true;
  return true;
}

/// Parse digits from a string \p Str and fulfill \p Digits with
/// the parsed numbers. This method assumes that the max number of
/// digits to look for is equal to Digits.size().
///
/// \return True if the entire string was parsed and there are
/// no extra characters remaining at the end.
bool Driver::GetReleaseVersion(StringRef Str,
                               MutableArrayRef<unsigned> Digits) {
  if (Str.empty())
    return false;

  unsigned CurDigit = 0;
  while (CurDigit < Digits.size()) {
    unsigned Digit;
    if (Str.consumeInteger(10, Digit))
      return false;
    Digits[CurDigit] = Digit;
    if (Str.empty())
      return true;
    if (Str[0] != '.')
      return false;
    Str = Str.drop_front(1);
    CurDigit++;
  }

  // More digits than requested, bail out...
  return false;
}

std::pair<unsigned, unsigned>
Driver::getIncludeExcludeOptionFlagMasks(bool IsClCompatMode) const {
  unsigned IncludedFlagsBitmask = 0;
  unsigned ExcludedFlagsBitmask = options::NoDriverOption;

  if (IsClCompatMode) {
    // Include CL and Core options.
    IncludedFlagsBitmask |= options::CLOption;
    IncludedFlagsBitmask |= options::CLDXCOption;
    IncludedFlagsBitmask |= options::CoreOption;
  } else {
    ExcludedFlagsBitmask |= options::CLOption;
  }
  if (IsDXCMode()) {
    // Include DXC and Core options.
    IncludedFlagsBitmask |= options::DXCOption;
    IncludedFlagsBitmask |= options::CLDXCOption;
    IncludedFlagsBitmask |= options::CoreOption;
  } else {
    ExcludedFlagsBitmask |= options::DXCOption;
  }
  if (!IsClCompatMode && !IsDXCMode())
    ExcludedFlagsBitmask |= options::CLDXCOption;

  return std::make_pair(IncludedFlagsBitmask, ExcludedFlagsBitmask);
}

bool clang::driver::isOptimizationLevelFast(const ArgList &Args) {
  return Args.hasFlag(options::OPT_Ofast, options::OPT_O_Group, false);
}

bool clang::driver::willEmitRemarks(const ArgList &Args) {
  // -fsave-optimization-record enables it.
  if (Args.hasFlag(options::OPT_fsave_optimization_record,
                   options::OPT_fno_save_optimization_record, false))
    return true;

  // -fsave-optimization-record=<format> enables it as well.
  if (Args.hasFlag(options::OPT_fsave_optimization_record_EQ,
                   options::OPT_fno_save_optimization_record, false))
    return true;

  // -foptimization-record-file alone enables it too.
  if (Args.hasFlag(options::OPT_foptimization_record_file_EQ,
                   options::OPT_fno_save_optimization_record, false))
    return true;

  // -foptimization-record-passes alone enables it too.
  if (Args.hasFlag(options::OPT_foptimization_record_passes_EQ,
                   options::OPT_fno_save_optimization_record, false))
    return true;
  return false;
}

llvm::StringRef clang::driver::getDriverMode(StringRef ProgName,
                                             ArrayRef<const char *> Args) {
  static const std::string OptName =
      getDriverOptTable().getOption(options::OPT_driver_mode).getPrefixedName();
  llvm::StringRef Opt;
  for (StringRef Arg : Args) {
    if (!Arg.startswith(OptName))
      continue;
    Opt = Arg;
  }
  if (Opt.empty())
    Opt = ToolChain::getTargetAndModeFromProgramName(ProgName).DriverMode;
  return Opt.consume_front(OptName) ? Opt : "";
}

bool driver::IsClangCL(StringRef DriverMode) { return DriverMode.equals("cl"); }<|MERGE_RESOLUTION|>--- conflicted
+++ resolved
@@ -4289,17 +4289,9 @@
     return;
   }
 
-<<<<<<< HEAD
   Arg *FinalPhaseArg;
   phases::ID FinalPhase = getFinalPhase(Args, &FinalPhaseArg);
 
-  // Reject -Z* at the top level, these options should never have been exposed
-  // by gcc.
-  if (Arg *A = Args.getLastArg(options::OPT_Z_Joined))
-    Diag(clang::diag::err_drv_use_of_Z_option) << A->getAsString(Args);
-
-=======
->>>>>>> 662ee93c
   // Diagnose misuse of /Fo.
   if (Arg *A = Args.getLastArg(options::OPT__SLASH_Fo)) {
     StringRef V = A->getValue();
