--- conflicted
+++ resolved
@@ -4331,14 +4331,7 @@
   OffloadingActionBuilder OffloadBuilder(C, Args, Inputs);
 
   bool UseNewOffloadingDriver =
-<<<<<<< HEAD
-      false &&
-      ((C.isOffloadingHostKind(Action::OFK_OpenMP) &&
-       Args.hasFlag(options::OPT_fopenmp_new_driver,
-                    options::OPT_no_offload_new_driver, true)) ||
-=======
-      C.isOffloadingHostKind(Action::OFK_OpenMP) ||
->>>>>>> 0c40651f
+      false && (C.isOffloadingHostKind(Action::OFK_OpenMP) ||
       Args.hasFlag(options::OPT_offload_new_driver,
                    options::OPT_no_offload_new_driver, false));
 
