--- conflicted
+++ resolved
@@ -4974,16 +4974,12 @@
 
   // Always use the first file input as the base input.
   const char *BaseInput = InputInfos[0].getBaseInput();
-<<<<<<< HEAD
-  std::string NewBI = "wrapper-";
-=======
   for (auto &Info : InputInfos) {
     if (Info.isFilename()) {
       BaseInput = Info.getBaseInput();
       break;
     }
   }
->>>>>>> d321548c
 
   // ... except dsymutil actions, which use their actual input as the base
   // input.
