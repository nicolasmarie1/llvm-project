--- conflicted
+++ resolved
@@ -791,7 +791,6 @@
 
   UpperCmdArgs.push_back("-vect"); UpperCmdArgs.push_back("48");
 
-<<<<<<< HEAD
   // Semantics for assignments to allocatables
   if (Arg *A = Args.getLastArg(options::OPT_Mallocatable_EQ)) {
     // Argument is passed explicitly
@@ -906,7 +905,9 @@
     UpperCmdArgs.push_back(Args.MakeArgString(TargetInfo.str()));
   }
 
-  C.addCommand(std::make_unique<Command>(JA, *this, UpperExec, UpperCmdArgs, Inputs));
+  C.addCommand(std::make_unique<Command>(
+      JA, *this, ResponseFileSupport::AtFileCurCP(),
+      UpperExec, UpperCmdArgs, Inputs));
 
   // For -fsyntax-only or -E that is it
   if (Args.hasArg(options::OPT_fsyntax_only) ||
@@ -1058,13 +1059,9 @@
     LowerCmdArgs.push_back(Args.MakeArgString(OutFile));
   }
 
-  C.addCommand(std::make_unique<Command>(JA, *this, LowerExec, LowerCmdArgs, Inputs));
-=======
-  const auto& D = C.getDriver();
-  const char* Exec = Args.MakeArgString(D.GetProgramPath("flang", TC));
   C.addCommand(std::make_unique<Command>(
-      JA, *this, ResponseFileSupport::AtFileUTF8(), Exec, CmdArgs, Inputs));
->>>>>>> 7fc279ca
+      JA, *this, ResponseFileSupport::AtFileCurCP(),
+      LowerExec, LowerCmdArgs, Inputs));
 }
 
 Flang::Flang(const ToolChain &TC) : Tool("flang", "flang frontend", TC) {}
