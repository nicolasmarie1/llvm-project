//===--- CommonArgs.cpp - Args handling for multiple toolchains -*- C++ -*-===//
//
// Part of the LLVM Project, under the Apache License v2.0 with LLVM Exceptions.
// See https://llvm.org/LICENSE.txt for license information.
// SPDX-License-Identifier: Apache-2.0 WITH LLVM-exception
// Modifications Copyright (c) 2022 Advanced Micro Devices, Inc. All rights reserved.
// Notified per clause 4(b) of the license.
//
//===----------------------------------------------------------------------===//

#include "CommonArgs.h"
#include "AmdOptArgs.h"
#include "Arch/AArch64.h"
#include "Arch/ARM.h"
#include "Arch/M68k.h"
#include "Arch/Mips.h"
#include "Arch/PPC.h"
#include "Arch/Sparc.h"
#include "Arch/SystemZ.h"
#include "Arch/VE.h"
#include "Arch/X86.h"
#include "HIPAMD.h"
#include "Hexagon.h"
#include "clang/Basic/CharInfo.h"
#include "clang/Basic/LangOptions.h"
#include "clang/Basic/ObjCRuntime.h"
#include "clang/Basic/Version.h"
#include "clang/Config/config.h"
#include "clang/Driver/Action.h"
#include "clang/Driver/Compilation.h"
#include "clang/Driver/Driver.h"
#include "clang/Driver/DriverDiagnostic.h"
#include "clang/Driver/InputInfo.h"
#include "clang/Driver/Job.h"
#include "clang/Driver/Options.h"
#include "clang/Driver/SanitizerArgs.h"
#include "clang/Driver/ToolChain.h"
#include "clang/Driver/Util.h"
#include "clang/Driver/XRayArgs.h"
#include "llvm/ADT/STLExtras.h"
#include "llvm/ADT/SmallSet.h"
#include "llvm/ADT/SmallString.h"
#include "llvm/ADT/StringExtras.h"
#include "llvm/ADT/StringSwitch.h"
#include "llvm/ADT/Twine.h"
#include "llvm/BinaryFormat/Magic.h"
#include "llvm/Config/llvm-config.h"
#include "llvm/Object/Archive.h"
#include "llvm/Option/Arg.h"
#include "llvm/Option/ArgList.h"
#include "llvm/Option/Option.h"
#include "llvm/Support/CodeGen.h"
#include "llvm/Support/Compression.h"
#include "llvm/Support/Debug.h"
#include "llvm/Support/Error.h"
#include "llvm/Support/ErrorHandling.h"
#include "llvm/Support/ErrorOr.h"
#include "llvm/Support/FileSystem.h"
#include "llvm/Support/Host.h"
#include "llvm/Support/MemoryBuffer.h"
#include "llvm/Support/Path.h"
#include "llvm/Support/Process.h"
#include "llvm/Support/Program.h"
#include "llvm/Support/ScopedPrinter.h"
#include "llvm/Support/TargetParser.h"
#include "llvm/Support/Threading.h"
#include "llvm/Support/VirtualFileSystem.h"
#include "llvm/Support/YAMLParser.h"

using namespace clang::driver;
using namespace clang::driver::tools;
using namespace clang;
using namespace llvm::opt;

/// \brief Determine if Fortran link libraies are needed
bool clang::driver::tools::needFortranLibs(const Driver &D,
                                           const ArgList &Args) {
  if (D.IsFlangMode() && !Args.hasArg(options::OPT_nostdlib) &&
      !Args.hasArg(options::OPT_noFlangLibs)) {
    return true;
  }

  return false;
}

/// \brief Determine if Fortran "main" object is needed
static bool needFortranMain(const Driver &D, const ArgList &Args) {
  return (tools::needFortranLibs(D, Args) &&
          (!Args.hasArg(options::OPT_Mnomain) ||
           !Args.hasArg(options::OPT_no_fortran_main)));
}

static void renderRpassOptions(const ArgList &Args, ArgStringList &CmdArgs) {
  if (const Arg *A = Args.getLastArg(options::OPT_Rpass_EQ))
    CmdArgs.push_back(Args.MakeArgString(Twine("-plugin-opt=-pass-remarks=") +
                                         A->getValue()));

  if (const Arg *A = Args.getLastArg(options::OPT_Rpass_missed_EQ))
    CmdArgs.push_back(Args.MakeArgString(
        Twine("-plugin-opt=-pass-remarks-missed=") + A->getValue()));

  if (const Arg *A = Args.getLastArg(options::OPT_Rpass_analysis_EQ))
    CmdArgs.push_back(Args.MakeArgString(
        Twine("-plugin-opt=-pass-remarks-analysis=") + A->getValue()));
}

static void renderRemarksOptions(const ArgList &Args, ArgStringList &CmdArgs,
                                 const llvm::Triple &Triple,
                                 const InputInfo &Input,
                                 const InputInfo &Output) {
  StringRef Format = "yaml";
  if (const Arg *A = Args.getLastArg(options::OPT_fsave_optimization_record_EQ))
    Format = A->getValue();

  SmallString<128> F;
  const Arg *A = Args.getLastArg(options::OPT_foptimization_record_file_EQ);
  if (A)
    F = A->getValue();
  else if (Output.isFilename())
    F = Output.getFilename();

  assert(!F.empty() && "Cannot determine remarks output name.");
  // Append "opt.ld.<format>" to the end of the file name.
  CmdArgs.push_back(
      Args.MakeArgString(Twine("-plugin-opt=opt-remarks-filename=") + F +
                         Twine(".opt.ld.") + Format));

  if (const Arg *A =
          Args.getLastArg(options::OPT_foptimization_record_passes_EQ))
    CmdArgs.push_back(Args.MakeArgString(
        Twine("-plugin-opt=opt-remarks-passes=") + A->getValue()));

  CmdArgs.push_back(Args.MakeArgString(
      Twine("-plugin-opt=opt-remarks-format=") + Format.data()));
}

static void renderRemarksHotnessOptions(const ArgList &Args,
                                        ArgStringList &CmdArgs) {
  if (Args.hasFlag(options::OPT_fdiagnostics_show_hotness,
                   options::OPT_fno_diagnostics_show_hotness, false))
    CmdArgs.push_back("-plugin-opt=opt-remarks-with-hotness");

  if (const Arg *A =
          Args.getLastArg(options::OPT_fdiagnostics_hotness_threshold_EQ))
    CmdArgs.push_back(Args.MakeArgString(
        Twine("-plugin-opt=opt-remarks-hotness-threshold=") + A->getValue()));
}

void tools::addPathIfExists(const Driver &D, const Twine &Path,
                            ToolChain::path_list &Paths) {
  if (D.getVFS().exists(Path))
    Paths.push_back(Path.str());
}

void tools::handleTargetFeaturesGroup(const ArgList &Args,
                                      std::vector<StringRef> &Features,
                                      OptSpecifier Group) {
  for (const Arg *A : Args.filtered(Group)) {
    StringRef Name = A->getOption().getName();
    A->claim();

    // Skip over "-m".
    assert(Name.startswith("m") && "Invalid feature name.");
    Name = Name.substr(1);

    bool IsNegative = Name.startswith("no-");
    if (IsNegative)
      Name = Name.substr(3);
    Features.push_back(Args.MakeArgString((IsNegative ? "-" : "+") + Name));
  }
}

SmallVector<StringRef>
tools::unifyTargetFeatures(ArrayRef<StringRef> Features) {
  // Only add a feature if it hasn't been seen before starting from the end.
  SmallVector<StringRef> UnifiedFeatures;
  llvm::DenseSet<StringRef> UsedFeatures;
  for (StringRef Feature : llvm::reverse(Features)) {
    if (UsedFeatures.insert(Feature.drop_front()).second)
      UnifiedFeatures.insert(UnifiedFeatures.begin(), Feature);
  }

  return UnifiedFeatures;
}

void tools::addDirectoryList(const ArgList &Args, ArgStringList &CmdArgs,
                             const char *ArgName, const char *EnvVar) {
  const char *DirList = ::getenv(EnvVar);
  bool CombinedArg = false;

  if (!DirList)
    return; // Nothing to do.

  StringRef Name(ArgName);
  if (Name.equals("-I") || Name.equals("-L") || Name.empty())
    CombinedArg = true;

  StringRef Dirs(DirList);
  if (Dirs.empty()) // Empty string should not add '.'.
    return;

  StringRef::size_type Delim;
  while ((Delim = Dirs.find(llvm::sys::EnvPathSeparator)) != StringRef::npos) {
    if (Delim == 0) { // Leading colon.
      if (CombinedArg) {
        CmdArgs.push_back(Args.MakeArgString(std::string(ArgName) + "."));
      } else {
        CmdArgs.push_back(ArgName);
        CmdArgs.push_back(".");
      }
    } else {
      if (CombinedArg) {
        CmdArgs.push_back(
            Args.MakeArgString(std::string(ArgName) + Dirs.substr(0, Delim)));
      } else {
        CmdArgs.push_back(ArgName);
        CmdArgs.push_back(Args.MakeArgString(Dirs.substr(0, Delim)));
      }
    }
    Dirs = Dirs.substr(Delim + 1);
  }

  if (Dirs.empty()) { // Trailing colon.
    if (CombinedArg) {
      CmdArgs.push_back(Args.MakeArgString(std::string(ArgName) + "."));
    } else {
      CmdArgs.push_back(ArgName);
      CmdArgs.push_back(".");
    }
  } else { // Add the last path.
    if (CombinedArg) {
      CmdArgs.push_back(Args.MakeArgString(std::string(ArgName) + Dirs));
    } else {
      CmdArgs.push_back(ArgName);
      CmdArgs.push_back(Args.MakeArgString(Dirs));
    }
  }
}

void tools::AddLinkerInputs(const ToolChain &TC, const InputInfoList &Inputs,
                            const ArgList &Args, ArgStringList &CmdArgs,
                            const JobAction &JA) {
  const Driver &D = TC.getDriver();
  bool SeenFirstLinkerInput = false;

  // Add extra linker input arguments which are not treated as inputs
  // (constructed via -Xarch_).
  Args.AddAllArgValues(CmdArgs, options::OPT_Zlinker_input);

  // LIBRARY_PATH are included before user inputs and only supported on native
  // toolchains.
  if (!TC.isCrossCompiling())
    addDirectoryList(Args, CmdArgs, "-L", "LIBRARY_PATH");

  for (const auto &II : Inputs) {
    // If the current tool chain refers to an OpenMP offloading host, we
    // should ignore inputs that refer to OpenMP offloading devices -
    // they will be embedded according to a proper linker script.
    if (auto *IA = II.getAction())
      if ((JA.isHostOffloading(Action::OFK_OpenMP) &&
           IA->isDeviceOffloading(Action::OFK_OpenMP)))
        continue;

    if (!TC.HasNativeLLVMSupport() && types::isLLVMIR(II.getType()))
      // Don't try to pass LLVM inputs unless we have native support.
      D.Diag(diag::err_drv_no_linker_llvm_support) << TC.getTripleString();

    // Add filenames immediately.
    if (II.isFilename()) {
      CmdArgs.push_back(II.getFilename());
      continue;
    }

    // In some error cases, the input could be Nothing; skip those.
    if (II.isNothing())
      continue;

    // Otherwise, this is a linker input argument.
    const Arg &A = II.getInputArg();

    // Handle reserved library options.
    if (A.getOption().matches(options::OPT_Z_reserved_lib_stdcxx))
      TC.AddCXXStdlibLibArgs(Args, CmdArgs);
    else if (A.getOption().matches(options::OPT_Z_reserved_lib_cckext))
      TC.AddCCKextLibArgs(Args, CmdArgs);
    else if (A.getOption().matches(options::OPT_z)) {
      // Pass -z prefix for gcc linker compatibility.
      A.claim();
      A.render(Args, CmdArgs);
    } else if (A.getOption().matches(options::OPT_b)) {
      const llvm::Triple &T = TC.getTriple();
      if (!T.isOSAIX()) {
        TC.getDriver().Diag(diag::err_drv_unsupported_opt_for_target)
            << A.getSpelling() << T.str();
      }
      // Pass -b prefix for AIX linker.
      A.claim();
      A.render(Args, CmdArgs);
    } else {
      A.renderAsInput(Args, CmdArgs);
    }
  }

   if (!SeenFirstLinkerInput && needFortranMain(D, Args)) {
     CmdArgs.push_back("-lflangmain");
   }

  // Claim "no Fortran main" arguments
  for (auto Arg :
       Args.filtered(options::OPT_no_fortran_main, options::OPT_Mnomain))
    Arg->claim();
}

void tools::addLinkerCompressDebugSectionsOption(
    const ToolChain &TC, const llvm::opt::ArgList &Args,
    llvm::opt::ArgStringList &CmdArgs) {
  // GNU ld supports --compress-debug-sections=none|zlib|zlib-gnu|zlib-gabi
  // whereas zlib is an alias to zlib-gabi and zlib-gnu is obsoleted. Therefore
  // -gz=none|zlib are translated to --compress-debug-sections=none|zlib. -gz
  // is not translated since ld --compress-debug-sections option requires an
  // argument.
  if (const Arg *A = Args.getLastArg(options::OPT_gz_EQ)) {
    StringRef V = A->getValue();
    if (V == "none" || V == "zlib" || V == "zstd")
      CmdArgs.push_back(Args.MakeArgString("--compress-debug-sections=" + V));
    else
      TC.getDriver().Diag(diag::err_drv_unsupported_option_argument)
          << A->getOption().getName() << V;
  }
}

void tools::AddTargetFeature(const ArgList &Args,
                             std::vector<StringRef> &Features,
                             OptSpecifier OnOpt, OptSpecifier OffOpt,
                             StringRef FeatureName) {
  if (Arg *A = Args.getLastArg(OnOpt, OffOpt)) {
    if (A->getOption().matches(OnOpt))
      Features.push_back(Args.MakeArgString("+" + FeatureName));
    else
      Features.push_back(Args.MakeArgString("-" + FeatureName));
  }
}

/// Get the (LLVM) name of the AMDGPU gpu we are targeting.
static std::string getAMDGPUTargetGPU(const llvm::Triple &T,
                                      const ArgList &Args) {
  Arg *A = Args.getLastArg(options::OPT_mcpu_EQ);
  if (!A)
    A = Args.getLastArg(options::OPT_march_EQ);
  if (!A)
    A = Args.getLastArg(options::OPT_offload_arch_EQ);
  if (A) {
    auto GPUName = getProcessorFromTargetID(T, A->getValue());
    return llvm::StringSwitch<std::string>(GPUName)
        .Cases("rv630", "rv635", "r600")
        .Cases("rv610", "rv620", "rs780", "rs880")
        .Case("rv740", "rv770")
        .Case("palm", "cedar")
        .Cases("sumo", "sumo2", "sumo")
        .Case("hemlock", "cypress")
        .Case("aruba", "cayman")
        .Default(GPUName.str());
  }
  return "";
}

static std::string getLanaiTargetCPU(const ArgList &Args) {
  if (Arg *A = Args.getLastArg(options::OPT_mcpu_EQ)) {
    return A->getValue();
  }
  return "";
}

/// Get the (LLVM) name of the WebAssembly cpu we are targeting.
static StringRef getWebAssemblyTargetCPU(const ArgList &Args) {
  // If we have -mcpu=, use that.
  if (Arg *A = Args.getLastArg(options::OPT_mcpu_EQ)) {
    StringRef CPU = A->getValue();

#ifdef __wasm__
    // Handle "native" by examining the host. "native" isn't meaningful when
    // cross compiling, so only support this when the host is also WebAssembly.
    if (CPU == "native")
      return llvm::sys::getHostCPUName();
#endif

    return CPU;
  }

  return "generic";
}

std::string tools::getCPUName(const Driver &D, const ArgList &Args,
                              const llvm::Triple &T, bool FromAs) {
  Arg *A;

  switch (T.getArch()) {
  default:
    return "";

  case llvm::Triple::aarch64:
  case llvm::Triple::aarch64_32:
  case llvm::Triple::aarch64_be:
    return aarch64::getAArch64TargetCPU(Args, T, A);

  case llvm::Triple::arm:
  case llvm::Triple::armeb:
  case llvm::Triple::thumb:
  case llvm::Triple::thumbeb: {
    StringRef MArch, MCPU;
    arm::getARMArchCPUFromArgs(Args, MArch, MCPU, FromAs);
    return arm::getARMTargetCPU(MCPU, MArch, T);
  }

  case llvm::Triple::avr:
    if (const Arg *A = Args.getLastArg(options::OPT_mmcu_EQ))
      return A->getValue();
    return "";

  case llvm::Triple::m68k:
    return m68k::getM68kTargetCPU(Args);

  case llvm::Triple::mips:
  case llvm::Triple::mipsel:
  case llvm::Triple::mips64:
  case llvm::Triple::mips64el: {
    StringRef CPUName;
    StringRef ABIName;
    mips::getMipsCPUAndABI(Args, T, CPUName, ABIName);
    return std::string(CPUName);
  }

  case llvm::Triple::nvptx:
  case llvm::Triple::nvptx64:
    if (const Arg *A = Args.getLastArg(options::OPT_march_EQ))
      return A->getValue();
    return "";

  case llvm::Triple::ppc:
  case llvm::Triple::ppcle:
  case llvm::Triple::ppc64:
  case llvm::Triple::ppc64le: {
    std::string TargetCPUName = ppc::getPPCTargetCPU(Args);
    // LLVM may default to generating code for the native CPU,
    // but, like gcc, we default to a more generic option for
    // each architecture. (except on AIX)
    if (!TargetCPUName.empty())
      return TargetCPUName;

    if (T.isOSAIX())
      TargetCPUName = "pwr7";
    else if (T.getArch() == llvm::Triple::ppc64le)
      TargetCPUName = "ppc64le";
    else if (T.getArch() == llvm::Triple::ppc64)
      TargetCPUName = "ppc64";
    else
      TargetCPUName = "ppc";

    return TargetCPUName;
  }
  case llvm::Triple::csky:
    if (const Arg *A = Args.getLastArg(options::OPT_mcpu_EQ))
      return A->getValue();
    else if (const Arg *A = Args.getLastArg(options::OPT_march_EQ))
      return A->getValue();
    else
      return "ck810";
  case llvm::Triple::riscv32:
  case llvm::Triple::riscv64:
    if (const Arg *A = Args.getLastArg(options::OPT_mcpu_EQ))
      return A->getValue();
    return "";

  case llvm::Triple::bpfel:
  case llvm::Triple::bpfeb:
    if (const Arg *A = Args.getLastArg(options::OPT_mcpu_EQ))
      return A->getValue();
    return "";

  case llvm::Triple::sparc:
  case llvm::Triple::sparcel:
  case llvm::Triple::sparcv9:
    return sparc::getSparcTargetCPU(D, Args, T);

  case llvm::Triple::x86:
  case llvm::Triple::x86_64:
    return x86::getX86TargetCPU(D, Args, T);

  case llvm::Triple::hexagon:
    return "hexagon" +
           toolchains::HexagonToolChain::GetTargetCPUVersion(Args).str();

  case llvm::Triple::lanai:
    return getLanaiTargetCPU(Args);

  case llvm::Triple::systemz:
    return systemz::getSystemZTargetCPU(Args);

  case llvm::Triple::r600:
  case llvm::Triple::amdgcn:
    return getAMDGPUTargetGPU(T, Args);

  case llvm::Triple::wasm32:
  case llvm::Triple::wasm64:
    return std::string(getWebAssemblyTargetCPU(Args));
  }
}

llvm::StringRef tools::getLTOParallelism(const ArgList &Args, const Driver &D) {
  Arg *LtoJobsArg = Args.getLastArg(options::OPT_flto_jobs_EQ);
  if (!LtoJobsArg)
    return {};
  if (!llvm::get_threadpool_strategy(LtoJobsArg->getValue()))
    D.Diag(diag::err_drv_invalid_int_value)
        << LtoJobsArg->getAsString(Args) << LtoJobsArg->getValue();
  return LtoJobsArg->getValue();
}

// CloudABI and PS4/PS5 use -ffunction-sections and -fdata-sections by default.
bool tools::isUseSeparateSections(const llvm::Triple &Triple) {
  return Triple.getOS() == llvm::Triple::CloudABI || Triple.isPS();
}

void tools::addLTOOptions(const ToolChain &ToolChain, const ArgList &Args,
                          ArgStringList &CmdArgs, const InputInfo &Output,
                          const InputInfo &Input, bool IsThinLTO) {
  const char *Linker = Args.MakeArgString(ToolChain.GetLinkerPath());
  const Driver &D = ToolChain.getDriver();
  bool ClosedNeeded =
    checkForAMDProprietaryOptOptions(ToolChain, D, Args, CmdArgs,
		                     false /*isLLD*/, true /*checkOnly*/);

  if (llvm::sys::path::filename(Linker) != "ld.lld" &&
      llvm::sys::path::stem(Linker) != "ld.lld" && !ClosedNeeded) {
    // Tell the linker to load the plugin. This has to come before
    // AddLinkerInputs as gold requires -plugin to come before any -plugin-opt
    // that -Wl might forward.
    CmdArgs.push_back("-plugin");

#if defined(_WIN32)
    const char *Suffix = ".dll";
#elif defined(__APPLE__)
    const char *Suffix = ".dylib";
#else
    const char *Suffix = ".so";
#endif

    SmallString<1024> Plugin;
    llvm::sys::path::native(
        Twine(D.Dir) + "/../" CLANG_INSTALL_LIBDIR_BASENAME "/LLVMgold" +
            Suffix,
        Plugin);
    CmdArgs.push_back(Args.MakeArgString(Plugin));
  }

  // Try to pass driver level flags relevant to LTO code generation down to
  // the plugin.

  // Handle flags for selecting CPU variants.
  std::string CPU = getCPUName(D, Args, ToolChain.getTriple());
  if (!CPU.empty())
    CmdArgs.push_back(Args.MakeArgString(Twine("-plugin-opt=mcpu=") + CPU));

  if (Arg *A = Args.getLastArg(options::OPT_O_Group)) {
    // The optimization level matches
    // CompilerInvocation.cpp:getOptimizationLevel().
    StringRef OOpt;
    if (A->getOption().matches(options::OPT_O4) ||
        A->getOption().matches(options::OPT_Ofast))
      OOpt = "3";
    else if (A->getOption().matches(options::OPT_O)) {
      OOpt = A->getValue();
      if (OOpt == "g")
        OOpt = "1";
      else if (OOpt == "s" || OOpt == "z")
        OOpt = "2";
    } else if (A->getOption().matches(options::OPT_O0))
      OOpt = "0";
    if (!OOpt.empty())
      CmdArgs.push_back(Args.MakeArgString(Twine("-plugin-opt=O") + OOpt));
  }

  if (Args.hasArg(options::OPT_gsplit_dwarf)) {
    CmdArgs.push_back(
        Args.MakeArgString(Twine("-plugin-opt=dwo_dir=") +
            Output.getFilename() + "_dwo"));
  }

  if (IsThinLTO)
    CmdArgs.push_back("-plugin-opt=thinlto");

  StringRef Parallelism = getLTOParallelism(Args, D);
  if (!Parallelism.empty())
    CmdArgs.push_back(
        Args.MakeArgString("-plugin-opt=jobs=" + Twine(Parallelism)));

  if (!CLANG_ENABLE_OPAQUE_POINTERS_INTERNAL)
    CmdArgs.push_back(Args.MakeArgString("-plugin-opt=no-opaque-pointers"));

  // If an explicit debugger tuning argument appeared, pass it along.
  if (Arg *A = Args.getLastArg(options::OPT_gTune_Group,
                               options::OPT_ggdbN_Group)) {
    if (A->getOption().matches(options::OPT_glldb))
      CmdArgs.push_back("-plugin-opt=-debugger-tune=lldb");
    else if (A->getOption().matches(options::OPT_gsce))
      CmdArgs.push_back("-plugin-opt=-debugger-tune=sce");
    else if (A->getOption().matches(options::OPT_gdbx))
      CmdArgs.push_back("-plugin-opt=-debugger-tune=dbx");
    else
      CmdArgs.push_back("-plugin-opt=-debugger-tune=gdb");
  }

  bool UseSeparateSections =
      isUseSeparateSections(ToolChain.getEffectiveTriple());

  if (Args.hasFlag(options::OPT_ffunction_sections,
                   options::OPT_fno_function_sections, UseSeparateSections))
    CmdArgs.push_back("-plugin-opt=-function-sections=1");
  else if (Args.hasArg(options::OPT_fno_function_sections))
    CmdArgs.push_back("-plugin-opt=-function-sections=0");

  if (Args.hasFlag(options::OPT_fdata_sections, options::OPT_fno_data_sections,
                   UseSeparateSections))
    CmdArgs.push_back("-plugin-opt=-data-sections=1");
  else if (Args.hasArg(options::OPT_fno_data_sections))
    CmdArgs.push_back("-plugin-opt=-data-sections=0");

  // Pass an option to enable split machine functions.
  if (auto *A = Args.getLastArg(options::OPT_fsplit_machine_functions,
                                options::OPT_fno_split_machine_functions)) {
    if (A->getOption().matches(options::OPT_fsplit_machine_functions))
      CmdArgs.push_back("-plugin-opt=-split-machine-functions");
  }

  if (Arg *A = getLastProfileSampleUseArg(Args)) {
    StringRef FName = A->getValue();
    if (!llvm::sys::fs::exists(FName))
      D.Diag(diag::err_drv_no_such_file) << FName;
    else
      CmdArgs.push_back(
          Args.MakeArgString(Twine("-plugin-opt=sample-profile=") + FName));
  }

  auto *CSPGOGenerateArg = Args.getLastArg(options::OPT_fcs_profile_generate,
                                           options::OPT_fcs_profile_generate_EQ,
                                           options::OPT_fno_profile_generate);
  if (CSPGOGenerateArg &&
      CSPGOGenerateArg->getOption().matches(options::OPT_fno_profile_generate))
    CSPGOGenerateArg = nullptr;

  auto *ProfileUseArg = getLastProfileUseArg(Args);

  if (CSPGOGenerateArg) {
    CmdArgs.push_back(Args.MakeArgString("-plugin-opt=cs-profile-generate"));
    if (CSPGOGenerateArg->getOption().matches(
            options::OPT_fcs_profile_generate_EQ)) {
      SmallString<128> Path(CSPGOGenerateArg->getValue());
      llvm::sys::path::append(Path, "default_%m.profraw");
      CmdArgs.push_back(
          Args.MakeArgString(Twine("-plugin-opt=cs-profile-path=") + Path));
    } else
      CmdArgs.push_back(
          Args.MakeArgString("-plugin-opt=cs-profile-path=default_%m.profraw"));
  } else if (ProfileUseArg) {
    SmallString<128> Path(
        ProfileUseArg->getNumValues() == 0 ? "" : ProfileUseArg->getValue());
    if (Path.empty() || llvm::sys::fs::is_directory(Path))
      llvm::sys::path::append(Path, "default.profdata");
    CmdArgs.push_back(Args.MakeArgString(Twine("-plugin-opt=cs-profile-path=") +
                                         Path));
  }

  // This controls whether or not we perform JustMyCode instrumentation.
  if (Args.hasFlag(options::OPT_fjmc, options::OPT_fno_jmc, false)) {
    if (ToolChain.getEffectiveTriple().isOSBinFormatELF())
      CmdArgs.push_back("-plugin-opt=-enable-jmc-instrument");
    else
      D.Diag(clang::diag::warn_drv_fjmc_for_elf_only);
  }

  // Setup statistics file output.
  SmallString<128> StatsFile = getStatsFileName(Args, Output, Input, D);
  if (!StatsFile.empty())
    CmdArgs.push_back(
        Args.MakeArgString(Twine("-plugin-opt=stats-file=") + StatsFile));

  // Setup crash diagnostics dir.
  if (Arg *A = Args.getLastArg(options::OPT_fcrash_diagnostics_dir))
    CmdArgs.push_back(Args.MakeArgString(
        Twine("-plugin-opt=-crash-diagnostics-dir=") + A->getValue()));

  addX86AlignBranchArgs(D, Args, CmdArgs, /*IsLTO=*/true);

  // Handle remark diagnostics on screen options: '-Rpass-*'.
  renderRpassOptions(Args, CmdArgs);

  // Handle serialized remarks options: '-fsave-optimization-record'
  // and '-foptimization-record-*'.
  if (willEmitRemarks(Args))
    renderRemarksOptions(Args, CmdArgs, ToolChain.getEffectiveTriple(), Input,
                         Output);

  // Handle remarks hotness/threshold related options.
  renderRemarksHotnessOptions(Args, CmdArgs);

  addMachineOutlinerArgs(D, Args, CmdArgs, ToolChain.getEffectiveTriple(),
                         /*IsLTO=*/true);
  return;
}

std::string tools::FindDebugInLibraryPath() {
  const char *DirList = ::getenv("LIBRARY_PATH");
  if (!DirList)
    return "";
  StringRef Dirs(DirList);
  if (Dirs.empty()) // Empty string should not add '.'.
    return "";

  StringRef::size_type Delim;
  while ((Delim = Dirs.find(llvm::sys::EnvPathSeparator)) != StringRef::npos) {
    if (Delim != 0) { // Leading colon.
      if (Dirs.substr(0, Delim).endswith("lib-debug"))
        return Dirs.substr(0, Delim).str();
    }
    Dirs = Dirs.substr(Delim + 1);
  }
  if (!Dirs.empty()) {
    if (Dirs.endswith("lib-debug"))
      return Dirs.str();
  }
  return "";
}

void tools::addOpenMPRuntimeSpecificRPath(const ToolChain &TC,
                                          const ArgList &Args,
                                          ArgStringList &CmdArgs) {
  const Driver &D = TC.getDriver();
  std::string CandidateRPath = FindDebugInLibraryPath();
  if (CandidateRPath.empty())
    CandidateRPath = D.Dir + "/../lib";

  if (Args.hasFlag(options::OPT_fopenmp_implicit_rpath,
                   options::OPT_fno_openmp_implicit_rpath, true)) {
    // Default to clang lib / lib64 folder, i.e. the same location as device
    // runtime
    SmallString<256> DefaultLibPath =
        llvm::sys::path::parent_path(TC.getDriver().Dir);
    llvm::sys::path::append(DefaultLibPath, CLANG_INSTALL_LIBDIR_BASENAME);
    CmdArgs.push_back("-rpath");
    CmdArgs.push_back(Args.MakeArgString(CandidateRPath.c_str()));
  }
}

void tools::addOpenMPRuntimeLibraryPath(const ToolChain &TC,
                                        const ArgList &Args,
                                        ArgStringList &CmdArgs) {
  // Default to clang lib / lib64 folder, i.e. the same location as device
  // runtime.
  SmallString<256> DefaultLibPath =
      llvm::sys::path::parent_path(TC.getDriver().Dir);
  llvm::sys::path::append(DefaultLibPath, CLANG_INSTALL_LIBDIR_BASENAME);
  CmdArgs.push_back(Args.MakeArgString("-L" + DefaultLibPath));
}

void tools::addArchSpecificRPath(const ToolChain &TC, const ArgList &Args,
                                 ArgStringList &CmdArgs) {
  // Enable -frtlib-add-rpath by default for the case of VE.
  const bool IsVE = TC.getTriple().isVE();
  bool DefaultValue = IsVE;
  if (!Args.hasFlag(options::OPT_frtlib_add_rpath,
                    options::OPT_fno_rtlib_add_rpath, DefaultValue))
    return;

  std::string CandidateRPath = TC.getArchSpecificLibPath();
  if (TC.getVFS().exists(CandidateRPath)) {
    CmdArgs.push_back("-rpath");
    CmdArgs.push_back(Args.MakeArgString(CandidateRPath));
  }
}

bool requiresCOMGrLinking(const ToolChain &TC, const ArgList &Args) {
  std::vector<std::string> extractValues =
      Args.getAllArgValues(options::OPT_Xopenmp_target_EQ);
  std::vector<std::string>::iterator itr;
  if (!extractValues.empty()) {
    itr = extractValues.begin();
    while ((itr = std::find(itr, extractValues.end(), "amdgcn-amd-amdhsa")) !=
           extractValues.end()) {
      StringRef archVal(*(itr + 1));
      if (archVal.contains("xnack+") && TC.getSanitizerArgs(Args).needsAsanRt())
        return true;
      itr += 2;
    }
  } else {
    std::string tgtArch =
        getAMDGPUTargetGPU(llvm::Triple("amdgcn-amd-amdhsa"), Args);
    extractValues = Args.getAllArgValues(options::OPT_offload_arch_EQ);
    itr = extractValues.begin();
    while (itr != extractValues.end()) {
      StringRef archVal(*itr);
      if (!tgtArch.empty() && archVal.contains("xnack+") &&
          TC.getSanitizerArgs(Args).needsAsanRt())
        return true;
      itr++;
    }
  }
  return false;
}

bool tools::addOpenMPRuntime(ArgStringList &CmdArgs, const ToolChain &TC,
                             const ArgList &Args, bool ForceStaticHostRuntime,
                             bool IsOffloadingHost, bool GompNeedsRT) {
  if (!Args.hasFlag(options::OPT_fopenmp, options::OPT_fopenmp_EQ,
                    options::OPT_fno_openmp, false))
    return false;
  Driver::OpenMPRuntimeKind RTKind = TC.getDriver().getOpenMPRuntime(Args);

  if (RTKind == Driver::OMPRT_Unknown)
    // Already diagnosed.
    return false;

  if (ForceStaticHostRuntime)
    CmdArgs.push_back("-Bstatic");

  switch (RTKind) {
  case Driver::OMPRT_OMP:
    CmdArgs.push_back("-lomp");
    break;
  case Driver::OMPRT_GOMP:
    CmdArgs.push_back("-lgomp");
    break;
  case Driver::OMPRT_IOMP5:
    CmdArgs.push_back("-liomp5");
    break;
  case Driver::OMPRT_BOLT:
    CmdArgs.push_back("-lbolt");
    break;
  case Driver::OMPRT_Unknown:
    break;
  }

  if (ForceStaticHostRuntime)
    CmdArgs.push_back("-Bdynamic");

  if (RTKind == Driver::OMPRT_GOMP && GompNeedsRT)
      CmdArgs.push_back("-lrt");

  if (RTKind == Driver::OMPRT_BOLT)
    CmdArgs.push_back("-lbolt");

  if (IsOffloadingHost) {
    if (requiresCOMGrLinking(TC, Args)) {
      CmdArgs.push_back("-lamd_comgr");
    }
    CmdArgs.push_back("-lomptarget");
  }

  if (IsOffloadingHost && TC.getDriver().isUsingLTO(/* IsOffload */ true) &&
      !Args.hasArg(options::OPT_nogpulib))
    CmdArgs.push_back("-lomptarget.devicertl");

  addArchSpecificRPath(TC, Args, CmdArgs);

  if (RTKind == Driver::OMPRT_OMP || RTKind == Driver::OMPRT_BOLT)
    addOpenMPRuntimeSpecificRPath(TC, Args, CmdArgs);
  addOpenMPRuntimeLibraryPath(TC, Args, CmdArgs);

  return true;
}

void tools::addFortranRuntimeLibs(const ToolChain &TC,
                                  llvm::opt::ArgStringList &CmdArgs) {
  if (TC.getTriple().isKnownWindowsMSVCEnvironment()) {
    CmdArgs.push_back("Fortran_main.lib");
    CmdArgs.push_back("FortranRuntime.lib");
    CmdArgs.push_back("FortranDecimal.lib");
  } else {
    CmdArgs.push_back("-lFortran_main");
    CmdArgs.push_back("-lFortranRuntime");
    CmdArgs.push_back("-lFortranDecimal");
  }
}

void tools::addFortranRuntimeLibraryPath(const ToolChain &TC,
                                         const llvm::opt::ArgList &Args,
                                         ArgStringList &CmdArgs) {
  // NOTE: Generating executables by Flang is considered an "experimental"
  // feature and hence this is guarded with a command line option.
  // TODO: Make this work unconditionally once Flang is mature enough.
  if (!Args.hasArg(options::OPT_flang_experimental_exec))
    return;

  // Default to the <driver-path>/../lib directory. This works fine on the
  // platforms that we have tested so far. We will probably have to re-fine
  // this in the future. In particular, on some platforms, we may need to use
  // lib64 instead of lib.
  SmallString<256> DefaultLibPath =
      llvm::sys::path::parent_path(TC.getDriver().Dir);
  llvm::sys::path::append(DefaultLibPath, "lib");
  if (TC.getTriple().isKnownWindowsMSVCEnvironment())
    CmdArgs.push_back(Args.MakeArgString("-libpath:" + DefaultLibPath));
  else
    CmdArgs.push_back(Args.MakeArgString("-L" + DefaultLibPath));
}

static void addSanitizerRuntime(const ToolChain &TC, const ArgList &Args,
                                ArgStringList &CmdArgs, StringRef Sanitizer,
                                bool IsShared, bool IsWhole) {
  // Wrap any static runtimes that must be forced into executable in
  // whole-archive.
  if (IsWhole) CmdArgs.push_back("--whole-archive");
  CmdArgs.push_back(TC.getCompilerRTArgString(
      Args, Sanitizer, IsShared ? ToolChain::FT_Shared : ToolChain::FT_Static));
  if (IsWhole) CmdArgs.push_back("--no-whole-archive");

  if (IsShared) {
    addArchSpecificRPath(TC, Args, CmdArgs);
  }
}

// Tries to use a file with the list of dynamic symbols that need to be exported
// from the runtime library. Returns true if the file was found.
static bool addSanitizerDynamicList(const ToolChain &TC, const ArgList &Args,
                                    ArgStringList &CmdArgs,
                                    StringRef Sanitizer) {
  // Solaris ld defaults to --export-dynamic behaviour but doesn't support
  // the option, so don't try to pass it.
  if (TC.getTriple().getOS() == llvm::Triple::Solaris)
    return true;
  SmallString<128> SanRT(TC.getCompilerRT(Args, Sanitizer));
  if (llvm::sys::fs::exists(SanRT + ".syms")) {
    CmdArgs.push_back(Args.MakeArgString("--dynamic-list=" + SanRT + ".syms"));
    return true;
  }
  return false;
}

const char *tools::getAsNeededOption(const ToolChain &TC, bool as_needed) {
  assert(!TC.getTriple().isOSAIX() &&
         "AIX linker does not support any form of --as-needed option yet.");

  // While the Solaris 11.2 ld added --as-needed/--no-as-needed as aliases
  // for the native forms -z ignore/-z record, they are missing in Illumos,
  // so always use the native form.
  if (TC.getTriple().isOSSolaris())
    return as_needed ? "-zignore" : "-zrecord";
  else
    return as_needed ? "--as-needed" : "--no-as-needed";
}

void tools::linkSanitizerRuntimeDeps(const ToolChain &TC,
                                     ArgStringList &CmdArgs) {
  // Force linking against the system libraries sanitizers depends on
  // (see PR15823 why this is necessary).
  CmdArgs.push_back(getAsNeededOption(TC, false));
  // There's no libpthread or librt on RTEMS & Android.
  if (TC.getTriple().getOS() != llvm::Triple::RTEMS &&
      !TC.getTriple().isAndroid()) {
    CmdArgs.push_back("-lpthread");
    if (!TC.getTriple().isOSOpenBSD())
      CmdArgs.push_back("-lrt");
  }
  CmdArgs.push_back("-lm");
  // There's no libdl on all OSes.
  if (!TC.getTriple().isOSFreeBSD() && !TC.getTriple().isOSNetBSD() &&
      !TC.getTriple().isOSOpenBSD() &&
      TC.getTriple().getOS() != llvm::Triple::RTEMS)
    CmdArgs.push_back("-ldl");
  // Required for backtrace on some OSes
  if (TC.getTriple().isOSFreeBSD() ||
      TC.getTriple().isOSNetBSD() ||
      TC.getTriple().isOSOpenBSD())
    CmdArgs.push_back("-lexecinfo");
  // There is no libresolv on Android, FreeBSD, OpenBSD, etc. On musl
  // libresolv.a, even if exists, is an empty archive to satisfy POSIX -lresolv
  // requirement.
  if (TC.getTriple().isOSLinux() && !TC.getTriple().isAndroid() &&
      !TC.getTriple().isMusl())
    CmdArgs.push_back("-lresolv");
}

static void
collectSanitizerRuntimes(const ToolChain &TC, const ArgList &Args,
                         SmallVectorImpl<StringRef> &SharedRuntimes,
                         SmallVectorImpl<StringRef> &StaticRuntimes,
                         SmallVectorImpl<StringRef> &NonWholeStaticRuntimes,
                         SmallVectorImpl<StringRef> &HelperStaticRuntimes,
                         SmallVectorImpl<StringRef> &RequiredSymbols) {
  const SanitizerArgs &SanArgs = TC.getSanitizerArgs(Args);
  // Collect shared runtimes.
  if (SanArgs.needsSharedRt()) {
    if (SanArgs.needsAsanRt() && SanArgs.linkRuntimes()) {
      SharedRuntimes.push_back("asan");
      if (!Args.hasArg(options::OPT_shared) && !TC.getTriple().isAndroid())
        HelperStaticRuntimes.push_back("asan-preinit");
    }
    if (SanArgs.needsMemProfRt() && SanArgs.linkRuntimes()) {
      SharedRuntimes.push_back("memprof");
      if (!Args.hasArg(options::OPT_shared) && !TC.getTriple().isAndroid())
        HelperStaticRuntimes.push_back("memprof-preinit");
    }
    if (SanArgs.needsUbsanRt() && SanArgs.linkRuntimes()) {
      if (SanArgs.requiresMinimalRuntime())
        SharedRuntimes.push_back("ubsan_minimal");
      else
        SharedRuntimes.push_back("ubsan_standalone");
    }
    if (SanArgs.needsScudoRt() && SanArgs.linkRuntimes()) {
      if (SanArgs.requiresMinimalRuntime())
        SharedRuntimes.push_back("scudo_minimal");
      else
        SharedRuntimes.push_back("scudo");
    }
    if (SanArgs.needsTsanRt() && SanArgs.linkRuntimes())
      SharedRuntimes.push_back("tsan");
    if (SanArgs.needsHwasanRt() && SanArgs.linkRuntimes()) {
      if (SanArgs.needsHwasanAliasesRt())
        SharedRuntimes.push_back("hwasan_aliases");
      else
        SharedRuntimes.push_back("hwasan");
      if (!Args.hasArg(options::OPT_shared))
        HelperStaticRuntimes.push_back("hwasan-preinit");
    }
  }

  // The stats_client library is also statically linked into DSOs.
  if (SanArgs.needsStatsRt() && SanArgs.linkRuntimes())
    StaticRuntimes.push_back("stats_client");

  // Always link the static runtime regardless of DSO or executable.
  if (SanArgs.needsAsanRt())
    HelperStaticRuntimes.push_back("asan_static");

  // Collect static runtimes.
  if (Args.hasArg(options::OPT_shared)) {
    // Don't link static runtimes into DSOs.
    return;
  }

  // Each static runtime that has a DSO counterpart above is excluded below,
  // but runtimes that exist only as static are not affected by needsSharedRt.

  if (!SanArgs.needsSharedRt() && SanArgs.needsAsanRt() && SanArgs.linkRuntimes()) {
    StaticRuntimes.push_back("asan");
    if (SanArgs.linkCXXRuntimes())
      StaticRuntimes.push_back("asan_cxx");
  }

  if (!SanArgs.needsSharedRt() && SanArgs.needsMemProfRt() &&
      SanArgs.linkRuntimes()) {
    StaticRuntimes.push_back("memprof");
    if (SanArgs.linkCXXRuntimes())
      StaticRuntimes.push_back("memprof_cxx");
  }

  if (!SanArgs.needsSharedRt() && SanArgs.needsHwasanRt() && SanArgs.linkRuntimes()) {
    if (SanArgs.needsHwasanAliasesRt()) {
      StaticRuntimes.push_back("hwasan_aliases");
      if (SanArgs.linkCXXRuntimes())
        StaticRuntimes.push_back("hwasan_aliases_cxx");
    } else {
      StaticRuntimes.push_back("hwasan");
      if (SanArgs.linkCXXRuntimes())
        StaticRuntimes.push_back("hwasan_cxx");
    }
  }
  if (SanArgs.needsDfsanRt() && SanArgs.linkRuntimes())
    StaticRuntimes.push_back("dfsan");
  if (SanArgs.needsLsanRt() && SanArgs.linkRuntimes())
    StaticRuntimes.push_back("lsan");
  if (SanArgs.needsMsanRt() && SanArgs.linkRuntimes()) {
    StaticRuntimes.push_back("msan");
    if (SanArgs.linkCXXRuntimes())
      StaticRuntimes.push_back("msan_cxx");
  }
  if (!SanArgs.needsSharedRt() && SanArgs.needsTsanRt() &&
      SanArgs.linkRuntimes()) {
    StaticRuntimes.push_back("tsan");
    if (SanArgs.linkCXXRuntimes())
      StaticRuntimes.push_back("tsan_cxx");
  }
  if (!SanArgs.needsSharedRt() && SanArgs.needsUbsanRt() && SanArgs.linkRuntimes()) {
    if (SanArgs.requiresMinimalRuntime()) {
      StaticRuntimes.push_back("ubsan_minimal");
    } else {
      StaticRuntimes.push_back("ubsan_standalone");
      if (SanArgs.linkCXXRuntimes())
        StaticRuntimes.push_back("ubsan_standalone_cxx");
    }
  }
  if (SanArgs.needsSafeStackRt() && SanArgs.linkRuntimes()) {
    NonWholeStaticRuntimes.push_back("safestack");
    RequiredSymbols.push_back("__safestack_init");
  }
  if (!(SanArgs.needsSharedRt() && SanArgs.needsUbsanRt() && SanArgs.linkRuntimes())) {
    if (SanArgs.needsCfiRt() && SanArgs.linkRuntimes())
      StaticRuntimes.push_back("cfi");
    if (SanArgs.needsCfiDiagRt() && SanArgs.linkRuntimes()) {
      StaticRuntimes.push_back("cfi_diag");
      if (SanArgs.linkCXXRuntimes())
        StaticRuntimes.push_back("ubsan_standalone_cxx");
    }
  }
  if (SanArgs.needsStatsRt() && SanArgs.linkRuntimes()) {
    NonWholeStaticRuntimes.push_back("stats");
    RequiredSymbols.push_back("__sanitizer_stats_register");
  }
  if (!SanArgs.needsSharedRt() && SanArgs.needsScudoRt() && SanArgs.linkRuntimes()) {
    if (SanArgs.requiresMinimalRuntime()) {
      StaticRuntimes.push_back("scudo_minimal");
      if (SanArgs.linkCXXRuntimes())
        StaticRuntimes.push_back("scudo_cxx_minimal");
    } else {
      StaticRuntimes.push_back("scudo");
      if (SanArgs.linkCXXRuntimes())
        StaticRuntimes.push_back("scudo_cxx");
    }
  }
}

// Should be called before we add system libraries (C++ ABI, libstdc++/libc++,
// C runtime, etc). Returns true if sanitizer system deps need to be linked in.
bool tools::addSanitizerRuntimes(const ToolChain &TC, const ArgList &Args,
                                 ArgStringList &CmdArgs) {
  SmallVector<StringRef, 4> SharedRuntimes, StaticRuntimes,
      NonWholeStaticRuntimes, HelperStaticRuntimes, RequiredSymbols;
  collectSanitizerRuntimes(TC, Args, SharedRuntimes, StaticRuntimes,
                           NonWholeStaticRuntimes, HelperStaticRuntimes,
                           RequiredSymbols);

  const SanitizerArgs &SanArgs = TC.getSanitizerArgs(Args);
  // Inject libfuzzer dependencies.
  if (SanArgs.needsFuzzer() && SanArgs.linkRuntimes() &&
      !Args.hasArg(options::OPT_shared)) {

    addSanitizerRuntime(TC, Args, CmdArgs, "fuzzer", false, true);
    if (SanArgs.needsFuzzerInterceptors())
      addSanitizerRuntime(TC, Args, CmdArgs, "fuzzer_interceptors", false,
                          true);
    if (!Args.hasArg(clang::driver::options::OPT_nostdlibxx)) {
      bool OnlyLibstdcxxStatic = Args.hasArg(options::OPT_static_libstdcxx) &&
                                 !Args.hasArg(options::OPT_static);
      if (OnlyLibstdcxxStatic)
        CmdArgs.push_back("-Bstatic");
      TC.AddCXXStdlibLibArgs(Args, CmdArgs);
      if (OnlyLibstdcxxStatic)
        CmdArgs.push_back("-Bdynamic");
    }
  }

  for (auto RT : SharedRuntimes)
    addSanitizerRuntime(TC, Args, CmdArgs, RT, true, false);
  for (auto RT : HelperStaticRuntimes)
    addSanitizerRuntime(TC, Args, CmdArgs, RT, false, true);
  bool AddExportDynamic = false;
  for (auto RT : StaticRuntimes) {
    addSanitizerRuntime(TC, Args, CmdArgs, RT, false, true);
    AddExportDynamic |= !addSanitizerDynamicList(TC, Args, CmdArgs, RT);
  }
  for (auto RT : NonWholeStaticRuntimes) {
    addSanitizerRuntime(TC, Args, CmdArgs, RT, false, false);
    AddExportDynamic |= !addSanitizerDynamicList(TC, Args, CmdArgs, RT);
  }
  for (auto S : RequiredSymbols) {
    CmdArgs.push_back("-u");
    CmdArgs.push_back(Args.MakeArgString(S));
  }
  // If there is a static runtime with no dynamic list, force all the symbols
  // to be dynamic to be sure we export sanitizer interface functions.
  if (AddExportDynamic)
    CmdArgs.push_back("--export-dynamic");

  if (SanArgs.hasCrossDsoCfi() && !AddExportDynamic)
    CmdArgs.push_back("--export-dynamic-symbol=__cfi_check");

  if (SanArgs.hasMemTag()) {
    if (!TC.getTriple().isAndroid()) {
      TC.getDriver().Diag(diag::err_drv_unsupported_opt_for_target)
          << "-fsanitize=memtag*" << TC.getTriple().str();
    }
    CmdArgs.push_back(
        Args.MakeArgString("--android-memtag-mode=" + SanArgs.getMemtagMode()));
    if (SanArgs.hasMemtagHeap())
      CmdArgs.push_back("--android-memtag-heap");
    if (SanArgs.hasMemtagStack())
      CmdArgs.push_back("--android-memtag-stack");
  }

  return !StaticRuntimes.empty() || !NonWholeStaticRuntimes.empty();
}

bool tools::addXRayRuntime(const ToolChain&TC, const ArgList &Args, ArgStringList &CmdArgs) {
  if (Args.hasArg(options::OPT_shared))
    return false;

  if (TC.getXRayArgs().needsXRayRt()) {
    CmdArgs.push_back("-whole-archive");
    CmdArgs.push_back(TC.getCompilerRTArgString(Args, "xray"));
    for (const auto &Mode : TC.getXRayArgs().modeList())
      CmdArgs.push_back(TC.getCompilerRTArgString(Args, Mode));
    CmdArgs.push_back("-no-whole-archive");
    return true;
  }

  return false;
}

void tools::linkXRayRuntimeDeps(const ToolChain &TC, ArgStringList &CmdArgs) {
  CmdArgs.push_back(getAsNeededOption(TC, false));
  CmdArgs.push_back("-lpthread");
  if (!TC.getTriple().isOSOpenBSD())
    CmdArgs.push_back("-lrt");
  CmdArgs.push_back("-lm");

  if (!TC.getTriple().isOSFreeBSD() &&
      !TC.getTriple().isOSNetBSD() &&
      !TC.getTriple().isOSOpenBSD())
    CmdArgs.push_back("-ldl");
}

bool tools::areOptimizationsEnabled(const ArgList &Args) {
  // Find the last -O arg and see if it is non-zero.
  if (Arg *A = Args.getLastArg(options::OPT_O_Group))
    return !A->getOption().matches(options::OPT_O0);
  // Defaults to -O0.
  return false;
}

const char *tools::SplitDebugName(const JobAction &JA, const ArgList &Args,
                                  const InputInfo &Input,
                                  const InputInfo &Output) {
  auto AddPostfix = [JA](auto &F) {
    if (JA.getOffloadingDeviceKind() == Action::OFK_HIP)
      F += (Twine("_") + JA.getOffloadingArch()).str();
    F += ".dwo";
  };
  if (Arg *A = Args.getLastArg(options::OPT_gsplit_dwarf_EQ))
    if (StringRef(A->getValue()) == "single")
      return Args.MakeArgString(Output.getFilename());

  Arg *FinalOutput = Args.getLastArg(options::OPT_o);
  if (FinalOutput && Args.hasArg(options::OPT_c)) {
    SmallString<128> T(FinalOutput->getValue());
    llvm::sys::path::remove_filename(T);
    llvm::sys::path::append(T, llvm::sys::path::stem(FinalOutput->getValue()));
    AddPostfix(T);
    return Args.MakeArgString(T);
  } else {
    // Use the compilation dir.
    Arg *A = Args.getLastArg(options::OPT_ffile_compilation_dir_EQ,
                             options::OPT_fdebug_compilation_dir_EQ);
    SmallString<128> T(A ? A->getValue() : "");
    SmallString<128> F(llvm::sys::path::stem(Input.getBaseInput()));
    AddPostfix(F);
    T += F;
    return Args.MakeArgString(T);
  }
}

void tools::SplitDebugInfo(const ToolChain &TC, Compilation &C, const Tool &T,
                           const JobAction &JA, const ArgList &Args,
                           const InputInfo &Output, const char *OutFile) {
  ArgStringList ExtractArgs;
  ExtractArgs.push_back("--extract-dwo");

  ArgStringList StripArgs;
  StripArgs.push_back("--strip-dwo");

  // Grabbing the output of the earlier compile step.
  StripArgs.push_back(Output.getFilename());
  ExtractArgs.push_back(Output.getFilename());
  ExtractArgs.push_back(OutFile);

  const char *Exec =
      Args.MakeArgString(TC.GetProgramPath(CLANG_DEFAULT_OBJCOPY));
  InputInfo II(types::TY_Object, Output.getFilename(), Output.getFilename());

  // First extract the dwo sections.
  C.addCommand(std::make_unique<Command>(JA, T,
                                         ResponseFileSupport::AtFileCurCP(),
                                         Exec, ExtractArgs, II, Output));

  // Then remove them from the original .o file.
  C.addCommand(std::make_unique<Command>(
      JA, T, ResponseFileSupport::AtFileCurCP(), Exec, StripArgs, II, Output));
}

// Claim options we don't want to warn if they are unused. We do this for
// options that build systems might add but are unused when assembling or only
// running the preprocessor for example.
void tools::claimNoWarnArgs(const ArgList &Args) {
  // Don't warn about unused -f(no-)?lto.  This can happen when we're
  // preprocessing, precompiling or assembling.
  Args.ClaimAllArgs(options::OPT_flto_EQ);
  Args.ClaimAllArgs(options::OPT_flto);
  Args.ClaimAllArgs(options::OPT_fno_lto);
}

Arg *tools::getLastProfileUseArg(const ArgList &Args) {
  auto *ProfileUseArg = Args.getLastArg(
      options::OPT_fprofile_instr_use, options::OPT_fprofile_instr_use_EQ,
      options::OPT_fprofile_use, options::OPT_fprofile_use_EQ,
      options::OPT_fno_profile_instr_use);

  if (ProfileUseArg &&
      ProfileUseArg->getOption().matches(options::OPT_fno_profile_instr_use))
    ProfileUseArg = nullptr;

  return ProfileUseArg;
}

Arg *tools::getLastProfileSampleUseArg(const ArgList &Args) {
  auto *ProfileSampleUseArg = Args.getLastArg(
      options::OPT_fprofile_sample_use, options::OPT_fprofile_sample_use_EQ,
      options::OPT_fauto_profile, options::OPT_fauto_profile_EQ,
      options::OPT_fno_profile_sample_use, options::OPT_fno_auto_profile);

  if (ProfileSampleUseArg &&
      (ProfileSampleUseArg->getOption().matches(
           options::OPT_fno_profile_sample_use) ||
       ProfileSampleUseArg->getOption().matches(options::OPT_fno_auto_profile)))
    return nullptr;

  return Args.getLastArg(options::OPT_fprofile_sample_use_EQ,
                         options::OPT_fauto_profile_EQ);
}

const char *tools::RelocationModelName(llvm::Reloc::Model Model) {
  switch (Model) {
  case llvm::Reloc::Static:
    return "static";
  case llvm::Reloc::PIC_:
    return "pic";
  case llvm::Reloc::DynamicNoPIC:
    return "dynamic-no-pic";
  case llvm::Reloc::ROPI:
    return "ropi";
  case llvm::Reloc::RWPI:
    return "rwpi";
  case llvm::Reloc::ROPI_RWPI:
    return "ropi-rwpi";
  }
  llvm_unreachable("Unknown Reloc::Model kind");
}

/// Parses the various -fpic/-fPIC/-fpie/-fPIE arguments.  Then,
/// smooshes them together with platform defaults, to decide whether
/// this compile should be using PIC mode or not. Returns a tuple of
/// (RelocationModel, PICLevel, IsPIE).
std::tuple<llvm::Reloc::Model, unsigned, bool>
tools::ParsePICArgs(const ToolChain &ToolChain, const ArgList &Args) {
  const llvm::Triple &EffectiveTriple = ToolChain.getEffectiveTriple();
  const llvm::Triple &Triple = ToolChain.getTriple();

  bool PIE = ToolChain.isPIEDefault(Args);
  bool PIC = PIE || ToolChain.isPICDefault();
  // The Darwin/MachO default to use PIC does not apply when using -static.
  if (Triple.isOSBinFormatMachO() && Args.hasArg(options::OPT_static))
    PIE = PIC = false;
  bool IsPICLevelTwo = PIC;

  bool KernelOrKext =
      Args.hasArg(options::OPT_mkernel, options::OPT_fapple_kext);

  // Android-specific defaults for PIC/PIE
  if (Triple.isAndroid()) {
    switch (Triple.getArch()) {
    case llvm::Triple::arm:
    case llvm::Triple::armeb:
    case llvm::Triple::thumb:
    case llvm::Triple::thumbeb:
    case llvm::Triple::aarch64:
    case llvm::Triple::mips:
    case llvm::Triple::mipsel:
    case llvm::Triple::mips64:
    case llvm::Triple::mips64el:
      PIC = true; // "-fpic"
      break;

    case llvm::Triple::x86:
    case llvm::Triple::x86_64:
      PIC = true; // "-fPIC"
      IsPICLevelTwo = true;
      break;

    default:
      break;
    }
  }

  // OpenBSD-specific defaults for PIE
  if (Triple.isOSOpenBSD()) {
    switch (ToolChain.getArch()) {
    case llvm::Triple::arm:
    case llvm::Triple::aarch64:
    case llvm::Triple::mips64:
    case llvm::Triple::mips64el:
    case llvm::Triple::x86:
    case llvm::Triple::x86_64:
      IsPICLevelTwo = false; // "-fpie"
      break;

    case llvm::Triple::ppc:
    case llvm::Triple::sparcv9:
      IsPICLevelTwo = true; // "-fPIE"
      break;

    default:
      break;
    }
  }

  // AMDGPU-specific defaults for PIC.
  if (Triple.isAMDGCN())
    PIC = true;

  // The last argument relating to either PIC or PIE wins, and no
  // other argument is used. If the last argument is any flavor of the
  // '-fno-...' arguments, both PIC and PIE are disabled. Any PIE
  // option implicitly enables PIC at the same level.
  Arg *LastPICArg = Args.getLastArg(options::OPT_fPIC, options::OPT_fno_PIC,
                                    options::OPT_fpic, options::OPT_fno_pic,
                                    options::OPT_fPIE, options::OPT_fno_PIE,
                                    options::OPT_fpie, options::OPT_fno_pie);
  if (Triple.isOSWindows() && !Triple.isOSCygMing() && LastPICArg &&
      LastPICArg == Args.getLastArg(options::OPT_fPIC, options::OPT_fpic,
                                    options::OPT_fPIE, options::OPT_fpie)) {
    ToolChain.getDriver().Diag(diag::err_drv_unsupported_opt_for_target)
        << LastPICArg->getSpelling() << Triple.str();
    if (Triple.getArch() == llvm::Triple::x86_64)
      return std::make_tuple(llvm::Reloc::PIC_, 2U, false);
    return std::make_tuple(llvm::Reloc::Static, 0U, false);
  }

  // Check whether the tool chain trumps the PIC-ness decision. If the PIC-ness
  // is forced, then neither PIC nor PIE flags will have no effect.
  if (!ToolChain.isPICDefaultForced()) {
    if (LastPICArg) {
      Option O = LastPICArg->getOption();
      if (O.matches(options::OPT_fPIC) || O.matches(options::OPT_fpic) ||
          O.matches(options::OPT_fPIE) || O.matches(options::OPT_fpie)) {
        PIE = O.matches(options::OPT_fPIE) || O.matches(options::OPT_fpie);
        PIC =
            PIE || O.matches(options::OPT_fPIC) || O.matches(options::OPT_fpic);
        IsPICLevelTwo =
            O.matches(options::OPT_fPIE) || O.matches(options::OPT_fPIC);
      } else {
        PIE = PIC = false;
        if (EffectiveTriple.isPS()) {
          Arg *ModelArg = Args.getLastArg(options::OPT_mcmodel_EQ);
          StringRef Model = ModelArg ? ModelArg->getValue() : "";
          if (Model != "kernel") {
            PIC = true;
            ToolChain.getDriver().Diag(diag::warn_drv_ps_force_pic)
                << LastPICArg->getSpelling()
                << (EffectiveTriple.isPS4() ? "PS4" : "PS5");
          }
        }
      }
    }
  }

  // Introduce a Darwin and PS4/PS5-specific hack. If the default is PIC, but
  // the PIC level would've been set to level 1, force it back to level 2 PIC
  // instead.
  if (PIC && (Triple.isOSDarwin() || EffectiveTriple.isPS()))
    IsPICLevelTwo |= ToolChain.isPICDefault();

  // This kernel flags are a trump-card: they will disable PIC/PIE
  // generation, independent of the argument order.
  if (KernelOrKext &&
      ((!EffectiveTriple.isiOS() || EffectiveTriple.isOSVersionLT(6)) &&
       !EffectiveTriple.isWatchOS() && !EffectiveTriple.isDriverKit()))
    PIC = PIE = false;

  if (Arg *A = Args.getLastArg(options::OPT_mdynamic_no_pic)) {
    // This is a very special mode. It trumps the other modes, almost no one
    // uses it, and it isn't even valid on any OS but Darwin.
    if (!Triple.isOSDarwin())
      ToolChain.getDriver().Diag(diag::err_drv_unsupported_opt_for_target)
          << A->getSpelling() << Triple.str();

    // FIXME: Warn when this flag trumps some other PIC or PIE flag.

    // Only a forced PIC mode can cause the actual compile to have PIC defines
    // etc., no flags are sufficient. This behavior was selected to closely
    // match that of llvm-gcc and Apple GCC before that.
    PIC = ToolChain.isPICDefault() && ToolChain.isPICDefaultForced();

    return std::make_tuple(llvm::Reloc::DynamicNoPIC, PIC ? 2U : 0U, false);
  }

  bool EmbeddedPISupported;
  switch (Triple.getArch()) {
    case llvm::Triple::arm:
    case llvm::Triple::armeb:
    case llvm::Triple::thumb:
    case llvm::Triple::thumbeb:
      EmbeddedPISupported = true;
      break;
    default:
      EmbeddedPISupported = false;
      break;
  }

  bool ROPI = false, RWPI = false;
  Arg* LastROPIArg = Args.getLastArg(options::OPT_fropi, options::OPT_fno_ropi);
  if (LastROPIArg && LastROPIArg->getOption().matches(options::OPT_fropi)) {
    if (!EmbeddedPISupported)
      ToolChain.getDriver().Diag(diag::err_drv_unsupported_opt_for_target)
          << LastROPIArg->getSpelling() << Triple.str();
    ROPI = true;
  }
  Arg *LastRWPIArg = Args.getLastArg(options::OPT_frwpi, options::OPT_fno_rwpi);
  if (LastRWPIArg && LastRWPIArg->getOption().matches(options::OPT_frwpi)) {
    if (!EmbeddedPISupported)
      ToolChain.getDriver().Diag(diag::err_drv_unsupported_opt_for_target)
          << LastRWPIArg->getSpelling() << Triple.str();
    RWPI = true;
  }

  // ROPI and RWPI are not compatible with PIC or PIE.
  if ((ROPI || RWPI) && (PIC || PIE))
    ToolChain.getDriver().Diag(diag::err_drv_ropi_rwpi_incompatible_with_pic);

  if (Triple.isMIPS()) {
    StringRef CPUName;
    StringRef ABIName;
    mips::getMipsCPUAndABI(Args, Triple, CPUName, ABIName);
    // When targeting the N64 ABI, PIC is the default, except in the case
    // when the -mno-abicalls option is used. In that case we exit
    // at next check regardless of PIC being set below.
    if (ABIName == "n64")
      PIC = true;
    // When targettng MIPS with -mno-abicalls, it's always static.
    if(Args.hasArg(options::OPT_mno_abicalls))
      return std::make_tuple(llvm::Reloc::Static, 0U, false);
    // Unlike other architectures, MIPS, even with -fPIC/-mxgot/multigot,
    // does not use PIC level 2 for historical reasons.
    IsPICLevelTwo = false;
  }

  if (PIC)
    return std::make_tuple(llvm::Reloc::PIC_, IsPICLevelTwo ? 2U : 1U, PIE);

  llvm::Reloc::Model RelocM = llvm::Reloc::Static;
  if (ROPI && RWPI)
    RelocM = llvm::Reloc::ROPI_RWPI;
  else if (ROPI)
    RelocM = llvm::Reloc::ROPI;
  else if (RWPI)
    RelocM = llvm::Reloc::RWPI;

  return std::make_tuple(RelocM, 0U, false);
}

// `-falign-functions` indicates that the functions should be aligned to a
// 16-byte boundary.
//
// `-falign-functions=1` is the same as `-fno-align-functions`.
//
// The scalar `n` in `-falign-functions=n` must be an integral value between
// [0, 65536].  If the value is not a power-of-two, it will be rounded up to
// the nearest power-of-two.
//
// If we return `0`, the frontend will default to the backend's preferred
// alignment.
//
// NOTE: icc only allows values between [0, 4096].  icc uses `-falign-functions`
// to mean `-falign-functions=16`.  GCC defaults to the backend's preferred
// alignment.  For unaligned functions, we default to the backend's preferred
// alignment.
unsigned tools::ParseFunctionAlignment(const ToolChain &TC,
                                       const ArgList &Args) {
  const Arg *A = Args.getLastArg(options::OPT_falign_functions,
                                 options::OPT_falign_functions_EQ,
                                 options::OPT_fno_align_functions);
  if (!A || A->getOption().matches(options::OPT_fno_align_functions))
    return 0;

  if (A->getOption().matches(options::OPT_falign_functions))
    return 0;

  unsigned Value = 0;
  if (StringRef(A->getValue()).getAsInteger(10, Value) || Value > 65536)
    TC.getDriver().Diag(diag::err_drv_invalid_int_value)
        << A->getAsString(Args) << A->getValue();
  return Value ? llvm::Log2_32_Ceil(std::min(Value, 65536u)) : Value;
}

unsigned tools::ParseDebugDefaultVersion(const ToolChain &TC,
                                         const ArgList &Args) {
  const Arg *A = Args.getLastArg(options::OPT_fdebug_default_version);

  if (!A)
    return 0;

  unsigned Value = 0;
  if (StringRef(A->getValue()).getAsInteger(10, Value) || Value > 5 ||
      Value < 2)
    TC.getDriver().Diag(diag::err_drv_invalid_int_value)
        << A->getAsString(Args) << A->getValue();
  return Value;
}

void tools::AddAssemblerKPIC(const ToolChain &ToolChain, const ArgList &Args,
                             ArgStringList &CmdArgs) {
  llvm::Reloc::Model RelocationModel;
  unsigned PICLevel;
  bool IsPIE;
  std::tie(RelocationModel, PICLevel, IsPIE) = ParsePICArgs(ToolChain, Args);

  if (RelocationModel != llvm::Reloc::Static)
    CmdArgs.push_back("-KPIC");
}

/// Determine whether Objective-C automated reference counting is
/// enabled.
bool tools::isObjCAutoRefCount(const ArgList &Args) {
  return Args.hasFlag(options::OPT_fobjc_arc, options::OPT_fno_objc_arc, false);
}

enum class LibGccType { UnspecifiedLibGcc, StaticLibGcc, SharedLibGcc };

static LibGccType getLibGccType(const ToolChain &TC, const Driver &D,
                                const ArgList &Args) {
  if (Args.hasArg(options::OPT_static_libgcc) ||
      Args.hasArg(options::OPT_static) || Args.hasArg(options::OPT_static_pie) ||
      // The Android NDK only provides libunwind.a, not libunwind.so.
      TC.getTriple().isAndroid())
    return LibGccType::StaticLibGcc;
  if (Args.hasArg(options::OPT_shared_libgcc))
    return LibGccType::SharedLibGcc;
  return LibGccType::UnspecifiedLibGcc;
}

// Gcc adds libgcc arguments in various ways:
//
// gcc <none>:     -lgcc --as-needed -lgcc_s --no-as-needed
// g++ <none>:                       -lgcc_s               -lgcc
// gcc shared:                       -lgcc_s               -lgcc
// g++ shared:                       -lgcc_s               -lgcc
// gcc static:     -lgcc             -lgcc_eh
// g++ static:     -lgcc             -lgcc_eh
// gcc static-pie: -lgcc             -lgcc_eh
// g++ static-pie: -lgcc             -lgcc_eh
//
// Also, certain targets need additional adjustments.

static void AddUnwindLibrary(const ToolChain &TC, const Driver &D,
                             ArgStringList &CmdArgs, const ArgList &Args) {
  ToolChain::UnwindLibType UNW = TC.GetUnwindLibType(Args);
  // Targets that don't use unwind libraries.
  if ((TC.getTriple().isAndroid() && UNW == ToolChain::UNW_Libgcc) ||
      TC.getTriple().isOSIAMCU() || TC.getTriple().isOSBinFormatWasm() ||
      TC.getTriple().isWindowsMSVCEnvironment() || UNW == ToolChain::UNW_None)
    return;

  LibGccType LGT = getLibGccType(TC, D, Args);
  bool AsNeeded = LGT == LibGccType::UnspecifiedLibGcc &&
                  (UNW == ToolChain::UNW_CompilerRT || !D.CCCIsCXX()) &&
                  !TC.getTriple().isAndroid() &&
                  !TC.getTriple().isOSCygMing() && !TC.getTriple().isOSAIX();
  if (AsNeeded)
    CmdArgs.push_back(getAsNeededOption(TC, true));

  switch (UNW) {
  case ToolChain::UNW_None:
    return;
  case ToolChain::UNW_Libgcc: {
    if (LGT == LibGccType::StaticLibGcc)
      CmdArgs.push_back("-lgcc_eh");
    else
      CmdArgs.push_back("-lgcc_s");
    break;
  }
  case ToolChain::UNW_CompilerRT:
    if (TC.getTriple().isOSAIX()) {
      // AIX only has libunwind as a shared library. So do not pass
      // anything in if -static is specified.
      if (LGT != LibGccType::StaticLibGcc)
        CmdArgs.push_back("-lunwind");
    } else if (LGT == LibGccType::StaticLibGcc) {
      CmdArgs.push_back("-l:libunwind.a");
    } else if (LGT == LibGccType::SharedLibGcc) {
      if (TC.getTriple().isOSCygMing())
        CmdArgs.push_back("-l:libunwind.dll.a");
      else
        CmdArgs.push_back("-l:libunwind.so");
    } else {
      // Let the linker choose between libunwind.so and libunwind.a
      // depending on what's available, and depending on the -static flag
      CmdArgs.push_back("-lunwind");
    }
    break;
  }

  if (AsNeeded)
    CmdArgs.push_back(getAsNeededOption(TC, false));
}

static void AddLibgcc(const ToolChain &TC, const Driver &D,
                      ArgStringList &CmdArgs, const ArgList &Args) {
  LibGccType LGT = getLibGccType(TC, D, Args);
  if (LGT == LibGccType::StaticLibGcc ||
      (LGT == LibGccType::UnspecifiedLibGcc && !D.CCCIsCXX()))
    CmdArgs.push_back("-lgcc");
  AddUnwindLibrary(TC, D, CmdArgs, Args);
  if (LGT == LibGccType::SharedLibGcc ||
      (LGT == LibGccType::UnspecifiedLibGcc && D.CCCIsCXX()))
    CmdArgs.push_back("-lgcc");
}

void tools::AddRunTimeLibs(const ToolChain &TC, const Driver &D,
                           ArgStringList &CmdArgs, const ArgList &Args) {
  // Make use of compiler-rt if --rtlib option is used
  ToolChain::RuntimeLibType RLT = TC.GetRuntimeLibType(Args);

  switch (RLT) {
  case ToolChain::RLT_CompilerRT:
    CmdArgs.push_back(TC.getCompilerRTArgString(Args, "builtins"));
    AddUnwindLibrary(TC, D, CmdArgs, Args);
    break;
  case ToolChain::RLT_Libgcc:
    // Make sure libgcc is not used under MSVC environment by default
    if (TC.getTriple().isKnownWindowsMSVCEnvironment()) {
      // Issue error diagnostic if libgcc is explicitly specified
      // through command line as --rtlib option argument.
      Arg *A = Args.getLastArg(options::OPT_rtlib_EQ);
      if (A && A->getValue() != StringRef("platform")) {
        TC.getDriver().Diag(diag::err_drv_unsupported_rtlib_for_platform)
            << A->getValue() << "MSVC";
      }
    } else
      AddLibgcc(TC, D, CmdArgs, Args);
    break;
  }

  // On Android, the unwinder uses dl_iterate_phdr (or one of
  // dl_unwind_find_exidx/__gnu_Unwind_Find_exidx on arm32) from libdl.so. For
  // statically-linked executables, these functions come from libc.a instead.
  if (TC.getTriple().isAndroid() && !Args.hasArg(options::OPT_static) &&
      !Args.hasArg(options::OPT_static_pie))
    CmdArgs.push_back("-ldl");
}

SmallString<128> tools::getStatsFileName(const llvm::opt::ArgList &Args,
                                         const InputInfo &Output,
                                         const InputInfo &Input,
                                         const Driver &D) {
  const Arg *A = Args.getLastArg(options::OPT_save_stats_EQ);
  if (!A)
    return {};

  StringRef SaveStats = A->getValue();
  SmallString<128> StatsFile;
  if (SaveStats == "obj" && Output.isFilename()) {
    StatsFile.assign(Output.getFilename());
    llvm::sys::path::remove_filename(StatsFile);
  } else if (SaveStats != "cwd") {
    D.Diag(diag::err_drv_invalid_value) << A->getAsString(Args) << SaveStats;
    return {};
  }

  StringRef BaseName = llvm::sys::path::filename(Input.getBaseInput());
  llvm::sys::path::append(StatsFile, BaseName);
  llvm::sys::path::replace_extension(StatsFile, "stats");
  return StatsFile;
}

void tools::addMultilibFlag(bool Enabled, const char *const Flag,
                            Multilib::flags_list &Flags) {
  Flags.push_back(std::string(Enabled ? "+" : "-") + Flag);
}

void tools::addX86AlignBranchArgs(const Driver &D, const ArgList &Args,
                                  ArgStringList &CmdArgs, bool IsLTO) {
  auto addArg = [&, IsLTO](const Twine &Arg) {
    if (IsLTO) {
      CmdArgs.push_back(Args.MakeArgString("-plugin-opt=" + Arg));
    } else {
      CmdArgs.push_back("-mllvm");
      CmdArgs.push_back(Args.MakeArgString(Arg));
    }
  };

  if (Args.hasArg(options::OPT_mbranches_within_32B_boundaries)) {
    addArg(Twine("-x86-branches-within-32B-boundaries"));
  }
  if (const Arg *A = Args.getLastArg(options::OPT_malign_branch_boundary_EQ)) {
    StringRef Value = A->getValue();
    unsigned Boundary;
    if (Value.getAsInteger(10, Boundary) || Boundary < 16 ||
        !llvm::isPowerOf2_64(Boundary)) {
      D.Diag(diag::err_drv_invalid_argument_to_option)
          << Value << A->getOption().getName();
    } else {
      addArg("-x86-align-branch-boundary=" + Twine(Boundary));
    }
  }
  if (const Arg *A = Args.getLastArg(options::OPT_malign_branch_EQ)) {
    std::string AlignBranch;
    for (StringRef T : A->getValues()) {
      if (T != "fused" && T != "jcc" && T != "jmp" && T != "call" &&
          T != "ret" && T != "indirect")
        D.Diag(diag::err_drv_invalid_malign_branch_EQ)
            << T << "fused, jcc, jmp, call, ret, indirect";
      if (!AlignBranch.empty())
        AlignBranch += '+';
      AlignBranch += T;
    }
    addArg("-x86-align-branch=" + Twine(AlignBranch));
  }
  if (const Arg *A = Args.getLastArg(options::OPT_mpad_max_prefix_size_EQ)) {
    StringRef Value = A->getValue();
    unsigned PrefixSize;
    if (Value.getAsInteger(10, PrefixSize)) {
      D.Diag(diag::err_drv_invalid_argument_to_option)
          << Value << A->getOption().getName();
    } else {
      addArg("-x86-pad-max-prefix-size=" + Twine(PrefixSize));
    }
  }
}

/// SDLSearch: Search for Static Device Library
/// The search for SDL bitcode files is consistent with how static host
/// libraries are discovered. That is, the -l option triggers a search for
/// files in a set of directories called the LINKPATH. The host library search
/// procedure looks for a specific filename in the LINKPATH.  The filename for
/// a host library is lib<libname>.a or lib<libname>.so. For SDLs, there is an
/// ordered-set of filenames that are searched. We call this ordered-set of
/// filenames as SEARCH-ORDER. Since an SDL can either be device-type specific,
/// architecture specific, or generic across all architectures, a naming
/// convention and search order is used where the file name embeds the
/// architecture name <arch-name> (nvptx or amdgcn) and the GPU device type
/// <device-name> such as sm_30 and gfx906. <device-name> is absent in case of
/// device-independent SDLs. To reduce congestion in host library directories,
/// the search first looks for files in the “libdevice” subdirectory. SDLs that
/// are bc files begin with the prefix “lib”.
///
/// Machine-code SDLs can also be managed as an archive (*.a file). The
/// convention has been to use the prefix “lib”. To avoid confusion with host
/// archive libraries, we use prefix "libbc-" for the bitcode SDL archives.
///
bool tools::SDLSearch(const Driver &D, const llvm::opt::ArgList &DriverArgs,
                      llvm::opt::ArgStringList &CC1Args,
                      SmallVector<std::string, 8> LibraryPaths, std::string Lib,
                      StringRef Arch, StringRef TargetID, bool isBitCodeSDL,
                      bool postClangLink) {
  SmallVector<std::string, 12> SDLs;

  std::string LibDeviceLoc = "/libdevice";
  std::string LibBcPrefix = "/libbc-";
  std::string LibPrefix = "/lib";

  if (isBitCodeSDL) {
    // SEARCH-ORDER for Bitcode SDLs:
    //       libdevice/libbc-<libname>-<arch-name>-<device-type>.a
    //       libbc-<libname>-<arch-name>-<device-type>.a
    //       libdevice/libbc-<libname>-<arch-name>.a
    //       libbc-<libname>-<arch-name>.a
    //       libdevice/libbc-<libname>.a
    //       libbc-<libname>.a
    //       libdevice/lib<libname>-<arch-name>-<device-type>.bc
    //       lib<libname>-<arch-name>-<device-type>.bc
    //       libdevice/lib<libname>-<arch-name>.bc
    //       lib<libname>-<arch-name>.bc
    //       libdevice/lib<libname>.bc
    //       lib<libname>.bc

    for (StringRef Base : {LibBcPrefix, LibPrefix}) {
      const auto *Ext = Base.contains(LibBcPrefix) ? ".a" : ".bc";

      for (auto Suffix : {Twine(Lib + "-" + Arch + "-" + TargetID).str(),
                          Twine(Lib + "-" + Arch).str(), Twine(Lib).str()}) {
        SDLs.push_back(Twine(LibDeviceLoc + Base + Suffix + Ext).str());
        SDLs.push_back(Twine(Base + Suffix + Ext).str());
      }
    }
  } else {
    // SEARCH-ORDER for Machine-code SDLs:
    //    libdevice/lib<libname>-<arch-name>-<device-type>.a
    //    lib<libname>-<arch-name>-<device-type>.a
    //    libdevice/lib<libname>-<arch-name>.a
    //    lib<libname>-<arch-name>.a

    const auto *Ext = ".a";

    for (auto Suffix : {Twine(Lib + "-" + Arch + "-" + TargetID).str(),
                        Twine(Lib + "-" + Arch).str()}) {
      SDLs.push_back(Twine(LibDeviceLoc + LibPrefix + Suffix + Ext).str());
      SDLs.push_back(Twine(LibPrefix + Suffix + Ext).str());
    }
  }

  // The CUDA toolchain does not use a global device llvm-link before the LLVM
  // backend generates ptx. So currently, the use of bitcode SDL for nvptx is
  // only possible with post-clang-cc1 linking. Clang cc1 has a feature that
  // will link libraries after clang compilation while the LLVM IR is still in
  // memory. This utilizes a clang cc1 option called “-mlink-builtin-bitcode”.
  // This is a clang -cc1 option that is generated by the clang driver. The
  // option value must a full path to an existing file.
  bool FoundSDL = false;
  for (auto LPath : LibraryPaths) {
    for (auto SDL : SDLs) {
      auto FullName = Twine(LPath + SDL).str();
      if (llvm::sys::fs::exists(FullName)) {
        if (postClangLink)
          CC1Args.push_back("-mlink-builtin-bitcode");
        CC1Args.push_back(DriverArgs.MakeArgString(FullName));
        FoundSDL = true;
        break;
      }
    }
    if (FoundSDL)
      break;
  }
  return FoundSDL;
}

/// Search if a user provided archive file lib<libname>.a exists in any of
/// the library paths. If so, add a new command to clang-offload-bundler to
/// unbundle this archive and create a temporary device specific archive. Name
/// of this SDL is passed to the llvm-link (for amdgcn) or to the
/// clang-nvlink-wrapper (for nvptx) commands by the driver.
bool tools::GetSDLFromOffloadArchive(
    Compilation &C, const Driver &D, const Tool &T, const JobAction &JA,
    const InputInfoList &Inputs, const llvm::opt::ArgList &DriverArgs,
    llvm::opt::ArgStringList &CC1Args, SmallVector<std::string, 8> LibraryPaths,
    StringRef Lib, StringRef Arch, StringRef TargetID, bool isBitCodeSDL,
    bool postClangLink) {

  // We don't support bitcode archive bundles for nvptx
  if (isBitCodeSDL && Arch.contains("nvptx"))
    return false;

  bool FoundAOB = false;
  std::string ArchiveOfBundles;

  llvm::Triple Triple(D.getTargetTriple());
  bool IsMSVC = Triple.isWindowsMSVCEnvironment();
  auto Ext = IsMSVC ? ".lib" : ".a";
  if (!Lib.startswith(":") && llvm::sys::fs::exists(Lib)) {
    ArchiveOfBundles = Lib;
    FoundAOB = true;
  } else {
    for (auto LPath : LibraryPaths) {
      ArchiveOfBundles.clear();
      SmallVector<std::string, 2> AOBFileNames;
      auto LibFile =
          (Lib.startswith(":") ? Lib.drop_front()
                               : IsMSVC ? Lib + Ext : "lib" + Lib + Ext)
              .str();
      for (auto Prefix : {"/libdevice/", "/"}) {
        auto AOB = Twine(LPath + Prefix + LibFile).str();
        if (llvm::sys::fs::exists(AOB)) {
          ArchiveOfBundles = AOB;
          FoundAOB = true;
          break;
        }
      }
      if (FoundAOB)
        break;
    }
  }

<<<<<<< HEAD
    if (!FoundAOB)
      continue;

    StringRef Prefix = isBitCodeSDL ? "libbc-" : "lib";
    std::string OutputLib = D.GetTemporaryPath(
        Twine(Prefix + Lib + "-" + Arch + "-" + TargetID).str(), "a");
=======
  if (!FoundAOB)
    return false;
>>>>>>> 04a5ca86

  llvm::file_magic Magic;
  auto EC = llvm::identify_magic(ArchiveOfBundles, Magic);
  if (EC || Magic != llvm::file_magic::archive)
    return false;

  StringRef Prefix = isBitCodeSDL ? "libbc-" : "lib";
  std::string OutputLib =
      D.GetTemporaryPath(Twine(Prefix + llvm::sys::path::filename(Lib) + "-" +
                               Arch + "-" + Target)
                             .str(),
                         "a");

  C.addTempFile(C.getArgs().MakeArgString(OutputLib));

  ArgStringList CmdArgs;
  SmallString<128> DeviceTriple;
  DeviceTriple += Action::GetOffloadKindName(JA.getOffloadingDeviceKind());
  DeviceTriple += '-';
  std::string NormalizedTriple = T.getToolChain().getTriple().normalize();
  DeviceTriple += NormalizedTriple;
  if (!Target.empty()) {
    DeviceTriple += '-';
<<<<<<< HEAD
    std::string NormalizedTriple = T.getToolChain().getTriple().normalize();
    DeviceTriple += NormalizedTriple;
    if (!TargetID.empty()) {
      DeviceTriple += '-';
      DeviceTriple += TargetID;
    }
=======
    DeviceTriple += Target;
  }
>>>>>>> 04a5ca86

  std::string UnbundleArg("-unbundle");
  std::string TypeArg("-type=a");
  std::string InputArg("-input=" + ArchiveOfBundles);
  std::string OffloadArg("-targets=" + std::string(DeviceTriple));
  std::string OutputArg("-output=" + OutputLib);

  const char *UBProgram = DriverArgs.MakeArgString(
      T.getToolChain().GetProgramPath("clang-offload-bundler"));

  ArgStringList UBArgs;
  UBArgs.push_back(C.getArgs().MakeArgString(UnbundleArg));
  UBArgs.push_back(C.getArgs().MakeArgString(TypeArg));
  UBArgs.push_back(C.getArgs().MakeArgString(InputArg));
  UBArgs.push_back(C.getArgs().MakeArgString(OffloadArg));
  UBArgs.push_back(C.getArgs().MakeArgString(OutputArg));

  // Add this flag to not exit from clang-offload-bundler if no compatible
  // code object is found in heterogenous archive library.
  std::string AdditionalArgs("-allow-missing-bundles");
  UBArgs.push_back(C.getArgs().MakeArgString(AdditionalArgs));

  // Add this flag to treat hip and hipv4 offload kinds as compatible with
  // openmp offload kind while extracting code objects from a heterogenous
  // archive library. Vice versa is also considered compatible.
  std::string HipCompatibleArgs("-hip-openmp-compatible");
  UBArgs.push_back(C.getArgs().MakeArgString(HipCompatibleArgs));

  C.addCommand(std::make_unique<Command>(
      JA, T, ResponseFileSupport::AtFileCurCP(), UBProgram, UBArgs, Inputs,
      InputInfo(&JA, C.getArgs().MakeArgString(OutputLib))));
  if (postClangLink)
    CC1Args.push_back("-mlink-builtin-bitcode");

  CC1Args.push_back(DriverArgs.MakeArgString(OutputLib));

  return true;
}

// Wrapper function used by driver for adding SDLs during link phase.
void tools::AddStaticDeviceLibsLinking(Compilation &C, const Tool &T,
                                       const JobAction &JA,
                                       const InputInfoList &Inputs,
                                       const llvm::opt::ArgList &DriverArgs,
                                       llvm::opt::ArgStringList &CC1Args,
                                       StringRef Arch, StringRef TargetID,
                                       bool isBitCodeSDL, bool postClangLink) {
  AddStaticDeviceLibs(&C, &T, &JA, &Inputs, C.getDriver(), DriverArgs, CC1Args,
                      Arch, TargetID, isBitCodeSDL, postClangLink);
}

// Wrapper function used for post clang linking of bitcode SDLS for nvptx by
// the CUDA toolchain.
void tools::AddStaticDeviceLibsPostLinking(const Driver &D,
                                           const llvm::opt::ArgList &DriverArgs,
                                           llvm::opt::ArgStringList &CC1Args,
                                           StringRef Arch, StringRef TargetID,
                                           bool isBitCodeSDL,
                                           bool postClangLink) {
  AddStaticDeviceLibs(nullptr, nullptr, nullptr, nullptr, D, DriverArgs,
                      CC1Args, Arch, TargetID, isBitCodeSDL, postClangLink);
}

// User defined Static Device Libraries(SDLs) can be passed to clang for
// offloading GPU compilers. Like static host libraries, the use of a SDL is
// specified with the -l command line option. The primary difference between
// host and SDLs is the filenames for SDLs (refer SEARCH-ORDER for Bitcode SDLs
// and SEARCH-ORDER for Machine-code SDLs for the naming convention).
// SDLs are of following types:
//
// * Bitcode SDLs: They can either be a *.bc file or an archive of *.bc files.
//           For NVPTX, these libraries are post-clang linked following each
//           compilation. For AMDGPU, these libraries are linked one time
//           during the application link phase.
//
// * Machine-code SDLs: They are archive files. For NVPTX, the archive members
//           contain cubin for Nvidia GPUs and are linked one time during the
//           link phase by the CUDA SDK linker called nvlink.	For AMDGPU, the
//           process for machine code SDLs is still in development. But they
//           will be linked by the LLVM tool lld.
//
// * Bundled objects that contain both host and device codes: Bundled objects
//           may also contain library code compiled from source. For NVPTX, the
//           bundle contains cubin. For AMDGPU, the bundle contains bitcode.
//
// For Bitcode and Machine-code SDLs, current compiler toolchains hardcode the
// inclusion of specific SDLs such as math libraries and the OpenMP device
// library libomptarget.
void tools::AddStaticDeviceLibs(Compilation *C, const Tool *T,
                                const JobAction *JA,
                                const InputInfoList *Inputs, const Driver &D,
                                const llvm::opt::ArgList &DriverArgs,
                                llvm::opt::ArgStringList &CC1Args,
                                StringRef Arch, StringRef TargetID,
                                bool isBitCodeSDL, bool postClangLink) {

  SmallVector<std::string, 8> LibraryPaths;
  // Add search directories from LIBRARY_PATH env variable
  llvm::Optional<std::string> LibPath =
      llvm::sys::Process::GetEnv("LIBRARY_PATH");
  if (LibPath) {
    SmallVector<StringRef, 8> Frags;
    const char EnvPathSeparatorStr[] = {llvm::sys::EnvPathSeparator, '\0'};
    llvm::SplitString(*LibPath, Frags, EnvPathSeparatorStr);
    for (StringRef Path : Frags)
      LibraryPaths.emplace_back(Path.trim());
  }

  // Add directories from user-specified -L options
  for (std::string Search_Dir : DriverArgs.getAllArgValues(options::OPT_L))
    LibraryPaths.emplace_back(Search_Dir);

  // Add path to lib-debug folders
  SmallString<256> DefaultLibPath = llvm::sys::path::parent_path(D.Dir);
  llvm::sys::path::append(DefaultLibPath, CLANG_INSTALL_LIBDIR_BASENAME);
  LibraryPaths.emplace_back(DefaultLibPath.c_str());

  // Build list of Static Device Libraries SDLs specified by -l option
  llvm::SmallSet<std::string, 16> SDLNames;
  static const StringRef HostOnlyArchives[] = {
      "omp",     "cudart",        "m",         "gcc", "gcc_s", "pthread",
      "hip_hcc", "cudart_static", "cudadevrt", "rt",  "dl"};
  // TODO: Create a comannd line option that a library specified with -l
  // is host-only to prevent many extraction attempts that create empty
  // device specific archive libraries (DAL).
  for (auto SDLName : DriverArgs.getAllArgValues(options::OPT_l)) {
    bool found = false;
    for (auto hostlibname : HostOnlyArchives)
      if (hostlibname == SDLName) {
        found = true;
        continue;
      }
    if (!found)
      SDLNames.insert(SDLName);
  }

  for (auto Input : DriverArgs.getAllArgValues(options::OPT_INPUT)) {
    auto FileName = StringRef(Input);
    // Clang treats any unknown file types as archives and passes them to the
    // linker. Files with extension 'lib' are classified as TY_Object by clang
    // but they are usually archives. It is OK if the file is not really an
    // archive since GetSDLFromOffloadArchive will check the magic of the file
    // and only unbundle it if it is really an archive.
    const StringRef LibFileExt = ".lib";
    if (!llvm::sys::path::has_extension(FileName) ||
        types::lookupTypeForExtension(
            llvm::sys::path::extension(FileName).drop_front()) ==
            types::TY_INVALID ||
        llvm::sys::path::extension(FileName) == LibFileExt)
      SDLNames.insert(Input);
  }

  // The search stops as soon as an SDL file is found. The driver then provides
  // the full filename of the SDL to the llvm-link or clang-nvlink-wrapper
  // command. If no SDL is found after searching each LINKPATH with
  // SEARCH-ORDER, it is possible that an archive file lib<libname>.a exists
  // and may contain bundled object files.
  for (auto SDLName : SDLNames) {
    // This is the only call to SDLSearch
    if (!SDLSearch(D, DriverArgs, CC1Args, LibraryPaths, SDLName, Arch,
                   TargetID, isBitCodeSDL, postClangLink)) {
      GetSDLFromOffloadArchive(*C, D, *T, *JA, *Inputs, DriverArgs, CC1Args,
                               LibraryPaths, SDLName, Arch, TargetID,
                               isBitCodeSDL, postClangLink);
    }
  }
}

static llvm::opt::Arg *
getAMDGPUCodeObjectArgument(const Driver &D, const llvm::opt::ArgList &Args) {
  // The last of -mcode-object-v3, -mno-code-object-v3 and
  // -mcode-object-version=<version> wins.
  return Args.getLastArg(options::OPT_mcode_object_v3_legacy,
                         options::OPT_mno_code_object_v3_legacy,
                         options::OPT_mcode_object_version_EQ);
}

void tools::checkAMDGPUCodeObjectVersion(const Driver &D,
                                         const llvm::opt::ArgList &Args) {
  const unsigned MinCodeObjVer = 2;
  const unsigned MaxCodeObjVer = 5;

  // Emit warnings for legacy options even if they are overridden.
  if (Args.hasArg(options::OPT_mno_code_object_v3_legacy))
    D.Diag(diag::warn_drv_deprecated_arg) << "-mno-code-object-v3"
                                          << "-mcode-object-version=2";

  if (Args.hasArg(options::OPT_mcode_object_v3_legacy))
    D.Diag(diag::warn_drv_deprecated_arg) << "-mcode-object-v3"
                                          << "-mcode-object-version=3";

  if (auto *CodeObjArg = getAMDGPUCodeObjectArgument(D, Args)) {
    if (CodeObjArg->getOption().getID() ==
        options::OPT_mcode_object_version_EQ) {
      unsigned CodeObjVer = MaxCodeObjVer;
      auto Remnant =
          StringRef(CodeObjArg->getValue()).getAsInteger(0, CodeObjVer);
      if (Remnant || CodeObjVer < MinCodeObjVer || CodeObjVer > MaxCodeObjVer)
        D.Diag(diag::err_drv_invalid_int_value)
            << CodeObjArg->getAsString(Args) << CodeObjArg->getValue();
    }
  }
}

unsigned tools::getAMDGPUCodeObjectVersion(const Driver &D,
                                           const llvm::opt::ArgList &Args) {
  unsigned CodeObjVer = 4; // default
  if (auto *CodeObjArg = getAMDGPUCodeObjectArgument(D, Args)) {
    if (CodeObjArg->getOption().getID() ==
        options::OPT_mno_code_object_v3_legacy) {
      CodeObjVer = 2;
    } else if (CodeObjArg->getOption().getID() ==
               options::OPT_mcode_object_v3_legacy) {
      CodeObjVer = 3;
    } else {
      StringRef(CodeObjArg->getValue()).getAsInteger(0, CodeObjVer);
    }
  }
  return CodeObjVer;
}

unsigned tools::getOrCheckAMDGPUCodeObjectVersion(
    const Driver &D, const llvm::opt::ArgList &Args, bool Diagnose) {
  if (Diagnose)
    checkAMDGPUCodeObjectVersion(D, Args);  
  return getAMDGPUCodeObjectVersion(D, Args);
}

bool tools::haveAMDGPUCodeObjectVersionArgument(
    const Driver &D, const llvm::opt::ArgList &Args) {
  return getAMDGPUCodeObjectArgument(D, Args) != nullptr;
}

void tools::addMachineOutlinerArgs(const Driver &D,
                                   const llvm::opt::ArgList &Args,
                                   llvm::opt::ArgStringList &CmdArgs,
                                   const llvm::Triple &Triple, bool IsLTO) {
  auto addArg = [&, IsLTO](const Twine &Arg) {
    if (IsLTO) {
      CmdArgs.push_back(Args.MakeArgString("-plugin-opt=" + Arg));
    } else {
      CmdArgs.push_back("-mllvm");
      CmdArgs.push_back(Args.MakeArgString(Arg));
    }
  };

  if (Arg *A = Args.getLastArg(options::OPT_moutline,
                               options::OPT_mno_outline)) {
    if (A->getOption().matches(options::OPT_moutline)) {
      // We only support -moutline in AArch64 and ARM targets right now. If
      // we're not compiling for these, emit a warning and ignore the flag.
      // Otherwise, add the proper mllvm flags.
      if (!(Triple.isARM() || Triple.isThumb() ||
            Triple.getArch() == llvm::Triple::aarch64 ||
            Triple.getArch() == llvm::Triple::aarch64_32)) {
        D.Diag(diag::warn_drv_moutline_unsupported_opt) << Triple.getArchName();
      } else {
        addArg(Twine("-enable-machine-outliner"));
      }
    } else {
      // Disable all outlining behaviour.
      addArg(Twine("-enable-machine-outliner=never"));
    }
  }
}

void tools::addOpenMPDeviceRTL(const Driver &D,
                               const llvm::opt::ArgList &DriverArgs,
                               llvm::opt::ArgStringList &CC1Args,
                               StringRef BitcodeSuffix,
                               const llvm::Triple &Triple) {
  SmallVector<StringRef, 8> LibraryPaths;

  // Add path to clang lib / lib64 folder.
  SmallString<256> DefaultLibPath = llvm::sys::path::parent_path(D.Dir);
  llvm::sys::path::append(DefaultLibPath, CLANG_INSTALL_LIBDIR_BASENAME);
  LibraryPaths.emplace_back(DefaultLibPath.c_str());

  // Add user defined library paths from LIBRARY_PATH.
  llvm::Optional<std::string> LibPath =
      llvm::sys::Process::GetEnv("LIBRARY_PATH");
  if (LibPath) {
    SmallVector<StringRef, 8> Frags;
    const char EnvPathSeparatorStr[] = {llvm::sys::EnvPathSeparator, '\0'};
    llvm::SplitString(*LibPath, Frags, EnvPathSeparatorStr);
    for (StringRef Path : Frags)
      LibraryPaths.emplace_back(Path.trim());
  }

  OptSpecifier LibomptargetBCPathOpt =
      Triple.isAMDGCN() ? options::OPT_libomptarget_amdgpu_bc_path_EQ
                        : options::OPT_libomptarget_nvptx_bc_path_EQ;

  StringRef ArchPrefix = Triple.isAMDGCN() ? "amdgpu" : "nvptx";
  std::string LibOmpTargetName =
      Triple.isAMDGCN()
          ? ("libomptarget-" + ArchPrefix + "-" + BitcodeSuffix + ".bc").str()
          : ("libomptarget-new-nvptx-" + BitcodeSuffix + ".bc").str();

  // First check whether user specifies bc library
  if (const Arg *A = DriverArgs.getLastArg(LibomptargetBCPathOpt)) {
    SmallString<128> LibOmpTargetFile(A->getValue());
    if (llvm::sys::fs::exists(LibOmpTargetFile) &&
        llvm::sys::fs::is_directory(LibOmpTargetFile)) {
      llvm::sys::path::append(LibOmpTargetFile, LibOmpTargetName);
    }

    if (llvm::sys::fs::exists(LibOmpTargetFile)) {
      CC1Args.push_back("-mlink-builtin-bitcode");
      CC1Args.push_back(DriverArgs.MakeArgString(LibOmpTargetFile));
    } else {
      D.Diag(diag::err_drv_omp_offload_target_bcruntime_not_found)
          << LibOmpTargetFile;
    }
  } else {
    bool FoundBCLibrary = false;

    for (StringRef LibraryPath : LibraryPaths) {
      SmallString<128> LibOmpTargetFile(LibraryPath);
      llvm::sys::path::append(LibOmpTargetFile, LibOmpTargetName);
      if (llvm::sys::fs::exists(LibOmpTargetFile)) {
        CC1Args.push_back("-mlink-builtin-bitcode");
        CC1Args.push_back(DriverArgs.MakeArgString(LibOmpTargetFile));
        FoundBCLibrary = true;
        break;
      }
    }

    if (!FoundBCLibrary)
      D.Diag(diag::err_drv_omp_offload_target_missingbcruntime)
          << LibOmpTargetName << ArchPrefix;
  }
}
void tools::addHIPRuntimeLibArgs(const ToolChain &TC,
                                 const llvm::opt::ArgList &Args,
                                 llvm::opt::ArgStringList &CmdArgs) {
  if (Args.hasArg(options::OPT_hip_link) &&
      !Args.hasArg(options::OPT_nostdlib) &&
      !Args.hasArg(options::OPT_no_hip_rt)) {
    TC.AddHIPRuntimeLibArgs(Args, CmdArgs);
  } else {
    // Claim "no HIP libraries" arguments if any
    for (auto *Arg : Args.filtered(options::OPT_no_hip_rt)) {
      Arg->claim();
    }
  }
}<|MERGE_RESOLUTION|>--- conflicted
+++ resolved
@@ -43,7 +43,6 @@
 #include "llvm/ADT/StringExtras.h"
 #include "llvm/ADT/StringSwitch.h"
 #include "llvm/ADT/Twine.h"
-#include "llvm/BinaryFormat/Magic.h"
 #include "llvm/Config/llvm-config.h"
 #include "llvm/Object/Archive.h"
 #include "llvm/Option/Arg.h"
@@ -1928,7 +1927,7 @@
     Compilation &C, const Driver &D, const Tool &T, const JobAction &JA,
     const InputInfoList &Inputs, const llvm::opt::ArgList &DriverArgs,
     llvm::opt::ArgStringList &CC1Args, SmallVector<std::string, 8> LibraryPaths,
-    StringRef Lib, StringRef Arch, StringRef TargetID, bool isBitCodeSDL,
+    StringRef Lib, StringRef Arch, StringRef Target, bool isBitCodeSDL,
     bool postClangLink) {
 
   // We don't support bitcode archive bundles for nvptx
@@ -1936,117 +1935,85 @@
     return false;
 
   bool FoundAOB = false;
+  SmallVector<std::string, 2> AOBFileNames;
   std::string ArchiveOfBundles;
-
-  llvm::Triple Triple(D.getTargetTriple());
-  bool IsMSVC = Triple.isWindowsMSVCEnvironment();
-  auto Ext = IsMSVC ? ".lib" : ".a";
-  if (!Lib.startswith(":") && llvm::sys::fs::exists(Lib)) {
-    ArchiveOfBundles = Lib;
-    FoundAOB = true;
-  } else {
-    for (auto LPath : LibraryPaths) {
-      ArchiveOfBundles.clear();
-      SmallVector<std::string, 2> AOBFileNames;
-      auto LibFile =
-          (Lib.startswith(":") ? Lib.drop_front()
-                               : IsMSVC ? Lib + Ext : "lib" + Lib + Ext)
-              .str();
-      for (auto Prefix : {"/libdevice/", "/"}) {
-        auto AOB = Twine(LPath + Prefix + LibFile).str();
-        if (llvm::sys::fs::exists(AOB)) {
-          ArchiveOfBundles = AOB;
-          FoundAOB = true;
-          break;
-        }
+  for (auto LPath : LibraryPaths) {
+    ArchiveOfBundles.clear();
+
+    llvm::Triple Triple(D.getTargetTriple());
+    bool IsMSVC = Triple.isWindowsMSVCEnvironment();
+    for (auto Prefix : {"/libdevice/", "/"}) {
+      if (IsMSVC)
+        AOBFileNames.push_back(Twine(LPath + Prefix + Lib + ".lib").str());
+      AOBFileNames.push_back(Twine(LPath + Prefix + "lib" + Lib + ".a").str());
+    }
+
+    for (auto AOB : AOBFileNames) {
+      if (llvm::sys::fs::exists(AOB)) {
+        ArchiveOfBundles = AOB;
+        FoundAOB = true;
+        break;
       }
-      if (FoundAOB)
-        break;
-    }
-  }
-
-<<<<<<< HEAD
+    }
+
     if (!FoundAOB)
       continue;
 
     StringRef Prefix = isBitCodeSDL ? "libbc-" : "lib";
     std::string OutputLib = D.GetTemporaryPath(
-        Twine(Prefix + Lib + "-" + Arch + "-" + TargetID).str(), "a");
-=======
-  if (!FoundAOB)
-    return false;
->>>>>>> 04a5ca86
-
-  llvm::file_magic Magic;
-  auto EC = llvm::identify_magic(ArchiveOfBundles, Magic);
-  if (EC || Magic != llvm::file_magic::archive)
-    return false;
-
-  StringRef Prefix = isBitCodeSDL ? "libbc-" : "lib";
-  std::string OutputLib =
-      D.GetTemporaryPath(Twine(Prefix + llvm::sys::path::filename(Lib) + "-" +
-                               Arch + "-" + Target)
-                             .str(),
-                         "a");
-
-  C.addTempFile(C.getArgs().MakeArgString(OutputLib));
-
-  ArgStringList CmdArgs;
-  SmallString<128> DeviceTriple;
-  DeviceTriple += Action::GetOffloadKindName(JA.getOffloadingDeviceKind());
-  DeviceTriple += '-';
-  std::string NormalizedTriple = T.getToolChain().getTriple().normalize();
-  DeviceTriple += NormalizedTriple;
-  if (!Target.empty()) {
+        Twine(Prefix + Lib + "-" + Arch + "-" + Target).str(), "a");
+
+    C.addTempFile(C.getArgs().MakeArgString(OutputLib));
+
+    ArgStringList CmdArgs;
+    SmallString<128> DeviceTriple;
+    DeviceTriple += Action::GetOffloadKindName(JA.getOffloadingDeviceKind());
     DeviceTriple += '-';
-<<<<<<< HEAD
     std::string NormalizedTriple = T.getToolChain().getTriple().normalize();
     DeviceTriple += NormalizedTriple;
-    if (!TargetID.empty()) {
+    if (!Target.empty()) {
       DeviceTriple += '-';
-      DeviceTriple += TargetID;
-    }
-=======
-    DeviceTriple += Target;
-  }
->>>>>>> 04a5ca86
-
-  std::string UnbundleArg("-unbundle");
-  std::string TypeArg("-type=a");
-  std::string InputArg("-input=" + ArchiveOfBundles);
-  std::string OffloadArg("-targets=" + std::string(DeviceTriple));
-  std::string OutputArg("-output=" + OutputLib);
-
-  const char *UBProgram = DriverArgs.MakeArgString(
-      T.getToolChain().GetProgramPath("clang-offload-bundler"));
-
-  ArgStringList UBArgs;
-  UBArgs.push_back(C.getArgs().MakeArgString(UnbundleArg));
-  UBArgs.push_back(C.getArgs().MakeArgString(TypeArg));
-  UBArgs.push_back(C.getArgs().MakeArgString(InputArg));
-  UBArgs.push_back(C.getArgs().MakeArgString(OffloadArg));
-  UBArgs.push_back(C.getArgs().MakeArgString(OutputArg));
-
-  // Add this flag to not exit from clang-offload-bundler if no compatible
-  // code object is found in heterogenous archive library.
-  std::string AdditionalArgs("-allow-missing-bundles");
-  UBArgs.push_back(C.getArgs().MakeArgString(AdditionalArgs));
-
-  // Add this flag to treat hip and hipv4 offload kinds as compatible with
-  // openmp offload kind while extracting code objects from a heterogenous
-  // archive library. Vice versa is also considered compatible.
-  std::string HipCompatibleArgs("-hip-openmp-compatible");
-  UBArgs.push_back(C.getArgs().MakeArgString(HipCompatibleArgs));
-
-  C.addCommand(std::make_unique<Command>(
-      JA, T, ResponseFileSupport::AtFileCurCP(), UBProgram, UBArgs, Inputs,
-      InputInfo(&JA, C.getArgs().MakeArgString(OutputLib))));
-  if (postClangLink)
-    CC1Args.push_back("-mlink-builtin-bitcode");
-
-  CC1Args.push_back(DriverArgs.MakeArgString(OutputLib));
-
-  return true;
+      DeviceTriple += Target;
+    }
+
+    std::string UnbundleArg("-unbundle");
+    std::string TypeArg("-type=a");
+    std::string InputArg("-input=" + ArchiveOfBundles);
+    std::string OffloadArg("-targets=" + std::string(DeviceTriple));
+    std::string OutputArg("-output=" + OutputLib);
+
+    const char *UBProgram = DriverArgs.MakeArgString(
+        T.getToolChain().GetProgramPath("clang-offload-bundler"));
+
+    ArgStringList UBArgs;
+    UBArgs.push_back(C.getArgs().MakeArgString(UnbundleArg));
+    UBArgs.push_back(C.getArgs().MakeArgString(TypeArg));
+    UBArgs.push_back(C.getArgs().MakeArgString(InputArg));
+    UBArgs.push_back(C.getArgs().MakeArgString(OffloadArg));
+    UBArgs.push_back(C.getArgs().MakeArgString(OutputArg));
+
+    // Add this flag to not exit from clang-offload-bundler if no compatible
+    // code object is found in heterogenous archive library.
+    std::string AdditionalArgs("-allow-missing-bundles");
+    UBArgs.push_back(C.getArgs().MakeArgString(AdditionalArgs));
+
+    // Add this flag to treat hip and hipv4 offload kinds as compatible with
+    // openmp offload kind while extracting code objects from a heterogenous
+    // archive library. Vice versa is also considered compatible.
+    std::string HipCompatibleArgs("-hip-openmp-compatible");
+    UBArgs.push_back(C.getArgs().MakeArgString(HipCompatibleArgs));
+
+    C.addCommand(std::make_unique<Command>(
+        JA, T, ResponseFileSupport::AtFileCurCP(), UBProgram, UBArgs, Inputs,
+        InputInfo(&JA, C.getArgs().MakeArgString(OutputLib))));
+    if (postClangLink)
+      CC1Args.push_back("-mlink-builtin-bitcode");
+
+    CC1Args.push_back(DriverArgs.MakeArgString(OutputLib));
+    break;
+  }
+
+  return FoundAOB;
 }
 
 // Wrapper function used by driver for adding SDLs during link phase.
@@ -2146,22 +2113,6 @@
       SDLNames.insert(SDLName);
   }
 
-  for (auto Input : DriverArgs.getAllArgValues(options::OPT_INPUT)) {
-    auto FileName = StringRef(Input);
-    // Clang treats any unknown file types as archives and passes them to the
-    // linker. Files with extension 'lib' are classified as TY_Object by clang
-    // but they are usually archives. It is OK if the file is not really an
-    // archive since GetSDLFromOffloadArchive will check the magic of the file
-    // and only unbundle it if it is really an archive.
-    const StringRef LibFileExt = ".lib";
-    if (!llvm::sys::path::has_extension(FileName) ||
-        types::lookupTypeForExtension(
-            llvm::sys::path::extension(FileName).drop_front()) ==
-            types::TY_INVALID ||
-        llvm::sys::path::extension(FileName) == LibFileExt)
-      SDLNames.insert(Input);
-  }
-
   // The search stops as soon as an SDL file is found. The driver then provides
   // the full filename of the SDL to the llvm-link or clang-nvlink-wrapper
   // command. If no SDL is found after searching each LINKPATH with
