
//===--- Cuda.h - Cuda ToolChain Implementations ----------------*- C++ -*-===//
//
// Part of the LLVM Project, under the Apache License v2.0 with LLVM Exceptions.
// See https://llvm.org/LICENSE.txt for license information.
// SPDX-License-Identifier: Apache-2.0 WITH LLVM-exception
//
//===----------------------------------------------------------------------===//
#ifndef LLVM_CLANG_LIB_DRIVER_TOOLCHAINS_CUDA_H
#define LLVM_CLANG_LIB_DRIVER_TOOLCHAINS_CUDA_H
#include "clang/Basic/Cuda.h"
#include "clang/Driver/Action.h"
#include "clang/Driver/Multilib.h"
#include "clang/Driver/Tool.h"
#include "clang/Driver/ToolChain.h"
#include "llvm/Support/Compiler.h"
#include "llvm/Support/VersionTuple.h"
#include <bitset>
#include <set>
#include <vector>
namespace clang {
namespace driver {
/// A class to find a viable CUDA installation
class CudaInstallationDetector {
private:
  const Driver &D;
  bool IsValid = false;
  CudaVersion Version = CudaVersion::UNKNOWN;
  std::string InstallPath;
  std::string BinPath;
  std::string LibDevicePath;
  std::string IncludePath;
  llvm::StringMap<std::string> LibDeviceMap;
  // CUDA architectures for which we have raised an error in
  // CheckCudaVersionSupportsArch.
  mutable std::bitset<(int)OffloadArch::LAST> ArchsWithBadVersion;

public:
  CudaInstallationDetector(const Driver &D, const llvm::Triple &HostTriple,
                           const llvm::opt::ArgList &Args);
  void AddCudaIncludeArgs(const llvm::opt::ArgList &DriverArgs,
                          llvm::opt::ArgStringList &CC1Args) const;
  /// Emit an error if Version does not support the given Arch.
  ///
  /// If either Version or Arch is unknown, does not emit an error.  Emits at
  /// most one error per Arch.
  void CheckCudaVersionSupportsArch(OffloadArch Arch) const;

  /// Check whether we detected a valid Cuda install.
  bool isValid() const { return IsValid; }
  /// Print information about the detected CUDA installation.
  void print(raw_ostream &OS) const;
  /// Get the detected Cuda install's version.
  CudaVersion version() const {
    return Version == CudaVersion::NEW ? CudaVersion::PARTIALLY_SUPPORTED
                                       : Version;
  }
  /// Get the detected Cuda installation path.
  StringRef getInstallPath() const { return InstallPath; }
  /// Get the detected path to Cuda's bin directory.
  StringRef getBinPath() const { return BinPath; }
  /// Get the detected Cuda Include path.
  StringRef getIncludePath() const { return IncludePath; }
  /// Get the detected Cuda device library path.
  StringRef getLibDevicePath() const { return LibDevicePath; }
  /// Get libdevice file for given architecture
  std::string getLibDeviceFile(StringRef Gpu) const {
    return LibDeviceMap.lookup(Gpu);
  }
  void WarnIfUnsupportedVersion();
};
namespace tools {
namespace NVPTX {
// Run ptxas, the NVPTX assembler.
class LLVM_LIBRARY_VISIBILITY Assembler final : public Tool {
public:
  Assembler(const ToolChain &TC) : Tool("NVPTX::Assembler", "ptxas", TC) {}
  bool hasIntegratedCPP() const override { return false; }
  void ConstructJob(Compilation &C, const JobAction &JA,
                    const InputInfo &Output, const InputInfoList &Inputs,
                    const llvm::opt::ArgList &TCArgs,
                    const char *LinkingOutput) const override;
};
// Runs fatbinary, which combines GPU object files ("cubin" files) and/or PTX
// assembly into a single output file.
class LLVM_LIBRARY_VISIBILITY FatBinary : public Tool {
public:
  FatBinary(const ToolChain &TC) : Tool("NVPTX::Linker", "fatbinary", TC) {}
  bool hasIntegratedCPP() const override { return false; }
  void ConstructJob(Compilation &C, const JobAction &JA,
                    const InputInfo &Output, const InputInfoList &Inputs,
                    const llvm::opt::ArgList &TCArgs,
                    const char *LinkingOutput) const override;
};
// Runs nvlink, which links GPU object files ("cubin" files) into a single file.
class LLVM_LIBRARY_VISIBILITY Linker final : public Tool {
public:
  Linker(const ToolChain &TC) : Tool("NVPTX::Linker", "nvlink", TC) {}

  bool hasIntegratedCPP() const override { return false; }
  void ConstructJob(Compilation &C, const JobAction &JA,
                    const InputInfo &Output, const InputInfoList &Inputs,
                    const llvm::opt::ArgList &TCArgs,
                    const char *LinkingOutput) const override;
};
class LLVM_LIBRARY_VISIBILITY OpenMPLinker : public Tool {
 public:
   OpenMPLinker(const ToolChain &TC)
       : Tool("NVPTX::OpenMPLinker", "nvlink", TC) {}
   bool hasIntegratedCPP() const override { return false; }
   void ConstructJob(Compilation &C, const JobAction &JA,
                     const InputInfo &Output, const InputInfoList &Inputs,
                     const llvm::opt::ArgList &TCArgs,
                     const char *LinkingOutput) const override;
};
void getNVPTXTargetFeatures(const Driver &D, const llvm::Triple &Triple,
                            const llvm::opt::ArgList &Args,
                            std::vector<StringRef> &Features);
} // end namespace NVPTX
} // end namespace tools
namespace toolchains {
class LLVM_LIBRARY_VISIBILITY NVPTXToolChain : public ToolChain {
public:
  NVPTXToolChain(const Driver &D, const llvm::Triple &Triple,
                 const llvm::Triple &HostTriple,
                 const llvm::opt::ArgList &Args,
                 bool Freestanding);
  NVPTXToolChain(const Driver &D, const llvm::Triple &Triple,
                 const llvm::Triple &HostTriple,
                 const llvm::opt::ArgList &Args,
                 const std::string TargetID);
  NVPTXToolChain(const Driver &D, const llvm::Triple &Triple,
                 const llvm::opt::ArgList &Args);
  llvm::opt::DerivedArgList *
  TranslateArgs(const llvm::opt::DerivedArgList &Args, StringRef BoundArch,
                Action::OffloadKind DeviceOffloadKind) const override;

  void
  addClangTargetOptions(const llvm::opt::ArgList &DriverArgs,
                        llvm::opt::ArgStringList &CC1Args,
                        Action::OffloadKind DeviceOffloadKind) const override;

  // Never try to use the integrated assembler with CUDA; always fork out to
  // ptxas.
  bool useIntegratedAs() const override { return false; }
  bool isCrossCompiling() const override { return true; }
  bool isPICDefault() const override { return false; }
  bool isPIEDefault(const llvm::opt::ArgList &Args) const override {
    return false;
  }
  bool HasNativeLLVMSupport() const override { return true; }
  bool isPICDefaultForced() const override { return false; }
  bool SupportsProfiling() const override { return false; }
  bool IsMathErrnoDefault() const override { return false; }
  bool supportsDebugInfoOption(const llvm::opt::Arg *A) const override;
  void adjustDebugInfoKind(llvm::codegenoptions::DebugInfoKind &DebugInfoKind,
                           const llvm::opt::ArgList &Args) const override;
  // NVPTX supports only DWARF2.
  unsigned GetDefaultDwarfVersion() const override { return 2; }
  unsigned getMaxDwarfVersion() const override { return 2; }

  /// Uses nvptx-arch tool to get arch of the system GPU. Will return error
  /// if unable to find one.
  virtual Expected<SmallVector<std::string>>
  getSystemGPUArchs(const llvm::opt::ArgList &Args) const override;

  CudaInstallationDetector CudaInstallation;
protected:
  Tool *buildAssembler() const override; // ptxas.
  Tool *buildLinker() const override;    // nvlink.

private:
  bool Freestanding = false;
};

class LLVM_LIBRARY_VISIBILITY CudaToolChain : public NVPTXToolChain {
public:
  CudaToolChain(const Driver &D, const llvm::Triple &Triple,
                const ToolChain &HostTC, const llvm::opt::ArgList &Args);
  CudaToolChain(const Driver &D, const llvm::Triple &Triple,
                const ToolChain &HostTC, const llvm::opt::ArgList &Args,
                const std::string TargetID);
  const llvm::Triple *getAuxTriple() const override {
    return &HostTC.getTriple();
  }
<<<<<<< HEAD
=======

  bool HasNativeLLVMSupport() const override { return false; }

>>>>>>> d89f3e8d
  std::string getInputFilename(const InputInfo &Input) const override;
  llvm::opt::DerivedArgList *
  TranslateArgs(const llvm::opt::DerivedArgList &Args, StringRef BoundArch,
                Action::OffloadKind DeviceOffloadKind) const override;
  void
  addClangTargetOptions(const llvm::opt::ArgList &DriverArgs,
                        llvm::opt::ArgStringList &CC1Args,
                        Action::OffloadKind DeviceOffloadKind) const override;
  llvm::DenormalMode getDefaultDenormalModeForType(
      const llvm::opt::ArgList &DriverArgs, const JobAction &JA,
      const llvm::fltSemantics *FPType = nullptr) const override;
  void AddCudaIncludeArgs(const llvm::opt::ArgList &DriverArgs,
                          llvm::opt::ArgStringList &CC1Args) const override;
  void addClangWarningOptions(llvm::opt::ArgStringList &CC1Args) const override;
  CXXStdlibType GetCXXStdlibType(const llvm::opt::ArgList &Args) const override;
  void
  AddClangSystemIncludeArgs(const llvm::opt::ArgList &DriverArgs,
                            llvm::opt::ArgStringList &CC1Args) const override;
  void AddClangCXXStdlibIncludeArgs(
      const llvm::opt::ArgList &Args,
      llvm::opt::ArgStringList &CC1Args) const override;
  void AddIAMCUIncludeArgs(const llvm::opt::ArgList &DriverArgs,
                           llvm::opt::ArgStringList &CC1Args) const override;
  SanitizerMask getSupportedSanitizers() const override;
  VersionTuple
  computeMSVCVersion(const Driver *D,
                     const llvm::opt::ArgList &Args) const override;

  const ToolChain &HostTC;

protected:
  Tool *buildAssembler() const override; // ptxas
  Tool *buildLinker() const override;    // fatbinary (ok, not really a linker)
};
} // end namespace toolchains
} // end namespace driver
} // end namespace clang
#endif // LLVM_CLANG_LIB_DRIVER_TOOLCHAINS_CUDA_H<|MERGE_RESOLUTION|>--- conflicted
+++ resolved
@@ -183,12 +183,9 @@
   const llvm::Triple *getAuxTriple() const override {
     return &HostTC.getTriple();
   }
-<<<<<<< HEAD
-=======
 
   bool HasNativeLLVMSupport() const override { return false; }
 
->>>>>>> d89f3e8d
   std::string getInputFilename(const InputInfo &Input) const override;
   llvm::opt::DerivedArgList *
   TranslateArgs(const llvm::opt::DerivedArgList &Args, StringRef BoundArch,
