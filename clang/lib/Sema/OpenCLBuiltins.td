--- conflicted
+++ resolved
@@ -890,12 +890,8 @@
 
 multiclass VloadVstoreHalf<list<AddressSpace> addrspaces, bit defStores> {
   foreach AS = addrspaces in {
-<<<<<<< HEAD
-    def : Builtin<"vload_half", [Float, Size, PointerType<ConstType<Half>, AS>], Attr.Pure>;
-    def : Builtin<"vloada_half", [Float, Size, PointerType<ConstType<Half>, AS>], Attr.Pure>;
-=======
     def : Builtin<"vload_half", [Float, Size, !cast<Type>("HalfPtrConst" # AS)], Attr.Pure>;
->>>>>>> f7988d08
+    def : Builtin<"vloada_half", [Float, Size, !cast<Type>("HalfPtrConst" # AS)], Attr.Pure>;
     foreach VSize = [2, 3, 4, 8, 16] in {
       foreach name = ["vload_half" # VSize, "vloada_half" # VSize] in {
         def : Builtin<name, [VectorType<Float, VSize>, Size, !cast<Type>("HalfPtrConst" # AS)], Attr.Pure>;
@@ -903,15 +899,9 @@
     }
     if defStores then {
       foreach rnd = ["", "_rte", "_rtz", "_rtp", "_rtn"] in {
-<<<<<<< HEAD
         foreach name = ["vstore_half" # rnd, "vstorea_half" # rnd] in {
-          def : Builtin<name, [Void, Float, Size, PointerType<Half, AS>]>;
-          def : Builtin<name, [Void, Double, Size, PointerType<Half, AS>]>;
-=======
-        foreach name = ["vstore_half" # rnd] in {
           def : Builtin<name, [Void, Float, Size, !cast<Type>("HalfPtr" # AS)]>;
           def : Builtin<name, [Void, Double, Size, !cast<Type>("HalfPtr" # AS)]>;
->>>>>>> f7988d08
         }
         foreach VSize = [2, 3, 4, 8, 16] in {
           foreach name = ["vstore_half" # VSize # rnd, "vstorea_half" # VSize # rnd] in {
