//===--- SemaStmtAttr.cpp - Statement Attribute Handling ------------------===//
//
// Part of the LLVM Project, under the Apache License v2.0 with LLVM Exceptions.
// See https://llvm.org/LICENSE.txt for license information.
// SPDX-License-Identifier: Apache-2.0 WITH LLVM-exception
//
//===----------------------------------------------------------------------===//
//
//  This file implements stmt-related attribute processing.
//
//===----------------------------------------------------------------------===//

#include "clang/AST/ASTContext.h"
#include "clang/AST/EvaluatedExprVisitor.h"
#include "clang/Basic/SourceManager.h"
#include "clang/Basic/TargetInfo.h"
#include "clang/Sema/DelayedDiagnostic.h"
#include "clang/Sema/Lookup.h"
#include "clang/Sema/ScopeInfo.h"
#include "clang/Sema/SemaInternal.h"
#include "llvm/ADT/StringExtras.h"
#include <optional>

using namespace clang;
using namespace sema;

static Attr *handleFallThroughAttr(Sema &S, Stmt *St, const ParsedAttr &A,
                                   SourceRange Range) {
  FallThroughAttr Attr(S.Context, A);
  if (isa<SwitchCase>(St)) {
    S.Diag(A.getRange().getBegin(), diag::err_fallthrough_attr_wrong_target)
        << A << St->getBeginLoc();
    SourceLocation L = S.getLocForEndOfToken(Range.getEnd());
    S.Diag(L, diag::note_fallthrough_insert_semi_fixit)
        << FixItHint::CreateInsertion(L, ";");
    return nullptr;
  }
  auto *FnScope = S.getCurFunction();
  if (FnScope->SwitchStack.empty()) {
    S.Diag(A.getRange().getBegin(), diag::err_fallthrough_attr_outside_switch);
    return nullptr;
  }

  // If this is spelled as the standard C++17 attribute, but not in C++17, warn
  // about using it as an extension.
  if (!S.getLangOpts().CPlusPlus17 && A.isCXX11Attribute() &&
      !A.getScopeName())
    S.Diag(A.getLoc(), diag::ext_cxx17_attr) << A;

  FnScope->setHasFallthroughStmt();
  return ::new (S.Context) FallThroughAttr(S.Context, A);
}

static Attr *handleSuppressAttr(Sema &S, Stmt *St, const ParsedAttr &A,
                                SourceRange Range) {
  if (A.getAttributeSpellingListIndex() == SuppressAttr::CXX11_gsl_suppress &&
      A.getNumArgs() < 1) {
    // Suppression attribute with GSL spelling requires at least 1 argument.
    S.Diag(A.getLoc(), diag::err_attribute_too_few_arguments) << A << 1;
    return nullptr;
  }

  std::vector<StringRef> DiagnosticIdentifiers;
  for (unsigned I = 0, E = A.getNumArgs(); I != E; ++I) {
    StringRef RuleName;

    if (!S.checkStringLiteralArgumentAttr(A, I, RuleName, nullptr))
      return nullptr;

    DiagnosticIdentifiers.push_back(RuleName);
  }

  return ::new (S.Context) SuppressAttr(
      S.Context, A, DiagnosticIdentifiers.data(), DiagnosticIdentifiers.size());
}

static Attr *handleLoopHintAttr(Sema &S, Stmt *St, const ParsedAttr &A,
                                SourceRange) {
  IdentifierLoc *PragmaNameLoc = A.getArgAsIdent(0);
  IdentifierLoc *OptionLoc = A.getArgAsIdent(1);
  IdentifierLoc *StateLoc = A.getArgAsIdent(2);
  Expr *ValueExpr = A.getArgAsExpr(3);

  StringRef PragmaName =
      llvm::StringSwitch<StringRef>(PragmaNameLoc->Ident->getName())
          .Cases("unroll", "nounroll", "unroll_and_jam", "nounroll_and_jam",
                 PragmaNameLoc->Ident->getName())
          .Default("clang loop");

  // This could be handled automatically by adding a Subjects definition in
  // Attr.td, but that would make the diagnostic behavior worse in this case
  // because the user spells this attribute as a pragma.
  if (!isa<DoStmt, ForStmt, CXXForRangeStmt, WhileStmt>(St)) {
    std::string Pragma = "#pragma " + std::string(PragmaName);
    S.Diag(St->getBeginLoc(), diag::err_pragma_loop_precedes_nonloop) << Pragma;
    return nullptr;
  }

  LoopHintAttr::OptionType Option;
  LoopHintAttr::LoopHintState State;

  auto SetHints = [&Option, &State](LoopHintAttr::OptionType O,
                                    LoopHintAttr::LoopHintState S) {
    Option = O;
    State = S;
  };

  if (PragmaName == "nounroll") {
    SetHints(LoopHintAttr::Unroll, LoopHintAttr::Disable);
  } else if (PragmaName == "unroll") {
    // #pragma unroll N
<<<<<<< HEAD
    if (ValueExpr && !ValueExpr->isValueDependent()) {
      llvm::APSInt ValueAPS;
      ExprResult R = S.VerifyIntegerConstantExpression(ValueExpr, &ValueAPS);
      assert(!R.isInvalid() && "unroll count value must be a valid value, it's "
                               "should be checked in Sema::CheckLoopHintExpr");
      // The values of 0 and 1 block any unrolling of the loop.
      if (ValueAPS.isZero() || ValueAPS.isOne())
        SetHints(LoopHintAttr::UnrollCount, LoopHintAttr::Disable);
      else
=======
    if (ValueExpr) {
      if (!ValueExpr->isValueDependent()) {
        auto Value = ValueExpr->EvaluateKnownConstInt(S.getASTContext());
        if (Value.isZero() || Value.isOne())
          SetHints(LoopHintAttr::Unroll, LoopHintAttr::Disable);
        else
          SetHints(LoopHintAttr::UnrollCount, LoopHintAttr::Numeric);
      } else
>>>>>>> c3598b16
        SetHints(LoopHintAttr::UnrollCount, LoopHintAttr::Numeric);
    } else
      SetHints(LoopHintAttr::Unroll, LoopHintAttr::Enable);
  } else if (PragmaName == "nounroll_and_jam") {
    SetHints(LoopHintAttr::UnrollAndJam, LoopHintAttr::Disable);
  } else if (PragmaName == "unroll_and_jam") {
    // #pragma unroll_and_jam N
    if (ValueExpr)
      SetHints(LoopHintAttr::UnrollAndJamCount, LoopHintAttr::Numeric);
    else
      SetHints(LoopHintAttr::UnrollAndJam, LoopHintAttr::Enable);
  } else {
    // #pragma clang loop ...
    assert(OptionLoc && OptionLoc->Ident &&
           "Attribute must have valid option info.");
    Option = llvm::StringSwitch<LoopHintAttr::OptionType>(
                 OptionLoc->Ident->getName())
                 .Case("vectorize", LoopHintAttr::Vectorize)
                 .Case("vectorize_width", LoopHintAttr::VectorizeWidth)
                 .Case("interleave", LoopHintAttr::Interleave)
                 .Case("vectorize_predicate", LoopHintAttr::VectorizePredicate)
                 .Case("interleave_count", LoopHintAttr::InterleaveCount)
                 .Case("unroll", LoopHintAttr::Unroll)
                 .Case("unroll_count", LoopHintAttr::UnrollCount)
                 .Case("pipeline", LoopHintAttr::PipelineDisabled)
                 .Case("pipeline_initiation_interval",
                       LoopHintAttr::PipelineInitiationInterval)
                 .Case("distribute", LoopHintAttr::Distribute)
                 .Default(LoopHintAttr::Vectorize);
    if (Option == LoopHintAttr::VectorizeWidth) {
      assert((ValueExpr || (StateLoc && StateLoc->Ident)) &&
             "Attribute must have a valid value expression or argument.");
      if (ValueExpr && S.CheckLoopHintExpr(ValueExpr, St->getBeginLoc(),
                                           /*AllowZero=*/false))
        return nullptr;
      if (StateLoc && StateLoc->Ident && StateLoc->Ident->isStr("scalable"))
        State = LoopHintAttr::ScalableWidth;
      else
        State = LoopHintAttr::FixedWidth;
    } else if (Option == LoopHintAttr::InterleaveCount ||
               Option == LoopHintAttr::UnrollCount ||
               Option == LoopHintAttr::PipelineInitiationInterval) {
      assert(ValueExpr && "Attribute must have a valid value expression.");
      if (S.CheckLoopHintExpr(ValueExpr, St->getBeginLoc(),
                              /*AllowZero=*/false))
        return nullptr;
      State = LoopHintAttr::Numeric;
    } else if (Option == LoopHintAttr::Vectorize ||
               Option == LoopHintAttr::Interleave ||
               Option == LoopHintAttr::VectorizePredicate ||
               Option == LoopHintAttr::Unroll ||
               Option == LoopHintAttr::Distribute ||
               Option == LoopHintAttr::PipelineDisabled) {
      assert(StateLoc && StateLoc->Ident && "Loop hint must have an argument");
      if (StateLoc->Ident->isStr("disable"))
        State = LoopHintAttr::Disable;
      else if (StateLoc->Ident->isStr("assume_safety"))
        State = LoopHintAttr::AssumeSafety;
      else if (StateLoc->Ident->isStr("full"))
        State = LoopHintAttr::Full;
      else if (StateLoc->Ident->isStr("enable"))
        State = LoopHintAttr::Enable;
      else
        llvm_unreachable("bad loop hint argument");
    } else
      llvm_unreachable("bad loop hint");
  }

  return LoopHintAttr::CreateImplicit(S.Context, Option, State, ValueExpr, A);
}

namespace {
class CallExprFinder : public ConstEvaluatedExprVisitor<CallExprFinder> {
  bool FoundAsmStmt = false;
  std::vector<const CallExpr *> CallExprs;

public:
  typedef ConstEvaluatedExprVisitor<CallExprFinder> Inherited;

  CallExprFinder(Sema &S, const Stmt *St) : Inherited(S.Context) { Visit(St); }

  bool foundCallExpr() { return !CallExprs.empty(); }
  const std::vector<const CallExpr *> &getCallExprs() { return CallExprs; }

  bool foundAsmStmt() { return FoundAsmStmt; }

  void VisitCallExpr(const CallExpr *E) { CallExprs.push_back(E); }

  void VisitAsmStmt(const AsmStmt *S) { FoundAsmStmt = true; }

  void Visit(const Stmt *St) {
    if (!St)
      return;
    ConstEvaluatedExprVisitor<CallExprFinder>::Visit(St);
  }
};
} // namespace

static Attr *handleNoMergeAttr(Sema &S, Stmt *St, const ParsedAttr &A,
                               SourceRange Range) {
  NoMergeAttr NMA(S.Context, A);
  CallExprFinder CEF(S, St);

  if (!CEF.foundCallExpr() && !CEF.foundAsmStmt()) {
    S.Diag(St->getBeginLoc(), diag::warn_attribute_ignored_no_calls_in_stmt)
        << A;
    return nullptr;
  }

  return ::new (S.Context) NoMergeAttr(S.Context, A);
}

template <typename OtherAttr, int DiagIdx>
static bool CheckStmtInlineAttr(Sema &SemaRef, const Stmt *OrigSt,
                                const Stmt *CurSt,
                                const AttributeCommonInfo &A) {
  CallExprFinder OrigCEF(SemaRef, OrigSt);
  CallExprFinder CEF(SemaRef, CurSt);

  // If the call expressions lists are equal in size, we can skip
  // previously emitted diagnostics. However, if the statement has a pack
  // expansion, we have no way of telling which CallExpr is the instantiated
  // version of the other. In this case, we will end up re-diagnosing in the
  // instantiation.
  // ie: [[clang::always_inline]] non_dependent(), (other_call<Pack>()...)
  // will diagnose nondependent again.
  bool CanSuppressDiag =
      OrigSt && CEF.getCallExprs().size() == OrigCEF.getCallExprs().size();

  if (!CEF.foundCallExpr()) {
    return SemaRef.Diag(CurSt->getBeginLoc(),
                        diag::warn_attribute_ignored_no_calls_in_stmt)
           << A;
  }

  for (const auto &Tup :
       llvm::zip_longest(OrigCEF.getCallExprs(), CEF.getCallExprs())) {
    // If the original call expression already had a callee, we already
    // diagnosed this, so skip it here. We can't skip if there isn't a 1:1
    // relationship between the two lists of call expressions.
    if (!CanSuppressDiag || !(*std::get<0>(Tup))->getCalleeDecl()) {
      const Decl *Callee = (*std::get<1>(Tup))->getCalleeDecl();
      if (Callee &&
          (Callee->hasAttr<OtherAttr>() || Callee->hasAttr<FlattenAttr>())) {
        SemaRef.Diag(CurSt->getBeginLoc(),
                     diag::warn_function_stmt_attribute_precedence)
            << A << (Callee->hasAttr<OtherAttr>() ? DiagIdx : 1);
        SemaRef.Diag(Callee->getBeginLoc(), diag::note_conflicting_attribute);
      }
    }
  }

  return false;
}

bool Sema::CheckNoInlineAttr(const Stmt *OrigSt, const Stmt *CurSt,
                             const AttributeCommonInfo &A) {
  return CheckStmtInlineAttr<AlwaysInlineAttr, 0>(*this, OrigSt, CurSt, A);
}

bool Sema::CheckAlwaysInlineAttr(const Stmt *OrigSt, const Stmt *CurSt,
                                 const AttributeCommonInfo &A) {
  return CheckStmtInlineAttr<NoInlineAttr, 2>(*this, OrigSt, CurSt, A);
}

static Attr *handleNoInlineAttr(Sema &S, Stmt *St, const ParsedAttr &A,
                                SourceRange Range) {
  NoInlineAttr NIA(S.Context, A);
  if (!NIA.isClangNoInline()) {
    S.Diag(St->getBeginLoc(), diag::warn_function_attribute_ignored_in_stmt)
        << "[[clang::noinline]]";
    return nullptr;
  }

  if (S.CheckNoInlineAttr(/*OrigSt=*/nullptr, St, A))
    return nullptr;

  return ::new (S.Context) NoInlineAttr(S.Context, A);
}

static Attr *handleAlwaysInlineAttr(Sema &S, Stmt *St, const ParsedAttr &A,
                                    SourceRange Range) {
  AlwaysInlineAttr AIA(S.Context, A);
  if (!AIA.isClangAlwaysInline()) {
    S.Diag(St->getBeginLoc(), diag::warn_function_attribute_ignored_in_stmt)
        << "[[clang::always_inline]]";
    return nullptr;
  }

  if (S.CheckAlwaysInlineAttr(/*OrigSt=*/nullptr, St, A))
    return nullptr;

  return ::new (S.Context) AlwaysInlineAttr(S.Context, A);
}

static Attr *handleCXXAssumeAttr(Sema &S, Stmt *St, const ParsedAttr &A,
                                 SourceRange Range) {
  ExprResult Res = S.ActOnCXXAssumeAttr(St, A, Range);
  if (!Res.isUsable())
    return nullptr;

  return ::new (S.Context) CXXAssumeAttr(S.Context, A, Res.get());
}

static Attr *handleMustTailAttr(Sema &S, Stmt *St, const ParsedAttr &A,
                                SourceRange Range) {
  // Validation is in Sema::ActOnAttributedStmt().
  return ::new (S.Context) MustTailAttr(S.Context, A);
}

static Attr *handleLikely(Sema &S, Stmt *St, const ParsedAttr &A,
                          SourceRange Range) {

  if (!S.getLangOpts().CPlusPlus20 && A.isCXX11Attribute() && !A.getScopeName())
    S.Diag(A.getLoc(), diag::ext_cxx20_attr) << A << Range;

  return ::new (S.Context) LikelyAttr(S.Context, A);
}

static Attr *handleUnlikely(Sema &S, Stmt *St, const ParsedAttr &A,
                            SourceRange Range) {

  if (!S.getLangOpts().CPlusPlus20 && A.isCXX11Attribute() && !A.getScopeName())
    S.Diag(A.getLoc(), diag::ext_cxx20_attr) << A << Range;

  return ::new (S.Context) UnlikelyAttr(S.Context, A);
}

CodeAlignAttr *Sema::BuildCodeAlignAttr(const AttributeCommonInfo &CI,
                                        Expr *E) {
  if (!E->isValueDependent()) {
    llvm::APSInt ArgVal;
    ExprResult Res = VerifyIntegerConstantExpression(E, &ArgVal);
    if (Res.isInvalid())
      return nullptr;
    E = Res.get();

    // This attribute requires an integer argument which is a constant power of
    // two between 1 and 4096 inclusive.
    if (ArgVal < CodeAlignAttr::MinimumAlignment ||
        ArgVal > CodeAlignAttr::MaximumAlignment || !ArgVal.isPowerOf2()) {
      if (std::optional<int64_t> Value = ArgVal.trySExtValue())
        Diag(CI.getLoc(), diag::err_attribute_power_of_two_in_range)
            << CI << CodeAlignAttr::MinimumAlignment
            << CodeAlignAttr::MaximumAlignment << Value.value();
      else
        Diag(CI.getLoc(), diag::err_attribute_power_of_two_in_range)
            << CI << CodeAlignAttr::MinimumAlignment
            << CodeAlignAttr::MaximumAlignment << E;
      return nullptr;
    }
  }
  return new (Context) CodeAlignAttr(Context, CI, E);
}

static Attr *handleCodeAlignAttr(Sema &S, Stmt *St, const ParsedAttr &A) {

  Expr *E = A.getArgAsExpr(0);
  return S.BuildCodeAlignAttr(A, E);
}

// Diagnose non-identical duplicates as a 'conflicting' loop attributes
// and suppress duplicate errors in cases where the two match.
template <typename LoopAttrT>
static void CheckForDuplicateLoopAttrs(Sema &S, ArrayRef<const Attr *> Attrs) {
  auto FindFunc = [](const Attr *A) { return isa<const LoopAttrT>(A); };
  const auto *FirstItr = std::find_if(Attrs.begin(), Attrs.end(), FindFunc);

  if (FirstItr == Attrs.end()) // no attributes found
    return;

  const auto *LastFoundItr = FirstItr;
  std::optional<llvm::APSInt> FirstValue;

  const auto *CAFA =
      dyn_cast<ConstantExpr>(cast<LoopAttrT>(*FirstItr)->getAlignment());
  // Return early if first alignment expression is dependent (since we don't
  // know what the effective size will be), and skip the loop entirely.
  if (!CAFA)
    return;

  while (Attrs.end() != (LastFoundItr = std::find_if(LastFoundItr + 1,
                                                     Attrs.end(), FindFunc))) {
    const auto *CASA =
        dyn_cast<ConstantExpr>(cast<LoopAttrT>(*LastFoundItr)->getAlignment());
    // If the value is dependent, we can not test anything.
    if (!CASA)
      return;
    // Test the attribute values.
    llvm::APSInt SecondValue = CASA->getResultAsAPSInt();
    if (!FirstValue)
      FirstValue = CAFA->getResultAsAPSInt();

    if (FirstValue != SecondValue) {
      S.Diag((*LastFoundItr)->getLocation(), diag::err_loop_attr_conflict)
          << *FirstItr;
      S.Diag((*FirstItr)->getLocation(), diag::note_previous_attribute);
    }
  }
  return;
}

static Attr *handleMSConstexprAttr(Sema &S, Stmt *St, const ParsedAttr &A,
                                   SourceRange Range) {
  if (!S.getLangOpts().isCompatibleWithMSVC(LangOptions::MSVC2022_3)) {
    S.Diag(A.getLoc(), diag::warn_unknown_attribute_ignored)
        << A << A.getRange();
    return nullptr;
  }
  return ::new (S.Context) MSConstexprAttr(S.Context, A);
}

#define WANT_STMT_MERGE_LOGIC
#include "clang/Sema/AttrParsedAttrImpl.inc"
#undef WANT_STMT_MERGE_LOGIC

static void
CheckForIncompatibleAttributes(Sema &S,
                               const SmallVectorImpl<const Attr *> &Attrs) {
  // The vast majority of attributed statements will only have one attribute
  // on them, so skip all of the checking in the common case.
  if (Attrs.size() < 2)
    return;

  // First, check for the easy cases that are table-generated for us.
  if (!DiagnoseMutualExclusions(S, Attrs))
    return;

  enum CategoryType {
    // For the following categories, they come in two variants: a state form and
    // a numeric form. The state form may be one of default, enable, and
    // disable. The numeric form provides an integer hint (for example, unroll
    // count) to the transformer.
    Vectorize,
    Interleave,
    UnrollAndJam,
    Pipeline,
    // For unroll, default indicates full unrolling rather than enabling the
    // transformation.
    Unroll,
    // The loop distribution transformation only has a state form that is
    // exposed by #pragma clang loop distribute (enable | disable).
    Distribute,
    // The vector predication only has a state form that is exposed by
    // #pragma clang loop vectorize_predicate (enable | disable).
    VectorizePredicate,
    // This serves as a indicator to how many category are listed in this enum.
    NumberOfCategories
  };
  // The following array accumulates the hints encountered while iterating
  // through the attributes to check for compatibility.
  struct {
    const LoopHintAttr *StateAttr;
    const LoopHintAttr *NumericAttr;
  } HintAttrs[CategoryType::NumberOfCategories] = {};

  for (const auto *I : Attrs) {
    const LoopHintAttr *LH = dyn_cast<LoopHintAttr>(I);

    // Skip non loop hint attributes
    if (!LH)
      continue;

    CategoryType Category = CategoryType::NumberOfCategories;
    LoopHintAttr::OptionType Option = LH->getOption();
    switch (Option) {
    case LoopHintAttr::Vectorize:
    case LoopHintAttr::VectorizeWidth:
      Category = Vectorize;
      break;
    case LoopHintAttr::Interleave:
    case LoopHintAttr::InterleaveCount:
      Category = Interleave;
      break;
    case LoopHintAttr::Unroll:
    case LoopHintAttr::UnrollCount:
      Category = Unroll;
      break;
    case LoopHintAttr::UnrollAndJam:
    case LoopHintAttr::UnrollAndJamCount:
      Category = UnrollAndJam;
      break;
    case LoopHintAttr::Distribute:
      // Perform the check for duplicated 'distribute' hints.
      Category = Distribute;
      break;
    case LoopHintAttr::PipelineDisabled:
    case LoopHintAttr::PipelineInitiationInterval:
      Category = Pipeline;
      break;
    case LoopHintAttr::VectorizePredicate:
      Category = VectorizePredicate;
      break;
    };

    assert(Category != NumberOfCategories && "Unhandled loop hint option");
    auto &CategoryState = HintAttrs[Category];
    const LoopHintAttr *PrevAttr;
    if (Option == LoopHintAttr::Vectorize ||
        Option == LoopHintAttr::Interleave || Option == LoopHintAttr::Unroll ||
        Option == LoopHintAttr::UnrollAndJam ||
        Option == LoopHintAttr::VectorizePredicate ||
        Option == LoopHintAttr::PipelineDisabled ||
        Option == LoopHintAttr::Distribute) {
      // Enable|Disable|AssumeSafety hint.  For example, vectorize(enable).
      PrevAttr = CategoryState.StateAttr;
      CategoryState.StateAttr = LH;
    } else {
      // Numeric hint.  For example, vectorize_width(8).
      PrevAttr = CategoryState.NumericAttr;
      CategoryState.NumericAttr = LH;
    }

    PrintingPolicy Policy(S.Context.getLangOpts());
    SourceLocation OptionLoc = LH->getRange().getBegin();
    if (PrevAttr)
      // Cannot specify same type of attribute twice.
      S.Diag(OptionLoc, diag::err_pragma_loop_compatibility)
          << /*Duplicate=*/true << PrevAttr->getDiagnosticName(Policy)
          << LH->getDiagnosticName(Policy);

    if (CategoryState.StateAttr && CategoryState.NumericAttr &&
        (Category == Unroll || Category == UnrollAndJam ||
         CategoryState.StateAttr->getState() == LoopHintAttr::Disable)) {
      // Disable hints are not compatible with numeric hints of the same
      // category.  As a special case, numeric unroll hints are also not
      // compatible with enable or full form of the unroll pragma because these
      // directives indicate full unrolling.
      S.Diag(OptionLoc, diag::err_pragma_loop_compatibility)
          << /*Duplicate=*/false
          << CategoryState.StateAttr->getDiagnosticName(Policy)
          << CategoryState.NumericAttr->getDiagnosticName(Policy);
    }
  }
}

static Attr *handleOpenCLUnrollHint(Sema &S, Stmt *St, const ParsedAttr &A,
                                    SourceRange Range) {
  // Although the feature was introduced only in OpenCL C v2.0 s6.11.5, it's
  // useful for OpenCL 1.x too and doesn't require HW support.
  // opencl_unroll_hint can have 0 arguments (compiler
  // determines unrolling factor) or 1 argument (the unroll factor provided
  // by the user).
  unsigned UnrollFactor = 0;
  if (A.getNumArgs() == 1) {
    Expr *E = A.getArgAsExpr(0);
    std::optional<llvm::APSInt> ArgVal;

    if (!(ArgVal = E->getIntegerConstantExpr(S.Context))) {
      S.Diag(A.getLoc(), diag::err_attribute_argument_type)
          << A << AANT_ArgumentIntegerConstant << E->getSourceRange();
      return nullptr;
    }

    int Val = ArgVal->getSExtValue();
    if (Val <= 0) {
      S.Diag(A.getRange().getBegin(),
             diag::err_attribute_requires_positive_integer)
          << A << /* positive */ 0;
      return nullptr;
    }
    UnrollFactor = static_cast<unsigned>(Val);
  }

  return ::new (S.Context) OpenCLUnrollHintAttr(S.Context, A, UnrollFactor);
}

static Attr *ProcessStmtAttribute(Sema &S, Stmt *St, const ParsedAttr &A,
                                  SourceRange Range) {
  if (A.isInvalid() || A.getKind() == ParsedAttr::IgnoredAttribute)
    return nullptr;

  // Unknown attributes are automatically warned on. Target-specific attributes
  // which do not apply to the current target architecture are treated as
  // though they were unknown attributes.
  const TargetInfo *Aux = S.Context.getAuxTargetInfo();
  if (A.getKind() == ParsedAttr::UnknownAttribute ||
      !(A.existsInTarget(S.Context.getTargetInfo()) ||
        (S.Context.getLangOpts().SYCLIsDevice && Aux &&
         A.existsInTarget(*Aux)))) {
    S.Diag(A.getLoc(), A.isRegularKeywordAttribute()
                           ? (unsigned)diag::err_keyword_not_supported_on_target
                       : A.isDeclspecAttribute()
                           ? (unsigned)diag::warn_unhandled_ms_attribute_ignored
                           : (unsigned)diag::warn_unknown_attribute_ignored)
        << A << A.getRange();
    return nullptr;
  }

  if (S.checkCommonAttributeFeatures(St, A))
    return nullptr;

  switch (A.getKind()) {
  case ParsedAttr::AT_AlwaysInline:
    return handleAlwaysInlineAttr(S, St, A, Range);
  case ParsedAttr::AT_CXXAssume:
    return handleCXXAssumeAttr(S, St, A, Range);
  case ParsedAttr::AT_FallThrough:
    return handleFallThroughAttr(S, St, A, Range);
  case ParsedAttr::AT_LoopHint:
    return handleLoopHintAttr(S, St, A, Range);
  case ParsedAttr::AT_OpenCLUnrollHint:
    return handleOpenCLUnrollHint(S, St, A, Range);
  case ParsedAttr::AT_Suppress:
    return handleSuppressAttr(S, St, A, Range);
  case ParsedAttr::AT_NoMerge:
    return handleNoMergeAttr(S, St, A, Range);
  case ParsedAttr::AT_NoInline:
    return handleNoInlineAttr(S, St, A, Range);
  case ParsedAttr::AT_MustTail:
    return handleMustTailAttr(S, St, A, Range);
  case ParsedAttr::AT_Likely:
    return handleLikely(S, St, A, Range);
  case ParsedAttr::AT_Unlikely:
    return handleUnlikely(S, St, A, Range);
  case ParsedAttr::AT_CodeAlign:
    return handleCodeAlignAttr(S, St, A);
  case ParsedAttr::AT_MSConstexpr:
    return handleMSConstexprAttr(S, St, A, Range);
  default:
    // N.B., ClangAttrEmitter.cpp emits a diagnostic helper that ensures a
    // declaration attribute is not written on a statement, but this code is
    // needed for attributes in Attr.td that do not list any subjects.
    S.Diag(A.getRange().getBegin(), diag::err_decl_attribute_invalid_on_stmt)
        << A << A.isRegularKeywordAttribute() << St->getBeginLoc();
    return nullptr;
  }
}

void Sema::ProcessStmtAttributes(Stmt *S, const ParsedAttributes &InAttrs,
                                 SmallVectorImpl<const Attr *> &OutAttrs) {
  for (const ParsedAttr &AL : InAttrs) {
    if (const Attr *A = ProcessStmtAttribute(*this, S, AL, InAttrs.Range))
      OutAttrs.push_back(A);
  }

  CheckForIncompatibleAttributes(*this, OutAttrs);
  CheckForDuplicateLoopAttrs<CodeAlignAttr>(*this, OutAttrs);
}

bool Sema::CheckRebuiltStmtAttributes(ArrayRef<const Attr *> Attrs) {
  CheckForDuplicateLoopAttrs<CodeAlignAttr>(*this, Attrs);
  return false;
}

ExprResult Sema::ActOnCXXAssumeAttr(Stmt *St, const ParsedAttr &A,
                                    SourceRange Range) {
  if (A.getNumArgs() != 1 || !A.getArgAsExpr(0)) {
    Diag(A.getLoc(), diag::err_assume_attr_args) << A.getAttrName() << Range;
    return ExprError();
  }

  auto *Assumption = A.getArgAsExpr(0);
  if (Assumption->getDependence() == ExprDependence::None) {
    ExprResult Res = BuildCXXAssumeExpr(Assumption, A.getAttrName(), Range);
    if (Res.isInvalid())
      return ExprError();
    Assumption = Res.get();
  }

  if (!getLangOpts().CPlusPlus23)
    Diag(A.getLoc(), diag::ext_cxx23_attr) << A << Range;

  return Assumption;
}

ExprResult Sema::BuildCXXAssumeExpr(Expr *Assumption,
                                    const IdentifierInfo *AttrName,
                                    SourceRange Range) {
  ExprResult Res = CorrectDelayedTyposInExpr(Assumption);
  if (Res.isInvalid())
    return ExprError();

  Res = CheckPlaceholderExpr(Res.get());
  if (Res.isInvalid())
    return ExprError();

  Res = PerformContextuallyConvertToBool(Res.get());
  if (Res.isInvalid())
    return ExprError();

  Assumption = Res.get();
  if (Assumption->HasSideEffects(Context))
    Diag(Assumption->getBeginLoc(), diag::warn_assume_side_effects)
        << AttrName << Range;

  return Assumption;
}<|MERGE_RESOLUTION|>--- conflicted
+++ resolved
@@ -109,17 +109,6 @@
     SetHints(LoopHintAttr::Unroll, LoopHintAttr::Disable);
   } else if (PragmaName == "unroll") {
     // #pragma unroll N
-<<<<<<< HEAD
-    if (ValueExpr && !ValueExpr->isValueDependent()) {
-      llvm::APSInt ValueAPS;
-      ExprResult R = S.VerifyIntegerConstantExpression(ValueExpr, &ValueAPS);
-      assert(!R.isInvalid() && "unroll count value must be a valid value, it's "
-                               "should be checked in Sema::CheckLoopHintExpr");
-      // The values of 0 and 1 block any unrolling of the loop.
-      if (ValueAPS.isZero() || ValueAPS.isOne())
-        SetHints(LoopHintAttr::UnrollCount, LoopHintAttr::Disable);
-      else
-=======
     if (ValueExpr) {
       if (!ValueExpr->isValueDependent()) {
         auto Value = ValueExpr->EvaluateKnownConstInt(S.getASTContext());
@@ -128,7 +117,6 @@
         else
           SetHints(LoopHintAttr::UnrollCount, LoopHintAttr::Numeric);
       } else
->>>>>>> c3598b16
         SetHints(LoopHintAttr::UnrollCount, LoopHintAttr::Numeric);
     } else
       SetHints(LoopHintAttr::Unroll, LoopHintAttr::Enable);
