//===--- CodeGenAction.cpp - LLVM Code Generation Frontend Action ---------===//
//
//                     The LLVM Compiler Infrastructure
//
// This file is distributed under the University of Illinois Open Source
// License. See LICENSE.TXT for details.
//
//===----------------------------------------------------------------------===//

#include "CoverageMappingGen.h"
#include "clang/AST/ASTConsumer.h"
#include "clang/AST/ASTContext.h"
#include "clang/AST/DeclCXX.h"
#include "clang/AST/DeclGroup.h"
#include "clang/Basic/FileManager.h"
#include "clang/Basic/SourceManager.h"
#include "clang/Basic/TargetInfo.h"
#include "clang/CodeGen/BackendUtil.h"
#include "clang/CodeGen/CodeGenAction.h"
#include "clang/CodeGen/ModuleBuilder.h"
#include "clang/Frontend/CompilerInstance.h"
#include "clang/Frontend/FrontendDiagnostic.h"
#include "clang/Lex/Preprocessor.h"
#include "llvm/Bitcode/BitcodeReader.h"
#include "llvm/IR/DebugInfo.h"
#include "llvm/IR/DiagnosticInfo.h"
#include "llvm/IR/DiagnosticPrinter.h"
#include "llvm/IR/LLVMContext.h"
#include "llvm/IR/Module.h"
#include "llvm/IRReader/IRReader.h"
#include "llvm/Linker/Linker.h"
#include "llvm/Pass.h"
#include "llvm/Support/MemoryBuffer.h"
#include "llvm/Support/SourceMgr.h"
#include "llvm/Support/Timer.h"
#include "llvm/Support/ToolOutputFile.h"
#include "llvm/Support/YAMLTraits.h"
#include <memory>
using namespace clang;
using namespace llvm;

namespace clang {
  class BackendConsumer : public ASTConsumer {
    virtual void anchor();
    DiagnosticsEngine &Diags;
    BackendAction Action;
    const HeaderSearchOptions &HeaderSearchOpts;
    const CodeGenOptions &CodeGenOpts;
    const TargetOptions &TargetOpts;
    const LangOptions &LangOpts;
    std::unique_ptr<raw_pwrite_stream> AsmOutStream;
    ASTContext *Context;

    Timer LLVMIRGeneration;
    unsigned LLVMIRGenerationRefCount;

    /// True if we've finished generating IR. This prevents us from generating
    /// additional LLVM IR after emitting output in HandleTranslationUnit. This
    /// can happen when Clang plugins trigger additional AST deserialization.
    bool IRGenFinished = false;

    std::unique_ptr<CodeGenerator> Gen;

    SmallVector<std::pair<unsigned, std::unique_ptr<llvm::Module>>, 4>
        LinkModules;

    // This is here so that the diagnostic printer knows the module a diagnostic
    // refers to.
    llvm::Module *CurLinkModule = nullptr;

  public:
    BackendConsumer(
        BackendAction Action, DiagnosticsEngine &Diags,
        const HeaderSearchOptions &HeaderSearchOpts,
        const PreprocessorOptions &PPOpts, const CodeGenOptions &CodeGenOpts,
        const TargetOptions &TargetOpts, const LangOptions &LangOpts,
        bool TimePasses, const std::string &InFile,
        const SmallVectorImpl<std::pair<unsigned, llvm::Module *>> &LinkModules,
        std::unique_ptr<raw_pwrite_stream> OS, LLVMContext &C,
        CoverageSourceInfo *CoverageInfo = nullptr)
        : Diags(Diags), Action(Action), HeaderSearchOpts(HeaderSearchOpts),
          CodeGenOpts(CodeGenOpts), TargetOpts(TargetOpts), LangOpts(LangOpts),
          AsmOutStream(std::move(OS)), Context(nullptr),
          LLVMIRGeneration("irgen", "LLVM IR Generation Time"),
          LLVMIRGenerationRefCount(0),
          Gen(CreateLLVMCodeGen(Diags, InFile, HeaderSearchOpts, PPOpts,
                                CodeGenOpts, C, CoverageInfo)) {
      llvm::TimePassesIsEnabled = TimePasses;
      for (auto &I : LinkModules)
        this->LinkModules.push_back(
            std::make_pair(I.first, std::unique_ptr<llvm::Module>(I.second)));
    }
    llvm::Module *getModule() const { return Gen->GetModule(); }
    std::unique_ptr<llvm::Module> takeModule() {
      return std::unique_ptr<llvm::Module>(Gen->ReleaseModule());
    }
    void releaseLinkModules() {
      for (auto &I : LinkModules)
        I.second.release();
    }

    void HandleCXXStaticMemberVarInstantiation(VarDecl *VD) override {
      Gen->HandleCXXStaticMemberVarInstantiation(VD);
    }

    void Initialize(ASTContext &Ctx) override {
      assert(!Context && "initialized multiple times");

      Context = &Ctx;

      if (llvm::TimePassesIsEnabled)
        LLVMIRGeneration.startTimer();

      Gen->Initialize(Ctx);

      if (llvm::TimePassesIsEnabled)
        LLVMIRGeneration.stopTimer();
    }

    bool HandleTopLevelDecl(DeclGroupRef D) override {
      PrettyStackTraceDecl CrashInfo(*D.begin(), SourceLocation(),
                                     Context->getSourceManager(),
                                     "LLVM IR generation of declaration");

      // Recurse.
      if (llvm::TimePassesIsEnabled) {
        LLVMIRGenerationRefCount += 1;
        if (LLVMIRGenerationRefCount == 1)
          LLVMIRGeneration.startTimer();
      }

      Gen->HandleTopLevelDecl(D);

      if (llvm::TimePassesIsEnabled) {
        LLVMIRGenerationRefCount -= 1;
        if (LLVMIRGenerationRefCount == 0)
          LLVMIRGeneration.stopTimer();
      }

      return true;
    }

    void HandleInlineFunctionDefinition(FunctionDecl *D) override {
      PrettyStackTraceDecl CrashInfo(D, SourceLocation(),
                                     Context->getSourceManager(),
                                     "LLVM IR generation of inline function");
      if (llvm::TimePassesIsEnabled)
        LLVMIRGeneration.startTimer();

      Gen->HandleInlineFunctionDefinition(D);

      if (llvm::TimePassesIsEnabled)
        LLVMIRGeneration.stopTimer();
    }

    void HandleInterestingDecl(DeclGroupRef D) override {
      // Ignore interesting decls from the AST reader after IRGen is finished.
      if (!IRGenFinished)
        HandleTopLevelDecl(D);
    }

    void HandleTranslationUnit(ASTContext &C) override {
      {
        PrettyStackTraceString CrashInfo("Per-file LLVM IR generation");
        if (llvm::TimePassesIsEnabled) {
          LLVMIRGenerationRefCount += 1;
          if (LLVMIRGenerationRefCount == 1)
            LLVMIRGeneration.startTimer();
        }

        Gen->HandleTranslationUnit(C);

        if (llvm::TimePassesIsEnabled) {
          LLVMIRGenerationRefCount -= 1;
          if (LLVMIRGenerationRefCount == 0)
            LLVMIRGeneration.stopTimer();
        }

	IRGenFinished = true;
      }

      // Silently ignore if we weren't initialized for some reason.
      if (!getModule())
        return;

      // Install an inline asm handler so that diagnostics get printed through
      // our diagnostics hooks.
      LLVMContext &Ctx = getModule()->getContext();
      LLVMContext::InlineAsmDiagHandlerTy OldHandler =
        Ctx.getInlineAsmDiagnosticHandler();
      void *OldContext = Ctx.getInlineAsmDiagnosticContext();
      Ctx.setInlineAsmDiagnosticHandler(InlineAsmDiagHandler, this);

      LLVMContext::DiagnosticHandlerTy OldDiagnosticHandler =
          Ctx.getDiagnosticHandler();
      void *OldDiagnosticContext = Ctx.getDiagnosticContext();
      Ctx.setDiagnosticHandler(DiagnosticHandler, this);
      Ctx.setDiagnosticHotnessRequested(CodeGenOpts.DiagnosticsWithHotness);

      PerformPrelinkPasses(Diags, CodeGenOpts, TargetOpts, LangOpts,
                           C.getTargetInfo().getDataLayout(),
                           getModule(), Action);

      std::unique_ptr<llvm::tool_output_file> OptRecordFile;
      if (!CodeGenOpts.OptRecordFile.empty()) {
        std::error_code EC;
        OptRecordFile =
          llvm::make_unique<llvm::tool_output_file>(CodeGenOpts.OptRecordFile,
                                                    EC, sys::fs::F_None);
        if (EC) {
          Diags.Report(diag::err_cannot_open_file) <<
            CodeGenOpts.OptRecordFile << EC.message();
          return;
        }

        Ctx.setDiagnosticsOutputFile(
            llvm::make_unique<yaml::Output>(OptRecordFile->os()));

        if (CodeGenOpts.getProfileUse() != CodeGenOptions::ProfileNone)
          Ctx.setDiagnosticHotnessRequested(true);
      }

      // Link LinkModule into this module if present, preserving its validity.
      for (auto &I : LinkModules) {
        unsigned LinkFlags = I.first;
        CurLinkModule = I.second.get();
        if (Linker::linkModules(*getModule(), std::move(I.second), LinkFlags))
          return;
      }

      EmbedBitcode(getModule(), CodeGenOpts, llvm::MemoryBufferRef());

<<<<<<< HEAD
      EmitBackendOutput(Diags, CodeGenOpts, TargetOpts, LangOpts,
                        C.getTargetInfo().getDataLayout(),
                        getModule(), Action, std::move(AsmOutStream),
                        false /* SetLLVMOpts */);
=======
      EmitBackendOutput(Diags, HeaderSearchOpts, CodeGenOpts, TargetOpts,
                        LangOpts, C.getTargetInfo().getDataLayout(),
                        getModule(), Action, std::move(AsmOutStream));
>>>>>>> 84502664

      Ctx.setInlineAsmDiagnosticHandler(OldHandler, OldContext);

      Ctx.setDiagnosticHandler(OldDiagnosticHandler, OldDiagnosticContext);

      if (OptRecordFile)
        OptRecordFile->keep();
    }

    void HandleTagDeclDefinition(TagDecl *D) override {
      PrettyStackTraceDecl CrashInfo(D, SourceLocation(),
                                     Context->getSourceManager(),
                                     "LLVM IR generation of declaration");
      Gen->HandleTagDeclDefinition(D);
    }

    void HandleTagDeclRequiredDefinition(const TagDecl *D) override {
      Gen->HandleTagDeclRequiredDefinition(D);
    }

    void CompleteTentativeDefinition(VarDecl *D) override {
      Gen->CompleteTentativeDefinition(D);
    }

    void AssignInheritanceModel(CXXRecordDecl *RD) override {
      Gen->AssignInheritanceModel(RD);
    }

    void HandleVTable(CXXRecordDecl *RD) override {
      Gen->HandleVTable(RD);
    }

    static void InlineAsmDiagHandler(const llvm::SMDiagnostic &SM,void *Context,
                                     unsigned LocCookie) {
      SourceLocation Loc = SourceLocation::getFromRawEncoding(LocCookie);
      ((BackendConsumer*)Context)->InlineAsmDiagHandler2(SM, Loc);
    }

    static void DiagnosticHandler(const llvm::DiagnosticInfo &DI,
                                  void *Context) {
      ((BackendConsumer *)Context)->DiagnosticHandlerImpl(DI);
    }

    /// Get the best possible source location to represent a diagnostic that
    /// may have associated debug info.
    const FullSourceLoc
    getBestLocationFromDebugLoc(const llvm::DiagnosticInfoWithDebugLocBase &D,
                                bool &BadDebugInfo, StringRef &Filename,
                                unsigned &Line, unsigned &Column) const;

    void InlineAsmDiagHandler2(const llvm::SMDiagnostic &,
                               SourceLocation LocCookie);

    void DiagnosticHandlerImpl(const llvm::DiagnosticInfo &DI);
    /// \brief Specialized handler for InlineAsm diagnostic.
    /// \return True if the diagnostic has been successfully reported, false
    /// otherwise.
    bool InlineAsmDiagHandler(const llvm::DiagnosticInfoInlineAsm &D);
    /// \brief Specialized handler for StackSize diagnostic.
    /// \return True if the diagnostic has been successfully reported, false
    /// otherwise.
    bool StackSizeDiagHandler(const llvm::DiagnosticInfoStackSize &D);
    /// \brief Specialized handler for unsupported backend feature diagnostic.
    void UnsupportedDiagHandler(const llvm::DiagnosticInfoUnsupported &D);
    /// \brief Specialized handlers for optimization remarks.
    /// Note that these handlers only accept remarks and they always handle
    /// them.
    void EmitOptimizationMessage(const llvm::DiagnosticInfoOptimizationBase &D,
                                 unsigned DiagID);
    void OptimizationRemarkHandler(const llvm::OptimizationRemark &D);
    void OptimizationRemarkHandler(const llvm::OptimizationRemarkMissed &D);
    void OptimizationRemarkHandler(const llvm::OptimizationRemarkAnalysis &D);
    void OptimizationRemarkHandler(
        const llvm::OptimizationRemarkAnalysisFPCommute &D);
    void OptimizationRemarkHandler(
        const llvm::OptimizationRemarkAnalysisAliasing &D);
    void OptimizationFailureHandler(
        const llvm::DiagnosticInfoOptimizationFailure &D);
  };
  
  void BackendConsumer::anchor() {}
}

/// ConvertBackendLocation - Convert a location in a temporary llvm::SourceMgr
/// buffer to be a valid FullSourceLoc.
static FullSourceLoc ConvertBackendLocation(const llvm::SMDiagnostic &D,
                                            SourceManager &CSM) {
  // Get both the clang and llvm source managers.  The location is relative to
  // a memory buffer that the LLVM Source Manager is handling, we need to add
  // a copy to the Clang source manager.
  const llvm::SourceMgr &LSM = *D.getSourceMgr();

  // We need to copy the underlying LLVM memory buffer because llvm::SourceMgr
  // already owns its one and clang::SourceManager wants to own its one.
  const MemoryBuffer *LBuf =
  LSM.getMemoryBuffer(LSM.FindBufferContainingLoc(D.getLoc()));

  // Create the copy and transfer ownership to clang::SourceManager.
  // TODO: Avoid copying files into memory.
  std::unique_ptr<llvm::MemoryBuffer> CBuf =
      llvm::MemoryBuffer::getMemBufferCopy(LBuf->getBuffer(),
                                           LBuf->getBufferIdentifier());
  // FIXME: Keep a file ID map instead of creating new IDs for each location.
  FileID FID = CSM.createFileID(std::move(CBuf));

  // Translate the offset into the file.
  unsigned Offset = D.getLoc().getPointer() - LBuf->getBufferStart();
  SourceLocation NewLoc =
  CSM.getLocForStartOfFile(FID).getLocWithOffset(Offset);
  return FullSourceLoc(NewLoc, CSM);
}


/// InlineAsmDiagHandler2 - This function is invoked when the backend hits an
/// error parsing inline asm.  The SMDiagnostic indicates the error relative to
/// the temporary memory buffer that the inline asm parser has set up.
void BackendConsumer::InlineAsmDiagHandler2(const llvm::SMDiagnostic &D,
                                            SourceLocation LocCookie) {
  // There are a couple of different kinds of errors we could get here.  First,
  // we re-format the SMDiagnostic in terms of a clang diagnostic.

  // Strip "error: " off the start of the message string.
  StringRef Message = D.getMessage();
  if (Message.startswith("error: "))
    Message = Message.substr(7);

  // If the SMDiagnostic has an inline asm source location, translate it.
  FullSourceLoc Loc;
  if (D.getLoc() != SMLoc())
    Loc = ConvertBackendLocation(D, Context->getSourceManager());

  unsigned DiagID;
  switch (D.getKind()) {
  case llvm::SourceMgr::DK_Error:
    DiagID = diag::err_fe_inline_asm;
    break;
  case llvm::SourceMgr::DK_Warning:
    DiagID = diag::warn_fe_inline_asm;
    break;
  case llvm::SourceMgr::DK_Note:
    DiagID = diag::note_fe_inline_asm;
    break;
  }
  // If this problem has clang-level source location information, report the
  // issue in the source with a note showing the instantiated
  // code.
  if (LocCookie.isValid()) {
    Diags.Report(LocCookie, DiagID).AddString(Message);
    
    if (D.getLoc().isValid()) {
      DiagnosticBuilder B = Diags.Report(Loc, diag::note_fe_inline_asm_here);
      // Convert the SMDiagnostic ranges into SourceRange and attach them
      // to the diagnostic.
      for (const std::pair<unsigned, unsigned> &Range : D.getRanges()) {
        unsigned Column = D.getColumnNo();
        B << SourceRange(Loc.getLocWithOffset(Range.first - Column),
                         Loc.getLocWithOffset(Range.second - Column));
      }
    }
    return;
  }
  
  // Otherwise, report the backend issue as occurring in the generated .s file.
  // If Loc is invalid, we still need to report the issue, it just gets no
  // location info.
  Diags.Report(Loc, DiagID).AddString(Message);
}

#define ComputeDiagID(Severity, GroupName, DiagID)                             \
  do {                                                                         \
    switch (Severity) {                                                        \
    case llvm::DS_Error:                                                       \
      DiagID = diag::err_fe_##GroupName;                                       \
      break;                                                                   \
    case llvm::DS_Warning:                                                     \
      DiagID = diag::warn_fe_##GroupName;                                      \
      break;                                                                   \
    case llvm::DS_Remark:                                                      \
      llvm_unreachable("'remark' severity not expected");                      \
      break;                                                                   \
    case llvm::DS_Note:                                                        \
      DiagID = diag::note_fe_##GroupName;                                      \
      break;                                                                   \
    }                                                                          \
  } while (false)

#define ComputeDiagRemarkID(Severity, GroupName, DiagID)                       \
  do {                                                                         \
    switch (Severity) {                                                        \
    case llvm::DS_Error:                                                       \
      DiagID = diag::err_fe_##GroupName;                                       \
      break;                                                                   \
    case llvm::DS_Warning:                                                     \
      DiagID = diag::warn_fe_##GroupName;                                      \
      break;                                                                   \
    case llvm::DS_Remark:                                                      \
      DiagID = diag::remark_fe_##GroupName;                                    \
      break;                                                                   \
    case llvm::DS_Note:                                                        \
      DiagID = diag::note_fe_##GroupName;                                      \
      break;                                                                   \
    }                                                                          \
  } while (false)

bool
BackendConsumer::InlineAsmDiagHandler(const llvm::DiagnosticInfoInlineAsm &D) {
  unsigned DiagID;
  ComputeDiagID(D.getSeverity(), inline_asm, DiagID);
  std::string Message = D.getMsgStr().str();

  // If this problem has clang-level source location information, report the
  // issue as being a problem in the source with a note showing the instantiated
  // code.
  SourceLocation LocCookie =
      SourceLocation::getFromRawEncoding(D.getLocCookie());
  if (LocCookie.isValid())
    Diags.Report(LocCookie, DiagID).AddString(Message);
  else {
    // Otherwise, report the backend diagnostic as occurring in the generated
    // .s file.
    // If Loc is invalid, we still need to report the diagnostic, it just gets
    // no location info.
    FullSourceLoc Loc;
    Diags.Report(Loc, DiagID).AddString(Message);
  }
  // We handled all the possible severities.
  return true;
}

bool
BackendConsumer::StackSizeDiagHandler(const llvm::DiagnosticInfoStackSize &D) {
  if (D.getSeverity() != llvm::DS_Warning)
    // For now, the only support we have for StackSize diagnostic is warning.
    // We do not know how to format other severities.
    return false;

  if (const Decl *ND = Gen->GetDeclForMangledName(D.getFunction().getName())) {
    // FIXME: Shouldn't need to truncate to uint32_t
    Diags.Report(ND->getASTContext().getFullLoc(ND->getLocation()),
                 diag::warn_fe_frame_larger_than)
      << static_cast<uint32_t>(D.getStackSize()) << Decl::castToDeclContext(ND);
    return true;
  }

  return false;
}

const FullSourceLoc BackendConsumer::getBestLocationFromDebugLoc(
    const llvm::DiagnosticInfoWithDebugLocBase &D, bool &BadDebugInfo, StringRef &Filename,
                                unsigned &Line, unsigned &Column) const {
  SourceManager &SourceMgr = Context->getSourceManager();
  FileManager &FileMgr = SourceMgr.getFileManager();
  SourceLocation DILoc;

  if (D.isLocationAvailable()) {
    D.getLocation(&Filename, &Line, &Column);
    const FileEntry *FE = FileMgr.getFile(Filename);
    if (FE && Line > 0) {
      // If -gcolumn-info was not used, Column will be 0. This upsets the
      // source manager, so pass 1 if Column is not set.
      DILoc = SourceMgr.translateFileLineCol(FE, Line, Column ? Column : 1);
    }
    BadDebugInfo = DILoc.isInvalid();
  }

  // If a location isn't available, try to approximate it using the associated
  // function definition. We use the definition's right brace to differentiate
  // from diagnostics that genuinely relate to the function itself.
  FullSourceLoc Loc(DILoc, SourceMgr);
  if (Loc.isInvalid())
    if (const Decl *FD = Gen->GetDeclForMangledName(D.getFunction().getName()))
      Loc = FD->getASTContext().getFullLoc(FD->getLocation());

  if (DILoc.isInvalid() && D.isLocationAvailable())
    // If we were not able to translate the file:line:col information
    // back to a SourceLocation, at least emit a note stating that
    // we could not translate this location. This can happen in the
    // case of #line directives.
    Diags.Report(Loc, diag::note_fe_backend_invalid_loc)
        << Filename << Line << Column;

  return Loc;
}

void BackendConsumer::UnsupportedDiagHandler(
    const llvm::DiagnosticInfoUnsupported &D) {
  // We only support errors.
  assert(D.getSeverity() == llvm::DS_Error);

  StringRef Filename;
  unsigned Line, Column;
  bool BadDebugInfo;
  FullSourceLoc Loc = getBestLocationFromDebugLoc(D, BadDebugInfo, Filename,
      Line, Column);

  Diags.Report(Loc, diag::err_fe_backend_unsupported) << D.getMessage().str();

  if (BadDebugInfo)
    // If we were not able to translate the file:line:col information
    // back to a SourceLocation, at least emit a note stating that
    // we could not translate this location. This can happen in the
    // case of #line directives.
    Diags.Report(Loc, diag::note_fe_backend_invalid_loc)
        << Filename << Line << Column;
}

void BackendConsumer::EmitOptimizationMessage(
    const llvm::DiagnosticInfoOptimizationBase &D, unsigned DiagID) {
  // We only support warnings and remarks.
  assert(D.getSeverity() == llvm::DS_Remark ||
         D.getSeverity() == llvm::DS_Warning);

  StringRef Filename;
  unsigned Line, Column;
  bool BadDebugInfo = false;
  FullSourceLoc Loc = getBestLocationFromDebugLoc(D, BadDebugInfo, Filename,
      Line, Column);

  std::string Msg;
  raw_string_ostream MsgStream(Msg);
  MsgStream << D.getMsg();

  if (D.getHotness())
    MsgStream << " (hotness: " << *D.getHotness() << ")";

  Diags.Report(Loc, DiagID)
      << AddFlagValue(D.getPassName())
      << MsgStream.str();

  if (BadDebugInfo)
    // If we were not able to translate the file:line:col information
    // back to a SourceLocation, at least emit a note stating that
    // we could not translate this location. This can happen in the
    // case of #line directives.
    Diags.Report(Loc, diag::note_fe_backend_invalid_loc)
        << Filename << Line << Column;
}

void BackendConsumer::OptimizationRemarkHandler(
    const llvm::OptimizationRemark &D) {
  // Optimization remarks are active only if the -Rpass flag has a regular
  // expression that matches the name of the pass name in \p D.
  if (CodeGenOpts.OptimizationRemarkPattern &&
      CodeGenOpts.OptimizationRemarkPattern->match(D.getPassName()))
    EmitOptimizationMessage(D, diag::remark_fe_backend_optimization_remark);
}

void BackendConsumer::OptimizationRemarkHandler(
    const llvm::OptimizationRemarkMissed &D) {
  // Missed optimization remarks are active only if the -Rpass-missed
  // flag has a regular expression that matches the name of the pass
  // name in \p D.
  if (CodeGenOpts.OptimizationRemarkMissedPattern &&
      CodeGenOpts.OptimizationRemarkMissedPattern->match(D.getPassName()))
    EmitOptimizationMessage(D,
                            diag::remark_fe_backend_optimization_remark_missed);
}

void BackendConsumer::OptimizationRemarkHandler(
    const llvm::OptimizationRemarkAnalysis &D) {
  // Optimization analysis remarks are active if the pass name is set to
  // llvm::DiagnosticInfo::AlwasyPrint or if the -Rpass-analysis flag has a
  // regular expression that matches the name of the pass name in \p D.

  if (D.shouldAlwaysPrint() ||
      (CodeGenOpts.OptimizationRemarkAnalysisPattern &&
       CodeGenOpts.OptimizationRemarkAnalysisPattern->match(D.getPassName())))
    EmitOptimizationMessage(
        D, diag::remark_fe_backend_optimization_remark_analysis);
}

void BackendConsumer::OptimizationRemarkHandler(
    const llvm::OptimizationRemarkAnalysisFPCommute &D) {
  // Optimization analysis remarks are active if the pass name is set to
  // llvm::DiagnosticInfo::AlwasyPrint or if the -Rpass-analysis flag has a
  // regular expression that matches the name of the pass name in \p D.

  if (D.shouldAlwaysPrint() ||
      (CodeGenOpts.OptimizationRemarkAnalysisPattern &&
       CodeGenOpts.OptimizationRemarkAnalysisPattern->match(D.getPassName())))
    EmitOptimizationMessage(
        D, diag::remark_fe_backend_optimization_remark_analysis_fpcommute);
}

void BackendConsumer::OptimizationRemarkHandler(
    const llvm::OptimizationRemarkAnalysisAliasing &D) {
  // Optimization analysis remarks are active if the pass name is set to
  // llvm::DiagnosticInfo::AlwasyPrint or if the -Rpass-analysis flag has a
  // regular expression that matches the name of the pass name in \p D.

  if (D.shouldAlwaysPrint() ||
      (CodeGenOpts.OptimizationRemarkAnalysisPattern &&
       CodeGenOpts.OptimizationRemarkAnalysisPattern->match(D.getPassName())))
    EmitOptimizationMessage(
        D, diag::remark_fe_backend_optimization_remark_analysis_aliasing);
}

void BackendConsumer::OptimizationFailureHandler(
    const llvm::DiagnosticInfoOptimizationFailure &D) {
  EmitOptimizationMessage(D, diag::warn_fe_backend_optimization_failure);
}

/// \brief This function is invoked when the backend needs
/// to report something to the user.
void BackendConsumer::DiagnosticHandlerImpl(const DiagnosticInfo &DI) {
  unsigned DiagID = diag::err_fe_inline_asm;
  llvm::DiagnosticSeverity Severity = DI.getSeverity();
  // Get the diagnostic ID based.
  switch (DI.getKind()) {
  case llvm::DK_InlineAsm:
    if (InlineAsmDiagHandler(cast<DiagnosticInfoInlineAsm>(DI)))
      return;
    ComputeDiagID(Severity, inline_asm, DiagID);
    break;
  case llvm::DK_StackSize:
    if (StackSizeDiagHandler(cast<DiagnosticInfoStackSize>(DI)))
      return;
    ComputeDiagID(Severity, backend_frame_larger_than, DiagID);
    break;
  case DK_Linker:
    assert(CurLinkModule);
    // FIXME: stop eating the warnings and notes.
    if (Severity != DS_Error)
      return;
    DiagID = diag::err_fe_cannot_link_module;
    break;
  case llvm::DK_OptimizationRemark:
    // Optimization remarks are always handled completely by this
    // handler. There is no generic way of emitting them.
    OptimizationRemarkHandler(cast<OptimizationRemark>(DI));
    return;
  case llvm::DK_OptimizationRemarkMissed:
    // Optimization remarks are always handled completely by this
    // handler. There is no generic way of emitting them.
    OptimizationRemarkHandler(cast<OptimizationRemarkMissed>(DI));
    return;
  case llvm::DK_OptimizationRemarkAnalysis:
    // Optimization remarks are always handled completely by this
    // handler. There is no generic way of emitting them.
    OptimizationRemarkHandler(cast<OptimizationRemarkAnalysis>(DI));
    return;
  case llvm::DK_OptimizationRemarkAnalysisFPCommute:
    // Optimization remarks are always handled completely by this
    // handler. There is no generic way of emitting them.
    OptimizationRemarkHandler(cast<OptimizationRemarkAnalysisFPCommute>(DI));
    return;
  case llvm::DK_OptimizationRemarkAnalysisAliasing:
    // Optimization remarks are always handled completely by this
    // handler. There is no generic way of emitting them.
    OptimizationRemarkHandler(cast<OptimizationRemarkAnalysisAliasing>(DI));
    return;
  case llvm::DK_OptimizationFailure:
    // Optimization failures are always handled completely by this
    // handler.
    OptimizationFailureHandler(cast<DiagnosticInfoOptimizationFailure>(DI));
    return;
  case llvm::DK_Unsupported:
    UnsupportedDiagHandler(cast<DiagnosticInfoUnsupported>(DI));
    return;
  default:
    // Plugin IDs are not bound to any value as they are set dynamically.
    ComputeDiagRemarkID(Severity, backend_plugin, DiagID);
    break;
  }
  std::string MsgStorage;
  {
    raw_string_ostream Stream(MsgStorage);
    DiagnosticPrinterRawOStream DP(Stream);
    DI.print(DP);
  }

  if (DiagID == diag::err_fe_cannot_link_module) {
    Diags.Report(diag::err_fe_cannot_link_module)
        << CurLinkModule->getModuleIdentifier() << MsgStorage;
    return;
  }

  // Report the backend message using the usual diagnostic mechanism.
  FullSourceLoc Loc;
  Diags.Report(Loc, DiagID).AddString(MsgStorage);
}
#undef ComputeDiagID

CodeGenAction::CodeGenAction(unsigned _Act, LLVMContext *_VMContext)
    : Act(_Act), VMContext(_VMContext ? _VMContext : new LLVMContext),
      OwnsVMContext(!_VMContext) {}

CodeGenAction::~CodeGenAction() {
  TheModule.reset();
  if (OwnsVMContext)
    delete VMContext;
}

bool CodeGenAction::hasIRSupport() const { return true; }

void CodeGenAction::EndSourceFileAction() {
  // If the consumer creation failed, do nothing.
  if (!getCompilerInstance().hasASTConsumer())
    return;

  // Take back ownership of link modules we passed to consumer.
  if (!LinkModules.empty())
    BEConsumer->releaseLinkModules();

  // Steal the module from the consumer.
  TheModule = BEConsumer->takeModule();
}

std::unique_ptr<llvm::Module> CodeGenAction::takeModule() {
  return std::move(TheModule);
}

llvm::LLVMContext *CodeGenAction::takeLLVMContext() {
  OwnsVMContext = false;
  return VMContext;
}

static std::unique_ptr<raw_pwrite_stream>
GetOutputStream(CompilerInstance &CI, StringRef InFile, BackendAction Action) {
  switch (Action) {
  case Backend_EmitAssembly:
    return CI.createDefaultOutputFile(false, InFile, "s");
  case Backend_EmitLL:
    return CI.createDefaultOutputFile(false, InFile, "ll");
  case Backend_EmitBC:
    return CI.createDefaultOutputFile(true, InFile, "bc");
  case Backend_EmitNothing:
    return nullptr;
  case Backend_EmitMCNull:
    return CI.createNullOutputFile();
  case Backend_EmitObj:
    return CI.createDefaultOutputFile(true, InFile, "o");
  }

  llvm_unreachable("Invalid action!");
}

std::unique_ptr<ASTConsumer>
CodeGenAction::CreateASTConsumer(CompilerInstance &CI, StringRef InFile) {
  BackendAction BA = static_cast<BackendAction>(Act);
  std::unique_ptr<raw_pwrite_stream> OS = GetOutputStream(CI, InFile, BA);
  if (BA != Backend_EmitNothing && !OS)
    return nullptr;

  // Load bitcode modules to link with, if we need to.
  if (LinkModules.empty())
    for (auto &I : CI.getCodeGenOpts().LinkBitcodeFiles) {
      const std::string &LinkBCFile = I.second;

      auto BCBuf = CI.getFileManager().getBufferForFile(LinkBCFile);
      if (!BCBuf) {
        CI.getDiagnostics().Report(diag::err_cannot_open_file)
            << LinkBCFile << BCBuf.getError().message();
        LinkModules.clear();
        return nullptr;
      }

      Expected<std::unique_ptr<llvm::Module>> ModuleOrErr =
          getOwningLazyBitcodeModule(std::move(*BCBuf), *VMContext);
      if (!ModuleOrErr) {
        handleAllErrors(ModuleOrErr.takeError(), [&](ErrorInfoBase &EIB) {
          CI.getDiagnostics().Report(diag::err_cannot_open_file)
              << LinkBCFile << EIB.message();
        });
        LinkModules.clear();
        return nullptr;
      }
      addLinkModule(ModuleOrErr.get().release(), I.first);
    }

  CoverageSourceInfo *CoverageInfo = nullptr;
  // Add the preprocessor callback only when the coverage mapping is generated.
  if (CI.getCodeGenOpts().CoverageMapping) {
    CoverageInfo = new CoverageSourceInfo;
    CI.getPreprocessor().addPPCallbacks(
                                    std::unique_ptr<PPCallbacks>(CoverageInfo));
  }

  std::unique_ptr<BackendConsumer> Result(new BackendConsumer(
      BA, CI.getDiagnostics(), CI.getHeaderSearchOpts(),
      CI.getPreprocessorOpts(), CI.getCodeGenOpts(), CI.getTargetOpts(),
      CI.getLangOpts(), CI.getFrontendOpts().ShowTimers, InFile, LinkModules,
      std::move(OS), *VMContext, CoverageInfo));
  BEConsumer = Result.get();
  return std::move(Result);
}

static void BitcodeInlineAsmDiagHandler(const llvm::SMDiagnostic &SM,
                                         void *Context,
                                         unsigned LocCookie) {
  SM.print(nullptr, llvm::errs());

  auto Diags = static_cast<DiagnosticsEngine *>(Context);
  unsigned DiagID;
  switch (SM.getKind()) {
  case llvm::SourceMgr::DK_Error:
    DiagID = diag::err_fe_inline_asm;
    break;
  case llvm::SourceMgr::DK_Warning:
    DiagID = diag::warn_fe_inline_asm;
    break;
  case llvm::SourceMgr::DK_Note:
    DiagID = diag::note_fe_inline_asm;
    break;
  }

  Diags->Report(DiagID).AddString("cannot compile inline asm");
}

void CodeGenAction::ExecuteAction() {
  // If this is an IR file, we have to treat it specially.
  if (getCurrentFileKind() == IK_LLVM_IR) {
    BackendAction BA = static_cast<BackendAction>(Act);
    CompilerInstance &CI = getCompilerInstance();
    std::unique_ptr<raw_pwrite_stream> OS =
        GetOutputStream(CI, getCurrentFile(), BA);
    if (BA != Backend_EmitNothing && !OS)
      return;

    bool Invalid;
    SourceManager &SM = CI.getSourceManager();
    FileID FID = SM.getMainFileID();
    llvm::MemoryBuffer *MainFile = SM.getBuffer(FID, &Invalid);
    if (Invalid)
      return;

    // For ThinLTO backend invocations, ensure that the context
    // merges types based on ODR identifiers.
    if (!CI.getCodeGenOpts().ThinLTOIndexFile.empty())
      VMContext->enableDebugTypeODRUniquing();

    llvm::SMDiagnostic Err;
    TheModule = parseIR(MainFile->getMemBufferRef(), Err, *VMContext);
    if (!TheModule) {
      // Translate from the diagnostic info to the SourceManager location if
      // available.
      // TODO: Unify this with ConvertBackendLocation()
      SourceLocation Loc;
      if (Err.getLineNo() > 0) {
        assert(Err.getColumnNo() >= 0);
        Loc = SM.translateFileLineCol(SM.getFileEntryForID(FID),
                                      Err.getLineNo(), Err.getColumnNo() + 1);
      }

      // Strip off a leading diagnostic code if there is one.
      StringRef Msg = Err.getMessage();
      if (Msg.startswith("error: "))
        Msg = Msg.substr(7);

      unsigned DiagID =
          CI.getDiagnostics().getCustomDiagID(DiagnosticsEngine::Error, "%0");

      CI.getDiagnostics().Report(Loc, DiagID) << Msg;
      return;
    }
    const TargetOptions &TargetOpts = CI.getTargetOpts();
    if (TheModule->getTargetTriple() != TargetOpts.Triple) {
      CI.getDiagnostics().Report(SourceLocation(),
                                 diag::warn_fe_override_module)
          << TargetOpts.Triple;
      TheModule->setTargetTriple(TargetOpts.Triple);
    }

    EmbedBitcode(TheModule.get(), CI.getCodeGenOpts(),
                 MainFile->getMemBufferRef());

    LLVMContext &Ctx = TheModule->getContext();
    Ctx.setInlineAsmDiagnosticHandler(BitcodeInlineAsmDiagHandler,
                                      &CI.getDiagnostics());

    EmitBackendOutput(CI.getDiagnostics(), CI.getHeaderSearchOpts(),
                      CI.getCodeGenOpts(), TargetOpts, CI.getLangOpts(),
                      CI.getTarget().getDataLayout(), TheModule.get(), BA,
                      std::move(OS));
    return;
  }

  // Otherwise follow the normal AST path.
  this->ASTFrontendAction::ExecuteAction();
}

//

void EmitAssemblyAction::anchor() { }
EmitAssemblyAction::EmitAssemblyAction(llvm::LLVMContext *_VMContext)
  : CodeGenAction(Backend_EmitAssembly, _VMContext) {}

void EmitBCAction::anchor() { }
EmitBCAction::EmitBCAction(llvm::LLVMContext *_VMContext)
  : CodeGenAction(Backend_EmitBC, _VMContext) {}

void EmitLLVMAction::anchor() { }
EmitLLVMAction::EmitLLVMAction(llvm::LLVMContext *_VMContext)
  : CodeGenAction(Backend_EmitLL, _VMContext) {}

void EmitLLVMOnlyAction::anchor() { }
EmitLLVMOnlyAction::EmitLLVMOnlyAction(llvm::LLVMContext *_VMContext)
  : CodeGenAction(Backend_EmitNothing, _VMContext) {}

void EmitCodeGenOnlyAction::anchor() { }
EmitCodeGenOnlyAction::EmitCodeGenOnlyAction(llvm::LLVMContext *_VMContext)
  : CodeGenAction(Backend_EmitMCNull, _VMContext) {}

void EmitObjAction::anchor() { }
EmitObjAction::EmitObjAction(llvm::LLVMContext *_VMContext)
  : CodeGenAction(Backend_EmitObj, _VMContext) {}<|MERGE_RESOLUTION|>--- conflicted
+++ resolved
@@ -197,8 +197,8 @@
       Ctx.setDiagnosticHandler(DiagnosticHandler, this);
       Ctx.setDiagnosticHotnessRequested(CodeGenOpts.DiagnosticsWithHotness);
 
-      PerformPrelinkPasses(Diags, CodeGenOpts, TargetOpts, LangOpts,
-                           C.getTargetInfo().getDataLayout(),
+      PerformPrelinkPasses(Diags, HeaderSearchOpts, CodeGenOpts, TargetOpts,
+                           LangOpts, C.getTargetInfo().getDataLayout(),
                            getModule(), Action);
 
       std::unique_ptr<llvm::tool_output_file> OptRecordFile;
@@ -230,16 +230,10 @@
 
       EmbedBitcode(getModule(), CodeGenOpts, llvm::MemoryBufferRef());
 
-<<<<<<< HEAD
-      EmitBackendOutput(Diags, CodeGenOpts, TargetOpts, LangOpts,
-                        C.getTargetInfo().getDataLayout(),
+      EmitBackendOutput(Diags, HeaderSearchOpts, CodeGenOpts, TargetOpts,
+                        LangOpts, C.getTargetInfo().getDataLayout(),
                         getModule(), Action, std::move(AsmOutStream),
                         false /* SetLLVMOpts */);
-=======
-      EmitBackendOutput(Diags, HeaderSearchOpts, CodeGenOpts, TargetOpts,
-                        LangOpts, C.getTargetInfo().getDataLayout(),
-                        getModule(), Action, std::move(AsmOutStream));
->>>>>>> 84502664
 
       Ctx.setInlineAsmDiagnosticHandler(OldHandler, OldContext);
 
