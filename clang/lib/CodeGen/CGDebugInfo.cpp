//===--- CGDebugInfo.cpp - Emit Debug Information for a Module ------------===//
//
// Part of the LLVM Project, under the Apache License v2.0 with LLVM Exceptions.
// See https://llvm.org/LICENSE.txt for license information.
// SPDX-License-Identifier: Apache-2.0 WITH LLVM-exception
//
//===----------------------------------------------------------------------===//
//
// This coordinates the debug information generation while generating code.
//
//===----------------------------------------------------------------------===//

#include "CGDebugInfo.h"
#include "CGBlocks.h"
#include "CGCXXABI.h"
#include "CGObjCRuntime.h"
#include "CGRecordLayout.h"
#include "CodeGenFunction.h"
#include "CodeGenModule.h"
#include "ConstantEmitter.h"
#include "clang/AST/ASTContext.h"
#include "clang/AST/Attr.h"
#include "clang/AST/DeclFriend.h"
#include "clang/AST/DeclObjC.h"
#include "clang/AST/DeclTemplate.h"
#include "clang/AST/Expr.h"
#include "clang/AST/RecordLayout.h"
#include "clang/AST/RecursiveASTVisitor.h"
#include "clang/Basic/CodeGenOptions.h"
#include "clang/Basic/FileManager.h"
#include "clang/Basic/SourceManager.h"
#include "clang/Basic/Version.h"
#include "clang/Frontend/FrontendOptions.h"
#include "clang/Lex/HeaderSearchOptions.h"
#include "clang/Lex/ModuleMap.h"
#include "clang/Lex/PreprocessorOptions.h"
#include "llvm/ADT/DenseSet.h"
#include "llvm/ADT/SmallVector.h"
#include "llvm/ADT/StringExtras.h"
#include "llvm/IR/Constants.h"
#include "llvm/IR/DataLayout.h"
#include "llvm/IR/DerivedTypes.h"
#include "llvm/IR/Instructions.h"
#include "llvm/IR/Intrinsics.h"
#include "llvm/IR/Metadata.h"
#include "llvm/IR/Module.h"
#include "llvm/Support/FileSystem.h"
#include "llvm/Support/MD5.h"
#include "llvm/Support/Path.h"
#include "llvm/Support/TimeProfiler.h"
using namespace clang;
using namespace clang::CodeGen;

static uint32_t getTypeAlignIfRequired(const Type *Ty, const ASTContext &Ctx) {
  auto TI = Ctx.getTypeInfo(Ty);
  return TI.isAlignRequired() ? TI.Align : 0;
}

static uint32_t getTypeAlignIfRequired(QualType Ty, const ASTContext &Ctx) {
  return getTypeAlignIfRequired(Ty.getTypePtr(), Ctx);
}

static uint32_t getDeclAlignIfRequired(const Decl *D, const ASTContext &Ctx) {
  return D->hasAttr<AlignedAttr>() ? D->getMaxAlignment() : 0;
}

CGDebugInfo::CGDebugInfo(CodeGenModule &CGM)
    : CGM(CGM), DebugKind(CGM.getCodeGenOpts().getDebugInfo()),
      DebugTypeExtRefs(CGM.getCodeGenOpts().DebugTypeExtRefs),
      DBuilder(CGM.getModule()) {
  for (const auto &KV : CGM.getCodeGenOpts().DebugPrefixMap)
    DebugPrefixMap[KV.first] = KV.second;
  CreateCompileUnit();
}

CGDebugInfo::~CGDebugInfo() {
  assert(LexicalBlockStack.empty() &&
         "Region stack mismatch, stack not empty!");
}

ApplyDebugLocation::ApplyDebugLocation(CodeGenFunction &CGF,
                                       SourceLocation TemporaryLocation)
    : CGF(&CGF) {
  init(TemporaryLocation);
}

ApplyDebugLocation::ApplyDebugLocation(CodeGenFunction &CGF,
                                       bool DefaultToEmpty,
                                       SourceLocation TemporaryLocation)
    : CGF(&CGF) {
  init(TemporaryLocation, DefaultToEmpty);
}

void ApplyDebugLocation::init(SourceLocation TemporaryLocation,
                              bool DefaultToEmpty) {
  auto *DI = CGF->getDebugInfo();
  if (!DI) {
    CGF = nullptr;
    return;
  }

  OriginalLocation = CGF->Builder.getCurrentDebugLocation();

  if (OriginalLocation && !DI->CGM.getExpressionLocationsEnabled())
    return;

  if (TemporaryLocation.isValid()) {
    DI->EmitLocation(CGF->Builder, TemporaryLocation);
    return;
  }

  if (DefaultToEmpty) {
    CGF->Builder.SetCurrentDebugLocation(llvm::DebugLoc());
    return;
  }

  // Construct a location that has a valid scope, but no line info.
  assert(!DI->LexicalBlockStack.empty());
  CGF->Builder.SetCurrentDebugLocation(
      llvm::DILocation::get(DI->LexicalBlockStack.back()->getContext(), 0, 0,
                            DI->LexicalBlockStack.back(), DI->getInlinedAt()));
}

ApplyDebugLocation::ApplyDebugLocation(CodeGenFunction &CGF, const Expr *E)
    : CGF(&CGF) {
  init(E->getExprLoc());
}

ApplyDebugLocation::ApplyDebugLocation(CodeGenFunction &CGF, llvm::DebugLoc Loc)
    : CGF(&CGF) {
  if (!CGF.getDebugInfo()) {
    this->CGF = nullptr;
    return;
  }
  OriginalLocation = CGF.Builder.getCurrentDebugLocation();
  if (Loc)
    CGF.Builder.SetCurrentDebugLocation(std::move(Loc));
}

ApplyDebugLocation::~ApplyDebugLocation() {
  // Query CGF so the location isn't overwritten when location updates are
  // temporarily disabled (for C++ default function arguments)
  if (CGF)
    CGF->Builder.SetCurrentDebugLocation(std::move(OriginalLocation));
}

ApplyInlineDebugLocation::ApplyInlineDebugLocation(CodeGenFunction &CGF,
                                                   GlobalDecl InlinedFn)
    : CGF(&CGF) {
  if (!CGF.getDebugInfo()) {
    this->CGF = nullptr;
    return;
  }
  auto &DI = *CGF.getDebugInfo();
  SavedLocation = DI.getLocation();
  assert((DI.getInlinedAt() ==
          CGF.Builder.getCurrentDebugLocation()->getInlinedAt()) &&
         "CGDebugInfo and IRBuilder are out of sync");

  DI.EmitInlineFunctionStart(CGF.Builder, InlinedFn);
}

ApplyInlineDebugLocation::~ApplyInlineDebugLocation() {
  if (!CGF)
    return;
  auto &DI = *CGF->getDebugInfo();
  DI.EmitInlineFunctionEnd(CGF->Builder);
  DI.EmitLocation(CGF->Builder, SavedLocation);
}

void CGDebugInfo::setLocation(SourceLocation Loc) {
  // If the new location isn't valid return.
  if (Loc.isInvalid())
    return;

  CurLoc = CGM.getContext().getSourceManager().getExpansionLoc(Loc);

  // If we've changed files in the middle of a lexical scope go ahead
  // and create a new lexical scope with file node if it's different
  // from the one in the scope.
  if (LexicalBlockStack.empty())
    return;

  SourceManager &SM = CGM.getContext().getSourceManager();
  auto *Scope = cast<llvm::DIScope>(LexicalBlockStack.back());
  PresumedLoc PCLoc = SM.getPresumedLoc(CurLoc);
  if (PCLoc.isInvalid() || Scope->getFile() == getOrCreateFile(CurLoc))
    return;

  if (auto *LBF = dyn_cast<llvm::DILexicalBlockFile>(Scope)) {
    LexicalBlockStack.pop_back();
    LexicalBlockStack.emplace_back(DBuilder.createLexicalBlockFile(
        LBF->getScope(), getOrCreateFile(CurLoc)));
  } else if (isa<llvm::DILexicalBlock>(Scope) ||
             isa<llvm::DISubprogram>(Scope)) {
    LexicalBlockStack.pop_back();
    LexicalBlockStack.emplace_back(
        DBuilder.createLexicalBlockFile(Scope, getOrCreateFile(CurLoc)));
  }
}

llvm::DIScope *CGDebugInfo::getDeclContextDescriptor(const Decl *D) {
  llvm::DIScope *Mod = getParentModuleOrNull(D);
  return getContextDescriptor(cast<Decl>(D->getDeclContext()),
                              Mod ? Mod : TheCU);
}

llvm::DIScope *CGDebugInfo::getContextDescriptor(const Decl *Context,
                                                 llvm::DIScope *Default) {
  if (!Context)
    return Default;

  auto I = RegionMap.find(Context);
  if (I != RegionMap.end()) {
    llvm::Metadata *V = I->second;
    return dyn_cast_or_null<llvm::DIScope>(V);
  }

  // Check namespace.
  if (const auto *NSDecl = dyn_cast<NamespaceDecl>(Context))
    return getOrCreateNamespace(NSDecl);

  if (const auto *RDecl = dyn_cast<RecordDecl>(Context))
    if (!RDecl->isDependentType())
      return getOrCreateType(CGM.getContext().getTypeDeclType(RDecl),
                             TheCU->getFile());
  return Default;
}

PrintingPolicy CGDebugInfo::getPrintingPolicy() const {
  PrintingPolicy PP = CGM.getContext().getPrintingPolicy();

  // If we're emitting codeview, it's important to try to match MSVC's naming so
  // that visualizers written for MSVC will trigger for our class names. In
  // particular, we can't have spaces between arguments of standard templates
  // like basic_string and vector, but we must have spaces between consecutive
  // angle brackets that close nested template argument lists.
  if (CGM.getCodeGenOpts().EmitCodeView) {
    PP.MSVCFormatting = true;
    PP.SplitTemplateClosers = true;
  } else {
    // For DWARF, printing rules are underspecified.
    // SplitTemplateClosers yields better interop with GCC and GDB (PR46052).
    PP.SplitTemplateClosers = true;
  }

  PP.SuppressInlineNamespace = false;
  PP.PrintCanonicalTypes = true;
  PP.UsePreferredNames = false;

  // Apply -fdebug-prefix-map.
  PP.Callbacks = &PrintCB;
  return PP;
}

StringRef CGDebugInfo::getFunctionName(const FunctionDecl *FD) {
  return internString(GetName(FD));
}

StringRef CGDebugInfo::getObjCMethodName(const ObjCMethodDecl *OMD) {
  SmallString<256> MethodName;
  llvm::raw_svector_ostream OS(MethodName);
  OS << (OMD->isInstanceMethod() ? '-' : '+') << '[';
  const DeclContext *DC = OMD->getDeclContext();
  if (const auto *OID = dyn_cast<ObjCImplementationDecl>(DC)) {
    OS << OID->getName();
  } else if (const auto *OID = dyn_cast<ObjCInterfaceDecl>(DC)) {
    OS << OID->getName();
  } else if (const auto *OC = dyn_cast<ObjCCategoryDecl>(DC)) {
    if (OC->IsClassExtension()) {
      OS << OC->getClassInterface()->getName();
    } else {
      OS << OC->getIdentifier()->getNameStart() << '('
         << OC->getIdentifier()->getNameStart() << ')';
    }
  } else if (const auto *OCD = dyn_cast<ObjCCategoryImplDecl>(DC)) {
    OS << OCD->getClassInterface()->getName() << '(' << OCD->getName() << ')';
  }
  OS << ' ' << OMD->getSelector().getAsString() << ']';

  return internString(OS.str());
}

StringRef CGDebugInfo::getSelectorName(Selector S) {
  return internString(S.getAsString());
}

StringRef CGDebugInfo::getClassName(const RecordDecl *RD) {
  if (isa<ClassTemplateSpecializationDecl>(RD)) {
    // Copy this name on the side and use its reference.
    return internString(GetName(RD));
  }

  // quick optimization to avoid having to intern strings that are already
  // stored reliably elsewhere
  if (const IdentifierInfo *II = RD->getIdentifier())
    return II->getName();

  // The CodeView printer in LLVM wants to see the names of unnamed types
  // because they need to have a unique identifier.
  // These names are used to reconstruct the fully qualified type names.
  if (CGM.getCodeGenOpts().EmitCodeView) {
    if (const TypedefNameDecl *D = RD->getTypedefNameForAnonDecl()) {
      assert(RD->getDeclContext() == D->getDeclContext() &&
             "Typedef should not be in another decl context!");
      assert(D->getDeclName().getAsIdentifierInfo() &&
             "Typedef was not named!");
      return D->getDeclName().getAsIdentifierInfo()->getName();
    }

    if (CGM.getLangOpts().CPlusPlus) {
      StringRef Name;

      ASTContext &Context = CGM.getContext();
      if (const DeclaratorDecl *DD = Context.getDeclaratorForUnnamedTagDecl(RD))
        // Anonymous types without a name for linkage purposes have their
        // declarator mangled in if they have one.
        Name = DD->getName();
      else if (const TypedefNameDecl *TND =
                   Context.getTypedefNameForUnnamedTagDecl(RD))
        // Anonymous types without a name for linkage purposes have their
        // associate typedef mangled in if they have one.
        Name = TND->getName();

      // Give lambdas a display name based on their name mangling.
      if (const CXXRecordDecl *CXXRD = dyn_cast<CXXRecordDecl>(RD))
        if (CXXRD->isLambda())
          return internString(
              CGM.getCXXABI().getMangleContext().getLambdaString(CXXRD));

      if (!Name.empty()) {
        SmallString<256> UnnamedType("<unnamed-type-");
        UnnamedType += Name;
        UnnamedType += '>';
        return internString(UnnamedType);
      }
    }
  }

  return StringRef();
}

Optional<llvm::DIFile::ChecksumKind>
CGDebugInfo::computeChecksum(FileID FID, SmallString<32> &Checksum) const {
  Checksum.clear();

  if (!CGM.getCodeGenOpts().EmitCodeView &&
      CGM.getCodeGenOpts().DwarfVersion < 5)
    return None;

  SourceManager &SM = CGM.getContext().getSourceManager();
  Optional<llvm::MemoryBufferRef> MemBuffer = SM.getBufferOrNone(FID);
  if (!MemBuffer)
    return None;

  llvm::MD5 Hash;
  llvm::MD5::MD5Result Result;

  Hash.update(MemBuffer->getBuffer());
  Hash.final(Result);

  Hash.stringifyResult(Result, Checksum);
  return llvm::DIFile::CSK_MD5;
}

Optional<StringRef> CGDebugInfo::getSource(const SourceManager &SM,
                                           FileID FID) {
  if (!CGM.getCodeGenOpts().EmbedSource)
    return None;

  bool SourceInvalid = false;
  StringRef Source = SM.getBufferData(FID, &SourceInvalid);

  if (SourceInvalid)
    return None;

  return Source;
}

llvm::DIFile *CGDebugInfo::getOrCreateFile(SourceLocation Loc) {
  SourceManager &SM = CGM.getContext().getSourceManager();
  StringRef FileName;
  FileID FID;

  if (Loc.isInvalid()) {
    // The DIFile used by the CU is distinct from the main source file. Call
    // createFile() below for canonicalization if the source file was specified
    // with an absolute path.
    FileName = TheCU->getFile()->getFilename();
  } else {
    PresumedLoc PLoc = SM.getPresumedLoc(Loc);
    FileName = PLoc.getFilename();

    if (FileName.empty()) {
      FileName = TheCU->getFile()->getFilename();
    } else {
      FileName = PLoc.getFilename();
    }
    FID = PLoc.getFileID();
  }

  // Cache the results.
  auto It = DIFileCache.find(FileName.data());
  if (It != DIFileCache.end()) {
    // Verify that the information still exists.
    if (llvm::Metadata *V = It->second)
      return cast<llvm::DIFile>(V);
  }

  SmallString<32> Checksum;

  Optional<llvm::DIFile::ChecksumKind> CSKind = computeChecksum(FID, Checksum);
  Optional<llvm::DIFile::ChecksumInfo<StringRef>> CSInfo;
  if (CSKind)
    CSInfo.emplace(*CSKind, Checksum);
  return createFile(FileName, CSInfo, getSource(SM, SM.getFileID(Loc)));
}

llvm::DIFile *
CGDebugInfo::createFile(StringRef FileName,
                        Optional<llvm::DIFile::ChecksumInfo<StringRef>> CSInfo,
                        Optional<StringRef> Source) {
  StringRef Dir;
  StringRef File;
  std::string RemappedFile = remapDIPath(FileName);
  std::string CurDir = remapDIPath(getCurrentDirname());
  SmallString<128> DirBuf;
  SmallString<128> FileBuf;
  if (llvm::sys::path::is_absolute(RemappedFile)) {
    // Strip the common prefix (if it is more than just "/") from current
    // directory and FileName for a more space-efficient encoding.
    auto FileIt = llvm::sys::path::begin(RemappedFile);
    auto FileE = llvm::sys::path::end(RemappedFile);
    auto CurDirIt = llvm::sys::path::begin(CurDir);
    auto CurDirE = llvm::sys::path::end(CurDir);
    for (; CurDirIt != CurDirE && *CurDirIt == *FileIt; ++CurDirIt, ++FileIt)
      llvm::sys::path::append(DirBuf, *CurDirIt);
    if (std::distance(llvm::sys::path::begin(CurDir), CurDirIt) == 1) {
      // Don't strip the common prefix if it is only the root "/"
      // since that would make LLVM diagnostic locations confusing.
      Dir = {};
      File = RemappedFile;
    } else {
      for (; FileIt != FileE; ++FileIt)
        llvm::sys::path::append(FileBuf, *FileIt);
      Dir = DirBuf;
      File = FileBuf;
    }
  } else {
    Dir = CurDir;
    File = RemappedFile;
  }
  llvm::DIFile *F = DBuilder.createFile(File, Dir, CSInfo, Source);
  DIFileCache[FileName.data()].reset(F);
  return F;
}

std::string CGDebugInfo::remapDIPath(StringRef Path) const {
  if (DebugPrefixMap.empty())
    return Path.str();

  SmallString<256> P = Path;
  for (const auto &Entry : DebugPrefixMap)
    if (llvm::sys::path::replace_path_prefix(P, Entry.first, Entry.second))
      break;
  return P.str().str();
}

unsigned CGDebugInfo::getLineNumber(SourceLocation Loc) {
  if (Loc.isInvalid())
    return 0;
  SourceManager &SM = CGM.getContext().getSourceManager();
  return SM.getPresumedLoc(Loc).getLine();
}

unsigned CGDebugInfo::getColumnNumber(SourceLocation Loc, bool Force) {
  // We may not want column information at all.
  if (!Force && !CGM.getCodeGenOpts().DebugColumnInfo)
    return 0;

  // If the location is invalid then use the current column.
  if (Loc.isInvalid() && CurLoc.isInvalid())
    return 0;
  SourceManager &SM = CGM.getContext().getSourceManager();
  PresumedLoc PLoc = SM.getPresumedLoc(Loc.isValid() ? Loc : CurLoc);
  return PLoc.isValid() ? PLoc.getColumn() : 0;
}

StringRef CGDebugInfo::getCurrentDirname() {
  if (!CGM.getCodeGenOpts().DebugCompilationDir.empty())
    return CGM.getCodeGenOpts().DebugCompilationDir;

  if (!CWDName.empty())
    return CWDName;
  SmallString<256> CWD;
  llvm::sys::fs::current_path(CWD);
  return CWDName = internString(CWD);
}

void CGDebugInfo::CreateCompileUnit() {
  SmallString<32> Checksum;
  Optional<llvm::DIFile::ChecksumKind> CSKind;
  Optional<llvm::DIFile::ChecksumInfo<StringRef>> CSInfo;

  // Should we be asking the SourceManager for the main file name, instead of
  // accepting it as an argument? This just causes the main file name to
  // mismatch with source locations and create extra lexical scopes or
  // mismatched debug info (a CU with a DW_AT_file of "-", because that's what
  // the driver passed, but functions/other things have DW_AT_file of "<stdin>"
  // because that's what the SourceManager says)

  // Get absolute path name.
  SourceManager &SM = CGM.getContext().getSourceManager();
  std::string MainFileName = CGM.getCodeGenOpts().MainFileName;
  if (MainFileName.empty())
    MainFileName = "<stdin>";

  // The main file name provided via the "-main-file-name" option contains just
  // the file name itself with no path information. This file name may have had
  // a relative path, so we look into the actual file entry for the main
  // file to determine the real absolute path for the file.
  std::string MainFileDir;
  if (const FileEntry *MainFile = SM.getFileEntryForID(SM.getMainFileID())) {
    MainFileDir = std::string(MainFile->getDir()->getName());
    if (!llvm::sys::path::is_absolute(MainFileName)) {
      llvm::SmallString<1024> MainFileDirSS(MainFileDir);
      llvm::sys::path::append(MainFileDirSS, MainFileName);
      MainFileName =
          std::string(llvm::sys::path::remove_leading_dotslash(MainFileDirSS));
    }
    // If the main file name provided is identical to the input file name, and
    // if the input file is a preprocessed source, use the module name for
    // debug info. The module name comes from the name specified in the first
    // linemarker if the input is a preprocessed source.
    if (MainFile->getName() == MainFileName &&
        FrontendOptions::getInputKindForExtension(
            MainFile->getName().rsplit('.').second)
            .isPreprocessed())
      MainFileName = CGM.getModule().getName().str();

    CSKind = computeChecksum(SM.getMainFileID(), Checksum);
  }

  llvm::dwarf::SourceLanguage LangTag;
  const LangOptions &LO = CGM.getLangOpts();
  if (LO.CPlusPlus) {
    if (LO.ObjC)
      LangTag = llvm::dwarf::DW_LANG_ObjC_plus_plus;
    else if (LO.CPlusPlus14 && (!CGM.getCodeGenOpts().DebugStrictDwarf ||
                                CGM.getCodeGenOpts().DwarfVersion >= 5))
      LangTag = llvm::dwarf::DW_LANG_C_plus_plus_14;
    else if (LO.CPlusPlus11 && (!CGM.getCodeGenOpts().DebugStrictDwarf ||
                                CGM.getCodeGenOpts().DwarfVersion >= 5))
      LangTag = llvm::dwarf::DW_LANG_C_plus_plus_11;
    else
      LangTag = llvm::dwarf::DW_LANG_C_plus_plus;
  } else if (LO.ObjC) {
    LangTag = llvm::dwarf::DW_LANG_ObjC;
  } else if (LO.OpenCL && (!CGM.getCodeGenOpts().DebugStrictDwarf ||
                           CGM.getCodeGenOpts().DwarfVersion >= 5)) {
    LangTag = llvm::dwarf::DW_LANG_OpenCL;
  } else if (LO.RenderScript) {
    LangTag = llvm::dwarf::DW_LANG_GOOGLE_RenderScript;
  } else if (LO.C99) {
    LangTag = llvm::dwarf::DW_LANG_C99;
  } else {
    LangTag = llvm::dwarf::DW_LANG_C89;
  }

  std::string Producer = getClangFullVersion();

  // Figure out which version of the ObjC runtime we have.
  unsigned RuntimeVers = 0;
  if (LO.ObjC)
    RuntimeVers = LO.ObjCRuntime.isNonFragile() ? 2 : 1;

  llvm::DICompileUnit::DebugEmissionKind EmissionKind;
  switch (DebugKind) {
  case codegenoptions::NoDebugInfo:
  case codegenoptions::LocTrackingOnly:
    EmissionKind = llvm::DICompileUnit::NoDebug;
    break;
  case codegenoptions::DebugLineTablesOnly:
    EmissionKind = llvm::DICompileUnit::LineTablesOnly;
    break;
  case codegenoptions::DebugDirectivesOnly:
    EmissionKind = llvm::DICompileUnit::DebugDirectivesOnly;
    break;
  case codegenoptions::DebugInfoConstructor:
  case codegenoptions::LimitedDebugInfo:
  case codegenoptions::FullDebugInfo:
  case codegenoptions::UnusedTypeInfo:
    EmissionKind = llvm::DICompileUnit::FullDebug;
    break;
  }

  uint64_t DwoId = 0;
  auto &CGOpts = CGM.getCodeGenOpts();
  // The DIFile used by the CU is distinct from the main source
  // file. Its directory part specifies what becomes the
  // DW_AT_comp_dir (the compilation directory), even if the source
  // file was specified with an absolute path.
  if (CSKind)
    CSInfo.emplace(*CSKind, Checksum);
  llvm::DIFile *CUFile = DBuilder.createFile(
      remapDIPath(MainFileName), remapDIPath(getCurrentDirname()), CSInfo,
      getSource(SM, SM.getMainFileID()));

  StringRef Sysroot, SDK;
  if (CGM.getCodeGenOpts().getDebuggerTuning() == llvm::DebuggerKind::LLDB) {
    Sysroot = CGM.getHeaderSearchOpts().Sysroot;
    auto B = llvm::sys::path::rbegin(Sysroot);
    auto E = llvm::sys::path::rend(Sysroot);
    auto It = std::find_if(B, E, [](auto SDK) { return SDK.endswith(".sdk"); });
    if (It != E)
      SDK = *It;
  }

  // Create new compile unit.
  TheCU = DBuilder.createCompileUnit(
      LangTag, CUFile, CGOpts.EmitVersionIdentMetadata ? Producer : "",
      LO.Optimize || CGOpts.PrepareForLTO || CGOpts.PrepareForThinLTO,
      CGOpts.DwarfDebugFlags, RuntimeVers, CGOpts.SplitDwarfFile, EmissionKind,
      DwoId, CGOpts.SplitDwarfInlining, CGOpts.DebugInfoForProfiling,
      CGM.getTarget().getTriple().isNVPTX()
          ? llvm::DICompileUnit::DebugNameTableKind::None
          : static_cast<llvm::DICompileUnit::DebugNameTableKind>(
                CGOpts.DebugNameTable),
      CGOpts.DebugRangesBaseAddress, remapDIPath(Sysroot), SDK);
}

llvm::DIType *CGDebugInfo::CreateType(const BuiltinType *BT) {
  llvm::dwarf::TypeKind Encoding;
  StringRef BTName;
  switch (BT->getKind()) {
#define BUILTIN_TYPE(Id, SingletonId)
#define PLACEHOLDER_TYPE(Id, SingletonId) case BuiltinType::Id:
#include "clang/AST/BuiltinTypes.def"
  case BuiltinType::Dependent:
    llvm_unreachable("Unexpected builtin type");
  case BuiltinType::NullPtr:
    return DBuilder.createNullPtrType();
  case BuiltinType::Void:
    return nullptr;
  case BuiltinType::ObjCClass:
    if (!ClassTy)
      ClassTy =
          DBuilder.createForwardDecl(llvm::dwarf::DW_TAG_structure_type,
                                     "objc_class", TheCU, TheCU->getFile(), 0);
    return ClassTy;
  case BuiltinType::ObjCId: {
    // typedef struct objc_class *Class;
    // typedef struct objc_object {
    //  Class isa;
    // } *id;

    if (ObjTy)
      return ObjTy;

    if (!ClassTy)
      ClassTy =
          DBuilder.createForwardDecl(llvm::dwarf::DW_TAG_structure_type,
                                     "objc_class", TheCU, TheCU->getFile(), 0);

    unsigned Size = CGM.getContext().getTypeSize(CGM.getContext().VoidPtrTy);

    auto *ISATy = DBuilder.createPointerType(ClassTy, Size);

    ObjTy = DBuilder.createStructType(TheCU, "objc_object", TheCU->getFile(), 0,
                                      0, 0, llvm::DINode::FlagZero, nullptr,
                                      llvm::DINodeArray());

    DBuilder.replaceArrays(
        ObjTy, DBuilder.getOrCreateArray(&*DBuilder.createMemberType(
                   ObjTy, "isa", TheCU->getFile(), 0, Size, 0, 0,
                   llvm::DINode::FlagZero, ISATy)));
    return ObjTy;
  }
  case BuiltinType::ObjCSel: {
    if (!SelTy)
      SelTy = DBuilder.createForwardDecl(llvm::dwarf::DW_TAG_structure_type,
                                         "objc_selector", TheCU,
                                         TheCU->getFile(), 0);
    return SelTy;
  }

#define IMAGE_TYPE(ImgType, Id, SingletonId, Access, Suffix)                   \
  case BuiltinType::Id:                                                        \
    return getOrCreateStructPtrType("opencl_" #ImgType "_" #Suffix "_t",       \
                                    SingletonId);
#include "clang/Basic/OpenCLImageTypes.def"
  case BuiltinType::OCLSampler:
    return getOrCreateStructPtrType("opencl_sampler_t", OCLSamplerDITy);
  case BuiltinType::OCLEvent:
    return getOrCreateStructPtrType("opencl_event_t", OCLEventDITy);
  case BuiltinType::OCLClkEvent:
    return getOrCreateStructPtrType("opencl_clk_event_t", OCLClkEventDITy);
  case BuiltinType::OCLQueue:
    return getOrCreateStructPtrType("opencl_queue_t", OCLQueueDITy);
  case BuiltinType::OCLReserveID:
    return getOrCreateStructPtrType("opencl_reserve_id_t", OCLReserveIDDITy);
#define EXT_OPAQUE_TYPE(ExtType, Id, Ext) \
  case BuiltinType::Id: \
    return getOrCreateStructPtrType("opencl_" #ExtType, Id##Ty);
#include "clang/Basic/OpenCLExtensionTypes.def"

#define SVE_TYPE(Name, Id, SingletonId) case BuiltinType::Id:
#include "clang/Basic/AArch64SVEACLETypes.def"
    {
      ASTContext::BuiltinVectorTypeInfo Info =
          CGM.getContext().getBuiltinVectorTypeInfo(BT);
      unsigned NumElemsPerVG = (Info.EC.getKnownMinValue() * Info.NumVectors) / 2;

      // Debuggers can't extract 1bit from a vector, so will display a
      // bitpattern for svbool_t instead.
      if (Info.ElementType == CGM.getContext().BoolTy) {
        NumElemsPerVG /= 8;
        Info.ElementType = CGM.getContext().UnsignedCharTy;
      }

      auto *LowerBound =
          llvm::ConstantAsMetadata::get(llvm::ConstantInt::getSigned(
              llvm::Type::getInt64Ty(CGM.getLLVMContext()), 0));
      SmallVector<int64_t, 9> Expr(
          {llvm::dwarf::DW_OP_constu, NumElemsPerVG, llvm::dwarf::DW_OP_bregx,
           /* AArch64::VG */ 46, 0, llvm::dwarf::DW_OP_mul,
           llvm::dwarf::DW_OP_constu, 1, llvm::dwarf::DW_OP_minus});
      auto *UpperBound = DBuilder.createExpression(Expr);

      llvm::Metadata *Subscript = DBuilder.getOrCreateSubrange(
          /*count*/ nullptr, LowerBound, UpperBound, /*stride*/ nullptr);
      llvm::DINodeArray SubscriptArray = DBuilder.getOrCreateArray(Subscript);
      llvm::DIType *ElemTy =
          getOrCreateType(Info.ElementType, TheCU->getFile());
      auto Align = getTypeAlignIfRequired(BT, CGM.getContext());
      return DBuilder.createVectorType(/*Size*/ 0, Align, ElemTy,
                                       SubscriptArray);
    }
  // It doesn't make sense to generate debug info for PowerPC MMA vector types.
  // So we return a safe type here to avoid generating an error.
#define PPC_VECTOR_TYPE(Name, Id, size) \
  case BuiltinType::Id:
#include "clang/Basic/PPCTypes.def"
    return CreateType(cast<const BuiltinType>(CGM.getContext().IntTy));

#define RVV_TYPE(Name, Id, SingletonId) case BuiltinType::Id:
#include "clang/Basic/RISCVVTypes.def"
    {
      ASTContext::BuiltinVectorTypeInfo Info =
          CGM.getContext().getBuiltinVectorTypeInfo(BT);

      unsigned ElementCount = Info.EC.getKnownMinValue();
      unsigned SEW = CGM.getContext().getTypeSize(Info.ElementType);

      bool Fractional = false;
      unsigned LMUL;
      unsigned FixedSize = ElementCount * SEW;
      if (Info.ElementType == CGM.getContext().BoolTy) {
        // Mask type only occupies one vector register.
        LMUL = 1;
      } else if (FixedSize < 64) {
        // In RVV scalable vector types, we encode 64 bits in the fixed part.
        Fractional = true;
        LMUL = 64 / FixedSize;
      } else {
        LMUL = FixedSize / 64;
      }

      // Element count = (VLENB / SEW) x LMUL
      SmallVector<int64_t, 9> Expr(
          // The DW_OP_bregx operation has two operands: a register which is
          // specified by an unsigned LEB128 number, followed by a signed LEB128
          // offset.
          {llvm::dwarf::DW_OP_bregx, // Read the contents of a register.
           4096 + 0xC22,             // RISC-V VLENB CSR register.
           0, // Offset for DW_OP_bregx. It is dummy here.
           llvm::dwarf::DW_OP_constu,
           SEW / 8, // SEW is in bits.
           llvm::dwarf::DW_OP_div, llvm::dwarf::DW_OP_constu, LMUL});
      if (Fractional)
        Expr.push_back(llvm::dwarf::DW_OP_div);
      else
        Expr.push_back(llvm::dwarf::DW_OP_mul);

      auto *LowerBound =
          llvm::ConstantAsMetadata::get(llvm::ConstantInt::getSigned(
              llvm::Type::getInt64Ty(CGM.getLLVMContext()), 0));
      auto *UpperBound = DBuilder.createExpression(Expr);
      llvm::Metadata *Subscript = DBuilder.getOrCreateSubrange(
          /*count*/ nullptr, LowerBound, UpperBound, /*stride*/ nullptr);
      llvm::DINodeArray SubscriptArray = DBuilder.getOrCreateArray(Subscript);
      llvm::DIType *ElemTy =
          getOrCreateType(Info.ElementType, TheCU->getFile());

      auto Align = getTypeAlignIfRequired(BT, CGM.getContext());
      return DBuilder.createVectorType(/*Size=*/0, Align, ElemTy,
                                       SubscriptArray);
    }
  case BuiltinType::UChar:
  case BuiltinType::Char_U:
    Encoding = llvm::dwarf::DW_ATE_unsigned_char;
    break;
  case BuiltinType::Char_S:
  case BuiltinType::SChar:
    Encoding = llvm::dwarf::DW_ATE_signed_char;
    break;
  case BuiltinType::Char8:
  case BuiltinType::Char16:
  case BuiltinType::Char32:
    Encoding = llvm::dwarf::DW_ATE_UTF;
    break;
  case BuiltinType::UShort:
  case BuiltinType::UInt:
  case BuiltinType::UInt128:
  case BuiltinType::ULong:
  case BuiltinType::WChar_U:
  case BuiltinType::ULongLong:
    Encoding = llvm::dwarf::DW_ATE_unsigned;
    break;
  case BuiltinType::Short:
  case BuiltinType::Int:
  case BuiltinType::Int128:
  case BuiltinType::Long:
  case BuiltinType::WChar_S:
  case BuiltinType::LongLong:
    Encoding = llvm::dwarf::DW_ATE_signed;
    break;
  case BuiltinType::Bool:
    Encoding = llvm::dwarf::DW_ATE_boolean;
    break;
  case BuiltinType::Half:
  case BuiltinType::Float:
  case BuiltinType::LongDouble:
  case BuiltinType::Float16:
  case BuiltinType::BFloat16:
  case BuiltinType::Float128:
  case BuiltinType::Double:
  case BuiltinType::Ibm128:
    // FIXME: For targets where long double, __ibm128 and __float128 have the
    // same size, they are currently indistinguishable in the debugger without
    // some special treatment. However, there is currently no consensus on
    // encoding and this should be updated once a DWARF encoding exists for
    // distinct floating point types of the same size.
    Encoding = llvm::dwarf::DW_ATE_float;
    break;
  case BuiltinType::ShortAccum:
  case BuiltinType::Accum:
  case BuiltinType::LongAccum:
  case BuiltinType::ShortFract:
  case BuiltinType::Fract:
  case BuiltinType::LongFract:
  case BuiltinType::SatShortFract:
  case BuiltinType::SatFract:
  case BuiltinType::SatLongFract:
  case BuiltinType::SatShortAccum:
  case BuiltinType::SatAccum:
  case BuiltinType::SatLongAccum:
    Encoding = llvm::dwarf::DW_ATE_signed_fixed;
    break;
  case BuiltinType::UShortAccum:
  case BuiltinType::UAccum:
  case BuiltinType::ULongAccum:
  case BuiltinType::UShortFract:
  case BuiltinType::UFract:
  case BuiltinType::ULongFract:
  case BuiltinType::SatUShortAccum:
  case BuiltinType::SatUAccum:
  case BuiltinType::SatULongAccum:
  case BuiltinType::SatUShortFract:
  case BuiltinType::SatUFract:
  case BuiltinType::SatULongFract:
    Encoding = llvm::dwarf::DW_ATE_unsigned_fixed;
    break;
  }

  switch (BT->getKind()) {
  case BuiltinType::Long:
    BTName = "long int";
    break;
  case BuiltinType::LongLong:
    BTName = "long long int";
    break;
  case BuiltinType::ULong:
    BTName = "long unsigned int";
    break;
  case BuiltinType::ULongLong:
    BTName = "long long unsigned int";
    break;
  default:
    BTName = BT->getName(CGM.getLangOpts());
    break;
  }
  // Bit size and offset of the type.
  uint64_t Size = CGM.getContext().getTypeSize(BT);
  return DBuilder.createBasicType(BTName, Size, Encoding);
}

llvm::DIType *CGDebugInfo::CreateType(const AutoType *Ty) {
  return DBuilder.createUnspecifiedType("auto");
}

llvm::DIType *CGDebugInfo::CreateType(const ExtIntType *Ty) {

  StringRef Name = Ty->isUnsigned() ? "unsigned _ExtInt" : "_ExtInt";
  llvm::dwarf::TypeKind Encoding = Ty->isUnsigned()
                                       ? llvm::dwarf::DW_ATE_unsigned
                                       : llvm::dwarf::DW_ATE_signed;

  return DBuilder.createBasicType(Name, CGM.getContext().getTypeSize(Ty),
                                  Encoding);
}

llvm::DIType *CGDebugInfo::CreateType(const ComplexType *Ty) {
  // Bit size and offset of the type.
  llvm::dwarf::TypeKind Encoding = llvm::dwarf::DW_ATE_complex_float;
  if (Ty->isComplexIntegerType())
    Encoding = llvm::dwarf::DW_ATE_lo_user;

  uint64_t Size = CGM.getContext().getTypeSize(Ty);
  return DBuilder.createBasicType("complex", Size, Encoding);
}

static void stripUnusedQualifiers(Qualifiers &Q) {
  // Ignore these qualifiers for now.
  Q.removeObjCGCAttr();
  Q.removeAddressSpace();
  Q.removeObjCLifetime();
  Q.removeUnaligned();
}

static llvm::dwarf::Tag getNextQualifier(Qualifiers &Q) {
  if (Q.hasConst()) {
    Q.removeConst();
    return llvm::dwarf::DW_TAG_const_type;
  }
  if (Q.hasVolatile()) {
    Q.removeVolatile();
    return llvm::dwarf::DW_TAG_volatile_type;
  }
  if (Q.hasRestrict()) {
    Q.removeRestrict();
    return llvm::dwarf::DW_TAG_restrict_type;
  }
  return (llvm::dwarf::Tag)0;
}

llvm::DIType *CGDebugInfo::CreateQualifiedType(QualType Ty,
                                               llvm::DIFile *Unit) {
  QualifierCollector Qc;
  const Type *T = Qc.strip(Ty);

  stripUnusedQualifiers(Qc);

  // We will create one Derived type for one qualifier and recurse to handle any
  // additional ones.
  llvm::dwarf::Tag Tag = getNextQualifier(Qc);
  if (!Tag) {
    assert(Qc.empty() && "Unknown type qualifier for debug info");
    return getOrCreateType(QualType(T, 0), Unit);
  }

  auto *FromTy = getOrCreateType(Qc.apply(CGM.getContext(), T), Unit);

  // No need to fill in the Name, Line, Size, Alignment, Offset in case of
  // CVR derived types.
  return DBuilder.createQualifiedType(Tag, FromTy);
}

llvm::DIType *CGDebugInfo::CreateQualifiedType(const FunctionProtoType *F,
                                               llvm::DIFile *Unit) {
  FunctionProtoType::ExtProtoInfo EPI = F->getExtProtoInfo();
  Qualifiers &Q = EPI.TypeQuals;
  stripUnusedQualifiers(Q);

  // We will create one Derived type for one qualifier and recurse to handle any
  // additional ones.
  llvm::dwarf::Tag Tag = getNextQualifier(Q);
  if (!Tag) {
    assert(Q.empty() && "Unknown type qualifier for debug info");
    return nullptr;
  }

  auto *FromTy =
      getOrCreateType(CGM.getContext().getFunctionType(F->getReturnType(),
                                                       F->getParamTypes(), EPI),
                      Unit);

  // No need to fill in the Name, Line, Size, Alignment, Offset in case of
  // CVR derived types.
  return DBuilder.createQualifiedType(Tag, FromTy);
}

llvm::DIType *CGDebugInfo::CreateType(const ObjCObjectPointerType *Ty,
                                      llvm::DIFile *Unit) {

  // The frontend treats 'id' as a typedef to an ObjCObjectType,
  // whereas 'id<protocol>' is treated as an ObjCPointerType. For the
  // debug info, we want to emit 'id' in both cases.
  if (Ty->isObjCQualifiedIdType())
    return getOrCreateType(CGM.getContext().getObjCIdType(), Unit);

  return CreatePointerLikeType(llvm::dwarf::DW_TAG_pointer_type, Ty,
                               Ty->getPointeeType(), Unit);
}

llvm::DIType *CGDebugInfo::CreateType(const PointerType *Ty,
                                      llvm::DIFile *Unit) {
  return CreatePointerLikeType(llvm::dwarf::DW_TAG_pointer_type, Ty,
                               Ty->getPointeeType(), Unit);
}

/// \return whether a C++ mangling exists for the type defined by TD.
static bool hasCXXMangling(const TagDecl *TD, llvm::DICompileUnit *TheCU) {
  switch (TheCU->getSourceLanguage()) {
  case llvm::dwarf::DW_LANG_C_plus_plus:
  case llvm::dwarf::DW_LANG_C_plus_plus_11:
  case llvm::dwarf::DW_LANG_C_plus_plus_14:
    return true;
  case llvm::dwarf::DW_LANG_ObjC_plus_plus:
    return isa<CXXRecordDecl>(TD) || isa<EnumDecl>(TD);
  default:
    return false;
  }
}

// Determines if the debug info for this tag declaration needs a type
// identifier. The purpose of the unique identifier is to deduplicate type
// information for identical types across TUs. Because of the C++ one definition
// rule (ODR), it is valid to assume that the type is defined the same way in
// every TU and its debug info is equivalent.
//
// C does not have the ODR, and it is common for codebases to contain multiple
// different definitions of a struct with the same name in different TUs.
// Therefore, if the type doesn't have a C++ mangling, don't give it an
// identifer. Type information in C is smaller and simpler than C++ type
// information, so the increase in debug info size is negligible.
//
// If the type is not externally visible, it should be unique to the current TU,
// and should not need an identifier to participate in type deduplication.
// However, when emitting CodeView, the format internally uses these
// unique type name identifers for references between debug info. For example,
// the method of a class in an anonymous namespace uses the identifer to refer
// to its parent class. The Microsoft C++ ABI attempts to provide unique names
// for such types, so when emitting CodeView, always use identifiers for C++
// types. This may create problems when attempting to emit CodeView when the MS
// C++ ABI is not in use.
static bool needsTypeIdentifier(const TagDecl *TD, CodeGenModule &CGM,
                                llvm::DICompileUnit *TheCU) {
  // We only add a type identifier for types with C++ name mangling.
  if (!hasCXXMangling(TD, TheCU))
    return false;

  // Externally visible types with C++ mangling need a type identifier.
  if (TD->isExternallyVisible())
    return true;

  // CodeView types with C++ mangling need a type identifier.
  if (CGM.getCodeGenOpts().EmitCodeView)
    return true;

  return false;
}

// Returns a unique type identifier string if one exists, or an empty string.
static SmallString<256> getTypeIdentifier(const TagType *Ty, CodeGenModule &CGM,
                                          llvm::DICompileUnit *TheCU) {
  SmallString<256> Identifier;
  const TagDecl *TD = Ty->getDecl();

  if (!needsTypeIdentifier(TD, CGM, TheCU))
    return Identifier;
  if (const auto *RD = dyn_cast<CXXRecordDecl>(TD))
    if (RD->getDefinition())
      if (RD->isDynamicClass() &&
          CGM.getVTableLinkage(RD) == llvm::GlobalValue::ExternalLinkage)
        return Identifier;

  // TODO: This is using the RTTI name. Is there a better way to get
  // a unique string for a type?
  llvm::raw_svector_ostream Out(Identifier);
  CGM.getCXXABI().getMangleContext().mangleCXXRTTIName(QualType(Ty, 0), Out);
  return Identifier;
}

/// \return the appropriate DWARF tag for a composite type.
static llvm::dwarf::Tag getTagForRecord(const RecordDecl *RD) {
  llvm::dwarf::Tag Tag;
  if (RD->isStruct() || RD->isInterface())
    Tag = llvm::dwarf::DW_TAG_structure_type;
  else if (RD->isUnion())
    Tag = llvm::dwarf::DW_TAG_union_type;
  else {
    // FIXME: This could be a struct type giving a default visibility different
    // than C++ class type, but needs llvm metadata changes first.
    assert(RD->isClass());
    Tag = llvm::dwarf::DW_TAG_class_type;
  }
  return Tag;
}

llvm::DICompositeType *
CGDebugInfo::getOrCreateRecordFwdDecl(const RecordType *Ty,
                                      llvm::DIScope *Ctx) {
  const RecordDecl *RD = Ty->getDecl();
  if (llvm::DIType *T = getTypeOrNull(CGM.getContext().getRecordType(RD)))
    return cast<llvm::DICompositeType>(T);
  llvm::DIFile *DefUnit = getOrCreateFile(RD->getLocation());
  const unsigned Line =
      getLineNumber(RD->getLocation().isValid() ? RD->getLocation() : CurLoc);
  StringRef RDName = getClassName(RD);

  uint64_t Size = 0;
  uint32_t Align = 0;

  const RecordDecl *D = RD->getDefinition();
  if (D && D->isCompleteDefinition())
    Size = CGM.getContext().getTypeSize(Ty);

  llvm::DINode::DIFlags Flags = llvm::DINode::FlagFwdDecl;

  // Add flag to nontrivial forward declarations. To be consistent with MSVC,
  // add the flag if a record has no definition because we don't know whether
  // it will be trivial or not.
  if (const CXXRecordDecl *CXXRD = dyn_cast<CXXRecordDecl>(RD))
    if (!CXXRD->hasDefinition() ||
        (CXXRD->hasDefinition() && !CXXRD->isTrivial()))
      Flags |= llvm::DINode::FlagNonTrivial;

  // Create the type.
  SmallString<256> Identifier;
  // Don't include a linkage name in line tables only.
  if (CGM.getCodeGenOpts().hasReducedDebugInfo())
    Identifier = getTypeIdentifier(Ty, CGM, TheCU);
  llvm::DICompositeType *RetTy = DBuilder.createReplaceableCompositeType(
      getTagForRecord(RD), RDName, Ctx, DefUnit, Line, 0, Size, Align, Flags,
      Identifier);
  if (CGM.getCodeGenOpts().DebugFwdTemplateParams)
    if (auto *TSpecial = dyn_cast<ClassTemplateSpecializationDecl>(RD))
      DBuilder.replaceArrays(RetTy, llvm::DINodeArray(),
                             CollectCXXTemplateParams(TSpecial, DefUnit));
  ReplaceMap.emplace_back(
      std::piecewise_construct, std::make_tuple(Ty),
      std::make_tuple(static_cast<llvm::Metadata *>(RetTy)));
  return RetTy;
}

llvm::DIType *CGDebugInfo::CreatePointerLikeType(llvm::dwarf::Tag Tag,
                                                 const Type *Ty,
                                                 QualType PointeeTy,
                                                 llvm::DIFile *Unit) {
  // Bit size, align and offset of the type.
  // Size is always the size of a pointer. We can't use getTypeSize here
  // because that does not return the correct value for references.
  unsigned AddressSpace = CGM.getContext().getTargetAddressSpace(PointeeTy);
  uint64_t Size = CGM.getTarget().getPointerWidth(AddressSpace);
  auto Align = getTypeAlignIfRequired(Ty, CGM.getContext());
  Optional<unsigned> DWARFAddressSpace =
      CGM.getTarget().getDWARFAddressSpace(AddressSpace);

  if (Tag == llvm::dwarf::DW_TAG_reference_type ||
      Tag == llvm::dwarf::DW_TAG_rvalue_reference_type)
    return DBuilder.createReferenceType(Tag, getOrCreateType(PointeeTy, Unit),
                                        Size, Align, DWARFAddressSpace);
  else
    return DBuilder.createPointerType(getOrCreateType(PointeeTy, Unit), Size,
                                      Align, DWARFAddressSpace);
}

llvm::DIType *CGDebugInfo::getOrCreateStructPtrType(StringRef Name,
                                                    llvm::DIType *&Cache) {
  if (Cache)
    return Cache;
  Cache = DBuilder.createForwardDecl(llvm::dwarf::DW_TAG_structure_type, Name,
                                     TheCU, TheCU->getFile(), 0);
  unsigned Size = CGM.getContext().getTypeSize(CGM.getContext().VoidPtrTy);
  Cache = DBuilder.createPointerType(Cache, Size);
  return Cache;
}

uint64_t CGDebugInfo::collectDefaultElementTypesForBlockPointer(
    const BlockPointerType *Ty, llvm::DIFile *Unit, llvm::DIDerivedType *DescTy,
    unsigned LineNo, SmallVectorImpl<llvm::Metadata *> &EltTys) {
  QualType FType;

  // Advanced by calls to CreateMemberType in increments of FType, then
  // returned as the overall size of the default elements.
  uint64_t FieldOffset = 0;

  // Blocks in OpenCL have unique constraints which make the standard fields
  // redundant while requiring size and align fields for enqueue_kernel. See
  // initializeForBlockHeader in CGBlocks.cpp
  if (CGM.getLangOpts().OpenCL) {
    FType = CGM.getContext().IntTy;
    EltTys.push_back(CreateMemberType(Unit, FType, "__size", &FieldOffset));
    EltTys.push_back(CreateMemberType(Unit, FType, "__align", &FieldOffset));
  } else {
    FType = CGM.getContext().getPointerType(CGM.getContext().VoidTy);
    EltTys.push_back(CreateMemberType(Unit, FType, "__isa", &FieldOffset));
    FType = CGM.getContext().IntTy;
    EltTys.push_back(CreateMemberType(Unit, FType, "__flags", &FieldOffset));
    EltTys.push_back(CreateMemberType(Unit, FType, "__reserved", &FieldOffset));
    FType = CGM.getContext().getPointerType(Ty->getPointeeType());
    EltTys.push_back(CreateMemberType(Unit, FType, "__FuncPtr", &FieldOffset));
    FType = CGM.getContext().getPointerType(CGM.getContext().VoidTy);
    uint64_t FieldSize = CGM.getContext().getTypeSize(Ty);
    uint32_t FieldAlign = CGM.getContext().getTypeAlign(Ty);
    EltTys.push_back(DBuilder.createMemberType(
        Unit, "__descriptor", nullptr, LineNo, FieldSize, FieldAlign,
        FieldOffset, llvm::DINode::FlagZero, DescTy));
    FieldOffset += FieldSize;
  }

  return FieldOffset;
}

llvm::DIType *CGDebugInfo::CreateType(const BlockPointerType *Ty,
                                      llvm::DIFile *Unit) {
  SmallVector<llvm::Metadata *, 8> EltTys;
  QualType FType;
  uint64_t FieldOffset;
  llvm::DINodeArray Elements;

  FieldOffset = 0;
  FType = CGM.getContext().UnsignedLongTy;
  EltTys.push_back(CreateMemberType(Unit, FType, "reserved", &FieldOffset));
  EltTys.push_back(CreateMemberType(Unit, FType, "Size", &FieldOffset));

  Elements = DBuilder.getOrCreateArray(EltTys);
  EltTys.clear();

  llvm::DINode::DIFlags Flags = llvm::DINode::FlagAppleBlock;

  auto *EltTy =
      DBuilder.createStructType(Unit, "__block_descriptor", nullptr, 0,
                                FieldOffset, 0, Flags, nullptr, Elements);

  // Bit size, align and offset of the type.
  uint64_t Size = CGM.getContext().getTypeSize(Ty);

  auto *DescTy = DBuilder.createPointerType(EltTy, Size);

  FieldOffset = collectDefaultElementTypesForBlockPointer(Ty, Unit, DescTy,
                                                          0, EltTys);

  Elements = DBuilder.getOrCreateArray(EltTys);

  // The __block_literal_generic structs are marked with a special
  // DW_AT_APPLE_BLOCK attribute and are an implementation detail only
  // the debugger needs to know about. To allow type uniquing, emit
  // them without a name or a location.
  EltTy = DBuilder.createStructType(Unit, "", nullptr, 0, FieldOffset, 0,
                                    Flags, nullptr, Elements);

  return DBuilder.createPointerType(EltTy, Size);
}

llvm::DIType *CGDebugInfo::CreateType(const TemplateSpecializationType *Ty,
                                      llvm::DIFile *Unit) {
  assert(Ty->isTypeAlias());
  llvm::DIType *Src = getOrCreateType(Ty->getAliasedType(), Unit);

  auto *AliasDecl =
      cast<TypeAliasTemplateDecl>(Ty->getTemplateName().getAsTemplateDecl())
          ->getTemplatedDecl();

  if (AliasDecl->hasAttr<NoDebugAttr>())
    return Src;

  SmallString<128> NS;
  llvm::raw_svector_ostream OS(NS);
  Ty->getTemplateName().print(OS, getPrintingPolicy(),
                              TemplateName::Qualified::None);
  printTemplateArgumentList(OS, Ty->template_arguments(), getPrintingPolicy());

  SourceLocation Loc = AliasDecl->getLocation();
  return DBuilder.createTypedef(Src, OS.str(), getOrCreateFile(Loc),
                                getLineNumber(Loc),
                                getDeclContextDescriptor(AliasDecl));
}

llvm::DIType *CGDebugInfo::CreateType(const TypedefType *Ty,
                                      llvm::DIFile *Unit) {
  llvm::DIType *Underlying =
      getOrCreateType(Ty->getDecl()->getUnderlyingType(), Unit);

  if (Ty->getDecl()->hasAttr<NoDebugAttr>())
    return Underlying;

  // We don't set size information, but do specify where the typedef was
  // declared.
  SourceLocation Loc = Ty->getDecl()->getLocation();

  uint32_t Align = getDeclAlignIfRequired(Ty->getDecl(), CGM.getContext());
  // Typedefs are derived from some other type.
  return DBuilder.createTypedef(Underlying, Ty->getDecl()->getName(),
                                getOrCreateFile(Loc), getLineNumber(Loc),
                                getDeclContextDescriptor(Ty->getDecl()), Align);
}

static unsigned getDwarfCC(CallingConv CC) {
  switch (CC) {
  case CC_C:
    // Avoid emitting DW_AT_calling_convention if the C convention was used.
    return 0;

  case CC_X86StdCall:
    return llvm::dwarf::DW_CC_BORLAND_stdcall;
  case CC_X86FastCall:
    return llvm::dwarf::DW_CC_BORLAND_msfastcall;
  case CC_X86ThisCall:
    return llvm::dwarf::DW_CC_BORLAND_thiscall;
  case CC_X86VectorCall:
    return llvm::dwarf::DW_CC_LLVM_vectorcall;
  case CC_X86Pascal:
    return llvm::dwarf::DW_CC_BORLAND_pascal;
  case CC_Win64:
    return llvm::dwarf::DW_CC_LLVM_Win64;
  case CC_X86_64SysV:
    return llvm::dwarf::DW_CC_LLVM_X86_64SysV;
  case CC_AAPCS:
  case CC_AArch64VectorCall:
    return llvm::dwarf::DW_CC_LLVM_AAPCS;
  case CC_AAPCS_VFP:
    return llvm::dwarf::DW_CC_LLVM_AAPCS_VFP;
  case CC_IntelOclBicc:
    return llvm::dwarf::DW_CC_LLVM_IntelOclBicc;
  case CC_SpirFunction:
    return llvm::dwarf::DW_CC_LLVM_SpirFunction;
  case CC_OpenCLKernel:
    return llvm::dwarf::DW_CC_LLVM_OpenCLKernel;
  case CC_Swift:
    return llvm::dwarf::DW_CC_LLVM_Swift;
  case CC_SwiftAsync:
    // [FIXME: swiftasynccc] Update to SwiftAsync once LLVM support lands.
    return llvm::dwarf::DW_CC_LLVM_Swift;
  case CC_PreserveMost:
    return llvm::dwarf::DW_CC_LLVM_PreserveMost;
  case CC_PreserveAll:
    return llvm::dwarf::DW_CC_LLVM_PreserveAll;
  case CC_X86RegCall:
    return llvm::dwarf::DW_CC_LLVM_X86RegCall;
  }
  return 0;
}

static llvm::DINode::DIFlags getRefFlags(const FunctionProtoType *Func) {
  llvm::DINode::DIFlags Flags = llvm::DINode::FlagZero;
  if (Func->getExtProtoInfo().RefQualifier == RQ_LValue)
    Flags |= llvm::DINode::FlagLValueReference;
  if (Func->getExtProtoInfo().RefQualifier == RQ_RValue)
    Flags |= llvm::DINode::FlagRValueReference;
  return Flags;
}

llvm::DIType *CGDebugInfo::CreateType(const FunctionType *Ty,
                                      llvm::DIFile *Unit) {
  const auto *FPT = dyn_cast<FunctionProtoType>(Ty);
  if (FPT) {
    if (llvm::DIType *QTy = CreateQualifiedType(FPT, Unit))
      return QTy;
  }

  // Create the type without any qualifiers

  SmallVector<llvm::Metadata *, 16> EltTys;

  // Add the result type at least.
  EltTys.push_back(getOrCreateType(Ty->getReturnType(), Unit));

  llvm::DINode::DIFlags Flags = llvm::DINode::FlagZero;
  // Set up remainder of arguments if there is a prototype.
  // otherwise emit it as a variadic function.
  if (!FPT)
    EltTys.push_back(DBuilder.createUnspecifiedParameter());
  else {
    Flags = getRefFlags(FPT);
    for (const QualType &ParamType : FPT->param_types())
      EltTys.push_back(getOrCreateType(ParamType, Unit));
    if (FPT->isVariadic())
      EltTys.push_back(DBuilder.createUnspecifiedParameter());
  }

  llvm::DITypeRefArray EltTypeArray = DBuilder.getOrCreateTypeArray(EltTys);
  llvm::DIType *F = DBuilder.createSubroutineType(
      EltTypeArray, Flags, getDwarfCC(Ty->getCallConv()));
  return F;
}

/// Convert an AccessSpecifier into the corresponding DINode flag.
/// As an optimization, return 0 if the access specifier equals the
/// default for the containing type.
static llvm::DINode::DIFlags getAccessFlag(AccessSpecifier Access,
                                           const RecordDecl *RD) {
  AccessSpecifier Default = clang::AS_none;
  if (RD && RD->isClass())
    Default = clang::AS_private;
  else if (RD && (RD->isStruct() || RD->isUnion()))
    Default = clang::AS_public;

  if (Access == Default)
    return llvm::DINode::FlagZero;

  switch (Access) {
  case clang::AS_private:
    return llvm::DINode::FlagPrivate;
  case clang::AS_protected:
    return llvm::DINode::FlagProtected;
  case clang::AS_public:
    return llvm::DINode::FlagPublic;
  case clang::AS_none:
    return llvm::DINode::FlagZero;
  }
  llvm_unreachable("unexpected access enumerator");
}

llvm::DIType *CGDebugInfo::createBitFieldType(const FieldDecl *BitFieldDecl,
                                              llvm::DIScope *RecordTy,
                                              const RecordDecl *RD) {
  StringRef Name = BitFieldDecl->getName();
  QualType Ty = BitFieldDecl->getType();
  SourceLocation Loc = BitFieldDecl->getLocation();
  llvm::DIFile *VUnit = getOrCreateFile(Loc);
  llvm::DIType *DebugType = getOrCreateType(Ty, VUnit);

  // Get the location for the field.
  llvm::DIFile *File = getOrCreateFile(Loc);
  unsigned Line = getLineNumber(Loc);

  const CGBitFieldInfo &BitFieldInfo =
      CGM.getTypes().getCGRecordLayout(RD).getBitFieldInfo(BitFieldDecl);
  uint64_t SizeInBits = BitFieldInfo.Size;
  assert(SizeInBits > 0 && "found named 0-width bitfield");
  uint64_t StorageOffsetInBits =
      CGM.getContext().toBits(BitFieldInfo.StorageOffset);
  uint64_t Offset = BitFieldInfo.Offset;
  // The bit offsets for big endian machines are reversed for big
  // endian target, compensate for that as the DIDerivedType requires
  // un-reversed offsets.
  if (CGM.getDataLayout().isBigEndian())
    Offset = BitFieldInfo.StorageSize - BitFieldInfo.Size - Offset;
  uint64_t OffsetInBits = StorageOffsetInBits + Offset;
  llvm::DINode::DIFlags Flags = getAccessFlag(BitFieldDecl->getAccess(), RD);
  llvm::DINodeArray Annotations = CollectBTFTagAnnotations(BitFieldDecl);
  return DBuilder.createBitFieldMemberType(
      RecordTy, Name, File, Line, SizeInBits, OffsetInBits, StorageOffsetInBits,
      Flags, DebugType, Annotations);
}

llvm::DIType *CGDebugInfo::createFieldType(
    StringRef name, QualType type, SourceLocation loc, AccessSpecifier AS,
    uint64_t offsetInBits, uint32_t AlignInBits, llvm::DIFile *tunit,
    llvm::DIScope *scope, const RecordDecl *RD, llvm::DINodeArray Annotations) {
  llvm::DIType *debugType = getOrCreateType(type, tunit);

  // Get the location for the field.
  llvm::DIFile *file = getOrCreateFile(loc);
  const unsigned line = getLineNumber(loc.isValid() ? loc : CurLoc);

  uint64_t SizeInBits = 0;
  auto Align = AlignInBits;
  if (!type->isIncompleteArrayType()) {
    TypeInfo TI = CGM.getContext().getTypeInfo(type);
    SizeInBits = TI.Width;
    if (!Align)
      Align = getTypeAlignIfRequired(type, CGM.getContext());
  }

  llvm::DINode::DIFlags flags = getAccessFlag(AS, RD);
  return DBuilder.createMemberType(scope, name, file, line, SizeInBits, Align,
                                   offsetInBits, flags, debugType, Annotations);
}

void CGDebugInfo::CollectRecordLambdaFields(
    const CXXRecordDecl *CXXDecl, SmallVectorImpl<llvm::Metadata *> &elements,
    llvm::DIType *RecordTy) {
  // For C++11 Lambdas a Field will be the same as a Capture, but the Capture
  // has the name and the location of the variable so we should iterate over
  // both concurrently.
  const ASTRecordLayout &layout = CGM.getContext().getASTRecordLayout(CXXDecl);
  RecordDecl::field_iterator Field = CXXDecl->field_begin();
  unsigned fieldno = 0;
  for (CXXRecordDecl::capture_const_iterator I = CXXDecl->captures_begin(),
                                             E = CXXDecl->captures_end();
       I != E; ++I, ++Field, ++fieldno) {
    const LambdaCapture &C = *I;
    if (C.capturesVariable()) {
      SourceLocation Loc = C.getLocation();
      assert(!Field->isBitField() && "lambdas don't have bitfield members!");
      VarDecl *V = C.getCapturedVar();
      StringRef VName = V->getName();
      llvm::DIFile *VUnit = getOrCreateFile(Loc);
      auto Align = getDeclAlignIfRequired(V, CGM.getContext());
      llvm::DIType *FieldType = createFieldType(
          VName, Field->getType(), Loc, Field->getAccess(),
          layout.getFieldOffset(fieldno), Align, VUnit, RecordTy, CXXDecl);
      elements.push_back(FieldType);
    } else if (C.capturesThis()) {
      // TODO: Need to handle 'this' in some way by probably renaming the
      // this of the lambda class and having a field member of 'this' or
      // by using AT_object_pointer for the function and having that be
      // used as 'this' for semantic references.
      FieldDecl *f = *Field;
      llvm::DIFile *VUnit = getOrCreateFile(f->getLocation());
      QualType type = f->getType();
      llvm::DIType *fieldType = createFieldType(
          "this", type, f->getLocation(), f->getAccess(),
          layout.getFieldOffset(fieldno), VUnit, RecordTy, CXXDecl);

      elements.push_back(fieldType);
    }
  }
}

llvm::DIDerivedType *
CGDebugInfo::CreateRecordStaticField(const VarDecl *Var, llvm::DIType *RecordTy,
                                     const RecordDecl *RD) {
  // Create the descriptor for the static variable, with or without
  // constant initializers.
  Var = Var->getCanonicalDecl();
  llvm::DIFile *VUnit = getOrCreateFile(Var->getLocation());
  llvm::DIType *VTy = getOrCreateType(Var->getType(), VUnit);

  unsigned LineNumber = getLineNumber(Var->getLocation());
  StringRef VName = Var->getName();
  llvm::Constant *C = nullptr;
  if (Var->getInit()) {
    const APValue *Value = Var->evaluateValue();
    if (Value) {
      if (Value->isInt())
        C = llvm::ConstantInt::get(CGM.getLLVMContext(), Value->getInt());
      if (Value->isFloat())
        C = llvm::ConstantFP::get(CGM.getLLVMContext(), Value->getFloat());
    }
  }

  llvm::DINode::DIFlags Flags = getAccessFlag(Var->getAccess(), RD);
  auto Align = getDeclAlignIfRequired(Var, CGM.getContext());
  llvm::DIDerivedType *GV = DBuilder.createStaticMemberType(
      RecordTy, VName, VUnit, LineNumber, VTy, Flags, C, Align);
  StaticDataMemberCache[Var->getCanonicalDecl()].reset(GV);
  return GV;
}

void CGDebugInfo::CollectRecordNormalField(
    const FieldDecl *field, uint64_t OffsetInBits, llvm::DIFile *tunit,
    SmallVectorImpl<llvm::Metadata *> &elements, llvm::DIType *RecordTy,
    const RecordDecl *RD) {
  StringRef name = field->getName();
  QualType type = field->getType();

  // Ignore unnamed fields unless they're anonymous structs/unions.
  if (name.empty() && !type->isRecordType())
    return;

  llvm::DIType *FieldType;
  if (field->isBitField()) {
    FieldType = createBitFieldType(field, RecordTy, RD);
  } else {
    auto Align = getDeclAlignIfRequired(field, CGM.getContext());
    llvm::DINodeArray Annotations = CollectBTFTagAnnotations(field);
    FieldType =
        createFieldType(name, type, field->getLocation(), field->getAccess(),
                        OffsetInBits, Align, tunit, RecordTy, RD, Annotations);
  }

  elements.push_back(FieldType);
}

void CGDebugInfo::CollectRecordNestedType(
    const TypeDecl *TD, SmallVectorImpl<llvm::Metadata *> &elements) {
  QualType Ty = CGM.getContext().getTypeDeclType(TD);
  // Injected class names are not considered nested records.
  if (isa<InjectedClassNameType>(Ty))
    return;
  SourceLocation Loc = TD->getLocation();
  llvm::DIType *nestedType = getOrCreateType(Ty, getOrCreateFile(Loc));
  elements.push_back(nestedType);
}

void CGDebugInfo::CollectRecordFields(
    const RecordDecl *record, llvm::DIFile *tunit,
    SmallVectorImpl<llvm::Metadata *> &elements,
    llvm::DICompositeType *RecordTy) {
  const auto *CXXDecl = dyn_cast<CXXRecordDecl>(record);

  if (CXXDecl && CXXDecl->isLambda())
    CollectRecordLambdaFields(CXXDecl, elements, RecordTy);
  else {
    const ASTRecordLayout &layout = CGM.getContext().getASTRecordLayout(record);

    // Field number for non-static fields.
    unsigned fieldNo = 0;

    // Static and non-static members should appear in the same order as
    // the corresponding declarations in the source program.
    for (const auto *I : record->decls())
      if (const auto *V = dyn_cast<VarDecl>(I)) {
        if (V->hasAttr<NoDebugAttr>())
          continue;

        // Skip variable template specializations when emitting CodeView. MSVC
        // doesn't emit them.
        if (CGM.getCodeGenOpts().EmitCodeView &&
            isa<VarTemplateSpecializationDecl>(V))
          continue;

        if (isa<VarTemplatePartialSpecializationDecl>(V))
          continue;

        // Reuse the existing static member declaration if one exists
        auto MI = StaticDataMemberCache.find(V->getCanonicalDecl());
        if (MI != StaticDataMemberCache.end()) {
          assert(MI->second &&
                 "Static data member declaration should still exist");
          elements.push_back(MI->second);
        } else {
          auto Field = CreateRecordStaticField(V, RecordTy, record);
          elements.push_back(Field);
        }
      } else if (const auto *field = dyn_cast<FieldDecl>(I)) {
        CollectRecordNormalField(field, layout.getFieldOffset(fieldNo), tunit,
                                 elements, RecordTy, record);

        // Bump field number for next field.
        ++fieldNo;
      } else if (CGM.getCodeGenOpts().EmitCodeView) {
        // Debug info for nested types is included in the member list only for
        // CodeView.
        if (const auto *nestedType = dyn_cast<TypeDecl>(I))
          if (!nestedType->isImplicit() &&
              nestedType->getDeclContext() == record)
            CollectRecordNestedType(nestedType, elements);
      }
  }
}

llvm::DISubroutineType *
CGDebugInfo::getOrCreateMethodType(const CXXMethodDecl *Method,
                                   llvm::DIFile *Unit, bool decl) {
  const FunctionProtoType *Func = Method->getType()->getAs<FunctionProtoType>();
  if (Method->isStatic())
    return cast_or_null<llvm::DISubroutineType>(
        getOrCreateType(QualType(Func, 0), Unit));
  return getOrCreateInstanceMethodType(Method->getThisType(), Func, Unit, decl);
}

llvm::DISubroutineType *
CGDebugInfo::getOrCreateInstanceMethodType(QualType ThisPtr,
                                           const FunctionProtoType *Func,
                                           llvm::DIFile *Unit, bool decl) {
  FunctionProtoType::ExtProtoInfo EPI = Func->getExtProtoInfo();
  Qualifiers &Qc = EPI.TypeQuals;
  Qc.removeConst();
  Qc.removeVolatile();
  Qc.removeRestrict();
  Qc.removeUnaligned();
  // Keep the removed qualifiers in sync with
  // CreateQualifiedType(const FunctionPrototype*, DIFile *Unit)
  // On a 'real' member function type, these qualifiers are carried on the type
  // of the first parameter, not as separate DW_TAG_const_type (etc) decorator
  // tags around them. (But, in the raw function types with qualifiers, they have
  // to use wrapper types.)

  // Add "this" pointer.
  const auto *OriginalFunc = cast<llvm::DISubroutineType>(
      getOrCreateType(CGM.getContext().getFunctionType(
                          Func->getReturnType(), Func->getParamTypes(), EPI),
                      Unit));
  llvm::DITypeRefArray Args = OriginalFunc->getTypeArray();
  assert(Args.size() && "Invalid number of arguments!");

  SmallVector<llvm::Metadata *, 16> Elts;
  // First element is always return type. For 'void' functions it is NULL.
  QualType temp = Func->getReturnType();
  if (temp->getTypeClass() == Type::Auto && decl)
    Elts.push_back(CreateType(cast<AutoType>(temp)));
  else
    Elts.push_back(Args[0]);

  // "this" pointer is always first argument.
  const CXXRecordDecl *RD = ThisPtr->getPointeeCXXRecordDecl();
  if (isa<ClassTemplateSpecializationDecl>(RD)) {
    // Create pointer type directly in this case.
    const PointerType *ThisPtrTy = cast<PointerType>(ThisPtr);
    QualType PointeeTy = ThisPtrTy->getPointeeType();
    unsigned AS = CGM.getContext().getTargetAddressSpace(PointeeTy);
    uint64_t Size = CGM.getTarget().getPointerWidth(AS);
    auto Align = getTypeAlignIfRequired(ThisPtrTy, CGM.getContext());
    llvm::DIType *PointeeType = getOrCreateType(PointeeTy, Unit);
    llvm::DIType *ThisPtrType =
        DBuilder.createPointerType(PointeeType, Size, Align);
    TypeCache[ThisPtr.getAsOpaquePtr()].reset(ThisPtrType);
    // TODO: This and the artificial type below are misleading, the
    // types aren't artificial the argument is, but the current
    // metadata doesn't represent that.
    ThisPtrType = DBuilder.createObjectPointerType(ThisPtrType);
    Elts.push_back(ThisPtrType);
  } else {
    llvm::DIType *ThisPtrType = getOrCreateType(ThisPtr, Unit);
    TypeCache[ThisPtr.getAsOpaquePtr()].reset(ThisPtrType);
    ThisPtrType = DBuilder.createObjectPointerType(ThisPtrType);
    Elts.push_back(ThisPtrType);
  }

  // Copy rest of the arguments.
  for (unsigned i = 1, e = Args.size(); i != e; ++i)
    Elts.push_back(Args[i]);

  llvm::DITypeRefArray EltTypeArray = DBuilder.getOrCreateTypeArray(Elts);

  return DBuilder.createSubroutineType(EltTypeArray, OriginalFunc->getFlags(),
                                       getDwarfCC(Func->getCallConv()));
}

/// isFunctionLocalClass - Return true if CXXRecordDecl is defined
/// inside a function.
static bool isFunctionLocalClass(const CXXRecordDecl *RD) {
  if (const auto *NRD = dyn_cast<CXXRecordDecl>(RD->getDeclContext()))
    return isFunctionLocalClass(NRD);
  if (isa<FunctionDecl>(RD->getDeclContext()))
    return true;
  return false;
}

llvm::DISubprogram *CGDebugInfo::CreateCXXMemberFunction(
    const CXXMethodDecl *Method, llvm::DIFile *Unit, llvm::DIType *RecordTy) {
  bool IsCtorOrDtor =
      isa<CXXConstructorDecl>(Method) || isa<CXXDestructorDecl>(Method);

  StringRef MethodName = getFunctionName(Method);
  llvm::DISubroutineType *MethodTy = getOrCreateMethodType(Method, Unit, true);

  // Since a single ctor/dtor corresponds to multiple functions, it doesn't
  // make sense to give a single ctor/dtor a linkage name.
  StringRef MethodLinkageName;
  // FIXME: 'isFunctionLocalClass' seems like an arbitrary/unintentional
  // property to use here. It may've been intended to model "is non-external
  // type" but misses cases of non-function-local but non-external classes such
  // as those in anonymous namespaces as well as the reverse - external types
  // that are function local, such as those in (non-local) inline functions.
  if (!IsCtorOrDtor && !isFunctionLocalClass(Method->getParent()))
    MethodLinkageName = CGM.getMangledName(Method);

  // Get the location for the method.
  llvm::DIFile *MethodDefUnit = nullptr;
  unsigned MethodLine = 0;
  if (!Method->isImplicit()) {
    MethodDefUnit = getOrCreateFile(Method->getLocation());
    MethodLine = getLineNumber(Method->getLocation());
  }

  // Collect virtual method info.
  llvm::DIType *ContainingType = nullptr;
  unsigned VIndex = 0;
  llvm::DINode::DIFlags Flags = llvm::DINode::FlagZero;
  llvm::DISubprogram::DISPFlags SPFlags = llvm::DISubprogram::SPFlagZero;
  int ThisAdjustment = 0;

  if (Method->isVirtual()) {
    if (Method->isPure())
      SPFlags |= llvm::DISubprogram::SPFlagPureVirtual;
    else
      SPFlags |= llvm::DISubprogram::SPFlagVirtual;

    if (CGM.getTarget().getCXXABI().isItaniumFamily()) {
      // It doesn't make sense to give a virtual destructor a vtable index,
      // since a single destructor has two entries in the vtable.
      if (!isa<CXXDestructorDecl>(Method))
        VIndex = CGM.getItaniumVTableContext().getMethodVTableIndex(Method);
    } else {
      // Emit MS ABI vftable information.  There is only one entry for the
      // deleting dtor.
      const auto *DD = dyn_cast<CXXDestructorDecl>(Method);
      GlobalDecl GD = DD ? GlobalDecl(DD, Dtor_Deleting) : GlobalDecl(Method);
      MethodVFTableLocation ML =
          CGM.getMicrosoftVTableContext().getMethodVFTableLocation(GD);
      VIndex = ML.Index;

      // CodeView only records the vftable offset in the class that introduces
      // the virtual method. This is possible because, unlike Itanium, the MS
      // C++ ABI does not include all virtual methods from non-primary bases in
      // the vtable for the most derived class. For example, if C inherits from
      // A and B, C's primary vftable will not include B's virtual methods.
      if (Method->size_overridden_methods() == 0)
        Flags |= llvm::DINode::FlagIntroducedVirtual;

      // The 'this' adjustment accounts for both the virtual and non-virtual
      // portions of the adjustment. Presumably the debugger only uses it when
      // it knows the dynamic type of an object.
      ThisAdjustment = CGM.getCXXABI()
                           .getVirtualFunctionPrologueThisAdjustment(GD)
                           .getQuantity();
    }
    ContainingType = RecordTy;
  }

  // We're checking for deleted C++ special member functions
  // [Ctors,Dtors, Copy/Move]
  auto checkAttrDeleted = [&](const auto *Method) {
    if (Method->getCanonicalDecl()->isDeleted())
      SPFlags |= llvm::DISubprogram::SPFlagDeleted;
  };

  switch (Method->getKind()) {

  case Decl::CXXConstructor:
  case Decl::CXXDestructor:
    checkAttrDeleted(Method);
    break;
  case Decl::CXXMethod:
    if (Method->isCopyAssignmentOperator() ||
        Method->isMoveAssignmentOperator())
      checkAttrDeleted(Method);
    break;
  default:
    break;
  }

  if (Method->isNoReturn())
    Flags |= llvm::DINode::FlagNoReturn;

  if (Method->isStatic())
    Flags |= llvm::DINode::FlagStaticMember;
  if (Method->isImplicit())
    Flags |= llvm::DINode::FlagArtificial;
  Flags |= getAccessFlag(Method->getAccess(), Method->getParent());
  if (const auto *CXXC = dyn_cast<CXXConstructorDecl>(Method)) {
    if (CXXC->isExplicit())
      Flags |= llvm::DINode::FlagExplicit;
  } else if (const auto *CXXC = dyn_cast<CXXConversionDecl>(Method)) {
    if (CXXC->isExplicit())
      Flags |= llvm::DINode::FlagExplicit;
  }
  if (Method->hasPrototype())
    Flags |= llvm::DINode::FlagPrototyped;
  if (Method->getRefQualifier() == RQ_LValue)
    Flags |= llvm::DINode::FlagLValueReference;
  if (Method->getRefQualifier() == RQ_RValue)
    Flags |= llvm::DINode::FlagRValueReference;
  if (!Method->isExternallyVisible())
    SPFlags |= llvm::DISubprogram::SPFlagLocalToUnit;
  if (CGM.getLangOpts().Optimize)
    SPFlags |= llvm::DISubprogram::SPFlagOptimized;

  // In this debug mode, emit type info for a class when its constructor type
  // info is emitted.
  if (DebugKind == codegenoptions::DebugInfoConstructor)
    if (const CXXConstructorDecl *CD = dyn_cast<CXXConstructorDecl>(Method))
      completeUnusedClass(*CD->getParent());

  llvm::DINodeArray TParamsArray = CollectFunctionTemplateParams(Method, Unit);
  llvm::DISubprogram *SP = DBuilder.createMethod(
      RecordTy, MethodName, MethodLinkageName, MethodDefUnit, MethodLine,
      MethodTy, VIndex, ThisAdjustment, ContainingType, Flags, SPFlags,
      TParamsArray.get());

  SPCache[Method->getCanonicalDecl()].reset(SP);

  return SP;
}

void CGDebugInfo::CollectCXXMemberFunctions(
    const CXXRecordDecl *RD, llvm::DIFile *Unit,
    SmallVectorImpl<llvm::Metadata *> &EltTys, llvm::DIType *RecordTy) {

  // Since we want more than just the individual member decls if we
  // have templated functions iterate over every declaration to gather
  // the functions.
  for (const auto *I : RD->decls()) {
    const auto *Method = dyn_cast<CXXMethodDecl>(I);
    // If the member is implicit, don't add it to the member list. This avoids
    // the member being added to type units by LLVM, while still allowing it
    // to be emitted into the type declaration/reference inside the compile
    // unit.
    // Ditto 'nodebug' methods, for consistency with CodeGenFunction.cpp.
    // FIXME: Handle Using(Shadow?)Decls here to create
    // DW_TAG_imported_declarations inside the class for base decls brought into
    // derived classes. GDB doesn't seem to notice/leverage these when I tried
    // it, so I'm not rushing to fix this. (GCC seems to produce them, if
    // referenced)
    if (!Method || Method->isImplicit() || Method->hasAttr<NoDebugAttr>())
      continue;

    if (Method->getType()->castAs<FunctionProtoType>()->getContainedAutoType())
      continue;

    // Reuse the existing member function declaration if it exists.
    // It may be associated with the declaration of the type & should be
    // reused as we're building the definition.
    //
    // This situation can arise in the vtable-based debug info reduction where
    // implicit members are emitted in a non-vtable TU.
    auto MI = SPCache.find(Method->getCanonicalDecl());
    EltTys.push_back(MI == SPCache.end()
                         ? CreateCXXMemberFunction(Method, Unit, RecordTy)
                         : static_cast<llvm::Metadata *>(MI->second));
  }
}

void CGDebugInfo::CollectCXXBases(const CXXRecordDecl *RD, llvm::DIFile *Unit,
                                  SmallVectorImpl<llvm::Metadata *> &EltTys,
                                  llvm::DIType *RecordTy) {
  llvm::DenseSet<CanonicalDeclPtr<const CXXRecordDecl>> SeenTypes;
  CollectCXXBasesAux(RD, Unit, EltTys, RecordTy, RD->bases(), SeenTypes,
                     llvm::DINode::FlagZero);

  // If we are generating CodeView debug info, we also need to emit records for
  // indirect virtual base classes.
  if (CGM.getCodeGenOpts().EmitCodeView) {
    CollectCXXBasesAux(RD, Unit, EltTys, RecordTy, RD->vbases(), SeenTypes,
                       llvm::DINode::FlagIndirectVirtualBase);
  }
}

void CGDebugInfo::CollectCXXBasesAux(
    const CXXRecordDecl *RD, llvm::DIFile *Unit,
    SmallVectorImpl<llvm::Metadata *> &EltTys, llvm::DIType *RecordTy,
    const CXXRecordDecl::base_class_const_range &Bases,
    llvm::DenseSet<CanonicalDeclPtr<const CXXRecordDecl>> &SeenTypes,
    llvm::DINode::DIFlags StartingFlags) {
  const ASTRecordLayout &RL = CGM.getContext().getASTRecordLayout(RD);
  for (const auto &BI : Bases) {
    const auto *Base =
        cast<CXXRecordDecl>(BI.getType()->castAs<RecordType>()->getDecl());
    if (!SeenTypes.insert(Base).second)
      continue;
    auto *BaseTy = getOrCreateType(BI.getType(), Unit);
    llvm::DINode::DIFlags BFlags = StartingFlags;
    uint64_t BaseOffset;
    uint32_t VBPtrOffset = 0;

    if (BI.isVirtual()) {
      if (CGM.getTarget().getCXXABI().isItaniumFamily()) {
        // virtual base offset offset is -ve. The code generator emits dwarf
        // expression where it expects +ve number.
        BaseOffset = 0 - CGM.getItaniumVTableContext()
                             .getVirtualBaseOffsetOffset(RD, Base)
                             .getQuantity();
      } else {
        // In the MS ABI, store the vbtable offset, which is analogous to the
        // vbase offset offset in Itanium.
        BaseOffset =
            4 * CGM.getMicrosoftVTableContext().getVBTableIndex(RD, Base);
        VBPtrOffset = CGM.getContext()
                          .getASTRecordLayout(RD)
                          .getVBPtrOffset()
                          .getQuantity();
      }
      BFlags |= llvm::DINode::FlagVirtual;
    } else
      BaseOffset = CGM.getContext().toBits(RL.getBaseClassOffset(Base));
    // FIXME: Inconsistent units for BaseOffset. It is in bytes when
    // BI->isVirtual() and bits when not.

    BFlags |= getAccessFlag(BI.getAccessSpecifier(), RD);
    llvm::DIType *DTy = DBuilder.createInheritance(RecordTy, BaseTy, BaseOffset,
                                                   VBPtrOffset, BFlags);
    EltTys.push_back(DTy);
  }
}

llvm::DINodeArray
CGDebugInfo::CollectTemplateParams(Optional<TemplateArgs> OArgs,
                                   llvm::DIFile *Unit) {
  if (!OArgs)
    return llvm::DINodeArray();
  TemplateArgs &Args = *OArgs;
  SmallVector<llvm::Metadata *, 16> TemplateParams;
  for (unsigned i = 0, e = Args.Args.size(); i != e; ++i) {
    const TemplateArgument &TA = Args.Args[i];
    StringRef Name;
    bool defaultParameter = false;
    if (Args.TList)
      Name = Args.TList->getParam(i)->getName();
    switch (TA.getKind()) {
    case TemplateArgument::Type: {
      llvm::DIType *TTy = getOrCreateType(TA.getAsType(), Unit);

      if (Args.TList)
        if (auto *templateType =
                dyn_cast_or_null<TemplateTypeParmDecl>(Args.TList->getParam(i)))
          if (templateType->hasDefaultArgument())
            defaultParameter =
                templateType->getDefaultArgument() == TA.getAsType();

      TemplateParams.push_back(DBuilder.createTemplateTypeParameter(
          TheCU, Name, TTy, defaultParameter));

    } break;
    case TemplateArgument::Integral: {
      llvm::DIType *TTy = getOrCreateType(TA.getIntegralType(), Unit);
      if (Args.TList && CGM.getCodeGenOpts().DwarfVersion >= 5)
        if (auto *templateType = dyn_cast_or_null<NonTypeTemplateParmDecl>(
                Args.TList->getParam(i)))
          if (templateType->hasDefaultArgument() &&
              !templateType->getDefaultArgument()->isValueDependent())
            defaultParameter = llvm::APSInt::isSameValue(
                templateType->getDefaultArgument()->EvaluateKnownConstInt(
                    CGM.getContext()),
                TA.getAsIntegral());

      TemplateParams.push_back(DBuilder.createTemplateValueParameter(
          TheCU, Name, TTy, defaultParameter,
          llvm::ConstantInt::get(CGM.getLLVMContext(), TA.getAsIntegral())));
    } break;
    case TemplateArgument::Declaration: {
      const ValueDecl *D = TA.getAsDecl();
      QualType T = TA.getParamTypeForDecl().getDesugaredType(CGM.getContext());
      llvm::DIType *TTy = getOrCreateType(T, Unit);
      llvm::Constant *V = nullptr;
      // Skip retrieve the value if that template parameter has cuda device
      // attribute, i.e. that value is not available at the host side.
      if (!CGM.getLangOpts().CUDA || CGM.getLangOpts().CUDAIsDevice ||
          !D->hasAttr<CUDADeviceAttr>()) {
        const CXXMethodDecl *MD;
        // Variable pointer template parameters have a value that is the address
        // of the variable.
        if (const auto *VD = dyn_cast<VarDecl>(D))
          V = CGM.GetAddrOfGlobalVar(VD);
        // Member function pointers have special support for building them,
        // though this is currently unsupported in LLVM CodeGen.
        else if ((MD = dyn_cast<CXXMethodDecl>(D)) && MD->isInstance())
          V = CGM.getCXXABI().EmitMemberFunctionPointer(MD);
        else if (const auto *FD = dyn_cast<FunctionDecl>(D))
          V = CGM.GetAddrOfFunction(FD);
        // Member data pointers have special handling too to compute the fixed
        // offset within the object.
        else if (const auto *MPT =
                     dyn_cast<MemberPointerType>(T.getTypePtr())) {
          // These five lines (& possibly the above member function pointer
          // handling) might be able to be refactored to use similar code in
          // CodeGenModule::getMemberPointerConstant
          uint64_t fieldOffset = CGM.getContext().getFieldOffset(D);
          CharUnits chars =
              CGM.getContext().toCharUnitsFromBits((int64_t)fieldOffset);
          V = CGM.getCXXABI().EmitMemberDataPointer(MPT, chars);
        } else if (const auto *GD = dyn_cast<MSGuidDecl>(D)) {
          V = CGM.GetAddrOfMSGuidDecl(GD).getPointer();
        } else if (const auto *TPO = dyn_cast<TemplateParamObjectDecl>(D)) {
          if (T->isRecordType())
            V = ConstantEmitter(CGM).emitAbstract(
                SourceLocation(), TPO->getValue(), TPO->getType());
          else
            V = CGM.GetAddrOfTemplateParamObject(TPO).getPointer();
        }
        assert(V && "Failed to find template parameter pointer");
        V = V->stripPointerCasts();
      }
      TemplateParams.push_back(DBuilder.createTemplateValueParameter(
          TheCU, Name, TTy, defaultParameter, cast_or_null<llvm::Constant>(V)));
    } break;
    case TemplateArgument::NullPtr: {
      QualType T = TA.getNullPtrType();
      llvm::DIType *TTy = getOrCreateType(T, Unit);
      llvm::Constant *V = nullptr;
      // Special case member data pointer null values since they're actually -1
      // instead of zero.
      if (const auto *MPT = dyn_cast<MemberPointerType>(T.getTypePtr()))
        // But treat member function pointers as simple zero integers because
        // it's easier than having a special case in LLVM's CodeGen. If LLVM
        // CodeGen grows handling for values of non-null member function
        // pointers then perhaps we could remove this special case and rely on
        // EmitNullMemberPointer for member function pointers.
        if (MPT->isMemberDataPointer())
          V = CGM.getCXXABI().EmitNullMemberPointer(MPT);
      if (!V)
        V = llvm::ConstantInt::get(CGM.Int8Ty, 0);
      TemplateParams.push_back(DBuilder.createTemplateValueParameter(
          TheCU, Name, TTy, defaultParameter, V));
    } break;
    case TemplateArgument::Template: {
      std::string QualName;
      llvm::raw_string_ostream OS(QualName);
      TA.getAsTemplate().getAsTemplateDecl()->printQualifiedName(
          OS, getPrintingPolicy());
      TemplateParams.push_back(DBuilder.createTemplateTemplateParameter(
          TheCU, Name, nullptr, OS.str()));
      break;
    }
    case TemplateArgument::Pack:
      TemplateParams.push_back(DBuilder.createTemplateParameterPack(
          TheCU, Name, nullptr,
          CollectTemplateParams({{nullptr, TA.getPackAsArray()}}, Unit)));
      break;
    case TemplateArgument::Expression: {
      const Expr *E = TA.getAsExpr();
      QualType T = E->getType();
      if (E->isGLValue())
        T = CGM.getContext().getLValueReferenceType(T);
      llvm::Constant *V = ConstantEmitter(CGM).emitAbstract(E, T);
      assert(V && "Expression in template argument isn't constant");
      llvm::DIType *TTy = getOrCreateType(T, Unit);
      TemplateParams.push_back(DBuilder.createTemplateValueParameter(
          TheCU, Name, TTy, defaultParameter, V->stripPointerCasts()));
    } break;
    // And the following should never occur:
    case TemplateArgument::TemplateExpansion:
    case TemplateArgument::Null:
      llvm_unreachable(
          "These argument types shouldn't exist in concrete types");
    }
  }
  return DBuilder.getOrCreateArray(TemplateParams);
}

Optional<CGDebugInfo::TemplateArgs>
CGDebugInfo::GetTemplateArgs(const FunctionDecl *FD) const {
  if (FD->getTemplatedKind() ==
      FunctionDecl::TK_FunctionTemplateSpecialization) {
    const TemplateParameterList *TList = FD->getTemplateSpecializationInfo()
                                             ->getTemplate()
                                             ->getTemplateParameters();
    return {{TList, FD->getTemplateSpecializationArgs()->asArray()}};
  }
  return None;
}
Optional<CGDebugInfo::TemplateArgs>
CGDebugInfo::GetTemplateArgs(const VarDecl *VD) const {
  // Always get the full list of parameters, not just the ones from the
  // specialization. A partial specialization may have fewer parameters than
  // there are arguments.
  auto *TS = dyn_cast<VarTemplateSpecializationDecl>(VD);
  if (!TS)
    return None;
  VarTemplateDecl *T = TS->getSpecializedTemplate();
  const TemplateParameterList *TList = T->getTemplateParameters();
  auto TA = TS->getTemplateArgs().asArray();
  return {{TList, TA}};
}
Optional<CGDebugInfo::TemplateArgs>
CGDebugInfo::GetTemplateArgs(const RecordDecl *RD) const {
  if (auto *TSpecial = dyn_cast<ClassTemplateSpecializationDecl>(RD)) {
    // Always get the full list of parameters, not just the ones from the
    // specialization. A partial specialization may have fewer parameters than
    // there are arguments.
    TemplateParameterList *TPList =
        TSpecial->getSpecializedTemplate()->getTemplateParameters();
    const TemplateArgumentList &TAList = TSpecial->getTemplateArgs();
    return {{TPList, TAList.asArray()}};
  }
  return None;
}

llvm::DINodeArray
CGDebugInfo::CollectFunctionTemplateParams(const FunctionDecl *FD,
                                           llvm::DIFile *Unit) {
  return CollectTemplateParams(GetTemplateArgs(FD), Unit);
}

llvm::DINodeArray CGDebugInfo::CollectVarTemplateParams(const VarDecl *VL,
                                                        llvm::DIFile *Unit) {
  return CollectTemplateParams(GetTemplateArgs(VL), Unit);
}

llvm::DINodeArray CGDebugInfo::CollectCXXTemplateParams(const RecordDecl *RD,
                                                        llvm::DIFile *Unit) {
  return CollectTemplateParams(GetTemplateArgs(RD), Unit);
}

llvm::DINodeArray CGDebugInfo::CollectBTFTagAnnotations(const Decl *D) {
  if (!D->hasAttr<BTFTagAttr>())
    return nullptr;

  SmallVector<llvm::Metadata *, 4> Annotations;
  for (const auto *I : D->specific_attrs<BTFTagAttr>()) {
    llvm::Metadata *Ops[2] = {
        llvm::MDString::get(CGM.getLLVMContext(), StringRef("btf_tag")),
        llvm::MDString::get(CGM.getLLVMContext(), I->getBTFTag())};
    Annotations.push_back(llvm::MDNode::get(CGM.getLLVMContext(), Ops));
  }
  return DBuilder.getOrCreateArray(Annotations);
}

llvm::DIType *CGDebugInfo::getOrCreateVTablePtrType(llvm::DIFile *Unit) {
  if (VTablePtrType)
    return VTablePtrType;

  ASTContext &Context = CGM.getContext();

  /* Function type */
  llvm::Metadata *STy = getOrCreateType(Context.IntTy, Unit);
  llvm::DITypeRefArray SElements = DBuilder.getOrCreateTypeArray(STy);
  llvm::DIType *SubTy = DBuilder.createSubroutineType(SElements);
  unsigned Size = Context.getTypeSize(Context.VoidPtrTy);
  unsigned VtblPtrAddressSpace = CGM.getTarget().getVtblPtrAddressSpace();
  Optional<unsigned> DWARFAddressSpace =
      CGM.getTarget().getDWARFAddressSpace(VtblPtrAddressSpace);

  llvm::DIType *vtbl_ptr_type = DBuilder.createPointerType(
      SubTy, Size, 0, DWARFAddressSpace, "__vtbl_ptr_type");
  VTablePtrType = DBuilder.createPointerType(vtbl_ptr_type, Size);
  return VTablePtrType;
}

StringRef CGDebugInfo::getVTableName(const CXXRecordDecl *RD) {
  // Copy the gdb compatible name on the side and use its reference.
  return internString("_vptr$", RD->getNameAsString());
}

StringRef CGDebugInfo::getDynamicInitializerName(const VarDecl *VD,
                                                 DynamicInitKind StubKind,
                                                 llvm::Function *InitFn) {
  // If we're not emitting codeview, use the mangled name. For Itanium, this is
  // arbitrary.
  if (!CGM.getCodeGenOpts().EmitCodeView ||
      StubKind == DynamicInitKind::GlobalArrayDestructor)
    return InitFn->getName();

  // Print the normal qualified name for the variable, then break off the last
  // NNS, and add the appropriate other text. Clang always prints the global
  // variable name without template arguments, so we can use rsplit("::") and
  // then recombine the pieces.
  SmallString<128> QualifiedGV;
  StringRef Quals;
  StringRef GVName;
  {
    llvm::raw_svector_ostream OS(QualifiedGV);
    VD->printQualifiedName(OS, getPrintingPolicy());
    std::tie(Quals, GVName) = OS.str().rsplit("::");
    if (GVName.empty())
      std::swap(Quals, GVName);
  }

  SmallString<128> InitName;
  llvm::raw_svector_ostream OS(InitName);
  if (!Quals.empty())
    OS << Quals << "::";

  switch (StubKind) {
  case DynamicInitKind::NoStub:
  case DynamicInitKind::GlobalArrayDestructor:
    llvm_unreachable("not an initializer");
  case DynamicInitKind::Initializer:
    OS << "`dynamic initializer for '";
    break;
  case DynamicInitKind::AtExit:
    OS << "`dynamic atexit destructor for '";
    break;
  }

  OS << GVName;

  // Add any template specialization args.
  if (const auto *VTpl = dyn_cast<VarTemplateSpecializationDecl>(VD)) {
    printTemplateArgumentList(OS, VTpl->getTemplateArgs().asArray(),
                              getPrintingPolicy());
  }

  OS << '\'';

  return internString(OS.str());
}

void CGDebugInfo::CollectVTableInfo(const CXXRecordDecl *RD, llvm::DIFile *Unit,
                                    SmallVectorImpl<llvm::Metadata *> &EltTys) {
  // If this class is not dynamic then there is not any vtable info to collect.
  if (!RD->isDynamicClass())
    return;

  // Don't emit any vtable shape or vptr info if this class doesn't have an
  // extendable vfptr. This can happen if the class doesn't have virtual
  // methods, or in the MS ABI if those virtual methods only come from virtually
  // inherited bases.
  const ASTRecordLayout &RL = CGM.getContext().getASTRecordLayout(RD);
  if (!RL.hasExtendableVFPtr())
    return;

  // CodeView needs to know how large the vtable of every dynamic class is, so
  // emit a special named pointer type into the element list. The vptr type
  // points to this type as well.
  llvm::DIType *VPtrTy = nullptr;
  bool NeedVTableShape = CGM.getCodeGenOpts().EmitCodeView &&
                         CGM.getTarget().getCXXABI().isMicrosoft();
  if (NeedVTableShape) {
    uint64_t PtrWidth =
        CGM.getContext().getTypeSize(CGM.getContext().VoidPtrTy);
    const VTableLayout &VFTLayout =
        CGM.getMicrosoftVTableContext().getVFTableLayout(RD, CharUnits::Zero());
    unsigned VSlotCount =
        VFTLayout.vtable_components().size() - CGM.getLangOpts().RTTIData;
    unsigned VTableWidth = PtrWidth * VSlotCount;
    unsigned VtblPtrAddressSpace = CGM.getTarget().getVtblPtrAddressSpace();
    Optional<unsigned> DWARFAddressSpace =
        CGM.getTarget().getDWARFAddressSpace(VtblPtrAddressSpace);

    // Create a very wide void* type and insert it directly in the element list.
    llvm::DIType *VTableType = DBuilder.createPointerType(
        nullptr, VTableWidth, 0, DWARFAddressSpace, "__vtbl_ptr_type");
    EltTys.push_back(VTableType);

    // The vptr is a pointer to this special vtable type.
    VPtrTy = DBuilder.createPointerType(VTableType, PtrWidth);
  }

  // If there is a primary base then the artificial vptr member lives there.
  if (RL.getPrimaryBase())
    return;

  if (!VPtrTy)
    VPtrTy = getOrCreateVTablePtrType(Unit);

  unsigned Size = CGM.getContext().getTypeSize(CGM.getContext().VoidPtrTy);
  llvm::DIType *VPtrMember =
      DBuilder.createMemberType(Unit, getVTableName(RD), Unit, 0, Size, 0, 0,
                                llvm::DINode::FlagArtificial, VPtrTy);
  EltTys.push_back(VPtrMember);
}

llvm::DIType *CGDebugInfo::getOrCreateRecordType(QualType RTy,
                                                 SourceLocation Loc) {
  assert(CGM.getCodeGenOpts().hasReducedDebugInfo());
  llvm::DIType *T = getOrCreateType(RTy, getOrCreateFile(Loc));
  return T;
}

llvm::DIType *CGDebugInfo::getOrCreateInterfaceType(QualType D,
                                                    SourceLocation Loc) {
  return getOrCreateStandaloneType(D, Loc);
}

llvm::DIType *CGDebugInfo::getOrCreateStandaloneType(QualType D,
                                                     SourceLocation Loc) {
  assert(CGM.getCodeGenOpts().hasReducedDebugInfo());
  assert(!D.isNull() && "null type");
  llvm::DIType *T = getOrCreateType(D, getOrCreateFile(Loc));
  assert(T && "could not create debug info for type");

  RetainedTypes.push_back(D.getAsOpaquePtr());
  return T;
}

void CGDebugInfo::addHeapAllocSiteMetadata(llvm::CallBase *CI,
                                           QualType AllocatedTy,
                                           SourceLocation Loc) {
  if (CGM.getCodeGenOpts().getDebugInfo() <=
      codegenoptions::DebugLineTablesOnly)
    return;
  llvm::MDNode *node;
  if (AllocatedTy->isVoidType())
    node = llvm::MDNode::get(CGM.getLLVMContext(), None);
  else
    node = getOrCreateType(AllocatedTy, getOrCreateFile(Loc));

  CI->setMetadata("heapallocsite", node);
}

void CGDebugInfo::completeType(const EnumDecl *ED) {
  if (DebugKind <= codegenoptions::DebugLineTablesOnly)
    return;
  QualType Ty = CGM.getContext().getEnumType(ED);
  void *TyPtr = Ty.getAsOpaquePtr();
  auto I = TypeCache.find(TyPtr);
  if (I == TypeCache.end() || !cast<llvm::DIType>(I->second)->isForwardDecl())
    return;
  llvm::DIType *Res = CreateTypeDefinition(Ty->castAs<EnumType>());
  assert(!Res->isForwardDecl());
  TypeCache[TyPtr].reset(Res);
}

void CGDebugInfo::completeType(const RecordDecl *RD) {
  if (DebugKind > codegenoptions::LimitedDebugInfo ||
      !CGM.getLangOpts().CPlusPlus)
    completeRequiredType(RD);
}

/// Return true if the class or any of its methods are marked dllimport.
static bool isClassOrMethodDLLImport(const CXXRecordDecl *RD) {
  if (RD->hasAttr<DLLImportAttr>())
    return true;
  for (const CXXMethodDecl *MD : RD->methods())
    if (MD->hasAttr<DLLImportAttr>())
      return true;
  return false;
}

/// Does a type definition exist in an imported clang module?
static bool isDefinedInClangModule(const RecordDecl *RD) {
  // Only definitions that where imported from an AST file come from a module.
  if (!RD || !RD->isFromASTFile())
    return false;
  // Anonymous entities cannot be addressed. Treat them as not from module.
  if (!RD->isExternallyVisible() && RD->getName().empty())
    return false;
  if (auto *CXXDecl = dyn_cast<CXXRecordDecl>(RD)) {
    if (!CXXDecl->isCompleteDefinition())
      return false;
    // Check wether RD is a template.
    auto TemplateKind = CXXDecl->getTemplateSpecializationKind();
    if (TemplateKind != TSK_Undeclared) {
      // Unfortunately getOwningModule() isn't accurate enough to find the
      // owning module of a ClassTemplateSpecializationDecl that is inside a
      // namespace spanning multiple modules.
      bool Explicit = false;
      if (auto *TD = dyn_cast<ClassTemplateSpecializationDecl>(CXXDecl))
        Explicit = TD->isExplicitInstantiationOrSpecialization();
      if (!Explicit && CXXDecl->getEnclosingNamespaceContext())
        return false;
      // This is a template, check the origin of the first member.
      if (CXXDecl->field_begin() == CXXDecl->field_end())
        return TemplateKind == TSK_ExplicitInstantiationDeclaration;
      if (!CXXDecl->field_begin()->isFromASTFile())
        return false;
    }
  }
  return true;
}

void CGDebugInfo::completeClassData(const RecordDecl *RD) {
  if (auto *CXXRD = dyn_cast<CXXRecordDecl>(RD))
    if (CXXRD->isDynamicClass() &&
        CGM.getVTableLinkage(CXXRD) ==
            llvm::GlobalValue::AvailableExternallyLinkage &&
        !isClassOrMethodDLLImport(CXXRD))
      return;

  if (DebugTypeExtRefs && isDefinedInClangModule(RD->getDefinition()))
    return;

  completeClass(RD);
}

void CGDebugInfo::completeClass(const RecordDecl *RD) {
  if (DebugKind <= codegenoptions::DebugLineTablesOnly)
    return;
  QualType Ty = CGM.getContext().getRecordType(RD);
  void *TyPtr = Ty.getAsOpaquePtr();
  auto I = TypeCache.find(TyPtr);
  if (I != TypeCache.end() && !cast<llvm::DIType>(I->second)->isForwardDecl())
    return;
  llvm::DIType *Res = CreateTypeDefinition(Ty->castAs<RecordType>());
  assert(!Res->isForwardDecl());
  TypeCache[TyPtr].reset(Res);
}

static bool hasExplicitMemberDefinition(CXXRecordDecl::method_iterator I,
                                        CXXRecordDecl::method_iterator End) {
  for (CXXMethodDecl *MD : llvm::make_range(I, End))
    if (FunctionDecl *Tmpl = MD->getInstantiatedFromMemberFunction())
      if (!Tmpl->isImplicit() && Tmpl->isThisDeclarationADefinition() &&
          !MD->getMemberSpecializationInfo()->isExplicitSpecialization())
        return true;
  return false;
}

static bool canUseCtorHoming(const CXXRecordDecl *RD) {
  // Constructor homing can be used for classes that cannnot be constructed
  // without emitting code for one of their constructors. This is classes that
  // don't have trivial or constexpr constructors, or can be created from
  // aggregate initialization. Also skip lambda objects because they don't call
  // constructors.

  // Skip this optimization if the class or any of its methods are marked
  // dllimport.
  if (isClassOrMethodDLLImport(RD))
    return false;

  return !RD->isLambda() && !RD->isAggregate() &&
         !RD->hasTrivialDefaultConstructor() &&
         !RD->hasConstexprNonCopyMoveConstructor();
}

static bool shouldOmitDefinition(codegenoptions::DebugInfoKind DebugKind,
                                 bool DebugTypeExtRefs, const RecordDecl *RD,
                                 const LangOptions &LangOpts) {
  if (DebugTypeExtRefs && isDefinedInClangModule(RD->getDefinition()))
    return true;

  if (auto *ES = RD->getASTContext().getExternalSource())
    if (ES->hasExternalDefinitions(RD) == ExternalASTSource::EK_Always)
      return true;

  // Only emit forward declarations in line tables only to keep debug info size
  // small. This only applies to CodeView, since we don't emit types in DWARF
  // line tables only.
  if (DebugKind == codegenoptions::DebugLineTablesOnly)
    return true;

  if (DebugKind > codegenoptions::LimitedDebugInfo ||
      RD->hasAttr<StandaloneDebugAttr>())
    return false;

  if (!LangOpts.CPlusPlus)
    return false;

  if (!RD->isCompleteDefinitionRequired())
    return true;

  const auto *CXXDecl = dyn_cast<CXXRecordDecl>(RD);

  if (!CXXDecl)
    return false;

  // Only emit complete debug info for a dynamic class when its vtable is
  // emitted.  However, Microsoft debuggers don't resolve type information
  // across DLL boundaries, so skip this optimization if the class or any of its
  // methods are marked dllimport. This isn't a complete solution, since objects
  // without any dllimport methods can be used in one DLL and constructed in
  // another, but it is the current behavior of LimitedDebugInfo.
  if (CXXDecl->hasDefinition() && CXXDecl->isDynamicClass() &&
      !isClassOrMethodDLLImport(CXXDecl))
    return true;

  TemplateSpecializationKind Spec = TSK_Undeclared;
  if (const auto *SD = dyn_cast<ClassTemplateSpecializationDecl>(RD))
    Spec = SD->getSpecializationKind();

  if (Spec == TSK_ExplicitInstantiationDeclaration &&
      hasExplicitMemberDefinition(CXXDecl->method_begin(),
                                  CXXDecl->method_end()))
    return true;

  // In constructor homing mode, only emit complete debug info for a class
  // when its constructor is emitted.
  if ((DebugKind == codegenoptions::DebugInfoConstructor) &&
      canUseCtorHoming(CXXDecl))
    return true;

  return false;
}

void CGDebugInfo::completeRequiredType(const RecordDecl *RD) {
  if (shouldOmitDefinition(DebugKind, DebugTypeExtRefs, RD, CGM.getLangOpts()))
    return;

  QualType Ty = CGM.getContext().getRecordType(RD);
  llvm::DIType *T = getTypeOrNull(Ty);
  if (T && T->isForwardDecl())
    completeClassData(RD);
}

llvm::DIType *CGDebugInfo::CreateType(const RecordType *Ty) {
  RecordDecl *RD = Ty->getDecl();
  llvm::DIType *T = cast_or_null<llvm::DIType>(getTypeOrNull(QualType(Ty, 0)));
  if (T || shouldOmitDefinition(DebugKind, DebugTypeExtRefs, RD,
                                CGM.getLangOpts())) {
    if (!T)
      T = getOrCreateRecordFwdDecl(Ty, getDeclContextDescriptor(RD));
    return T;
  }

  return CreateTypeDefinition(Ty);
}

llvm::DIType *CGDebugInfo::CreateTypeDefinition(const RecordType *Ty) {
  RecordDecl *RD = Ty->getDecl();

  // Get overall information about the record type for the debug info.
  llvm::DIFile *DefUnit = getOrCreateFile(RD->getLocation());

  // Records and classes and unions can all be recursive.  To handle them, we
  // first generate a debug descriptor for the struct as a forward declaration.
  // Then (if it is a definition) we go through and get debug info for all of
  // its members.  Finally, we create a descriptor for the complete type (which
  // may refer to the forward decl if the struct is recursive) and replace all
  // uses of the forward declaration with the final definition.
  llvm::DICompositeType *FwdDecl = getOrCreateLimitedType(Ty);

  const RecordDecl *D = RD->getDefinition();
  if (!D || !D->isCompleteDefinition())
    return FwdDecl;

  if (const auto *CXXDecl = dyn_cast<CXXRecordDecl>(RD))
    CollectContainingType(CXXDecl, FwdDecl);

  // Push the struct on region stack.
  LexicalBlockStack.emplace_back(&*FwdDecl);
  RegionMap[Ty->getDecl()].reset(FwdDecl);

  // Convert all the elements.
  SmallVector<llvm::Metadata *, 16> EltTys;
  // what about nested types?

  // Note: The split of CXXDecl information here is intentional, the
  // gdb tests will depend on a certain ordering at printout. The debug
  // information offsets are still correct if we merge them all together
  // though.
  const auto *CXXDecl = dyn_cast<CXXRecordDecl>(RD);
  if (CXXDecl) {
    CollectCXXBases(CXXDecl, DefUnit, EltTys, FwdDecl);
    CollectVTableInfo(CXXDecl, DefUnit, EltTys);
  }

  // Collect data fields (including static variables and any initializers).
  CollectRecordFields(RD, DefUnit, EltTys, FwdDecl);
  if (CXXDecl)
    CollectCXXMemberFunctions(CXXDecl, DefUnit, EltTys, FwdDecl);

  LexicalBlockStack.pop_back();
  RegionMap.erase(Ty->getDecl());

  llvm::DINodeArray Elements = DBuilder.getOrCreateArray(EltTys);
  DBuilder.replaceArrays(FwdDecl, Elements);

  if (FwdDecl->isTemporary())
    FwdDecl =
        llvm::MDNode::replaceWithPermanent(llvm::TempDICompositeType(FwdDecl));

  RegionMap[Ty->getDecl()].reset(FwdDecl);
  return FwdDecl;
}

llvm::DIType *CGDebugInfo::CreateType(const ObjCObjectType *Ty,
                                      llvm::DIFile *Unit) {
  // Ignore protocols.
  return getOrCreateType(Ty->getBaseType(), Unit);
}

llvm::DIType *CGDebugInfo::CreateType(const ObjCTypeParamType *Ty,
                                      llvm::DIFile *Unit) {
  // Ignore protocols.
  SourceLocation Loc = Ty->getDecl()->getLocation();

  // Use Typedefs to represent ObjCTypeParamType.
  return DBuilder.createTypedef(
      getOrCreateType(Ty->getDecl()->getUnderlyingType(), Unit),
      Ty->getDecl()->getName(), getOrCreateFile(Loc), getLineNumber(Loc),
      getDeclContextDescriptor(Ty->getDecl()));
}

/// \return true if Getter has the default name for the property PD.
static bool hasDefaultGetterName(const ObjCPropertyDecl *PD,
                                 const ObjCMethodDecl *Getter) {
  assert(PD);
  if (!Getter)
    return true;

  assert(Getter->getDeclName().isObjCZeroArgSelector());
  return PD->getName() ==
         Getter->getDeclName().getObjCSelector().getNameForSlot(0);
}

/// \return true if Setter has the default name for the property PD.
static bool hasDefaultSetterName(const ObjCPropertyDecl *PD,
                                 const ObjCMethodDecl *Setter) {
  assert(PD);
  if (!Setter)
    return true;

  assert(Setter->getDeclName().isObjCOneArgSelector());
  return SelectorTable::constructSetterName(PD->getName()) ==
         Setter->getDeclName().getObjCSelector().getNameForSlot(0);
}

llvm::DIType *CGDebugInfo::CreateType(const ObjCInterfaceType *Ty,
                                      llvm::DIFile *Unit) {
  ObjCInterfaceDecl *ID = Ty->getDecl();
  if (!ID)
    return nullptr;

  // Return a forward declaration if this type was imported from a clang module,
  // and this is not the compile unit with the implementation of the type (which
  // may contain hidden ivars).
  if (DebugTypeExtRefs && ID->isFromASTFile() && ID->getDefinition() &&
      !ID->getImplementation())
    return DBuilder.createForwardDecl(llvm::dwarf::DW_TAG_structure_type,
                                      ID->getName(),
                                      getDeclContextDescriptor(ID), Unit, 0);

  // Get overall information about the record type for the debug info.
  llvm::DIFile *DefUnit = getOrCreateFile(ID->getLocation());
  unsigned Line = getLineNumber(ID->getLocation());
  auto RuntimeLang =
      static_cast<llvm::dwarf::SourceLanguage>(TheCU->getSourceLanguage());

  // If this is just a forward declaration return a special forward-declaration
  // debug type since we won't be able to lay out the entire type.
  ObjCInterfaceDecl *Def = ID->getDefinition();
  if (!Def || !Def->getImplementation()) {
    llvm::DIScope *Mod = getParentModuleOrNull(ID);
    llvm::DIType *FwdDecl = DBuilder.createReplaceableCompositeType(
        llvm::dwarf::DW_TAG_structure_type, ID->getName(), Mod ? Mod : TheCU,
        DefUnit, Line, RuntimeLang);
    ObjCInterfaceCache.push_back(ObjCInterfaceCacheEntry(Ty, FwdDecl, Unit));
    return FwdDecl;
  }

  return CreateTypeDefinition(Ty, Unit);
}

llvm::DIModule *CGDebugInfo::getOrCreateModuleRef(ASTSourceDescriptor Mod,
                                                  bool CreateSkeletonCU) {
  // Use the Module pointer as the key into the cache. This is a
  // nullptr if the "Module" is a PCH, which is safe because we don't
  // support chained PCH debug info, so there can only be a single PCH.
  const Module *M = Mod.getModuleOrNull();
  auto ModRef = ModuleCache.find(M);
  if (ModRef != ModuleCache.end())
    return cast<llvm::DIModule>(ModRef->second);

  // Macro definitions that were defined with "-D" on the command line.
  SmallString<128> ConfigMacros;
  {
    llvm::raw_svector_ostream OS(ConfigMacros);
    const auto &PPOpts = CGM.getPreprocessorOpts();
    unsigned I = 0;
    // Translate the macro definitions back into a command line.
    for (auto &M : PPOpts.Macros) {
      if (++I > 1)
        OS << " ";
      const std::string &Macro = M.first;
      bool Undef = M.second;
      OS << "\"-" << (Undef ? 'U' : 'D');
      for (char c : Macro)
        switch (c) {
        case '\\':
          OS << "\\\\";
          break;
        case '"':
          OS << "\\\"";
          break;
        default:
          OS << c;
        }
      OS << '\"';
    }
  }

  bool IsRootModule = M ? !M->Parent : true;
  // When a module name is specified as -fmodule-name, that module gets a
  // clang::Module object, but it won't actually be built or imported; it will
  // be textual.
  if (CreateSkeletonCU && IsRootModule && Mod.getASTFile().empty() && M)
    assert(StringRef(M->Name).startswith(CGM.getLangOpts().ModuleName) &&
           "clang module without ASTFile must be specified by -fmodule-name");

  // Return a StringRef to the remapped Path.
  auto RemapPath = [this](StringRef Path) -> std::string {
    std::string Remapped = remapDIPath(Path);
    StringRef Relative(Remapped);
    StringRef CompDir = TheCU->getDirectory();
    if (Relative.consume_front(CompDir))
      Relative.consume_front(llvm::sys::path::get_separator());

    return Relative.str();
  };

  if (CreateSkeletonCU && IsRootModule && !Mod.getASTFile().empty()) {
    // PCH files don't have a signature field in the control block,
    // but LLVM detects skeleton CUs by looking for a non-zero DWO id.
    // We use the lower 64 bits for debug info.

    uint64_t Signature = 0;
    if (const auto &ModSig = Mod.getSignature())
      Signature = ModSig.truncatedValue();
    else
      Signature = ~1ULL;

    llvm::DIBuilder DIB(CGM.getModule());
    SmallString<0> PCM;
    if (!llvm::sys::path::is_absolute(Mod.getASTFile()))
      PCM = Mod.getPath();
    llvm::sys::path::append(PCM, Mod.getASTFile());
    DIB.createCompileUnit(
        TheCU->getSourceLanguage(),
        // TODO: Support "Source" from external AST providers?
        DIB.createFile(Mod.getModuleName(), TheCU->getDirectory()),
        TheCU->getProducer(), false, StringRef(), 0, RemapPath(PCM),
        llvm::DICompileUnit::FullDebug, Signature);
    DIB.finalize();
  }

  llvm::DIModule *Parent =
      IsRootModule ? nullptr
                   : getOrCreateModuleRef(ASTSourceDescriptor(*M->Parent),
                                          CreateSkeletonCU);
  std::string IncludePath = Mod.getPath().str();
  llvm::DIModule *DIMod =
      DBuilder.createModule(Parent, Mod.getModuleName(), ConfigMacros,
                            RemapPath(IncludePath));
  ModuleCache[M].reset(DIMod);
  return DIMod;
}

llvm::DIType *CGDebugInfo::CreateTypeDefinition(const ObjCInterfaceType *Ty,
                                                llvm::DIFile *Unit) {
  ObjCInterfaceDecl *ID = Ty->getDecl();
  llvm::DIFile *DefUnit = getOrCreateFile(ID->getLocation());
  unsigned Line = getLineNumber(ID->getLocation());
  unsigned RuntimeLang = TheCU->getSourceLanguage();

  // Bit size, align and offset of the type.
  uint64_t Size = CGM.getContext().getTypeSize(Ty);
  auto Align = getTypeAlignIfRequired(Ty, CGM.getContext());

  llvm::DINode::DIFlags Flags = llvm::DINode::FlagZero;
  if (ID->getImplementation())
    Flags |= llvm::DINode::FlagObjcClassComplete;

  llvm::DIScope *Mod = getParentModuleOrNull(ID);
  llvm::DICompositeType *RealDecl = DBuilder.createStructType(
      Mod ? Mod : Unit, ID->getName(), DefUnit, Line, Size, Align, Flags,
      nullptr, llvm::DINodeArray(), RuntimeLang);

  QualType QTy(Ty, 0);
  TypeCache[QTy.getAsOpaquePtr()].reset(RealDecl);

  // Push the struct on region stack.
  LexicalBlockStack.emplace_back(RealDecl);
  RegionMap[Ty->getDecl()].reset(RealDecl);

  // Convert all the elements.
  SmallVector<llvm::Metadata *, 16> EltTys;

  ObjCInterfaceDecl *SClass = ID->getSuperClass();
  if (SClass) {
    llvm::DIType *SClassTy =
        getOrCreateType(CGM.getContext().getObjCInterfaceType(SClass), Unit);
    if (!SClassTy)
      return nullptr;

    llvm::DIType *InhTag = DBuilder.createInheritance(RealDecl, SClassTy, 0, 0,
                                                      llvm::DINode::FlagZero);
    EltTys.push_back(InhTag);
  }

  // Create entries for all of the properties.
  auto AddProperty = [&](const ObjCPropertyDecl *PD) {
    SourceLocation Loc = PD->getLocation();
    llvm::DIFile *PUnit = getOrCreateFile(Loc);
    unsigned PLine = getLineNumber(Loc);
    ObjCMethodDecl *Getter = PD->getGetterMethodDecl();
    ObjCMethodDecl *Setter = PD->getSetterMethodDecl();
    llvm::MDNode *PropertyNode = DBuilder.createObjCProperty(
        PD->getName(), PUnit, PLine,
        hasDefaultGetterName(PD, Getter) ? ""
                                         : getSelectorName(PD->getGetterName()),
        hasDefaultSetterName(PD, Setter) ? ""
                                         : getSelectorName(PD->getSetterName()),
        PD->getPropertyAttributes(), getOrCreateType(PD->getType(), PUnit));
    EltTys.push_back(PropertyNode);
  };
  {
    // Use 'char' for the isClassProperty bit as DenseSet requires space for
    // empty/tombstone keys in the data type (and bool is too small for that).
    typedef std::pair<char, const IdentifierInfo *> IsClassAndIdent;
    /// List of already emitted properties. Two distinct class and instance
    /// properties can share the same identifier (but not two instance
    /// properties or two class properties).
    llvm::DenseSet<IsClassAndIdent> PropertySet;
    /// Returns the IsClassAndIdent key for the given property.
    auto GetIsClassAndIdent = [](const ObjCPropertyDecl *PD) {
      return std::make_pair(PD->isClassProperty(), PD->getIdentifier());
    };
    for (const ObjCCategoryDecl *ClassExt : ID->known_extensions())
      for (auto *PD : ClassExt->properties()) {
        PropertySet.insert(GetIsClassAndIdent(PD));
        AddProperty(PD);
      }
    for (const auto *PD : ID->properties()) {
      // Don't emit duplicate metadata for properties that were already in a
      // class extension.
      if (!PropertySet.insert(GetIsClassAndIdent(PD)).second)
        continue;
      AddProperty(PD);
    }
  }

  const ASTRecordLayout &RL = CGM.getContext().getASTObjCInterfaceLayout(ID);
  unsigned FieldNo = 0;
  for (ObjCIvarDecl *Field = ID->all_declared_ivar_begin(); Field;
       Field = Field->getNextIvar(), ++FieldNo) {
    llvm::DIType *FieldTy = getOrCreateType(Field->getType(), Unit);
    if (!FieldTy)
      return nullptr;

    StringRef FieldName = Field->getName();

    // Ignore unnamed fields.
    if (FieldName.empty())
      continue;

    // Get the location for the field.
    llvm::DIFile *FieldDefUnit = getOrCreateFile(Field->getLocation());
    unsigned FieldLine = getLineNumber(Field->getLocation());
    QualType FType = Field->getType();
    uint64_t FieldSize = 0;
    uint32_t FieldAlign = 0;

    if (!FType->isIncompleteArrayType()) {

      // Bit size, align and offset of the type.
      FieldSize = Field->isBitField()
                      ? Field->getBitWidthValue(CGM.getContext())
                      : CGM.getContext().getTypeSize(FType);
      FieldAlign = getTypeAlignIfRequired(FType, CGM.getContext());
    }

    uint64_t FieldOffset;
    if (CGM.getLangOpts().ObjCRuntime.isNonFragile()) {
      // We don't know the runtime offset of an ivar if we're using the
      // non-fragile ABI.  For bitfields, use the bit offset into the first
      // byte of storage of the bitfield.  For other fields, use zero.
      if (Field->isBitField()) {
        FieldOffset =
            CGM.getObjCRuntime().ComputeBitfieldBitOffset(CGM, ID, Field);
        FieldOffset %= CGM.getContext().getCharWidth();
      } else {
        FieldOffset = 0;
      }
    } else {
      FieldOffset = RL.getFieldOffset(FieldNo);
    }

    llvm::DINode::DIFlags Flags = llvm::DINode::FlagZero;
    if (Field->getAccessControl() == ObjCIvarDecl::Protected)
      Flags = llvm::DINode::FlagProtected;
    else if (Field->getAccessControl() == ObjCIvarDecl::Private)
      Flags = llvm::DINode::FlagPrivate;
    else if (Field->getAccessControl() == ObjCIvarDecl::Public)
      Flags = llvm::DINode::FlagPublic;

    llvm::MDNode *PropertyNode = nullptr;
    if (ObjCImplementationDecl *ImpD = ID->getImplementation()) {
      if (ObjCPropertyImplDecl *PImpD =
              ImpD->FindPropertyImplIvarDecl(Field->getIdentifier())) {
        if (ObjCPropertyDecl *PD = PImpD->getPropertyDecl()) {
          SourceLocation Loc = PD->getLocation();
          llvm::DIFile *PUnit = getOrCreateFile(Loc);
          unsigned PLine = getLineNumber(Loc);
          ObjCMethodDecl *Getter = PImpD->getGetterMethodDecl();
          ObjCMethodDecl *Setter = PImpD->getSetterMethodDecl();
          PropertyNode = DBuilder.createObjCProperty(
              PD->getName(), PUnit, PLine,
              hasDefaultGetterName(PD, Getter)
                  ? ""
                  : getSelectorName(PD->getGetterName()),
              hasDefaultSetterName(PD, Setter)
                  ? ""
                  : getSelectorName(PD->getSetterName()),
              PD->getPropertyAttributes(),
              getOrCreateType(PD->getType(), PUnit));
        }
      }
    }
    FieldTy = DBuilder.createObjCIVar(FieldName, FieldDefUnit, FieldLine,
                                      FieldSize, FieldAlign, FieldOffset, Flags,
                                      FieldTy, PropertyNode);
    EltTys.push_back(FieldTy);
  }

  llvm::DINodeArray Elements = DBuilder.getOrCreateArray(EltTys);
  DBuilder.replaceArrays(RealDecl, Elements);

  LexicalBlockStack.pop_back();
  return RealDecl;
}

llvm::DIType *CGDebugInfo::CreateType(const VectorType *Ty,
                                      llvm::DIFile *Unit) {
  llvm::DIType *ElementTy = getOrCreateType(Ty->getElementType(), Unit);
  int64_t Count = Ty->getNumElements();

  llvm::Metadata *Subscript;
  QualType QTy(Ty, 0);
  auto SizeExpr = SizeExprCache.find(QTy);
  if (SizeExpr != SizeExprCache.end())
    Subscript = DBuilder.getOrCreateSubrange(
        SizeExpr->getSecond() /*count*/, nullptr /*lowerBound*/,
        nullptr /*upperBound*/, nullptr /*stride*/);
  else {
    auto *CountNode =
        llvm::ConstantAsMetadata::get(llvm::ConstantInt::getSigned(
            llvm::Type::getInt64Ty(CGM.getLLVMContext()), Count ? Count : -1));
    Subscript = DBuilder.getOrCreateSubrange(
        CountNode /*count*/, nullptr /*lowerBound*/, nullptr /*upperBound*/,
        nullptr /*stride*/);
  }
  llvm::DINodeArray SubscriptArray = DBuilder.getOrCreateArray(Subscript);

  uint64_t Size = CGM.getContext().getTypeSize(Ty);
  auto Align = getTypeAlignIfRequired(Ty, CGM.getContext());

  return DBuilder.createVectorType(Size, Align, ElementTy, SubscriptArray);
}

llvm::DIType *CGDebugInfo::CreateType(const ConstantMatrixType *Ty,
                                      llvm::DIFile *Unit) {
  // FIXME: Create another debug type for matrices
  // For the time being, it treats it like a nested ArrayType.

  llvm::DIType *ElementTy = getOrCreateType(Ty->getElementType(), Unit);
  uint64_t Size = CGM.getContext().getTypeSize(Ty);
  uint32_t Align = getTypeAlignIfRequired(Ty, CGM.getContext());

  // Create ranges for both dimensions.
  llvm::SmallVector<llvm::Metadata *, 2> Subscripts;
  auto *ColumnCountNode =
      llvm::ConstantAsMetadata::get(llvm::ConstantInt::getSigned(
          llvm::Type::getInt64Ty(CGM.getLLVMContext()), Ty->getNumColumns()));
  auto *RowCountNode =
      llvm::ConstantAsMetadata::get(llvm::ConstantInt::getSigned(
          llvm::Type::getInt64Ty(CGM.getLLVMContext()), Ty->getNumRows()));
  Subscripts.push_back(DBuilder.getOrCreateSubrange(
      ColumnCountNode /*count*/, nullptr /*lowerBound*/, nullptr /*upperBound*/,
      nullptr /*stride*/));
  Subscripts.push_back(DBuilder.getOrCreateSubrange(
      RowCountNode /*count*/, nullptr /*lowerBound*/, nullptr /*upperBound*/,
      nullptr /*stride*/));
  llvm::DINodeArray SubscriptArray = DBuilder.getOrCreateArray(Subscripts);
  return DBuilder.createArrayType(Size, Align, ElementTy, SubscriptArray);
}

llvm::DIType *CGDebugInfo::CreateType(const ArrayType *Ty, llvm::DIFile *Unit) {
  uint64_t Size;
  uint32_t Align;

  // FIXME: make getTypeAlign() aware of VLAs and incomplete array types
  if (const auto *VAT = dyn_cast<VariableArrayType>(Ty)) {
    Size = 0;
    Align = getTypeAlignIfRequired(CGM.getContext().getBaseElementType(VAT),
                                   CGM.getContext());
  } else if (Ty->isIncompleteArrayType()) {
    Size = 0;
    if (Ty->getElementType()->isIncompleteType())
      Align = 0;
    else
      Align = getTypeAlignIfRequired(Ty->getElementType(), CGM.getContext());
  } else if (Ty->isIncompleteType()) {
    Size = 0;
    Align = 0;
  } else {
    // Size and align of the whole array, not the element type.
    Size = CGM.getContext().getTypeSize(Ty);
    Align = getTypeAlignIfRequired(Ty, CGM.getContext());
  }

  // Add the dimensions of the array.  FIXME: This loses CV qualifiers from
  // interior arrays, do we care?  Why aren't nested arrays represented the
  // obvious/recursive way?
  SmallVector<llvm::Metadata *, 8> Subscripts;
  QualType EltTy(Ty, 0);
  while ((Ty = dyn_cast<ArrayType>(EltTy))) {
    // If the number of elements is known, then count is that number. Otherwise,
    // it's -1. This allows us to represent a subrange with an array of 0
    // elements, like this:
    //
    //   struct foo {
    //     int x[0];
    //   };
    int64_t Count = -1; // Count == -1 is an unbounded array.
    if (const auto *CAT = dyn_cast<ConstantArrayType>(Ty))
      Count = CAT->getSize().getZExtValue();
    else if (const auto *VAT = dyn_cast<VariableArrayType>(Ty)) {
      if (Expr *Size = VAT->getSizeExpr()) {
        Expr::EvalResult Result;
        if (Size->EvaluateAsInt(Result, CGM.getContext()))
          Count = Result.Val.getInt().getExtValue();
      }
    }

    auto SizeNode = SizeExprCache.find(EltTy);
    if (SizeNode != SizeExprCache.end())
      Subscripts.push_back(DBuilder.getOrCreateSubrange(
          SizeNode->getSecond() /*count*/, nullptr /*lowerBound*/,
          nullptr /*upperBound*/, nullptr /*stride*/));
    else {
      auto *CountNode =
          llvm::ConstantAsMetadata::get(llvm::ConstantInt::getSigned(
              llvm::Type::getInt64Ty(CGM.getLLVMContext()), Count));
      Subscripts.push_back(DBuilder.getOrCreateSubrange(
          CountNode /*count*/, nullptr /*lowerBound*/, nullptr /*upperBound*/,
          nullptr /*stride*/));
    }
    EltTy = Ty->getElementType();
  }

  llvm::DINodeArray SubscriptArray = DBuilder.getOrCreateArray(Subscripts);

  return DBuilder.createArrayType(Size, Align, getOrCreateType(EltTy, Unit),
                                  SubscriptArray);
}

llvm::DIType *CGDebugInfo::CreateType(const LValueReferenceType *Ty,
                                      llvm::DIFile *Unit) {
  return CreatePointerLikeType(llvm::dwarf::DW_TAG_reference_type, Ty,
                               Ty->getPointeeType(), Unit);
}

llvm::DIType *CGDebugInfo::CreateType(const RValueReferenceType *Ty,
                                      llvm::DIFile *Unit) {
  llvm::dwarf::Tag Tag = llvm::dwarf::DW_TAG_rvalue_reference_type;
  // DW_TAG_rvalue_reference_type was introduced in DWARF 4.
  if (CGM.getCodeGenOpts().DebugStrictDwarf &&
      CGM.getCodeGenOpts().DwarfVersion < 4)
    Tag = llvm::dwarf::DW_TAG_reference_type;

  return CreatePointerLikeType(Tag, Ty, Ty->getPointeeType(), Unit);
}

llvm::DIType *CGDebugInfo::CreateType(const MemberPointerType *Ty,
                                      llvm::DIFile *U) {
  llvm::DINode::DIFlags Flags = llvm::DINode::FlagZero;
  uint64_t Size = 0;

  if (!Ty->isIncompleteType()) {
    Size = CGM.getContext().getTypeSize(Ty);

    // Set the MS inheritance model. There is no flag for the unspecified model.
    if (CGM.getTarget().getCXXABI().isMicrosoft()) {
      switch (Ty->getMostRecentCXXRecordDecl()->getMSInheritanceModel()) {
      case MSInheritanceModel::Single:
        Flags |= llvm::DINode::FlagSingleInheritance;
        break;
      case MSInheritanceModel::Multiple:
        Flags |= llvm::DINode::FlagMultipleInheritance;
        break;
      case MSInheritanceModel::Virtual:
        Flags |= llvm::DINode::FlagVirtualInheritance;
        break;
      case MSInheritanceModel::Unspecified:
        break;
      }
    }
  }

  llvm::DIType *ClassType = getOrCreateType(QualType(Ty->getClass(), 0), U);
  if (Ty->isMemberDataPointerType())
    return DBuilder.createMemberPointerType(
        getOrCreateType(Ty->getPointeeType(), U), ClassType, Size, /*Align=*/0,
        Flags);

  const FunctionProtoType *FPT =
      Ty->getPointeeType()->getAs<FunctionProtoType>();
  return DBuilder.createMemberPointerType(
      getOrCreateInstanceMethodType(
          CXXMethodDecl::getThisType(FPT, Ty->getMostRecentCXXRecordDecl()),
          FPT, U, false),
      ClassType, Size, /*Align=*/0, Flags);
}

llvm::DIType *CGDebugInfo::CreateType(const AtomicType *Ty, llvm::DIFile *U) {
  auto *FromTy = getOrCreateType(Ty->getValueType(), U);
  return DBuilder.createQualifiedType(llvm::dwarf::DW_TAG_atomic_type, FromTy);
}

llvm::DIType *CGDebugInfo::CreateType(const PipeType *Ty, llvm::DIFile *U) {
  return getOrCreateType(Ty->getElementType(), U);
}

llvm::DIType *CGDebugInfo::CreateEnumType(const EnumType *Ty) {
  const EnumDecl *ED = Ty->getDecl();

  uint64_t Size = 0;
  uint32_t Align = 0;
  if (!ED->getTypeForDecl()->isIncompleteType()) {
    Size = CGM.getContext().getTypeSize(ED->getTypeForDecl());
    Align = getDeclAlignIfRequired(ED, CGM.getContext());
  }

  SmallString<256> Identifier = getTypeIdentifier(Ty, CGM, TheCU);

  bool isImportedFromModule =
      DebugTypeExtRefs && ED->isFromASTFile() && ED->getDefinition();

  // If this is just a forward declaration, construct an appropriately
  // marked node and just return it.
  if (isImportedFromModule || !ED->getDefinition()) {
    // Note that it is possible for enums to be created as part of
    // their own declcontext. In this case a FwdDecl will be created
    // twice. This doesn't cause a problem because both FwdDecls are
    // entered into the ReplaceMap: finalize() will replace the first
    // FwdDecl with the second and then replace the second with
    // complete type.
    llvm::DIScope *EDContext = getDeclContextDescriptor(ED);
    llvm::DIFile *DefUnit = getOrCreateFile(ED->getLocation());
    llvm::TempDIScope TmpContext(DBuilder.createReplaceableCompositeType(
        llvm::dwarf::DW_TAG_enumeration_type, "", TheCU, DefUnit, 0));

    unsigned Line = getLineNumber(ED->getLocation());
    StringRef EDName = ED->getName();
    llvm::DIType *RetTy = DBuilder.createReplaceableCompositeType(
        llvm::dwarf::DW_TAG_enumeration_type, EDName, EDContext, DefUnit, Line,
        0, Size, Align, llvm::DINode::FlagFwdDecl, Identifier);

    ReplaceMap.emplace_back(
        std::piecewise_construct, std::make_tuple(Ty),
        std::make_tuple(static_cast<llvm::Metadata *>(RetTy)));
    return RetTy;
  }

  return CreateTypeDefinition(Ty);
}

llvm::DIType *CGDebugInfo::CreateTypeDefinition(const EnumType *Ty) {
  const EnumDecl *ED = Ty->getDecl();
  uint64_t Size = 0;
  uint32_t Align = 0;
  if (!ED->getTypeForDecl()->isIncompleteType()) {
    Size = CGM.getContext().getTypeSize(ED->getTypeForDecl());
    Align = getDeclAlignIfRequired(ED, CGM.getContext());
  }

  SmallString<256> Identifier = getTypeIdentifier(Ty, CGM, TheCU);

  SmallVector<llvm::Metadata *, 16> Enumerators;
  ED = ED->getDefinition();
  for (const auto *Enum : ED->enumerators()) {
    Enumerators.push_back(
        DBuilder.createEnumerator(Enum->getName(), Enum->getInitVal()));
  }

  // Return a CompositeType for the enum itself.
  llvm::DINodeArray EltArray = DBuilder.getOrCreateArray(Enumerators);

  llvm::DIFile *DefUnit = getOrCreateFile(ED->getLocation());
  unsigned Line = getLineNumber(ED->getLocation());
  llvm::DIScope *EnumContext = getDeclContextDescriptor(ED);
  llvm::DIType *ClassTy = getOrCreateType(ED->getIntegerType(), DefUnit);
  return DBuilder.createEnumerationType(EnumContext, ED->getName(), DefUnit,
                                        Line, Size, Align, EltArray, ClassTy,
                                        Identifier, ED->isScoped());
}

llvm::DIMacro *CGDebugInfo::CreateMacro(llvm::DIMacroFile *Parent,
                                        unsigned MType, SourceLocation LineLoc,
                                        StringRef Name, StringRef Value) {
  unsigned Line = LineLoc.isInvalid() ? 0 : getLineNumber(LineLoc);
  return DBuilder.createMacro(Parent, Line, MType, Name, Value);
}

llvm::DIMacroFile *CGDebugInfo::CreateTempMacroFile(llvm::DIMacroFile *Parent,
                                                    SourceLocation LineLoc,
                                                    SourceLocation FileLoc) {
  llvm::DIFile *FName = getOrCreateFile(FileLoc);
  unsigned Line = LineLoc.isInvalid() ? 0 : getLineNumber(LineLoc);
  return DBuilder.createTempMacroFile(Parent, Line, FName);
}

static QualType UnwrapTypeForDebugInfo(QualType T, const ASTContext &C) {
  Qualifiers Quals;
  do {
    Qualifiers InnerQuals = T.getLocalQualifiers();
    // Qualifiers::operator+() doesn't like it if you add a Qualifier
    // that is already there.
    Quals += Qualifiers::removeCommonQualifiers(Quals, InnerQuals);
    Quals += InnerQuals;
    QualType LastT = T;
    switch (T->getTypeClass()) {
    default:
      return C.getQualifiedType(T.getTypePtr(), Quals);
    case Type::TemplateSpecialization: {
      const auto *Spec = cast<TemplateSpecializationType>(T);
      if (Spec->isTypeAlias())
        return C.getQualifiedType(T.getTypePtr(), Quals);
      T = Spec->desugar();
      break;
    }
    case Type::TypeOfExpr:
      T = cast<TypeOfExprType>(T)->getUnderlyingExpr()->getType();
      break;
    case Type::TypeOf:
      T = cast<TypeOfType>(T)->getUnderlyingType();
      break;
    case Type::Decltype:
      T = cast<DecltypeType>(T)->getUnderlyingType();
      break;
    case Type::UnaryTransform:
      T = cast<UnaryTransformType>(T)->getUnderlyingType();
      break;
    case Type::Attributed:
      T = cast<AttributedType>(T)->getEquivalentType();
      break;
    case Type::Elaborated:
      T = cast<ElaboratedType>(T)->getNamedType();
      break;
    case Type::Paren:
      T = cast<ParenType>(T)->getInnerType();
      break;
    case Type::MacroQualified:
      T = cast<MacroQualifiedType>(T)->getUnderlyingType();
      break;
    case Type::SubstTemplateTypeParm:
      T = cast<SubstTemplateTypeParmType>(T)->getReplacementType();
      break;
    case Type::Auto:
    case Type::DeducedTemplateSpecialization: {
      QualType DT = cast<DeducedType>(T)->getDeducedType();
      assert(!DT.isNull() && "Undeduced types shouldn't reach here.");
      T = DT;
      break;
    }
    case Type::Adjusted:
    case Type::Decayed:
      // Decayed and adjusted types use the adjusted type in LLVM and DWARF.
      T = cast<AdjustedType>(T)->getAdjustedType();
      break;
    }

    assert(T != LastT && "Type unwrapping failed to unwrap!");
    (void)LastT;
  } while (true);
}

llvm::DIType *CGDebugInfo::getTypeOrNull(QualType Ty) {
  assert(Ty == UnwrapTypeForDebugInfo(Ty, CGM.getContext()));
  auto It = TypeCache.find(Ty.getAsOpaquePtr());
  if (It != TypeCache.end()) {
    // Verify that the debug info still exists.
    if (llvm::Metadata *V = It->second)
      return cast<llvm::DIType>(V);
  }

  return nullptr;
}

void CGDebugInfo::completeTemplateDefinition(
    const ClassTemplateSpecializationDecl &SD) {
  completeUnusedClass(SD);
}

void CGDebugInfo::completeUnusedClass(const CXXRecordDecl &D) {
  if (DebugKind <= codegenoptions::DebugLineTablesOnly)
    return;

  completeClassData(&D);
  // In case this type has no member function definitions being emitted, ensure
  // it is retained
  RetainedTypes.push_back(CGM.getContext().getRecordType(&D).getAsOpaquePtr());
}

llvm::DIType *CGDebugInfo::getOrCreateType(QualType Ty, llvm::DIFile *Unit) {
  if (Ty.isNull())
    return nullptr;

  llvm::TimeTraceScope TimeScope("DebugType", [&]() {
    std::string Name;
    llvm::raw_string_ostream OS(Name);
    Ty.print(OS, getPrintingPolicy());
    return Name;
  });

  // Unwrap the type as needed for debug information.
  Ty = UnwrapTypeForDebugInfo(Ty, CGM.getContext());

  if (auto *T = getTypeOrNull(Ty))
    return T;

  llvm::DIType *Res = CreateTypeNode(Ty, Unit);
  void *TyPtr = Ty.getAsOpaquePtr();

  // And update the type cache.
  TypeCache[TyPtr].reset(Res);

  return Res;
}

llvm::DIModule *CGDebugInfo::getParentModuleOrNull(const Decl *D) {
  // A forward declaration inside a module header does not belong to the module.
  if (isa<RecordDecl>(D) && !cast<RecordDecl>(D)->getDefinition())
    return nullptr;
  if (DebugTypeExtRefs && D->isFromASTFile()) {
    // Record a reference to an imported clang module or precompiled header.
    auto *Reader = CGM.getContext().getExternalSource();
    auto Idx = D->getOwningModuleID();
    auto Info = Reader->getSourceDescriptor(Idx);
    if (Info)
      return getOrCreateModuleRef(*Info, /*SkeletonCU=*/true);
  } else if (ClangModuleMap) {
    // We are building a clang module or a precompiled header.
    //
    // TODO: When D is a CXXRecordDecl or a C++ Enum, the ODR applies
    // and it wouldn't be necessary to specify the parent scope
    // because the type is already unique by definition (it would look
    // like the output of -fno-standalone-debug). On the other hand,
    // the parent scope helps a consumer to quickly locate the object
    // file where the type's definition is located, so it might be
    // best to make this behavior a command line or debugger tuning
    // option.
    if (Module *M = D->getOwningModule()) {
      // This is a (sub-)module.
      auto Info = ASTSourceDescriptor(*M);
      return getOrCreateModuleRef(Info, /*SkeletonCU=*/false);
    } else {
      // This the precompiled header being built.
      return getOrCreateModuleRef(PCHDescriptor, /*SkeletonCU=*/false);
    }
  }

  return nullptr;
}

llvm::DIType *CGDebugInfo::CreateTypeNode(QualType Ty, llvm::DIFile *Unit) {
  // Handle qualifiers, which recursively handles what they refer to.
  if (Ty.hasLocalQualifiers())
    return CreateQualifiedType(Ty, Unit);

  // Work out details of type.
  switch (Ty->getTypeClass()) {
#define TYPE(Class, Base)
#define ABSTRACT_TYPE(Class, Base)
#define NON_CANONICAL_TYPE(Class, Base)
#define DEPENDENT_TYPE(Class, Base) case Type::Class:
#include "clang/AST/TypeNodes.inc"
    llvm_unreachable("Dependent types cannot show up in debug information");

  case Type::ExtVector:
  case Type::Vector:
    return CreateType(cast<VectorType>(Ty), Unit);
  case Type::ConstantMatrix:
    return CreateType(cast<ConstantMatrixType>(Ty), Unit);
  case Type::ObjCObjectPointer:
    return CreateType(cast<ObjCObjectPointerType>(Ty), Unit);
  case Type::ObjCObject:
    return CreateType(cast<ObjCObjectType>(Ty), Unit);
  case Type::ObjCTypeParam:
    return CreateType(cast<ObjCTypeParamType>(Ty), Unit);
  case Type::ObjCInterface:
    return CreateType(cast<ObjCInterfaceType>(Ty), Unit);
  case Type::Builtin:
    return CreateType(cast<BuiltinType>(Ty));
  case Type::Complex:
    return CreateType(cast<ComplexType>(Ty));
  case Type::Pointer:
    return CreateType(cast<PointerType>(Ty), Unit);
  case Type::BlockPointer:
    return CreateType(cast<BlockPointerType>(Ty), Unit);
  case Type::Typedef:
    return CreateType(cast<TypedefType>(Ty), Unit);
  case Type::Record:
    return CreateType(cast<RecordType>(Ty));
  case Type::Enum:
    return CreateEnumType(cast<EnumType>(Ty));
  case Type::FunctionProto:
  case Type::FunctionNoProto:
    return CreateType(cast<FunctionType>(Ty), Unit);
  case Type::ConstantArray:
  case Type::VariableArray:
  case Type::IncompleteArray:
    return CreateType(cast<ArrayType>(Ty), Unit);

  case Type::LValueReference:
    return CreateType(cast<LValueReferenceType>(Ty), Unit);
  case Type::RValueReference:
    return CreateType(cast<RValueReferenceType>(Ty), Unit);

  case Type::MemberPointer:
    return CreateType(cast<MemberPointerType>(Ty), Unit);

  case Type::Atomic:
    return CreateType(cast<AtomicType>(Ty), Unit);

  case Type::ExtInt:
    return CreateType(cast<ExtIntType>(Ty));
  case Type::Pipe:
    return CreateType(cast<PipeType>(Ty), Unit);

  case Type::TemplateSpecialization:
    return CreateType(cast<TemplateSpecializationType>(Ty), Unit);

  case Type::Auto:
  case Type::Attributed:
  case Type::Adjusted:
  case Type::Decayed:
  case Type::DeducedTemplateSpecialization:
  case Type::Elaborated:
  case Type::Paren:
  case Type::MacroQualified:
  case Type::SubstTemplateTypeParm:
  case Type::TypeOfExpr:
  case Type::TypeOf:
  case Type::Decltype:
  case Type::UnaryTransform:
    break;
  }

  llvm_unreachable("type should have been unwrapped!");
}

llvm::DICompositeType *
CGDebugInfo::getOrCreateLimitedType(const RecordType *Ty) {
  QualType QTy(Ty, 0);

  auto *T = cast_or_null<llvm::DICompositeType>(getTypeOrNull(QTy));

  // We may have cached a forward decl when we could have created
  // a non-forward decl. Go ahead and create a non-forward decl
  // now.
  if (T && !T->isForwardDecl())
    return T;

  // Otherwise create the type.
  llvm::DICompositeType *Res = CreateLimitedType(Ty);

  // Propagate members from the declaration to the definition
  // CreateType(const RecordType*) will overwrite this with the members in the
  // correct order if the full type is needed.
  DBuilder.replaceArrays(Res, T ? T->getElements() : llvm::DINodeArray());

  // And update the type cache.
  TypeCache[QTy.getAsOpaquePtr()].reset(Res);
  return Res;
}

// TODO: Currently used for context chains when limiting debug info.
llvm::DICompositeType *CGDebugInfo::CreateLimitedType(const RecordType *Ty) {
  RecordDecl *RD = Ty->getDecl();

  // Get overall information about the record type for the debug info.
  llvm::DIFile *DefUnit = getOrCreateFile(RD->getLocation());
  const unsigned Line =
      getLineNumber(RD->getLocation().isValid() ? RD->getLocation() : CurLoc);
  StringRef RDName = getClassName(RD);

  llvm::DIScope *RDContext = getDeclContextDescriptor(RD);

  // If we ended up creating the type during the context chain construction,
  // just return that.
  auto *T = cast_or_null<llvm::DICompositeType>(
      getTypeOrNull(CGM.getContext().getRecordType(RD)));
  if (T && (!T->isForwardDecl() || !RD->getDefinition()))
    return T;

  // If this is just a forward or incomplete declaration, construct an
  // appropriately marked node and just return it.
  const RecordDecl *D = RD->getDefinition();
  if (!D || !D->isCompleteDefinition())
    return getOrCreateRecordFwdDecl(Ty, RDContext);

  uint64_t Size = CGM.getContext().getTypeSize(Ty);
  auto Align = getDeclAlignIfRequired(D, CGM.getContext());

  SmallString<256> Identifier = getTypeIdentifier(Ty, CGM, TheCU);

  // Explicitly record the calling convention and export symbols for C++
  // records.
  auto Flags = llvm::DINode::FlagZero;
  if (auto CXXRD = dyn_cast<CXXRecordDecl>(RD)) {
    if (CGM.getCXXABI().getRecordArgABI(CXXRD) == CGCXXABI::RAA_Indirect)
      Flags |= llvm::DINode::FlagTypePassByReference;
    else
      Flags |= llvm::DINode::FlagTypePassByValue;

    // Record if a C++ record is non-trivial type.
    if (!CXXRD->isTrivial())
      Flags |= llvm::DINode::FlagNonTrivial;

    // Record exports it symbols to the containing structure.
    if (CXXRD->isAnonymousStructOrUnion())
        Flags |= llvm::DINode::FlagExportSymbols;
  }

  llvm::DINodeArray Annotations = CollectBTFTagAnnotations(D);
  llvm::DICompositeType *RealDecl = DBuilder.createReplaceableCompositeType(
      getTagForRecord(RD), RDName, RDContext, DefUnit, Line, 0, Size, Align,
      Flags, Identifier, Annotations);

  // Elements of composite types usually have back to the type, creating
  // uniquing cycles.  Distinct nodes are more efficient.
  switch (RealDecl->getTag()) {
  default:
    llvm_unreachable("invalid composite type tag");

  case llvm::dwarf::DW_TAG_array_type:
  case llvm::dwarf::DW_TAG_enumeration_type:
    // Array elements and most enumeration elements don't have back references,
    // so they don't tend to be involved in uniquing cycles and there is some
    // chance of merging them when linking together two modules.  Only make
    // them distinct if they are ODR-uniqued.
    if (Identifier.empty())
      break;
    LLVM_FALLTHROUGH;

  case llvm::dwarf::DW_TAG_structure_type:
  case llvm::dwarf::DW_TAG_union_type:
  case llvm::dwarf::DW_TAG_class_type:
    // Immediately resolve to a distinct node.
    RealDecl =
        llvm::MDNode::replaceWithDistinct(llvm::TempDICompositeType(RealDecl));
    break;
  }

  RegionMap[Ty->getDecl()].reset(RealDecl);
  TypeCache[QualType(Ty, 0).getAsOpaquePtr()].reset(RealDecl);

  if (const auto *TSpecial = dyn_cast<ClassTemplateSpecializationDecl>(RD))
    DBuilder.replaceArrays(RealDecl, llvm::DINodeArray(),
                           CollectCXXTemplateParams(TSpecial, DefUnit));
  return RealDecl;
}

void CGDebugInfo::CollectContainingType(const CXXRecordDecl *RD,
                                        llvm::DICompositeType *RealDecl) {
  // A class's primary base or the class itself contains the vtable.
  llvm::DICompositeType *ContainingType = nullptr;
  const ASTRecordLayout &RL = CGM.getContext().getASTRecordLayout(RD);
  if (const CXXRecordDecl *PBase = RL.getPrimaryBase()) {
    // Seek non-virtual primary base root.
    while (1) {
      const ASTRecordLayout &BRL = CGM.getContext().getASTRecordLayout(PBase);
      const CXXRecordDecl *PBT = BRL.getPrimaryBase();
      if (PBT && !BRL.isPrimaryBaseVirtual())
        PBase = PBT;
      else
        break;
    }
    ContainingType = cast<llvm::DICompositeType>(
        getOrCreateType(QualType(PBase->getTypeForDecl(), 0),
                        getOrCreateFile(RD->getLocation())));
  } else if (RD->isDynamicClass())
    ContainingType = RealDecl;

  DBuilder.replaceVTableHolder(RealDecl, ContainingType);
}

llvm::DIType *CGDebugInfo::CreateMemberType(llvm::DIFile *Unit, QualType FType,
                                            StringRef Name, uint64_t *Offset) {
  llvm::DIType *FieldTy = CGDebugInfo::getOrCreateType(FType, Unit);
  uint64_t FieldSize = CGM.getContext().getTypeSize(FType);
  auto FieldAlign = getTypeAlignIfRequired(FType, CGM.getContext());
  llvm::DIType *Ty =
      DBuilder.createMemberType(Unit, Name, Unit, 0, FieldSize, FieldAlign,
                                *Offset, llvm::DINode::FlagZero, FieldTy);
  *Offset += FieldSize;
  return Ty;
}

void CGDebugInfo::collectFunctionDeclProps(GlobalDecl GD, llvm::DIFile *Unit,
                                           StringRef &Name,
                                           StringRef &LinkageName,
                                           llvm::DIScope *&FDContext,
                                           llvm::DINodeArray &TParamsArray,
                                           llvm::DINode::DIFlags &Flags) {
  const auto *FD = cast<FunctionDecl>(GD.getCanonicalDecl().getDecl());
  Name = getFunctionName(FD);
  // Use mangled name as linkage name for C/C++ functions.
  if (FD->getType()->getAs<FunctionProtoType>())
    LinkageName = CGM.getMangledName(GD);
  if (FD->hasPrototype())
    Flags |= llvm::DINode::FlagPrototyped;
  // No need to replicate the linkage name if it isn't different from the
  // subprogram name, no need to have it at all unless coverage is enabled or
  // debug is set to more than just line tables or extra debug info is needed.
  if (LinkageName == Name || (!CGM.getCodeGenOpts().EmitGcovArcs &&
                              !CGM.getCodeGenOpts().EmitGcovNotes &&
                              !CGM.getCodeGenOpts().DebugInfoForProfiling &&
                              !CGM.getCodeGenOpts().PseudoProbeForProfiling &&
                              DebugKind <= codegenoptions::DebugLineTablesOnly))
    LinkageName = StringRef();

  // Emit the function scope in line tables only mode (if CodeView) to
  // differentiate between function names.
  if (CGM.getCodeGenOpts().hasReducedDebugInfo() ||
      (DebugKind == codegenoptions::DebugLineTablesOnly &&
       CGM.getCodeGenOpts().EmitCodeView)) {
    if (const NamespaceDecl *NSDecl =
            dyn_cast_or_null<NamespaceDecl>(FD->getDeclContext()))
      FDContext = getOrCreateNamespace(NSDecl);
    else if (const RecordDecl *RDecl =
                 dyn_cast_or_null<RecordDecl>(FD->getDeclContext())) {
      llvm::DIScope *Mod = getParentModuleOrNull(RDecl);
      FDContext = getContextDescriptor(RDecl, Mod ? Mod : TheCU);
    }
  }
  if (CGM.getCodeGenOpts().hasReducedDebugInfo()) {
    // Check if it is a noreturn-marked function
    if (FD->isNoReturn())
      Flags |= llvm::DINode::FlagNoReturn;
    // Collect template parameters.
    TParamsArray = CollectFunctionTemplateParams(FD, Unit);
  }
}

void CGDebugInfo::collectVarDeclProps(const VarDecl *VD, llvm::DIFile *&Unit,
                                      unsigned &LineNo, QualType &T,
                                      StringRef &Name, StringRef &LinkageName,
                                      llvm::MDTuple *&TemplateParameters,
                                      llvm::DIScope *&VDContext) {
  Unit = getOrCreateFile(VD->getLocation());
  LineNo = getLineNumber(VD->getLocation());

  setLocation(VD->getLocation());

  T = VD->getType();
  if (T->isIncompleteArrayType()) {
    // CodeGen turns int[] into int[1] so we'll do the same here.
    llvm::APInt ConstVal(32, 1);
    QualType ET = CGM.getContext().getAsArrayType(T)->getElementType();

    T = CGM.getContext().getConstantArrayType(ET, ConstVal, nullptr,
                                              ArrayType::Normal, 0);
  }

  Name = VD->getName();
  if (VD->getDeclContext() && !isa<FunctionDecl>(VD->getDeclContext()) &&
      !isa<ObjCMethodDecl>(VD->getDeclContext()))
    LinkageName = CGM.getMangledName(VD);
  if (LinkageName == Name)
    LinkageName = StringRef();

  if (isa<VarTemplateSpecializationDecl>(VD)) {
    llvm::DINodeArray parameterNodes = CollectVarTemplateParams(VD, &*Unit);
    TemplateParameters = parameterNodes.get();
  } else {
    TemplateParameters = nullptr;
  }

  // Since we emit declarations (DW_AT_members) for static members, place the
  // definition of those static members in the namespace they were declared in
  // in the source code (the lexical decl context).
  // FIXME: Generalize this for even non-member global variables where the
  // declaration and definition may have different lexical decl contexts, once
  // we have support for emitting declarations of (non-member) global variables.
  const DeclContext *DC = VD->isStaticDataMember() ? VD->getLexicalDeclContext()
                                                   : VD->getDeclContext();
  // When a record type contains an in-line initialization of a static data
  // member, and the record type is marked as __declspec(dllexport), an implicit
  // definition of the member will be created in the record context.  DWARF
  // doesn't seem to have a nice way to describe this in a form that consumers
  // are likely to understand, so fake the "normal" situation of a definition
  // outside the class by putting it in the global scope.
  if (DC->isRecord())
    DC = CGM.getContext().getTranslationUnitDecl();

  llvm::DIScope *Mod = getParentModuleOrNull(VD);
  VDContext = getContextDescriptor(cast<Decl>(DC), Mod ? Mod : TheCU);
}

llvm::DISubprogram *CGDebugInfo::getFunctionFwdDeclOrStub(GlobalDecl GD,
                                                          bool Stub) {
  llvm::DINodeArray TParamsArray;
  StringRef Name, LinkageName;
  llvm::DINode::DIFlags Flags = llvm::DINode::FlagZero;
  llvm::DISubprogram::DISPFlags SPFlags = llvm::DISubprogram::SPFlagZero;
  SourceLocation Loc = GD.getDecl()->getLocation();
  llvm::DIFile *Unit = getOrCreateFile(Loc);
  llvm::DIScope *DContext = Unit;
  unsigned Line = getLineNumber(Loc);
  collectFunctionDeclProps(GD, Unit, Name, LinkageName, DContext, TParamsArray,
                           Flags);
  auto *FD = cast<FunctionDecl>(GD.getDecl());

  // Build function type.
  SmallVector<QualType, 16> ArgTypes;
  for (const ParmVarDecl *Parm : FD->parameters())
    ArgTypes.push_back(Parm->getType());

  CallingConv CC = FD->getType()->castAs<FunctionType>()->getCallConv();
  QualType FnType = CGM.getContext().getFunctionType(
      FD->getReturnType(), ArgTypes, FunctionProtoType::ExtProtoInfo(CC));
  if (!FD->isExternallyVisible())
    SPFlags |= llvm::DISubprogram::SPFlagLocalToUnit;
  if (CGM.getLangOpts().Optimize)
    SPFlags |= llvm::DISubprogram::SPFlagOptimized;

  if (Stub) {
    Flags |= getCallSiteRelatedAttrs();
    SPFlags |= llvm::DISubprogram::SPFlagDefinition;
    return DBuilder.createFunction(
        DContext, Name, LinkageName, Unit, Line,
        getOrCreateFunctionType(GD.getDecl(), FnType, Unit), 0, Flags, SPFlags,
        TParamsArray.get(), getFunctionDeclaration(FD));
  }

  llvm::DISubprogram *SP = DBuilder.createTempFunctionFwdDecl(
      DContext, Name, LinkageName, Unit, Line,
      getOrCreateFunctionType(GD.getDecl(), FnType, Unit), 0, Flags, SPFlags,
      TParamsArray.get(), getFunctionDeclaration(FD));
  const FunctionDecl *CanonDecl = FD->getCanonicalDecl();
  FwdDeclReplaceMap.emplace_back(std::piecewise_construct,
                                 std::make_tuple(CanonDecl),
                                 std::make_tuple(SP));
  return SP;
}

llvm::DISubprogram *CGDebugInfo::getFunctionForwardDeclaration(GlobalDecl GD) {
  return getFunctionFwdDeclOrStub(GD, /* Stub = */ false);
}

llvm::DISubprogram *CGDebugInfo::getFunctionStub(GlobalDecl GD) {
  return getFunctionFwdDeclOrStub(GD, /* Stub = */ true);
}

llvm::DIGlobalVariable *
CGDebugInfo::getGlobalVariableForwardDeclaration(const VarDecl *VD) {
  QualType T;
  StringRef Name, LinkageName;
  SourceLocation Loc = VD->getLocation();
  llvm::DIFile *Unit = getOrCreateFile(Loc);
  llvm::DIScope *DContext = Unit;
  unsigned Line = getLineNumber(Loc);
  llvm::MDTuple *TemplateParameters = nullptr;

  collectVarDeclProps(VD, Unit, Line, T, Name, LinkageName, TemplateParameters,
                      DContext);
  auto Align = getDeclAlignIfRequired(VD, CGM.getContext());
  auto *GV = DBuilder.createTempGlobalVariableFwdDecl(
      DContext, Name, LinkageName, Unit, Line, getOrCreateType(T, Unit),
      !VD->isExternallyVisible(), nullptr, TemplateParameters, Align);
  FwdDeclReplaceMap.emplace_back(
      std::piecewise_construct,
      std::make_tuple(cast<VarDecl>(VD->getCanonicalDecl())),
      std::make_tuple(static_cast<llvm::Metadata *>(GV)));
  return GV;
}

llvm::DINode *CGDebugInfo::getDeclarationOrDefinition(const Decl *D) {
  // We only need a declaration (not a definition) of the type - so use whatever
  // we would otherwise do to get a type for a pointee. (forward declarations in
  // limited debug info, full definitions (if the type definition is available)
  // in unlimited debug info)
  if (const auto *TD = dyn_cast<TypeDecl>(D))
    return getOrCreateType(CGM.getContext().getTypeDeclType(TD),
                           getOrCreateFile(TD->getLocation()));
  auto I = DeclCache.find(D->getCanonicalDecl());

  if (I != DeclCache.end()) {
    auto N = I->second;
    if (auto *GVE = dyn_cast_or_null<llvm::DIGlobalVariableExpression>(N))
      return GVE->getVariable();
    return dyn_cast_or_null<llvm::DINode>(N);
  }

  // No definition for now. Emit a forward definition that might be
  // merged with a potential upcoming definition.
  if (const auto *FD = dyn_cast<FunctionDecl>(D))
    return getFunctionForwardDeclaration(FD);
  else if (const auto *VD = dyn_cast<VarDecl>(D))
    return getGlobalVariableForwardDeclaration(VD);

  return nullptr;
}

llvm::DISubprogram *CGDebugInfo::getFunctionDeclaration(const Decl *D) {
  if (!D || DebugKind <= codegenoptions::DebugLineTablesOnly)
    return nullptr;

  const auto *FD = dyn_cast<FunctionDecl>(D);
  if (!FD)
    return nullptr;

  // Setup context.
  auto *S = getDeclContextDescriptor(D);

  auto MI = SPCache.find(FD->getCanonicalDecl());
  if (MI == SPCache.end()) {
    if (const auto *MD = dyn_cast<CXXMethodDecl>(FD->getCanonicalDecl())) {
      return CreateCXXMemberFunction(MD, getOrCreateFile(MD->getLocation()),
                                     cast<llvm::DICompositeType>(S));
    }
  }
  if (MI != SPCache.end()) {
    auto *SP = dyn_cast_or_null<llvm::DISubprogram>(MI->second);
    if (SP && !SP->isDefinition())
      return SP;
  }

  for (auto NextFD : FD->redecls()) {
    auto MI = SPCache.find(NextFD->getCanonicalDecl());
    if (MI != SPCache.end()) {
      auto *SP = dyn_cast_or_null<llvm::DISubprogram>(MI->second);
      if (SP && !SP->isDefinition())
        return SP;
    }
  }
  return nullptr;
}

llvm::DISubprogram *CGDebugInfo::getObjCMethodDeclaration(
    const Decl *D, llvm::DISubroutineType *FnType, unsigned LineNo,
    llvm::DINode::DIFlags Flags, llvm::DISubprogram::DISPFlags SPFlags) {
  if (!D || DebugKind <= codegenoptions::DebugLineTablesOnly)
    return nullptr;

  const auto *OMD = dyn_cast<ObjCMethodDecl>(D);
  if (!OMD)
    return nullptr;

  if (CGM.getCodeGenOpts().DwarfVersion < 5 && !OMD->isDirectMethod())
    return nullptr;

  if (OMD->isDirectMethod())
    SPFlags |= llvm::DISubprogram::SPFlagObjCDirect;

  // Starting with DWARF V5 method declarations are emitted as children of
  // the interface type.
  auto *ID = dyn_cast_or_null<ObjCInterfaceDecl>(D->getDeclContext());
  if (!ID)
    ID = OMD->getClassInterface();
  if (!ID)
    return nullptr;
  QualType QTy(ID->getTypeForDecl(), 0);
  auto It = TypeCache.find(QTy.getAsOpaquePtr());
  if (It == TypeCache.end())
    return nullptr;
  auto *InterfaceType = cast<llvm::DICompositeType>(It->second);
  llvm::DISubprogram *FD = DBuilder.createFunction(
      InterfaceType, getObjCMethodName(OMD), StringRef(),
      InterfaceType->getFile(), LineNo, FnType, LineNo, Flags, SPFlags);
  DBuilder.finalizeSubprogram(FD);
  ObjCMethodCache[ID].push_back({FD, OMD->isDirectMethod()});
  return FD;
}

// getOrCreateFunctionType - Construct type. If it is a c++ method, include
// implicit parameter "this".
llvm::DISubroutineType *CGDebugInfo::getOrCreateFunctionType(const Decl *D,
                                                             QualType FnType,
                                                             llvm::DIFile *F) {
  // In CodeView, we emit the function types in line tables only because the
  // only way to distinguish between functions is by display name and type.
  if (!D || (DebugKind <= codegenoptions::DebugLineTablesOnly &&
             !CGM.getCodeGenOpts().EmitCodeView))
    // Create fake but valid subroutine type. Otherwise -verify would fail, and
    // subprogram DIE will miss DW_AT_decl_file and DW_AT_decl_line fields.
    return DBuilder.createSubroutineType(DBuilder.getOrCreateTypeArray(None));

  if (const auto *Method = dyn_cast<CXXMethodDecl>(D))
    return getOrCreateMethodType(Method, F, false);

  const auto *FTy = FnType->getAs<FunctionType>();
  CallingConv CC = FTy ? FTy->getCallConv() : CallingConv::CC_C;

  if (const auto *OMethod = dyn_cast<ObjCMethodDecl>(D)) {
    // Add "self" and "_cmd"
    SmallVector<llvm::Metadata *, 16> Elts;

    // First element is always return type. For 'void' functions it is NULL.
    QualType ResultTy = OMethod->getReturnType();

    // Replace the instancetype keyword with the actual type.
    if (ResultTy == CGM.getContext().getObjCInstanceType())
      ResultTy = CGM.getContext().getPointerType(
          QualType(OMethod->getClassInterface()->getTypeForDecl(), 0));

    Elts.push_back(getOrCreateType(ResultTy, F));
    // "self" pointer is always first argument.
    QualType SelfDeclTy;
    if (auto *SelfDecl = OMethod->getSelfDecl())
      SelfDeclTy = SelfDecl->getType();
    else if (auto *FPT = dyn_cast<FunctionProtoType>(FnType))
      if (FPT->getNumParams() > 1)
        SelfDeclTy = FPT->getParamType(0);
    if (!SelfDeclTy.isNull())
      Elts.push_back(
          CreateSelfType(SelfDeclTy, getOrCreateType(SelfDeclTy, F)));
    // "_cmd" pointer is always second argument.
    Elts.push_back(DBuilder.createArtificialType(
        getOrCreateType(CGM.getContext().getObjCSelType(), F)));
    // Get rest of the arguments.
    for (const auto *PI : OMethod->parameters())
      Elts.push_back(getOrCreateType(PI->getType(), F));
    // Variadic methods need a special marker at the end of the type list.
    if (OMethod->isVariadic())
      Elts.push_back(DBuilder.createUnspecifiedParameter());

    llvm::DITypeRefArray EltTypeArray = DBuilder.getOrCreateTypeArray(Elts);
    return DBuilder.createSubroutineType(EltTypeArray, llvm::DINode::FlagZero,
                                         getDwarfCC(CC));
  }

  // Handle variadic function types; they need an additional
  // unspecified parameter.
  if (const auto *FD = dyn_cast<FunctionDecl>(D))
    if (FD->isVariadic()) {
      SmallVector<llvm::Metadata *, 16> EltTys;
      EltTys.push_back(getOrCreateType(FD->getReturnType(), F));
      if (const auto *FPT = dyn_cast<FunctionProtoType>(FnType))
        for (QualType ParamType : FPT->param_types())
          EltTys.push_back(getOrCreateType(ParamType, F));
      EltTys.push_back(DBuilder.createUnspecifiedParameter());
      llvm::DITypeRefArray EltTypeArray = DBuilder.getOrCreateTypeArray(EltTys);
      return DBuilder.createSubroutineType(EltTypeArray, llvm::DINode::FlagZero,
                                           getDwarfCC(CC));
    }

  return cast<llvm::DISubroutineType>(getOrCreateType(FnType, F));
}

void CGDebugInfo::emitFunctionStart(GlobalDecl GD, SourceLocation Loc,
                                    SourceLocation ScopeLoc, QualType FnType,
                                    llvm::Function *Fn, bool CurFuncIsThunk) {
  StringRef Name;
  StringRef LinkageName;

  FnBeginRegionCount.push_back(LexicalBlockStack.size());

  const Decl *D = GD.getDecl();
  bool HasDecl = (D != nullptr);

  llvm::DINode::DIFlags Flags = llvm::DINode::FlagZero;
  llvm::DISubprogram::DISPFlags SPFlags = llvm::DISubprogram::SPFlagZero;
  llvm::DIFile *Unit = getOrCreateFile(Loc);
  llvm::DIScope *FDContext = Unit;
  llvm::DINodeArray TParamsArray;
  if (!HasDecl) {
    // Use llvm function name.
    LinkageName = Fn->getName();
  } else if (const auto *FD = dyn_cast<FunctionDecl>(D)) {
    // If there is a subprogram for this function available then use it.
    auto FI = SPCache.find(FD->getCanonicalDecl());
    if (FI != SPCache.end()) {
      auto *SP = dyn_cast_or_null<llvm::DISubprogram>(FI->second);
      if (SP && SP->isDefinition()) {
        LexicalBlockStack.emplace_back(SP);
        RegionMap[D].reset(SP);
        return;
      }
    }
    collectFunctionDeclProps(GD, Unit, Name, LinkageName, FDContext,
                             TParamsArray, Flags);
  } else if (const auto *OMD = dyn_cast<ObjCMethodDecl>(D)) {
    Name = getObjCMethodName(OMD);
    Flags |= llvm::DINode::FlagPrototyped;
  } else if (isa<VarDecl>(D) &&
             GD.getDynamicInitKind() != DynamicInitKind::NoStub) {
    // This is a global initializer or atexit destructor for a global variable.
    Name = getDynamicInitializerName(cast<VarDecl>(D), GD.getDynamicInitKind(),
                                     Fn);
  } else {
    Name = Fn->getName();

    if (isa<BlockDecl>(D))
      LinkageName = Name;

    Flags |= llvm::DINode::FlagPrototyped;
  }
  if (Name.startswith("\01"))
    Name = Name.substr(1);

  if (!HasDecl || D->isImplicit() || D->hasAttr<ArtificialAttr>() ||
      (isa<VarDecl>(D) && GD.getDynamicInitKind() != DynamicInitKind::NoStub)) {
    Flags |= llvm::DINode::FlagArtificial;
    // Artificial functions should not silently reuse CurLoc.
    CurLoc = SourceLocation();
  }

  if (CurFuncIsThunk)
    Flags |= llvm::DINode::FlagThunk;

  if (Fn->hasLocalLinkage())
    SPFlags |= llvm::DISubprogram::SPFlagLocalToUnit;
  if (CGM.getLangOpts().Optimize)
    SPFlags |= llvm::DISubprogram::SPFlagOptimized;

  llvm::DINode::DIFlags FlagsForDef = Flags | getCallSiteRelatedAttrs();
  llvm::DISubprogram::DISPFlags SPFlagsForDef =
      SPFlags | llvm::DISubprogram::SPFlagDefinition;

  const unsigned LineNo = getLineNumber(Loc.isValid() ? Loc : CurLoc);
  unsigned ScopeLine = getLineNumber(ScopeLoc);
  llvm::DISubroutineType *DIFnType = getOrCreateFunctionType(D, FnType, Unit);
  llvm::DISubprogram *Decl = nullptr;
  llvm::DINodeArray Annotations = nullptr;
  if (D) {
    Decl = isa<ObjCMethodDecl>(D)
               ? getObjCMethodDeclaration(D, DIFnType, LineNo, Flags, SPFlags)
               : getFunctionDeclaration(D);
    Annotations = CollectBTFTagAnnotations(D);
  }

  // FIXME: The function declaration we're constructing here is mostly reusing
  // declarations from CXXMethodDecl and not constructing new ones for arbitrary
  // FunctionDecls. When/if we fix this we can have FDContext be TheCU/null for
  // all subprograms instead of the actual context since subprogram definitions
  // are emitted as CU level entities by the backend.
  llvm::DISubprogram *SP = DBuilder.createFunction(
      FDContext, Name, LinkageName, Unit, LineNo, DIFnType, ScopeLine,
      FlagsForDef, SPFlagsForDef, TParamsArray.get(), Decl, nullptr,
      Annotations);
  Fn->setSubprogram(SP);
  // We might get here with a VarDecl in the case we're generating
  // code for the initialization of globals. Do not record these decls
  // as they will overwrite the actual VarDecl Decl in the cache.
  if (HasDecl && isa<FunctionDecl>(D))
    DeclCache[D->getCanonicalDecl()].reset(SP);

  // Push the function onto the lexical block stack.
  LexicalBlockStack.emplace_back(SP);

  if (HasDecl)
    RegionMap[D].reset(SP);
}

void CGDebugInfo::EmitFunctionDecl(GlobalDecl GD, SourceLocation Loc,
                                   QualType FnType, llvm::Function *Fn) {
  StringRef Name;
  StringRef LinkageName;

  const Decl *D = GD.getDecl();
  if (!D)
    return;

  llvm::TimeTraceScope TimeScope("DebugFunction", [&]() {
    return GetName(D, true);
  });

  llvm::DINode::DIFlags Flags = llvm::DINode::FlagZero;
  llvm::DIFile *Unit = getOrCreateFile(Loc);
  bool IsDeclForCallSite = Fn ? true : false;
  llvm::DIScope *FDContext =
      IsDeclForCallSite ? Unit : getDeclContextDescriptor(D);
  llvm::DINodeArray TParamsArray;
  if (isa<FunctionDecl>(D)) {
    // If there is a DISubprogram for this function available then use it.
    collectFunctionDeclProps(GD, Unit, Name, LinkageName, FDContext,
                             TParamsArray, Flags);
  } else if (const auto *OMD = dyn_cast<ObjCMethodDecl>(D)) {
    Name = getObjCMethodName(OMD);
    Flags |= llvm::DINode::FlagPrototyped;
  } else {
    llvm_unreachable("not a function or ObjC method");
  }
  if (!Name.empty() && Name[0] == '\01')
    Name = Name.substr(1);

  if (D->isImplicit()) {
    Flags |= llvm::DINode::FlagArtificial;
    // Artificial functions without a location should not silently reuse CurLoc.
    if (Loc.isInvalid())
      CurLoc = SourceLocation();
  }
  unsigned LineNo = getLineNumber(Loc);
  unsigned ScopeLine = 0;
  llvm::DISubprogram::DISPFlags SPFlags = llvm::DISubprogram::SPFlagZero;
  if (CGM.getLangOpts().Optimize)
    SPFlags |= llvm::DISubprogram::SPFlagOptimized;

  llvm::DINodeArray Annotations = CollectBTFTagAnnotations(D);
  llvm::DISubprogram *SP = DBuilder.createFunction(
      FDContext, Name, LinkageName, Unit, LineNo,
      getOrCreateFunctionType(D, FnType, Unit), ScopeLine, Flags, SPFlags,
      TParamsArray.get(), getFunctionDeclaration(D), nullptr, Annotations);

  if (IsDeclForCallSite)
    Fn->setSubprogram(SP);

  DBuilder.finalizeSubprogram(SP);
}

void CGDebugInfo::EmitFuncDeclForCallSite(llvm::CallBase *CallOrInvoke,
                                          QualType CalleeType,
                                          const FunctionDecl *CalleeDecl) {
  if (!CallOrInvoke)
    return;
  auto *Func = CallOrInvoke->getCalledFunction();
  if (!Func)
    return;
  if (Func->getSubprogram())
    return;

  // Do not emit a declaration subprogram for a builtin, a function with nodebug
  // attribute, or if call site info isn't required. Also, elide declarations
  // for functions with reserved names, as call site-related features aren't
  // interesting in this case (& also, the compiler may emit calls to these
  // functions without debug locations, which makes the verifier complain).
  if (CalleeDecl->getBuiltinID() != 0 || CalleeDecl->hasAttr<NoDebugAttr>() ||
      getCallSiteRelatedAttrs() == llvm::DINode::FlagZero)
    return;
  if (CalleeDecl->isReserved(CGM.getLangOpts()) !=
      ReservedIdentifierStatus::NotReserved)
    return;

  // If there is no DISubprogram attached to the function being called,
  // create the one describing the function in order to have complete
  // call site debug info.
  if (!CalleeDecl->isStatic() && !CalleeDecl->isInlined())
    EmitFunctionDecl(CalleeDecl, CalleeDecl->getLocation(), CalleeType, Func);
}

void CGDebugInfo::EmitInlineFunctionStart(CGBuilderTy &Builder, GlobalDecl GD) {
  const auto *FD = cast<FunctionDecl>(GD.getDecl());
  // If there is a subprogram for this function available then use it.
  auto FI = SPCache.find(FD->getCanonicalDecl());
  llvm::DISubprogram *SP = nullptr;
  if (FI != SPCache.end())
    SP = dyn_cast_or_null<llvm::DISubprogram>(FI->second);
  if (!SP || !SP->isDefinition())
    SP = getFunctionStub(GD);
  FnBeginRegionCount.push_back(LexicalBlockStack.size());
  LexicalBlockStack.emplace_back(SP);
  setInlinedAt(Builder.getCurrentDebugLocation());
  EmitLocation(Builder, FD->getLocation());
}

void CGDebugInfo::EmitInlineFunctionEnd(CGBuilderTy &Builder) {
  assert(CurInlinedAt && "unbalanced inline scope stack");
  EmitFunctionEnd(Builder, nullptr);
  setInlinedAt(llvm::DebugLoc(CurInlinedAt).getInlinedAt());
}

void CGDebugInfo::EmitLocation(CGBuilderTy &Builder, SourceLocation Loc) {
  // Update our current location
  setLocation(Loc);

  if (CurLoc.isInvalid() || CurLoc.isMacroID() || LexicalBlockStack.empty())
    return;

  llvm::MDNode *Scope = LexicalBlockStack.back();
  Builder.SetCurrentDebugLocation(
      llvm::DILocation::get(CGM.getLLVMContext(), getLineNumber(CurLoc),
                            getColumnNumber(CurLoc), Scope, CurInlinedAt));
}

void CGDebugInfo::CreateLexicalBlock(SourceLocation Loc) {
  llvm::MDNode *Back = nullptr;
  if (!LexicalBlockStack.empty())
    Back = LexicalBlockStack.back().get();
  LexicalBlockStack.emplace_back(DBuilder.createLexicalBlock(
      cast<llvm::DIScope>(Back), getOrCreateFile(CurLoc), getLineNumber(CurLoc),
      getColumnNumber(CurLoc)));
}

void CGDebugInfo::AppendAddressSpaceXDeref(
    unsigned AddressSpace, SmallVectorImpl<int64_t> &Expr) const {
  Optional<unsigned> DWARFAddressSpace =
      CGM.getTarget().getDWARFAddressSpace(AddressSpace);
  if (!DWARFAddressSpace)
    return;

  Expr.push_back(llvm::dwarf::DW_OP_constu);
  Expr.push_back(DWARFAddressSpace.getValue());
  Expr.push_back(llvm::dwarf::DW_OP_swap);
  Expr.push_back(llvm::dwarf::DW_OP_xderef);
}

void CGDebugInfo::EmitLexicalBlockStart(CGBuilderTy &Builder,
                                        SourceLocation Loc) {
  // Set our current location.
  setLocation(Loc);

  // Emit a line table change for the current location inside the new scope.
  Builder.SetCurrentDebugLocation(llvm::DILocation::get(
      CGM.getLLVMContext(), getLineNumber(Loc), getColumnNumber(Loc),
      LexicalBlockStack.back(), CurInlinedAt));

  if (DebugKind <= codegenoptions::DebugLineTablesOnly)
    return;

  // Create a new lexical block and push it on the stack.
  CreateLexicalBlock(Loc);
}

void CGDebugInfo::EmitLexicalBlockEnd(CGBuilderTy &Builder,
                                      SourceLocation Loc) {
  assert(!LexicalBlockStack.empty() && "Region stack mismatch, stack empty!");

  // Provide an entry in the line table for the end of the block.
  EmitLocation(Builder, Loc);

  if (DebugKind <= codegenoptions::DebugLineTablesOnly)
    return;

  LexicalBlockStack.pop_back();
}

void CGDebugInfo::EmitFunctionEnd(CGBuilderTy &Builder, llvm::Function *Fn) {
  assert(!LexicalBlockStack.empty() && "Region stack mismatch, stack empty!");
  unsigned RCount = FnBeginRegionCount.back();
  assert(RCount <= LexicalBlockStack.size() && "Region stack mismatch");

  // Pop all regions for this function.
  while (LexicalBlockStack.size() != RCount) {
    // Provide an entry in the line table for the end of the block.
    EmitLocation(Builder, CurLoc);
    LexicalBlockStack.pop_back();
  }
  FnBeginRegionCount.pop_back();

  if (Fn && Fn->getSubprogram())
    DBuilder.finalizeSubprogram(Fn->getSubprogram());
}

CGDebugInfo::BlockByRefType
CGDebugInfo::EmitTypeForVarWithBlocksAttr(const VarDecl *VD,
                                          uint64_t *XOffset) {
  SmallVector<llvm::Metadata *, 5> EltTys;
  QualType FType;
  uint64_t FieldSize, FieldOffset;
  uint32_t FieldAlign;

  llvm::DIFile *Unit = getOrCreateFile(VD->getLocation());
  QualType Type = VD->getType();

  FieldOffset = 0;
  FType = CGM.getContext().getPointerType(CGM.getContext().VoidTy);
  EltTys.push_back(CreateMemberType(Unit, FType, "__isa", &FieldOffset));
  EltTys.push_back(CreateMemberType(Unit, FType, "__forwarding", &FieldOffset));
  FType = CGM.getContext().IntTy;
  EltTys.push_back(CreateMemberType(Unit, FType, "__flags", &FieldOffset));
  EltTys.push_back(CreateMemberType(Unit, FType, "__size", &FieldOffset));

  bool HasCopyAndDispose = CGM.getContext().BlockRequiresCopying(Type, VD);
  if (HasCopyAndDispose) {
    FType = CGM.getContext().getPointerType(CGM.getContext().VoidTy);
    EltTys.push_back(
        CreateMemberType(Unit, FType, "__copy_helper", &FieldOffset));
    EltTys.push_back(
        CreateMemberType(Unit, FType, "__destroy_helper", &FieldOffset));
  }
  bool HasByrefExtendedLayout;
  Qualifiers::ObjCLifetime Lifetime;
  if (CGM.getContext().getByrefLifetime(Type, Lifetime,
                                        HasByrefExtendedLayout) &&
      HasByrefExtendedLayout) {
    FType = CGM.getContext().getPointerType(CGM.getContext().VoidTy);
    EltTys.push_back(
        CreateMemberType(Unit, FType, "__byref_variable_layout", &FieldOffset));
  }

  CharUnits Align = CGM.getContext().getDeclAlign(VD);
  if (Align > CGM.getContext().toCharUnitsFromBits(
                  CGM.getTarget().getPointerAlign(0))) {
    CharUnits FieldOffsetInBytes =
        CGM.getContext().toCharUnitsFromBits(FieldOffset);
    CharUnits AlignedOffsetInBytes = FieldOffsetInBytes.alignTo(Align);
    CharUnits NumPaddingBytes = AlignedOffsetInBytes - FieldOffsetInBytes;

    if (NumPaddingBytes.isPositive()) {
      llvm::APInt pad(32, NumPaddingBytes.getQuantity());
      FType = CGM.getContext().getConstantArrayType(
          CGM.getContext().CharTy, pad, nullptr, ArrayType::Normal, 0);
      EltTys.push_back(CreateMemberType(Unit, FType, "", &FieldOffset));
    }
  }

  FType = Type;
  llvm::DIType *WrappedTy = getOrCreateType(FType, Unit);
  FieldSize = CGM.getContext().getTypeSize(FType);
  FieldAlign = CGM.getContext().toBits(Align);

  *XOffset = FieldOffset;
  llvm::DIType *FieldTy = DBuilder.createMemberType(
      Unit, VD->getName(), Unit, 0, FieldSize, FieldAlign, FieldOffset,
      llvm::DINode::FlagZero, WrappedTy);
  EltTys.push_back(FieldTy);
  FieldOffset += FieldSize;

  llvm::DINodeArray Elements = DBuilder.getOrCreateArray(EltTys);
  return {DBuilder.createStructType(Unit, "", Unit, 0, FieldOffset, 0,
                                    llvm::DINode::FlagZero, nullptr, Elements),
          WrappedTy};
}

llvm::DILocalVariable *CGDebugInfo::EmitDeclare(const VarDecl *VD,
                                                llvm::Value *Storage,
                                                llvm::Optional<unsigned> ArgNo,
                                                CGBuilderTy &Builder,
                                                const bool UsePointerValue) {
  if (CGM.getCodeGenOpts().HeterogeneousDwarf)
    return EmitDef(VD, Storage, ArgNo, Builder, UsePointerValue);

  assert(CGM.getCodeGenOpts().hasReducedDebugInfo());
  assert(!LexicalBlockStack.empty() && "Region stack mismatch, stack empty!");
  if (VD->hasAttr<NoDebugAttr>())
    return nullptr;

  bool Unwritten =
      VD->isImplicit() || (isa<Decl>(VD->getDeclContext()) &&
                           cast<Decl>(VD->getDeclContext())->isImplicit());
  llvm::DIFile *Unit = nullptr;
  if (!Unwritten)
    Unit = getOrCreateFile(VD->getLocation());
  llvm::DIType *Ty;
  uint64_t XOffset = 0;
  if (VD->hasAttr<BlocksAttr>())
    Ty = EmitTypeForVarWithBlocksAttr(VD, &XOffset).WrappedType;
  else
    Ty = getOrCreateType(VD->getType(), Unit);

  // If there is no debug info for this type then do not emit debug info
  // for this variable.
  if (!Ty)
    return nullptr;

  // Get location information.
  unsigned Line = 0;
  unsigned Column = 0;
  if (!Unwritten) {
    Line = getLineNumber(VD->getLocation());
    Column = getColumnNumber(VD->getLocation());
  }
  SmallVector<int64_t, 13> Expr;
  llvm::DINode::DIFlags Flags = llvm::DINode::FlagZero;
  if (VD->isImplicit())
    Flags |= llvm::DINode::FlagArtificial;

  auto Align = getDeclAlignIfRequired(VD, CGM.getContext());

  unsigned AddressSpace = CGM.getContext().getTargetAddressSpace(VD->getType());
  AppendAddressSpaceXDeref(AddressSpace, Expr);

  // If this is implicit parameter of CXXThis or ObjCSelf kind, then give it an
  // object pointer flag.
  if (const auto *IPD = dyn_cast<ImplicitParamDecl>(VD)) {
    if (IPD->getParameterKind() == ImplicitParamDecl::CXXThis ||
        IPD->getParameterKind() == ImplicitParamDecl::ObjCSelf)
      Flags |= llvm::DINode::FlagObjectPointer;
  }

  // Note: Older versions of clang used to emit byval references with an extra
  // DW_OP_deref, because they referenced the IR arg directly instead of
  // referencing an alloca. Newer versions of LLVM don't treat allocas
  // differently from other function arguments when used in a dbg.declare.
  auto *Scope = cast<llvm::DIScope>(LexicalBlockStack.back());
  StringRef Name = VD->getName();
  if (!Name.empty()) {
    // __block vars are stored on the heap if they are captured by a block that
    // can escape the local scope.
    if (VD->isEscapingByref()) {
      // Here, we need an offset *into* the alloca.
      CharUnits offset = CharUnits::fromQuantity(32);
      Expr.push_back(llvm::dwarf::DW_OP_plus_uconst);
      // offset of __forwarding field
      offset = CGM.getContext().toCharUnitsFromBits(
          CGM.getTarget().getPointerWidth(0));
      Expr.push_back(offset.getQuantity());
      Expr.push_back(llvm::dwarf::DW_OP_deref);
      Expr.push_back(llvm::dwarf::DW_OP_plus_uconst);
      // offset of x field
      offset = CGM.getContext().toCharUnitsFromBits(XOffset);
      Expr.push_back(offset.getQuantity());
    }
  } else if (const auto *RT = dyn_cast<RecordType>(VD->getType())) {
    // If VD is an anonymous union then Storage represents value for
    // all union fields.
    const RecordDecl *RD = RT->getDecl();
    if (RD->isUnion() && RD->isAnonymousStructOrUnion()) {
      // GDB has trouble finding local variables in anonymous unions, so we emit
      // artificial local variables for each of the members.
      //
      // FIXME: Remove this code as soon as GDB supports this.
      // The debug info verifier in LLVM operates based on the assumption that a
      // variable has the same size as its storage and we had to disable the
      // check for artificial variables.
      for (const auto *Field : RD->fields()) {
        llvm::DIType *FieldTy = getOrCreateType(Field->getType(), Unit);
        StringRef FieldName = Field->getName();

        // Ignore unnamed fields. Do not ignore unnamed records.
        if (FieldName.empty() && !isa<RecordType>(Field->getType()))
          continue;

        // Use VarDecl's Tag, Scope and Line number.
        auto FieldAlign = getDeclAlignIfRequired(Field, CGM.getContext());
        auto *D = DBuilder.createAutoVariable(
            Scope, FieldName, Unit, Line, FieldTy, CGM.getLangOpts().Optimize,
            Flags | llvm::DINode::FlagArtificial, FieldAlign);

        // Insert an llvm.dbg.declare into the current block.
        DBuilder.insertDeclare(Storage, D, DBuilder.createExpression(Expr),
                               llvm::DILocation::get(CGM.getLLVMContext(), Line,
                                                     Column, Scope,
                                                     CurInlinedAt),
                               Builder.GetInsertBlock());
      }
    }
  }

  // Clang stores the sret pointer provided by the caller in a static alloca.
  // Use DW_OP_deref to tell the debugger to load the pointer and treat it as
  // the address of the variable.
  if (UsePointerValue) {
    assert(std::find(Expr.begin(), Expr.end(), llvm::dwarf::DW_OP_deref) ==
               Expr.end() &&
           "Debug info already contains DW_OP_deref.");
    Expr.push_back(llvm::dwarf::DW_OP_deref);
  }

  // Create the descriptor for the variable.
  llvm::DILocalVariable *D = nullptr;
  if (ArgNo) {
    llvm::DINodeArray Annotations = CollectBTFTagAnnotations(VD);
    D = DBuilder.createParameterVariable(Scope, Name, *ArgNo, Unit, Line, Ty,
                                         CGM.getLangOpts().Optimize, Flags,
                                         Annotations);
  } else {
    // For normal local variable, we will try to find out whether 'VD' is the
    // copy parameter of coroutine.
    // If yes, we are going to use DIVariable of the origin parameter instead
    // of creating the new one.
    // If no, it might be a normal alloc, we just create a new one for it.

    // Check whether the VD is move parameters.
    auto RemapCoroArgToLocalVar = [&]() -> llvm::DILocalVariable * {
      // The scope of parameter and move-parameter should be distinct
      // DISubprogram.
      if (!isa<llvm::DISubprogram>(Scope) || !Scope->isDistinct())
        return nullptr;

      auto Iter = llvm::find_if(CoroutineParameterMappings, [&](auto &Pair) {
        Stmt *StmtPtr = const_cast<Stmt *>(Pair.second);
        if (DeclStmt *DeclStmtPtr = dyn_cast<DeclStmt>(StmtPtr)) {
          DeclGroupRef DeclGroup = DeclStmtPtr->getDeclGroup();
          Decl *Decl = DeclGroup.getSingleDecl();
          if (VD == dyn_cast_or_null<VarDecl>(Decl))
            return true;
        }
        return false;
      });

      if (Iter != CoroutineParameterMappings.end()) {
        ParmVarDecl *PD = const_cast<ParmVarDecl *>(Iter->first);
        auto Iter2 = llvm::find_if(ParamDbgMappings, [&](auto &DbgPair) {
          return DbgPair.first == PD && DbgPair.second->getScope() == Scope;
        });
        if (Iter2 != ParamDbgMappings.end())
          return const_cast<llvm::DILocalVariable *>(Iter2->second);
      }
      return nullptr;
    };

    // If we couldn't find a move param DIVariable, create a new one.
    D = RemapCoroArgToLocalVar();
    // Or we will create a new DIVariable for this Decl if D dose not exists.
    if (!D)
      D = DBuilder.createAutoVariable(Scope, Name, Unit, Line, Ty,
                                      CGM.getLangOpts().Optimize, Flags, Align);
  }
  // Insert an llvm.dbg.declare into the current block.
  DBuilder.insertDeclare(Storage, D, DBuilder.createExpression(Expr),
                         llvm::DILocation::get(CGM.getLLVMContext(), Line,
                                               Column, Scope, CurInlinedAt),
                         Builder.GetInsertBlock());

  return D;
}

llvm::DILocalVariable *CGDebugInfo::EmitDef(const VarDecl *VD,
                                            llvm::Value *Storage,
                                            llvm::Optional<unsigned> ArgNo,
                                            CGBuilderTy &Builder,
                                            const bool UsePointerValue) {
  assert(CGM.getCodeGenOpts().hasReducedDebugInfo() &&
         "Call to EmitDef below ReducedDebugInfo");
  assert(CGM.getCodeGenOpts().HeterogeneousDwarf &&
         "Call to EmitDef without HeterogeneousDwarf enabled");
  assert(!LexicalBlockStack.empty() && "Region stack mismatch, stack empty!");
  if (VD->hasAttr<NoDebugAttr>())
    return nullptr;

  bool Unwritten =
      VD->isImplicit() || (isa<Decl>(VD->getDeclContext()) &&
                           cast<Decl>(VD->getDeclContext())->isImplicit());
  llvm::DIFile *Unit = nullptr;
  unsigned Line = 0;
  unsigned Column = 0;
  if (!Unwritten) {
    Unit = getOrCreateFile(VD->getLocation());
    // Get location information.
    Line = getLineNumber(VD->getLocation());
    Column = getColumnNumber(VD->getLocation());
  }
  llvm::DIType *Ty;
  uint64_t XOffset = 0;
  if (VD->hasAttr<BlocksAttr>())
    Ty = EmitTypeForVarWithBlocksAttr(VD, &XOffset).WrappedType;
  else
    Ty = getOrCreateType(VD->getType(), Unit);

  // If there is no debug info for this type then do not emit debug info
  // for this variable.
  if (!Ty)
    return nullptr;

  llvm::DINode::DIFlags Flags = llvm::DINode::FlagZero;
  if (Unwritten)
    Flags |= llvm::DINode::FlagArtificial;

  auto Align = getDeclAlignIfRequired(VD, CGM.getContext());

  llvm::DIExprBuilder ExprBuilder(CGM.getLLVMContext());
  ExprBuilder.append<llvm::DIOp::Referrer>(Storage->getType());
  ExprBuilder.append<llvm::DIOp::Deref>();

  // If this is implicit parameter of CXXThis or ObjCSelf kind, then give it an
  // object pointer flag.
  if (const auto *IPD = dyn_cast<ImplicitParamDecl>(VD)) {
    if (IPD->getParameterKind() == ImplicitParamDecl::CXXThis ||
        IPD->getParameterKind() == ImplicitParamDecl::ObjCSelf)
      Flags |= llvm::DINode::FlagObjectPointer;
  }

  auto *Scope = cast<llvm::DIScope>(LexicalBlockStack.back());
  StringRef Name = VD->getName();
  if (!Name.empty()) {
    // __block vars are stored on the heap if they are captured by a block that
    // can escape the local scope.
    if (VD->isEscapingByref()) {
      // Here, we need an offset *into* the alloca.
      CharUnits offset = CharUnits::fromQuantity(32);
      // offset of __forwarding field
      offset = CGM.getContext().toCharUnitsFromBits(
          CGM.getTarget().getPointerWidth(0));
      ExprBuilder.append<llvm::DIOp::Constant>(
          llvm::ConstantInt::get(llvm::Type::getInt64Ty(CGM.getLLVMContext()),
                                 offset.getQuantity()));
      ExprBuilder.append<llvm::DIOp::ByteOffset>(
          llvm::Type::getInt64Ty(CGM.getLLVMContext()));
      ExprBuilder.append<llvm::DIOp::Deref>();
      // offset of x field
      offset = CGM.getContext().toCharUnitsFromBits(XOffset);
      ExprBuilder.append<llvm::DIOp::Constant>(
          llvm::ConstantInt::get(llvm::Type::getInt64Ty(CGM.getLLVMContext()),
                                 offset.getQuantity()));
      ExprBuilder.append<llvm::DIOp::ByteOffset>(
          llvm::Type::getInt64Ty(CGM.getLLVMContext()));
    }
  } else if (const auto *RT = dyn_cast<RecordType>(VD->getType())) {
    // If VD is an anonymous union then Storage represents value for
    // all union fields.
    const RecordDecl *RD = RT->getDecl();
    if (RD->isUnion() && RD->isAnonymousStructOrUnion()) {
      // GDB has trouble finding local variables in anonymous unions, so we emit
      // artificial local variables for each of the members.
      //
      // FIXME: Remove this code as soon as GDB supports this.
      // The debug info verifier in LLVM operates based on the assumption that a
      // variable has the same size as its storage and we had to disable the
      // check for artificial variables.
      for (const auto *Field : RD->fields()) {
        llvm::DIType *FieldTy = getOrCreateType(Field->getType(), Unit);
        StringRef FieldName = Field->getName();

        // Ignore unnamed fields. Do not ignore unnamed records.
        if (FieldName.empty() && !isa<RecordType>(Field->getType()))
          continue;

        // Use VarDecl's Tag, Scope and Line number.
        auto FieldAlign = getDeclAlignIfRequired(Field, CGM.getContext());
        auto *D = DBuilder.createAutoVariable(
            Scope, FieldName, Unit, Line, FieldTy, CGM.getLangOpts().Optimize,
            Flags | llvm::DINode::FlagArtificial, FieldAlign);

        // Insert an llvm.dbg.def into the current block.
        DBuilder.insertDef(DBuilder.createLifetime(D, ExprBuilder.intoExpr()),
                           Storage, llvm::DILocation::get(CGM.getLLVMContext(),
                                                          Line, Column, Scope,
                                                          CurInlinedAt),
                           Builder.GetInsertBlock());
      }
    }
  }

  // Clang stores the sret pointer provided by the caller in a static alloca.
  // Use DW_OP_deref to tell the debugger to load the pointer and treat it as
  // the address of the variable.
  if (UsePointerValue)
    ExprBuilder.append<llvm::DIOp::Deref>();

  llvm::DILocalVariable *D = nullptr;
  if (ArgNo) {
    D = DBuilder.createParameterVariable(Scope, Name, *ArgNo, Unit, Line, Ty,
                                         CGM.getLangOpts().Optimize, Flags);
  } else {
    // For normal local variable, we will try to find out whether 'VD' is the
    // copy parameter of coroutine.
    // If yes, we are going to use DIVariable of the origin parameter instead
    // of creating the new one.
    // If no, it might be a normal alloc, we just create a new one for it.

    // Check whether the VD is move parameters.
    auto RemapCoroArgToLocalVar = [&]() -> llvm::DILocalVariable * {
      // The scope of parameter and move-parameter should be distinct
      // DISubprogram.
      if (!isa<llvm::DISubprogram>(Scope) || !Scope->isDistinct())
        return nullptr;

      auto Iter = llvm::find_if(CoroutineParameterMappings, [&](auto &Pair) {
        Stmt *StmtPtr = const_cast<Stmt *>(Pair.second);
        if (DeclStmt *DeclStmtPtr = dyn_cast<DeclStmt>(StmtPtr)) {
          DeclGroupRef DeclGroup = DeclStmtPtr->getDeclGroup();
          Decl *Decl = DeclGroup.getSingleDecl();
          if (VD == dyn_cast_or_null<VarDecl>(Decl))
            return true;
        }
        return false;
      });

      if (Iter != CoroutineParameterMappings.end()) {
        ParmVarDecl *PD = const_cast<ParmVarDecl *>(Iter->first);
        auto Iter2 = llvm::find_if(ParamDbgMappings, [&](auto &DbgPair) {
          return DbgPair.first == PD && DbgPair.second->getScope() == Scope;
        });
        if (Iter2 != ParamDbgMappings.end())
          return const_cast<llvm::DILocalVariable *>(Iter2->second);
      }
      return nullptr;
    };

    // If we couldn't find a move param DIVariable, create a new one.
    D = RemapCoroArgToLocalVar();
    // Or we will create a new DIVariable for this Decl if D dose not exists.
    if (!D)
      D = DBuilder.createAutoVariable(Scope, Name, Unit, Line, Ty,
                                      CGM.getLangOpts().Optimize, Flags, Align);
  }
  // Insert an llvm.dbg.def into the current block.
  DBuilder.insertDef(DBuilder.createLifetime(D, ExprBuilder.intoExpr()),
                     Storage, llvm::DILocation::get(CGM.getLLVMContext(),
                                                    Line, Column, Scope,
                                                    CurInlinedAt),
                     Builder.GetInsertBlock());

  return D;
}

llvm::DILocalVariable *
CGDebugInfo::EmitDeclareOfAutoVariable(const VarDecl *VD, llvm::Value *Storage,
                                       CGBuilderTy &Builder,
                                       const bool UsePointerValue) {
  assert(CGM.getCodeGenOpts().hasReducedDebugInfo());
  return EmitDeclare(VD, Storage, llvm::None, Builder, UsePointerValue);
}

void CGDebugInfo::EmitLabel(const LabelDecl *D, CGBuilderTy &Builder) {
  assert(CGM.getCodeGenOpts().hasReducedDebugInfo());
  assert(!LexicalBlockStack.empty() && "Region stack mismatch, stack empty!");

  if (D->hasAttr<NoDebugAttr>())
    return;

  auto *Scope = cast<llvm::DIScope>(LexicalBlockStack.back());
  llvm::DIFile *Unit = getOrCreateFile(D->getLocation());

  // Get location information.
  unsigned Line = getLineNumber(D->getLocation());
  unsigned Column = getColumnNumber(D->getLocation());

  StringRef Name = D->getName();

  // Create the descriptor for the label.
  auto *L =
      DBuilder.createLabel(Scope, Name, Unit, Line, CGM.getLangOpts().Optimize);

  // Insert an llvm.dbg.label into the current block.
  DBuilder.insertLabel(L,
                       llvm::DILocation::get(CGM.getLLVMContext(), Line, Column,
                                             Scope, CurInlinedAt),
                       Builder.GetInsertBlock());
}

llvm::DIType *CGDebugInfo::CreateSelfType(const QualType &QualTy,
                                          llvm::DIType *Ty) {
  llvm::DIType *CachedTy = getTypeOrNull(QualTy);
  if (CachedTy)
    Ty = CachedTy;
  return DBuilder.createObjectPointerType(Ty);
}

void CGDebugInfo::EmitDeclareOfBlockDeclRefVariable(
    const VarDecl *VD, llvm::Value *Storage, CGBuilderTy &Builder,
    const CGBlockInfo &blockInfo, llvm::Instruction *InsertPoint) {
  assert(CGM.getCodeGenOpts().hasReducedDebugInfo());
  assert(!LexicalBlockStack.empty() && "Region stack mismatch, stack empty!");

  if (Builder.GetInsertBlock() == nullptr)
    return;
  if (VD->hasAttr<NoDebugAttr>())
    return;

  bool isByRef = VD->hasAttr<BlocksAttr>();

  uint64_t XOffset = 0;
  llvm::DIFile *Unit = getOrCreateFile(VD->getLocation());
  llvm::DIType *Ty;
  if (isByRef)
    Ty = EmitTypeForVarWithBlocksAttr(VD, &XOffset).WrappedType;
  else
    Ty = getOrCreateType(VD->getType(), Unit);

  // Self is passed along as an implicit non-arg variable in a
  // block. Mark it as the object pointer.
  if (const auto *IPD = dyn_cast<ImplicitParamDecl>(VD))
    if (IPD->getParameterKind() == ImplicitParamDecl::ObjCSelf)
      Ty = CreateSelfType(VD->getType(), Ty);

  // Get location information.
  const unsigned Line =
      getLineNumber(VD->getLocation().isValid() ? VD->getLocation() : CurLoc);
  unsigned Column = getColumnNumber(VD->getLocation());

  const llvm::DataLayout &target = CGM.getDataLayout();

  CharUnits offset = CharUnits::fromQuantity(
      target.getStructLayout(blockInfo.StructureType)
          ->getElementOffset(blockInfo.getCapture(VD).getIndex()));

  SmallVector<int64_t, 9> addr;
  addr.push_back(llvm::dwarf::DW_OP_deref);
  addr.push_back(llvm::dwarf::DW_OP_plus_uconst);
  addr.push_back(offset.getQuantity());
  if (isByRef) {
    addr.push_back(llvm::dwarf::DW_OP_deref);
    addr.push_back(llvm::dwarf::DW_OP_plus_uconst);
    // offset of __forwarding field
    offset =
        CGM.getContext().toCharUnitsFromBits(target.getPointerSizeInBits(0));
    addr.push_back(offset.getQuantity());
    addr.push_back(llvm::dwarf::DW_OP_deref);
    addr.push_back(llvm::dwarf::DW_OP_plus_uconst);
    // offset of x field
    offset = CGM.getContext().toCharUnitsFromBits(XOffset);
    addr.push_back(offset.getQuantity());
  }

  // Create the descriptor for the variable.
  auto Align = getDeclAlignIfRequired(VD, CGM.getContext());
  auto *D = DBuilder.createAutoVariable(
      cast<llvm::DILocalScope>(LexicalBlockStack.back()), VD->getName(), Unit,
      Line, Ty, false, llvm::DINode::FlagZero, Align);

  // Insert an llvm.dbg.declare into the current block.
  auto DL = llvm::DILocation::get(CGM.getLLVMContext(), Line, Column,
                                  LexicalBlockStack.back(), CurInlinedAt);
  auto *Expr = DBuilder.createExpression(addr);
  if (InsertPoint)
    DBuilder.insertDeclare(Storage, D, Expr, DL, InsertPoint);
  else
    DBuilder.insertDeclare(Storage, D, Expr, DL, Builder.GetInsertBlock());
}

llvm::DILocalVariable *
CGDebugInfo::EmitDeclareOfArgVariable(const VarDecl *VD, llvm::Value *AI,
                                      unsigned ArgNo, CGBuilderTy &Builder) {
  assert(CGM.getCodeGenOpts().hasReducedDebugInfo());
  return EmitDeclare(VD, AI, ArgNo, Builder);
}

namespace {
struct BlockLayoutChunk {
  uint64_t OffsetInBits;
  const BlockDecl::Capture *Capture;
};
bool operator<(const BlockLayoutChunk &l, const BlockLayoutChunk &r) {
  return l.OffsetInBits < r.OffsetInBits;
}
} // namespace

void CGDebugInfo::collectDefaultFieldsForBlockLiteralDeclare(
    const CGBlockInfo &Block, const ASTContext &Context, SourceLocation Loc,
    const llvm::StructLayout &BlockLayout, llvm::DIFile *Unit,
    SmallVectorImpl<llvm::Metadata *> &Fields) {
  // Blocks in OpenCL have unique constraints which make the standard fields
  // redundant while requiring size and align fields for enqueue_kernel. See
  // initializeForBlockHeader in CGBlocks.cpp
  if (CGM.getLangOpts().OpenCL) {
    Fields.push_back(createFieldType("__size", Context.IntTy, Loc, AS_public,
                                     BlockLayout.getElementOffsetInBits(0),
                                     Unit, Unit));
    Fields.push_back(createFieldType("__align", Context.IntTy, Loc, AS_public,
                                     BlockLayout.getElementOffsetInBits(1),
                                     Unit, Unit));
  } else {
    Fields.push_back(createFieldType("__isa", Context.VoidPtrTy, Loc, AS_public,
                                     BlockLayout.getElementOffsetInBits(0),
                                     Unit, Unit));
    Fields.push_back(createFieldType("__flags", Context.IntTy, Loc, AS_public,
                                     BlockLayout.getElementOffsetInBits(1),
                                     Unit, Unit));
    Fields.push_back(
        createFieldType("__reserved", Context.IntTy, Loc, AS_public,
                        BlockLayout.getElementOffsetInBits(2), Unit, Unit));
    auto *FnTy = Block.getBlockExpr()->getFunctionType();
    auto FnPtrType = CGM.getContext().getPointerType(FnTy->desugar());
    Fields.push_back(createFieldType("__FuncPtr", FnPtrType, Loc, AS_public,
                                     BlockLayout.getElementOffsetInBits(3),
                                     Unit, Unit));
    Fields.push_back(createFieldType(
        "__descriptor",
        Context.getPointerType(Block.NeedsCopyDispose
                                   ? Context.getBlockDescriptorExtendedType()
                                   : Context.getBlockDescriptorType()),
        Loc, AS_public, BlockLayout.getElementOffsetInBits(4), Unit, Unit));
  }
}

void CGDebugInfo::EmitDeclareOfBlockLiteralArgVariable(const CGBlockInfo &block,
                                                       StringRef Name,
                                                       unsigned ArgNo,
                                                       llvm::AllocaInst *Alloca,
                                                       CGBuilderTy &Builder) {
  assert(CGM.getCodeGenOpts().hasReducedDebugInfo());
  ASTContext &C = CGM.getContext();
  const BlockDecl *blockDecl = block.getBlockDecl();

  // Collect some general information about the block's location.
  SourceLocation loc = blockDecl->getCaretLocation();
  llvm::DIFile *tunit = getOrCreateFile(loc);
  unsigned line = getLineNumber(loc);
  unsigned column = getColumnNumber(loc);

  // Build the debug-info type for the block literal.
  getDeclContextDescriptor(blockDecl);

  const llvm::StructLayout *blockLayout =
      CGM.getDataLayout().getStructLayout(block.StructureType);

  SmallVector<llvm::Metadata *, 16> fields;
  collectDefaultFieldsForBlockLiteralDeclare(block, C, loc, *blockLayout, tunit,
                                             fields);

  // We want to sort the captures by offset, not because DWARF
  // requires this, but because we're paranoid about debuggers.
  SmallVector<BlockLayoutChunk, 8> chunks;

  // 'this' capture.
  if (blockDecl->capturesCXXThis()) {
    BlockLayoutChunk chunk;
    chunk.OffsetInBits =
        blockLayout->getElementOffsetInBits(block.CXXThisIndex);
    chunk.Capture = nullptr;
    chunks.push_back(chunk);
  }

  // Variable captures.
  for (const auto &capture : blockDecl->captures()) {
    const VarDecl *variable = capture.getVariable();
    const CGBlockInfo::Capture &captureInfo = block.getCapture(variable);

    // Ignore constant captures.
    if (captureInfo.isConstant())
      continue;

    BlockLayoutChunk chunk;
    chunk.OffsetInBits =
        blockLayout->getElementOffsetInBits(captureInfo.getIndex());
    chunk.Capture = &capture;
    chunks.push_back(chunk);
  }

  // Sort by offset.
  llvm::array_pod_sort(chunks.begin(), chunks.end());

  for (const BlockLayoutChunk &Chunk : chunks) {
    uint64_t offsetInBits = Chunk.OffsetInBits;
    const BlockDecl::Capture *capture = Chunk.Capture;

    // If we have a null capture, this must be the C++ 'this' capture.
    if (!capture) {
      QualType type;
      if (auto *Method =
              cast_or_null<CXXMethodDecl>(blockDecl->getNonClosureContext()))
        type = Method->getThisType();
      else if (auto *RDecl = dyn_cast<CXXRecordDecl>(blockDecl->getParent()))
        type = QualType(RDecl->getTypeForDecl(), 0);
      else
        llvm_unreachable("unexpected block declcontext");

      fields.push_back(createFieldType("this", type, loc, AS_public,
                                       offsetInBits, tunit, tunit));
      continue;
    }

    const VarDecl *variable = capture->getVariable();
    StringRef name = variable->getName();

    llvm::DIType *fieldType;
    if (capture->isByRef()) {
      TypeInfo PtrInfo = C.getTypeInfo(C.VoidPtrTy);
      auto Align = PtrInfo.isAlignRequired() ? PtrInfo.Align : 0;
      // FIXME: This recomputes the layout of the BlockByRefWrapper.
      uint64_t xoffset;
      fieldType =
          EmitTypeForVarWithBlocksAttr(variable, &xoffset).BlockByRefWrapper;
      fieldType = DBuilder.createPointerType(fieldType, PtrInfo.Width);
      fieldType = DBuilder.createMemberType(tunit, name, tunit, line,
                                            PtrInfo.Width, Align, offsetInBits,
                                            llvm::DINode::FlagZero, fieldType);
    } else {
      auto Align = getDeclAlignIfRequired(variable, CGM.getContext());
      fieldType = createFieldType(name, variable->getType(), loc, AS_public,
                                  offsetInBits, Align, tunit, tunit);
    }
    fields.push_back(fieldType);
  }

  SmallString<36> typeName;
  llvm::raw_svector_ostream(typeName)
      << "__block_literal_" << CGM.getUniqueBlockCount();

  llvm::DINodeArray fieldsArray = DBuilder.getOrCreateArray(fields);

  llvm::DIType *type =
      DBuilder.createStructType(tunit, typeName.str(), tunit, line,
                                CGM.getContext().toBits(block.BlockSize), 0,
                                llvm::DINode::FlagZero, nullptr, fieldsArray);
  type = DBuilder.createPointerType(type, CGM.PointerWidthInBits);

  // Get overall information about the block.
  llvm::DINode::DIFlags flags = llvm::DINode::FlagArtificial;
  auto *scope = cast<llvm::DILocalScope>(LexicalBlockStack.back());

  // Create the descriptor for the parameter.
  auto *debugVar = DBuilder.createParameterVariable(
      scope, Name, ArgNo, tunit, line, type, CGM.getLangOpts().Optimize, flags);

  // Insert an llvm.dbg.declare into the current block.
  DBuilder.insertDeclare(Alloca, debugVar, DBuilder.createExpression(),
                         llvm::DILocation::get(CGM.getLLVMContext(), line,
                                               column, scope, CurInlinedAt),
                         Builder.GetInsertBlock());
}

llvm::DIDerivedType *
CGDebugInfo::getOrCreateStaticDataMemberDeclarationOrNull(const VarDecl *D) {
  if (!D || !D->isStaticDataMember())
    return nullptr;

  auto MI = StaticDataMemberCache.find(D->getCanonicalDecl());
  if (MI != StaticDataMemberCache.end()) {
    assert(MI->second && "Static data member declaration should still exist");
    return MI->second;
  }

  // If the member wasn't found in the cache, lazily construct and add it to the
  // type (used when a limited form of the type is emitted).
  auto DC = D->getDeclContext();
  auto *Ctxt = cast<llvm::DICompositeType>(getDeclContextDescriptor(D));
  return CreateRecordStaticField(D, Ctxt, cast<RecordDecl>(DC));
}

llvm::DIGlobalVariableExpression *CGDebugInfo::CollectAnonRecordDecls(
    const RecordDecl *RD, llvm::DIFile *Unit, unsigned LineNo,
    StringRef LinkageName, llvm::GlobalVariable *Var, llvm::DIScope *DContext) {
  llvm::DIGlobalVariableExpression *GVE = nullptr;

  for (const auto *Field : RD->fields()) {
    llvm::DIType *FieldTy = getOrCreateType(Field->getType(), Unit);
    StringRef FieldName = Field->getName();

    // Ignore unnamed fields, but recurse into anonymous records.
    if (FieldName.empty()) {
      if (const auto *RT = dyn_cast<RecordType>(Field->getType()))
        GVE = CollectAnonRecordDecls(RT->getDecl(), Unit, LineNo, LinkageName,
                                     Var, DContext);
      continue;
    }
    // Use VarDecl's Tag, Scope and Line number.
    GVE = DBuilder.createGlobalVariableExpression(
        DContext, FieldName, LinkageName, Unit, LineNo, FieldTy,
        Var->hasLocalLinkage());
    Var->addDebugInfo(GVE);
  }
  return GVE;
}

<<<<<<< HEAD
llvm::DIGlobalVariable *
CGDebugInfo::CollectAnonRecordDeclsForHeterogeneousDwarf(
    const RecordDecl *RD, llvm::DIFile *Unit, unsigned LineNo,
    StringRef LinkageName, llvm::GlobalVariable *Var, llvm::DIScope *DContext) {
  assert(CGM.getCodeGenOpts().HeterogeneousDwarf);

  llvm::DIGlobalVariable *GV = nullptr;

  for (const auto *Field : RD->fields()) {
    llvm::DIType *FieldTy = getOrCreateType(Field->getType(), Unit);
    StringRef FieldName = Field->getName();

    // Ignore unnamed fields, but recurse into anonymous records.
    if (FieldName.empty()) {
      if (const auto *RT = dyn_cast<RecordType>(Field->getType()))
        GV = CollectAnonRecordDeclsForHeterogeneousDwarf(
            RT->getDecl(), Unit, LineNo, LinkageName, Var, DContext);
      continue;
    }
    // Use VarDecl's Tag, Scope and Line number.
    GV = DBuilder.createGlobalVariable(
        DContext, FieldName, LinkageName, Unit, LineNo, FieldTy,
        Var->hasLocalLinkage());
    Var->addDebugInfo(GV);
  }
  return GV;
=======
namespace {
struct ReconstitutableType : public RecursiveASTVisitor<ReconstitutableType> {
  bool Reconstitutable = true;
  bool VisitVectorType(VectorType *FT) {
    Reconstitutable = false;
    return false;
  }
  bool VisitAtomicType(AtomicType *FT) {
    Reconstitutable = false;
    return false;
  }
  bool TraverseEnumType(EnumType *ET) {
    // Unnamed enums can't be reconstituted due to a lack of column info we
    // produce in the DWARF, so we can't get Clang's full name back.
    if (const auto *ED = dyn_cast<EnumDecl>(ET->getDecl())) {
      if (!ED->getIdentifier()) {
        Reconstitutable = false;
        return false;
      }
    }
    return true;
  }
  bool VisitFunctionProtoType(FunctionProtoType *FT) {
    // noexcept is not encoded in DWARF, so the reversi
    Reconstitutable &= !isNoexceptExceptionSpec(FT->getExceptionSpecType());
    return Reconstitutable;
  }
  bool TraverseRecordType(RecordType *RT) {
    // Unnamed classes/lambdas can't be reconstituted due to a lack of column
    // info we produce in the DWARF, so we can't get Clang's full name back.
    // But so long as it's not one of those, it doesn't matter if some sub-type
    // of the record (a template parameter) can't be reconstituted - because the
    // un-reconstitutable type itself will carry its own name.
    const auto *RD = dyn_cast<CXXRecordDecl>(RT->getDecl());
    if (!RD)
      return true;
    if (RD->isLambda() || !RD->getIdentifier()) {
      Reconstitutable = false;
      return false;
    }
    return true;
  }
};
} // anonymous namespace

// Test whether a type name could be rebuilt from emitted debug info.
static bool IsReconstitutableType(QualType QT) {
  ReconstitutableType T;
  T.TraverseType(QT);
  return T.Reconstitutable;
>>>>>>> 155180fd
}

std::string CGDebugInfo::GetName(const Decl *D, bool Qualified) const {
  std::string Name;
  llvm::raw_string_ostream OS(Name);
  const NamedDecl *ND = dyn_cast<NamedDecl>(D);
  if (!ND)
    return Name;
  codegenoptions::DebugTemplateNamesKind TemplateNamesKind =
      CGM.getCodeGenOpts().getDebugSimpleTemplateNames();
  Optional<TemplateArgs> Args;

  bool IsOperatorOverload = false; // isa<CXXConversionDecl>(ND);
  if (auto *RD = dyn_cast<CXXRecordDecl>(ND)) {
    Args = GetTemplateArgs(RD);
  } else if (auto *FD = dyn_cast<FunctionDecl>(ND)) {
    Args = GetTemplateArgs(FD);
    auto NameKind = ND->getDeclName().getNameKind();
    IsOperatorOverload |=
        NameKind == DeclarationName::CXXOperatorName ||
        NameKind == DeclarationName::CXXConversionFunctionName;
  } else if (auto *VD = dyn_cast<VarDecl>(ND)) {
    Args = GetTemplateArgs(VD);
  }
  std::function<bool(ArrayRef<TemplateArgument>)> HasReconstitutableArgs =
      [&](ArrayRef<TemplateArgument> Args) {
        return llvm::all_of(Args, [&](const TemplateArgument &TA) {
          switch (TA.getKind()) {
          case TemplateArgument::Template:
            // Easy to reconstitute - the value of the parameter in the debug
            // info is the string name of the template. (so the template name
            // itself won't benefit from any name rebuilding, but that's a
            // representational limitation - maybe DWARF could be
            // changed/improved to use some more structural representation)
            return true;
          case TemplateArgument::Declaration:
            // Reference and pointer non-type template parameters point to
            // variables, functions, etc and their value is, at best (for
            // variables) represented as an address - not a reference to the
            // DWARF describing the variable/function/etc. This makes it hard,
            // possibly impossible to rebuild the original name - looking up the
            // address in the executable file's symbol table would be needed.
            return false;
          case TemplateArgument::NullPtr:
            // These could be rebuilt, but figured they're close enough to the
            // declaration case, and not worth rebuilding.
            return false;
          case TemplateArgument::Pack:
            // A pack is invalid if any of the elements of the pack are invalid.
            return HasReconstitutableArgs(TA.getPackAsArray());
          case TemplateArgument::Integral:
            // Larger integers get encoded as DWARF blocks which are a bit
            // harder to parse back into a large integer, etc - so punting on
            // this for now. Re-parsing the integers back into APInt is probably
            // feasible some day.
            return TA.getAsIntegral().getBitWidth() <= 64;
          case TemplateArgument::Type:
            return IsReconstitutableType(TA.getAsType());
          default:
            llvm_unreachable("Other, unresolved, template arguments should "
                             "not be seen here");
          }
        });
      };
  // A conversion operator presents complications/ambiguity if there's a
  // conversion to class template that is itself a template, eg:
  // template<typename T>
  // operator ns::t1<T, int>();
  // This should be named, eg: "operator ns::t1<float, int><float>"
  // (ignoring clang bug that means this is currently "operator t1<float>")
  // but if the arguments were stripped, the consumer couldn't differentiate
  // whether the template argument list for the conversion type was the
  // function's argument list (& no reconstitution was needed) or not.
  // This could be handled if reconstitutable names had a separate attribute
  // annotating them as such - this would remove the ambiguity.
  //
  // Alternatively the template argument list could be parsed enough to check
  // whether there's one list or two, then compare that with the DWARF
  // description of the return type and the template argument lists to determine
  // how many lists there should be and if one is missing it could be assumed(?)
  // to be the function's template argument list  & then be rebuilt.
  //
  // Other operator overloads that aren't conversion operators could be
  // reconstituted but would require a bit more nuance about detecting the
  // difference between these different operators during that rebuilding.
  bool Reconstitutable =
      Args && HasReconstitutableArgs(Args->Args) && !IsOperatorOverload;

  PrintingPolicy PP = getPrintingPolicy();

  if (TemplateNamesKind == codegenoptions::DebugTemplateNamesKind::Full ||
      !Reconstitutable) {
    ND->getNameForDiagnostic(OS, PP, Qualified);
  } else {
    bool Mangled =
        TemplateNamesKind == codegenoptions::DebugTemplateNamesKind::Mangled;
    // check if it's a template
    if (Mangled)
      OS << "_STN";

    OS << ND->getDeclName();
    std::string EncodedOriginalName;
    llvm::raw_string_ostream EncodedOriginalNameOS(EncodedOriginalName);
    EncodedOriginalNameOS << ND->getDeclName();

    if (Mangled) {
      OS << "|";
      printTemplateArgumentList(OS, Args->Args, PP);
      printTemplateArgumentList(EncodedOriginalNameOS, Args->Args, PP);
#ifndef NDEBUG
      std::string CanonicalOriginalName;
      llvm::raw_string_ostream OriginalOS(CanonicalOriginalName);
      ND->getNameForDiagnostic(OriginalOS, PP, Qualified);
      assert(EncodedOriginalNameOS.str() == OriginalOS.str());
#endif
    }
  }
  return Name;
}

void CGDebugInfo::EmitGlobalVariable(llvm::GlobalVariable *Var,
                                     const VarDecl *D) {
  if (CGM.getCodeGenOpts().HeterogeneousDwarf) {
    EmitGlobalVariableForHeterogeneousDwarf(Var, D);
    return;
  }

  assert(CGM.getCodeGenOpts().hasReducedDebugInfo());
  if (D->hasAttr<NoDebugAttr>())
    return;

  llvm::TimeTraceScope TimeScope("DebugGlobalVariable", [&]() {
    return GetName(D, true);
  });

  // If we already created a DIGlobalVariable for this declaration, just attach
  // it to the llvm::GlobalVariable.
  auto Cached = DeclCache.find(D->getCanonicalDecl());
  if (Cached != DeclCache.end())
    return Var->addDebugInfo(
        cast<llvm::DIGlobalVariableExpression>(Cached->second));

  // Create global variable debug descriptor.
  llvm::DIFile *Unit = nullptr;
  llvm::DIScope *DContext = nullptr;
  unsigned LineNo;
  StringRef DeclName, LinkageName;
  QualType T;
  llvm::MDTuple *TemplateParameters = nullptr;
  collectVarDeclProps(D, Unit, LineNo, T, DeclName, LinkageName,
                      TemplateParameters, DContext);

  // Attempt to store one global variable for the declaration - even if we
  // emit a lot of fields.
  llvm::DIGlobalVariableExpression *GVE = nullptr;

  // If this is an anonymous union then we'll want to emit a global
  // variable for each member of the anonymous union so that it's possible
  // to find the name of any field in the union.
  if (T->isUnionType() && DeclName.empty()) {
    const RecordDecl *RD = T->castAs<RecordType>()->getDecl();
    assert(RD->isAnonymousStructOrUnion() &&
           "unnamed non-anonymous struct or union?");
    GVE = CollectAnonRecordDecls(RD, Unit, LineNo, LinkageName, Var, DContext);
  } else {
    auto Align = getDeclAlignIfRequired(D, CGM.getContext());

    SmallVector<int64_t, 4> Expr;
    unsigned AddressSpace =
        CGM.getContext().getTargetAddressSpace(D->getType());
    if (CGM.getLangOpts().CUDA && CGM.getLangOpts().CUDAIsDevice) {
      if (D->hasAttr<CUDASharedAttr>())
        AddressSpace =
            CGM.getContext().getTargetAddressSpace(LangAS::cuda_shared);
      else if (D->hasAttr<CUDAConstantAttr>())
        AddressSpace =
            CGM.getContext().getTargetAddressSpace(LangAS::cuda_constant);
    }
    AppendAddressSpaceXDeref(AddressSpace, Expr);

    llvm::DINodeArray Annotations = CollectBTFTagAnnotations(D);
    GVE = DBuilder.createGlobalVariableExpression(
        DContext, DeclName, LinkageName, Unit, LineNo, getOrCreateType(T, Unit),
        Var->hasLocalLinkage(), true,
        Expr.empty() ? nullptr : DBuilder.createExpression(Expr),
        getOrCreateStaticDataMemberDeclarationOrNull(D), TemplateParameters,
        Align, Annotations);
    Var->addDebugInfo(GVE);
  }
  DeclCache[D->getCanonicalDecl()].reset(GVE);
}

void CGDebugInfo::EmitGlobalVariableForHeterogeneousDwarf(
    llvm::GlobalVariable *Var, const VarDecl *D) {
  assert(CGM.getCodeGenOpts().hasReducedDebugInfo());
  assert(CGM.getCodeGenOpts().HeterogeneousDwarf);
  if (D->hasAttr<NoDebugAttr>())
    return;

  llvm::TimeTraceScope TimeScope("DebugGlobalVariable", [&]() {
    std::string Name;
    llvm::raw_string_ostream OS(Name);
    D->getNameForDiagnostic(OS, getPrintingPolicy(),
                            /*Qualified=*/true);
    return Name;
  });

  // If we already created a DIGlobalVariable for this declaration, just attach
  // it to the llvm::GlobalVariable.
  auto Cached = DeclCache.find(D->getCanonicalDecl());
  if (Cached != DeclCache.end())
    return Var->addDebugInfo(
        cast<llvm::DIGlobalVariable>(Cached->second));

  // Create global variable debug descriptor.
  llvm::DIFile *Unit = nullptr;
  llvm::DIScope *DContext = nullptr;
  unsigned LineNo;
  StringRef DeclName, LinkageName;
  QualType T;
  llvm::MDTuple *TemplateParameters = nullptr;
  collectVarDeclProps(D, Unit, LineNo, T, DeclName, LinkageName,
                      TemplateParameters, DContext);

  // Attempt to store one global variable for the declaration - even if we
  // emit a lot of fields.
  llvm::DIGlobalVariable *GV = nullptr;

  // If this is an anonymous union then we'll want to emit a global
  // variable for each member of the anonymous union so that it's possible
  // to find the name of any field in the union.
  if (T->isUnionType() && DeclName.empty()) {
    const RecordDecl *RD = T->castAs<RecordType>()->getDecl();
    assert(RD->isAnonymousStructOrUnion() &&
           "unnamed non-anonymous struct or union?");
    // FIXME(KZHURAVL): No tests for this path.
    GV = CollectAnonRecordDeclsForHeterogeneousDwarf(
        RD, Unit, LineNo, LinkageName, Var, DContext);
  } else {
    // Create DIExpr.
    llvm::DIExprBuilder ExprBuilder(CGM.getLLVMContext());
    ExprBuilder.append<llvm::DIOp::Arg>(0, Var->getType());
    ExprBuilder.append<llvm::DIOp::Deref>();

    // Create DIGlobalVariable.
    GV = DBuilder.createGlobalVariable(
        DContext, DeclName, LinkageName, Unit, LineNo, getOrCreateType(T, Unit),
        Var->hasLocalLinkage(), true,
        getOrCreateStaticDataMemberDeclarationOrNull(D), TemplateParameters,
        getDeclAlignIfRequired(D, CGM.getContext()));

    // Create DIFragment.
    llvm::DIFragment *Fragment = DBuilder.createFragment();
    SmallVector<llvm::Metadata*> LifetimeArgs;
    LifetimeArgs.push_back(Fragment);

    // Create DILifetime.
    llvm::DILifetime *Lifetime =
        DBuilder.createLifetime(GV, ExprBuilder.intoExpr(), LifetimeArgs);

    // Attach metadata to GlobalVariable.
    Var->addDebugInfo(GV);
    Var->addDebugInfo(Fragment);
    Var->addDebugInfo(Lifetime);
  }
  DeclCache[D->getCanonicalDecl()].reset(GV);
}

void CGDebugInfo::EmitGlobalVariable(const ValueDecl *VD, const APValue &Init) {
  assert(CGM.getCodeGenOpts().hasReducedDebugInfo());
  if (VD->hasAttr<NoDebugAttr>())
    return;
  llvm::TimeTraceScope TimeScope("DebugConstGlobalVariable", [&]() {
    return GetName(VD, true);
  });

  auto Align = getDeclAlignIfRequired(VD, CGM.getContext());
  // Create the descriptor for the variable.
  llvm::DIFile *Unit = getOrCreateFile(VD->getLocation());
  StringRef Name = VD->getName();
  llvm::DIType *Ty = getOrCreateType(VD->getType(), Unit);

  if (const auto *ECD = dyn_cast<EnumConstantDecl>(VD)) {
    const auto *ED = cast<EnumDecl>(ECD->getDeclContext());
    assert(isa<EnumType>(ED->getTypeForDecl()) && "Enum without EnumType?");

    if (CGM.getCodeGenOpts().EmitCodeView) {
      // If CodeView, emit enums as global variables, unless they are defined
      // inside a class. We do this because MSVC doesn't emit S_CONSTANTs for
      // enums in classes, and because it is difficult to attach this scope
      // information to the global variable.
      if (isa<RecordDecl>(ED->getDeclContext()))
        return;
    } else {
      // If not CodeView, emit DW_TAG_enumeration_type if necessary. For
      // example: for "enum { ZERO };", a DW_TAG_enumeration_type is created the
      // first time `ZERO` is referenced in a function.
      llvm::DIType *EDTy =
          getOrCreateType(QualType(ED->getTypeForDecl(), 0), Unit);
      assert (EDTy->getTag() == llvm::dwarf::DW_TAG_enumeration_type);
      (void)EDTy;
      return;
    }
  }

  // Do not emit separate definitions for function local consts.
  if (isa<FunctionDecl>(VD->getDeclContext()))
    return;

  VD = cast<ValueDecl>(VD->getCanonicalDecl());
  auto *VarD = dyn_cast<VarDecl>(VD);
  if (VarD && VarD->isStaticDataMember()) {
    auto *RD = cast<RecordDecl>(VarD->getDeclContext());
    getDeclContextDescriptor(VarD);
    // Ensure that the type is retained even though it's otherwise unreferenced.
    //
    // FIXME: This is probably unnecessary, since Ty should reference RD
    // through its scope.
    RetainedTypes.push_back(
        CGM.getContext().getRecordType(RD).getAsOpaquePtr());

    return;
  }
  llvm::DIScope *DContext = getDeclContextDescriptor(VD);

  auto &GV = DeclCache[VD];
  if (GV)
    return;
  llvm::DIExpression *InitExpr = nullptr;
  if (CGM.getContext().getTypeSize(VD->getType()) <= 64) {
    // FIXME: Add a representation for integer constants wider than 64 bits.
    if (Init.isInt())
      InitExpr =
          DBuilder.createConstantValueExpression(Init.getInt().getExtValue());
    else if (Init.isFloat())
      InitExpr = DBuilder.createConstantValueExpression(
          Init.getFloat().bitcastToAPInt().getZExtValue());
  }

  llvm::MDTuple *TemplateParameters = nullptr;

  if (isa<VarTemplateSpecializationDecl>(VD))
    if (VarD) {
      llvm::DINodeArray parameterNodes = CollectVarTemplateParams(VarD, &*Unit);
      TemplateParameters = parameterNodes.get();
    }

  GV.reset(DBuilder.createGlobalVariableExpression(
      DContext, Name, StringRef(), Unit, getLineNumber(VD->getLocation()), Ty,
      true, true, InitExpr, getOrCreateStaticDataMemberDeclarationOrNull(VarD),
      TemplateParameters, Align));
}

void CGDebugInfo::EmitExternalVariable(llvm::GlobalVariable *Var,
                                       const VarDecl *D) {
  assert(CGM.getCodeGenOpts().hasReducedDebugInfo());
  if (D->hasAttr<NoDebugAttr>())
    return;

  auto Align = getDeclAlignIfRequired(D, CGM.getContext());
  llvm::DIFile *Unit = getOrCreateFile(D->getLocation());
  StringRef Name = D->getName();
  llvm::DIType *Ty = getOrCreateType(D->getType(), Unit);

  llvm::DIScope *DContext = getDeclContextDescriptor(D);
  llvm::DIGlobalVariableExpression *GVE =
      DBuilder.createGlobalVariableExpression(
          DContext, Name, StringRef(), Unit, getLineNumber(D->getLocation()),
          Ty, false, false, nullptr, nullptr, nullptr, Align);
  Var->addDebugInfo(GVE);
}

llvm::DIScope *CGDebugInfo::getCurrentContextDescriptor(const Decl *D) {
  if (!LexicalBlockStack.empty())
    return LexicalBlockStack.back();
  llvm::DIScope *Mod = getParentModuleOrNull(D);
  return getContextDescriptor(D, Mod ? Mod : TheCU);
}

void CGDebugInfo::EmitUsingDirective(const UsingDirectiveDecl &UD) {
  if (!CGM.getCodeGenOpts().hasReducedDebugInfo())
    return;
  const NamespaceDecl *NSDecl = UD.getNominatedNamespace();
  if (!NSDecl->isAnonymousNamespace() ||
      CGM.getCodeGenOpts().DebugExplicitImport) {
    auto Loc = UD.getLocation();
    if (!Loc.isValid())
      Loc = CurLoc;
    DBuilder.createImportedModule(
        getCurrentContextDescriptor(cast<Decl>(UD.getDeclContext())),
        getOrCreateNamespace(NSDecl), getOrCreateFile(Loc), getLineNumber(Loc));
  }
}

void CGDebugInfo::EmitUsingShadowDecl(const UsingShadowDecl &USD) {
  if (llvm::DINode *Target =
          getDeclarationOrDefinition(USD.getUnderlyingDecl())) {
    auto Loc = USD.getLocation();
    DBuilder.createImportedDeclaration(
        getCurrentContextDescriptor(cast<Decl>(USD.getDeclContext())), Target,
        getOrCreateFile(Loc), getLineNumber(Loc));
  }
}

void CGDebugInfo::EmitUsingDecl(const UsingDecl &UD) {
  if (!CGM.getCodeGenOpts().hasReducedDebugInfo())
    return;
  assert(UD.shadow_size() &&
         "We shouldn't be codegening an invalid UsingDecl containing no decls");

  for (const auto *USD : UD.shadows()) {
    // FIXME: Skip functions with undeduced auto return type for now since we
    // don't currently have the plumbing for separate declarations & definitions
    // of free functions and mismatched types (auto in the declaration, concrete
    // return type in the definition)
    if (const auto *FD = dyn_cast<FunctionDecl>(USD->getUnderlyingDecl()))
      if (const auto *AT = FD->getType()
                               ->castAs<FunctionProtoType>()
                               ->getContainedAutoType())
        if (AT->getDeducedType().isNull())
          continue;

    EmitUsingShadowDecl(*USD);
    // Emitting one decl is sufficient - debuggers can detect that this is an
    // overloaded name & provide lookup for all the overloads.
    break;
  }
}

void CGDebugInfo::EmitUsingEnumDecl(const UsingEnumDecl &UD) {
  if (!CGM.getCodeGenOpts().hasReducedDebugInfo())
    return;
  assert(UD.shadow_size() &&
         "We shouldn't be codegening an invalid UsingEnumDecl"
         " containing no decls");

  for (const auto *USD : UD.shadows())
    EmitUsingShadowDecl(*USD);
}

void CGDebugInfo::EmitImportDecl(const ImportDecl &ID) {
  if (CGM.getCodeGenOpts().getDebuggerTuning() != llvm::DebuggerKind::LLDB)
    return;
  if (Module *M = ID.getImportedModule()) {
    auto Info = ASTSourceDescriptor(*M);
    auto Loc = ID.getLocation();
    DBuilder.createImportedDeclaration(
        getCurrentContextDescriptor(cast<Decl>(ID.getDeclContext())),
        getOrCreateModuleRef(Info, DebugTypeExtRefs), getOrCreateFile(Loc),
        getLineNumber(Loc));
  }
}

llvm::DIImportedEntity *
CGDebugInfo::EmitNamespaceAlias(const NamespaceAliasDecl &NA) {
  if (!CGM.getCodeGenOpts().hasReducedDebugInfo())
    return nullptr;
  auto &VH = NamespaceAliasCache[&NA];
  if (VH)
    return cast<llvm::DIImportedEntity>(VH);
  llvm::DIImportedEntity *R;
  auto Loc = NA.getLocation();
  if (const auto *Underlying =
          dyn_cast<NamespaceAliasDecl>(NA.getAliasedNamespace()))
    // This could cache & dedup here rather than relying on metadata deduping.
    R = DBuilder.createImportedDeclaration(
        getCurrentContextDescriptor(cast<Decl>(NA.getDeclContext())),
        EmitNamespaceAlias(*Underlying), getOrCreateFile(Loc),
        getLineNumber(Loc), NA.getName());
  else
    R = DBuilder.createImportedDeclaration(
        getCurrentContextDescriptor(cast<Decl>(NA.getDeclContext())),
        getOrCreateNamespace(cast<NamespaceDecl>(NA.getAliasedNamespace())),
        getOrCreateFile(Loc), getLineNumber(Loc), NA.getName());
  VH.reset(R);
  return R;
}

llvm::DINamespace *
CGDebugInfo::getOrCreateNamespace(const NamespaceDecl *NSDecl) {
  // Don't canonicalize the NamespaceDecl here: The DINamespace will be uniqued
  // if necessary, and this way multiple declarations of the same namespace in
  // different parent modules stay distinct.
  auto I = NamespaceCache.find(NSDecl);
  if (I != NamespaceCache.end())
    return cast<llvm::DINamespace>(I->second);

  llvm::DIScope *Context = getDeclContextDescriptor(NSDecl);
  // Don't trust the context if it is a DIModule (see comment above).
  llvm::DINamespace *NS =
      DBuilder.createNameSpace(Context, NSDecl->getName(), NSDecl->isInline());
  NamespaceCache[NSDecl].reset(NS);
  return NS;
}

void CGDebugInfo::setDwoId(uint64_t Signature) {
  assert(TheCU && "no main compile unit");
  TheCU->setDWOId(Signature);
}

void CGDebugInfo::finalize() {
  // Creating types might create further types - invalidating the current
  // element and the size(), so don't cache/reference them.
  for (size_t i = 0; i != ObjCInterfaceCache.size(); ++i) {
    ObjCInterfaceCacheEntry E = ObjCInterfaceCache[i];
    llvm::DIType *Ty = E.Type->getDecl()->getDefinition()
                           ? CreateTypeDefinition(E.Type, E.Unit)
                           : E.Decl;
    DBuilder.replaceTemporary(llvm::TempDIType(E.Decl), Ty);
  }

  // Add methods to interface.
  for (const auto &P : ObjCMethodCache) {
    if (P.second.empty())
      continue;

    QualType QTy(P.first->getTypeForDecl(), 0);
    auto It = TypeCache.find(QTy.getAsOpaquePtr());
    assert(It != TypeCache.end());

    llvm::DICompositeType *InterfaceDecl =
        cast<llvm::DICompositeType>(It->second);

    auto CurElts = InterfaceDecl->getElements();
    SmallVector<llvm::Metadata *, 16> EltTys(CurElts.begin(), CurElts.end());

    // For DWARF v4 or earlier, only add objc_direct methods.
    for (auto &SubprogramDirect : P.second)
      if (CGM.getCodeGenOpts().DwarfVersion >= 5 || SubprogramDirect.getInt())
        EltTys.push_back(SubprogramDirect.getPointer());

    llvm::DINodeArray Elements = DBuilder.getOrCreateArray(EltTys);
    DBuilder.replaceArrays(InterfaceDecl, Elements);
  }

  for (const auto &P : ReplaceMap) {
    assert(P.second);
    auto *Ty = cast<llvm::DIType>(P.second);
    assert(Ty->isForwardDecl());

    auto It = TypeCache.find(P.first);
    assert(It != TypeCache.end());
    assert(It->second);

    DBuilder.replaceTemporary(llvm::TempDIType(Ty),
                              cast<llvm::DIType>(It->second));
  }

  for (const auto &P : FwdDeclReplaceMap) {
    assert(P.second);
    llvm::TempMDNode FwdDecl(cast<llvm::MDNode>(P.second));
    llvm::Metadata *Repl;

    auto It = DeclCache.find(P.first);
    // If there has been no definition for the declaration, call RAUW
    // with ourselves, that will destroy the temporary MDNode and
    // replace it with a standard one, avoiding leaking memory.
    if (It == DeclCache.end())
      Repl = P.second;
    else
      Repl = It->second;

    if (auto *GVE = dyn_cast_or_null<llvm::DIGlobalVariableExpression>(Repl))
      Repl = GVE->getVariable();
    DBuilder.replaceTemporary(std::move(FwdDecl), cast<llvm::MDNode>(Repl));
  }

  // We keep our own list of retained types, because we need to look
  // up the final type in the type cache.
  for (auto &RT : RetainedTypes)
    if (auto MD = TypeCache[RT])
      DBuilder.retainType(cast<llvm::DIType>(MD));

  DBuilder.finalize();
}

// Don't ignore in case of explicit cast where it is referenced indirectly.
void CGDebugInfo::EmitExplicitCastType(QualType Ty) {
  if (CGM.getCodeGenOpts().hasReducedDebugInfo())
    if (auto *DieTy = getOrCreateType(Ty, TheCU->getFile()))
      DBuilder.retainType(DieTy);
}

void CGDebugInfo::EmitAndRetainType(QualType Ty) {
  if (CGM.getCodeGenOpts().hasMaybeUnusedDebugInfo())
    if (auto *DieTy = getOrCreateType(Ty, TheCU->getFile()))
      DBuilder.retainType(DieTy);
}

llvm::DebugLoc CGDebugInfo::SourceLocToDebugLoc(SourceLocation Loc) {
  if (LexicalBlockStack.empty())
    return llvm::DebugLoc();

  llvm::MDNode *Scope = LexicalBlockStack.back();
  return llvm::DILocation::get(CGM.getLLVMContext(), getLineNumber(Loc),
                               getColumnNumber(Loc), Scope);
}

llvm::DINode::DIFlags CGDebugInfo::getCallSiteRelatedAttrs() const {
  // Call site-related attributes are only useful in optimized programs, and
  // when there's a possibility of debugging backtraces.
  if (!CGM.getLangOpts().Optimize || DebugKind == codegenoptions::NoDebugInfo ||
      DebugKind == codegenoptions::LocTrackingOnly)
    return llvm::DINode::FlagZero;

  // Call site-related attributes are available in DWARF v5. Some debuggers,
  // while not fully DWARF v5-compliant, may accept these attributes as if they
  // were part of DWARF v4.
  bool SupportsDWARFv4Ext =
      CGM.getCodeGenOpts().DwarfVersion == 4 &&
      (CGM.getCodeGenOpts().getDebuggerTuning() == llvm::DebuggerKind::LLDB ||
       CGM.getCodeGenOpts().getDebuggerTuning() == llvm::DebuggerKind::GDB);

  if (!SupportsDWARFv4Ext && CGM.getCodeGenOpts().DwarfVersion < 5)
    return llvm::DINode::FlagZero;

  return llvm::DINode::FlagAllCallsDescribed;
}<|MERGE_RESOLUTION|>--- conflicted
+++ resolved
@@ -5034,7 +5034,6 @@
   return GVE;
 }
 
-<<<<<<< HEAD
 llvm::DIGlobalVariable *
 CGDebugInfo::CollectAnonRecordDeclsForHeterogeneousDwarf(
     const RecordDecl *RD, llvm::DIFile *Unit, unsigned LineNo,
@@ -5061,7 +5060,8 @@
     Var->addDebugInfo(GV);
   }
   return GV;
-=======
+}
+
 namespace {
 struct ReconstitutableType : public RecursiveASTVisitor<ReconstitutableType> {
   bool Reconstitutable = true;
@@ -5112,7 +5112,6 @@
   ReconstitutableType T;
   T.TraverseType(QT);
   return T.Reconstitutable;
->>>>>>> 155180fd
 }
 
 std::string CGDebugInfo::GetName(const Decl *D, bool Qualified) const {
