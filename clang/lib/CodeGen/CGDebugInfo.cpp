//===--- CGDebugInfo.cpp - Emit Debug Information for a Module ------------===//
//
// Part of the LLVM Project, under the Apache License v2.0 with LLVM Exceptions.
// See https://llvm.org/LICENSE.txt for license information.
// SPDX-License-Identifier: Apache-2.0 WITH LLVM-exception
//
//===----------------------------------------------------------------------===//
//
// This coordinates the debug information generation while generating code.
//
//===----------------------------------------------------------------------===//

#include "CGDebugInfo.h"
#include "CGBlocks.h"
#include "CGCXXABI.h"
#include "CGObjCRuntime.h"
#include "CGRecordLayout.h"
#include "CodeGenFunction.h"
#include "CodeGenModule.h"
#include "ConstantEmitter.h"
#include "clang/AST/ASTContext.h"
#include "clang/AST/Attr.h"
#include "clang/AST/DeclFriend.h"
#include "clang/AST/DeclObjC.h"
#include "clang/AST/DeclTemplate.h"
#include "clang/AST/Expr.h"
#include "clang/AST/RecordLayout.h"
#include "clang/AST/RecursiveASTVisitor.h"
#include "clang/Basic/CodeGenOptions.h"
#include "clang/Basic/FileManager.h"
#include "clang/Basic/SourceManager.h"
#include "clang/Basic/Version.h"
#include "clang/Frontend/FrontendOptions.h"
#include "clang/Lex/HeaderSearchOptions.h"
#include "clang/Lex/ModuleMap.h"
#include "clang/Lex/PreprocessorOptions.h"
#include "llvm/ADT/DenseSet.h"
#include "llvm/ADT/SmallVector.h"
#include "llvm/ADT/StringExtras.h"
#include "llvm/IR/Constants.h"
#include "llvm/IR/DataLayout.h"
#include "llvm/IR/DerivedTypes.h"
#include "llvm/IR/Instructions.h"
#include "llvm/IR/Intrinsics.h"
#include "llvm/IR/Metadata.h"
#include "llvm/IR/Module.h"
#include "llvm/Support/FileSystem.h"
#include "llvm/Support/MD5.h"
#include "llvm/Support/Path.h"
#include "llvm/Support/TimeProfiler.h"
using namespace clang;
using namespace clang::CodeGen;

static uint32_t getTypeAlignIfRequired(const Type *Ty, const ASTContext &Ctx) {
  auto TI = Ctx.getTypeInfo(Ty);
  return TI.isAlignRequired() ? TI.Align : 0;
}

static uint32_t getTypeAlignIfRequired(QualType Ty, const ASTContext &Ctx) {
  return getTypeAlignIfRequired(Ty.getTypePtr(), Ctx);
}

static uint32_t getDeclAlignIfRequired(const Decl *D, const ASTContext &Ctx) {
  return D->hasAttr<AlignedAttr>() ? D->getMaxAlignment() : 0;
}

CGDebugInfo::CGDebugInfo(CodeGenModule &CGM)
    : CGM(CGM), DebugKind(CGM.getCodeGenOpts().getDebugInfo()),
      DebugTypeExtRefs(CGM.getCodeGenOpts().DebugTypeExtRefs),
      DBuilder(CGM.getModule()) {
  for (const auto &KV : CGM.getCodeGenOpts().DebugPrefixMap)
    DebugPrefixMap[KV.first] = KV.second;
  CreateCompileUnit();
}

CGDebugInfo::~CGDebugInfo() {
  assert(LexicalBlockStack.empty() &&
         "Region stack mismatch, stack not empty!");
}

ApplyDebugLocation::ApplyDebugLocation(CodeGenFunction &CGF,
                                       SourceLocation TemporaryLocation)
    : CGF(&CGF) {
  init(TemporaryLocation);
}

ApplyDebugLocation::ApplyDebugLocation(CodeGenFunction &CGF,
                                       bool DefaultToEmpty,
                                       SourceLocation TemporaryLocation)
    : CGF(&CGF) {
  init(TemporaryLocation, DefaultToEmpty);
}

void ApplyDebugLocation::init(SourceLocation TemporaryLocation,
                              bool DefaultToEmpty) {
  auto *DI = CGF->getDebugInfo();
  if (!DI) {
    CGF = nullptr;
    return;
  }

  OriginalLocation = CGF->Builder.getCurrentDebugLocation();

  if (OriginalLocation && !DI->CGM.getExpressionLocationsEnabled())
    return;

  if (TemporaryLocation.isValid()) {
    DI->EmitLocation(CGF->Builder, TemporaryLocation);
    return;
  }

  if (DefaultToEmpty) {
    CGF->Builder.SetCurrentDebugLocation(llvm::DebugLoc());
    return;
  }

  // Construct a location that has a valid scope, but no line info.
  assert(!DI->LexicalBlockStack.empty());
  CGF->Builder.SetCurrentDebugLocation(
      llvm::DILocation::get(DI->LexicalBlockStack.back()->getContext(), 0, 0,
                            DI->LexicalBlockStack.back(), DI->getInlinedAt()));
}

ApplyDebugLocation::ApplyDebugLocation(CodeGenFunction &CGF, const Expr *E)
    : CGF(&CGF) {
  init(E->getExprLoc());
}

ApplyDebugLocation::ApplyDebugLocation(CodeGenFunction &CGF, llvm::DebugLoc Loc)
    : CGF(&CGF) {
  if (!CGF.getDebugInfo()) {
    this->CGF = nullptr;
    return;
  }
  OriginalLocation = CGF.Builder.getCurrentDebugLocation();
  if (Loc)
    CGF.Builder.SetCurrentDebugLocation(std::move(Loc));
}

ApplyDebugLocation::~ApplyDebugLocation() {
  // Query CGF so the location isn't overwritten when location updates are
  // temporarily disabled (for C++ default function arguments)
  if (CGF)
    CGF->Builder.SetCurrentDebugLocation(std::move(OriginalLocation));
}

ApplyInlineDebugLocation::ApplyInlineDebugLocation(CodeGenFunction &CGF,
                                                   GlobalDecl InlinedFn)
    : CGF(&CGF) {
  if (!CGF.getDebugInfo()) {
    this->CGF = nullptr;
    return;
  }
  auto &DI = *CGF.getDebugInfo();
  SavedLocation = DI.getLocation();
  assert((DI.getInlinedAt() ==
          CGF.Builder.getCurrentDebugLocation()->getInlinedAt()) &&
         "CGDebugInfo and IRBuilder are out of sync");

  DI.EmitInlineFunctionStart(CGF.Builder, InlinedFn);
}

ApplyInlineDebugLocation::~ApplyInlineDebugLocation() {
  if (!CGF)
    return;
  auto &DI = *CGF->getDebugInfo();
  DI.EmitInlineFunctionEnd(CGF->Builder);
  DI.EmitLocation(CGF->Builder, SavedLocation);
}

void CGDebugInfo::setLocation(SourceLocation Loc) {
  // If the new location isn't valid return.
  if (Loc.isInvalid())
    return;

  CurLoc = CGM.getContext().getSourceManager().getExpansionLoc(Loc);

  // If we've changed files in the middle of a lexical scope go ahead
  // and create a new lexical scope with file node if it's different
  // from the one in the scope.
  if (LexicalBlockStack.empty())
    return;

  SourceManager &SM = CGM.getContext().getSourceManager();
  auto *Scope = cast<llvm::DIScope>(LexicalBlockStack.back());
  PresumedLoc PCLoc = SM.getPresumedLoc(CurLoc);
  if (PCLoc.isInvalid() || Scope->getFile() == getOrCreateFile(CurLoc))
    return;

  if (auto *LBF = dyn_cast<llvm::DILexicalBlockFile>(Scope)) {
    LexicalBlockStack.pop_back();
    LexicalBlockStack.emplace_back(DBuilder.createLexicalBlockFile(
        LBF->getScope(), getOrCreateFile(CurLoc)));
  } else if (isa<llvm::DILexicalBlock>(Scope) ||
             isa<llvm::DISubprogram>(Scope)) {
    LexicalBlockStack.pop_back();
    LexicalBlockStack.emplace_back(
        DBuilder.createLexicalBlockFile(Scope, getOrCreateFile(CurLoc)));
  }
}

llvm::DIScope *CGDebugInfo::getDeclContextDescriptor(const Decl *D) {
  llvm::DIScope *Mod = getParentModuleOrNull(D);
  return getContextDescriptor(cast<Decl>(D->getDeclContext()),
                              Mod ? Mod : TheCU);
}

llvm::DIScope *CGDebugInfo::getContextDescriptor(const Decl *Context,
                                                 llvm::DIScope *Default) {
  if (!Context)
    return Default;

  auto I = RegionMap.find(Context);
  if (I != RegionMap.end()) {
    llvm::Metadata *V = I->second;
    return dyn_cast_or_null<llvm::DIScope>(V);
  }

  // Check namespace.
  if (const auto *NSDecl = dyn_cast<NamespaceDecl>(Context))
    return getOrCreateNamespace(NSDecl);

  if (const auto *RDecl = dyn_cast<RecordDecl>(Context))
    if (!RDecl->isDependentType())
      return getOrCreateType(CGM.getContext().getTypeDeclType(RDecl),
                             TheCU->getFile());
  return Default;
}

PrintingPolicy CGDebugInfo::getPrintingPolicy() const {
  PrintingPolicy PP = CGM.getContext().getPrintingPolicy();

  // If we're emitting codeview, it's important to try to match MSVC's naming so
  // that visualizers written for MSVC will trigger for our class names. In
  // particular, we can't have spaces between arguments of standard templates
  // like basic_string and vector, but we must have spaces between consecutive
  // angle brackets that close nested template argument lists.
  if (CGM.getCodeGenOpts().EmitCodeView) {
    PP.MSVCFormatting = true;
    PP.SplitTemplateClosers = true;
  } else {
    // For DWARF, printing rules are underspecified.
    // SplitTemplateClosers yields better interop with GCC and GDB (PR46052).
    PP.SplitTemplateClosers = true;
  }

  PP.SuppressInlineNamespace = false;
  PP.PrintCanonicalTypes = true;
  PP.UsePreferredNames = false;
  PP.AlwaysIncludeTypeForTemplateArgument = true;

  // Apply -fdebug-prefix-map.
  PP.Callbacks = &PrintCB;
  return PP;
}

StringRef CGDebugInfo::getFunctionName(const FunctionDecl *FD) {
  return internString(GetName(FD));
}

StringRef CGDebugInfo::getObjCMethodName(const ObjCMethodDecl *OMD) {
  SmallString<256> MethodName;
  llvm::raw_svector_ostream OS(MethodName);
  OS << (OMD->isInstanceMethod() ? '-' : '+') << '[';
  const DeclContext *DC = OMD->getDeclContext();
  if (const auto *OID = dyn_cast<ObjCImplementationDecl>(DC)) {
    OS << OID->getName();
  } else if (const auto *OID = dyn_cast<ObjCInterfaceDecl>(DC)) {
    OS << OID->getName();
  } else if (const auto *OC = dyn_cast<ObjCCategoryDecl>(DC)) {
    if (OC->IsClassExtension()) {
      OS << OC->getClassInterface()->getName();
    } else {
      OS << OC->getIdentifier()->getNameStart() << '('
         << OC->getIdentifier()->getNameStart() << ')';
    }
  } else if (const auto *OCD = dyn_cast<ObjCCategoryImplDecl>(DC)) {
    OS << OCD->getClassInterface()->getName() << '(' << OCD->getName() << ')';
  }
  OS << ' ' << OMD->getSelector().getAsString() << ']';

  return internString(OS.str());
}

StringRef CGDebugInfo::getSelectorName(Selector S) {
  return internString(S.getAsString());
}

StringRef CGDebugInfo::getClassName(const RecordDecl *RD) {
  if (isa<ClassTemplateSpecializationDecl>(RD)) {
    // Copy this name on the side and use its reference.
    return internString(GetName(RD));
  }

  // quick optimization to avoid having to intern strings that are already
  // stored reliably elsewhere
  if (const IdentifierInfo *II = RD->getIdentifier())
    return II->getName();

  // The CodeView printer in LLVM wants to see the names of unnamed types
  // because they need to have a unique identifier.
  // These names are used to reconstruct the fully qualified type names.
  if (CGM.getCodeGenOpts().EmitCodeView) {
    if (const TypedefNameDecl *D = RD->getTypedefNameForAnonDecl()) {
      assert(RD->getDeclContext() == D->getDeclContext() &&
             "Typedef should not be in another decl context!");
      assert(D->getDeclName().getAsIdentifierInfo() &&
             "Typedef was not named!");
      return D->getDeclName().getAsIdentifierInfo()->getName();
    }

    if (CGM.getLangOpts().CPlusPlus) {
      StringRef Name;

      ASTContext &Context = CGM.getContext();
      if (const DeclaratorDecl *DD = Context.getDeclaratorForUnnamedTagDecl(RD))
        // Anonymous types without a name for linkage purposes have their
        // declarator mangled in if they have one.
        Name = DD->getName();
      else if (const TypedefNameDecl *TND =
                   Context.getTypedefNameForUnnamedTagDecl(RD))
        // Anonymous types without a name for linkage purposes have their
        // associate typedef mangled in if they have one.
        Name = TND->getName();

      // Give lambdas a display name based on their name mangling.
      if (const CXXRecordDecl *CXXRD = dyn_cast<CXXRecordDecl>(RD))
        if (CXXRD->isLambda())
          return internString(
              CGM.getCXXABI().getMangleContext().getLambdaString(CXXRD));

      if (!Name.empty()) {
        SmallString<256> UnnamedType("<unnamed-type-");
        UnnamedType += Name;
        UnnamedType += '>';
        return internString(UnnamedType);
      }
    }
  }

  return StringRef();
}

Optional<llvm::DIFile::ChecksumKind>
CGDebugInfo::computeChecksum(FileID FID, SmallString<32> &Checksum) const {
  Checksum.clear();

  if (!CGM.getCodeGenOpts().EmitCodeView &&
      CGM.getCodeGenOpts().DwarfVersion < 5)
    return None;

  SourceManager &SM = CGM.getContext().getSourceManager();
  Optional<llvm::MemoryBufferRef> MemBuffer = SM.getBufferOrNone(FID);
  if (!MemBuffer)
    return None;

  llvm::toHex(
      llvm::MD5::hash(llvm::arrayRefFromStringRef(MemBuffer->getBuffer())),
      /*LowerCase*/ true, Checksum);
  return llvm::DIFile::CSK_MD5;
}

Optional<StringRef> CGDebugInfo::getSource(const SourceManager &SM,
                                           FileID FID) {
  if (!CGM.getCodeGenOpts().EmbedSource)
    return None;

  bool SourceInvalid = false;
  StringRef Source = SM.getBufferData(FID, &SourceInvalid);

  if (SourceInvalid)
    return None;

  return Source;
}

llvm::DIFile *CGDebugInfo::getOrCreateFile(SourceLocation Loc) {
  SourceManager &SM = CGM.getContext().getSourceManager();
  StringRef FileName;
  FileID FID;

  if (Loc.isInvalid()) {
    // The DIFile used by the CU is distinct from the main source file. Call
    // createFile() below for canonicalization if the source file was specified
    // with an absolute path.
    FileName = TheCU->getFile()->getFilename();
  } else {
    PresumedLoc PLoc = SM.getPresumedLoc(Loc);
    FileName = PLoc.getFilename();

    if (FileName.empty()) {
      FileName = TheCU->getFile()->getFilename();
    } else {
      FileName = PLoc.getFilename();
    }
    FID = PLoc.getFileID();
  }

  // Cache the results.
  auto It = DIFileCache.find(FileName.data());
  if (It != DIFileCache.end()) {
    // Verify that the information still exists.
    if (llvm::Metadata *V = It->second)
      return cast<llvm::DIFile>(V);
  }

  SmallString<32> Checksum;

  Optional<llvm::DIFile::ChecksumKind> CSKind = computeChecksum(FID, Checksum);
  Optional<llvm::DIFile::ChecksumInfo<StringRef>> CSInfo;
  if (CSKind)
    CSInfo.emplace(*CSKind, Checksum);
  return createFile(FileName, CSInfo, getSource(SM, SM.getFileID(Loc)));
}

llvm::DIFile *
CGDebugInfo::createFile(StringRef FileName,
                        Optional<llvm::DIFile::ChecksumInfo<StringRef>> CSInfo,
                        Optional<StringRef> Source) {
  StringRef Dir;
  StringRef File;
  std::string RemappedFile = remapDIPath(FileName);
  std::string CurDir = remapDIPath(getCurrentDirname());
  SmallString<128> DirBuf;
  SmallString<128> FileBuf;
  if (llvm::sys::path::is_absolute(RemappedFile)) {
    // Strip the common prefix (if it is more than just "/") from current
    // directory and FileName for a more space-efficient encoding.
    auto FileIt = llvm::sys::path::begin(RemappedFile);
    auto FileE = llvm::sys::path::end(RemappedFile);
    auto CurDirIt = llvm::sys::path::begin(CurDir);
    auto CurDirE = llvm::sys::path::end(CurDir);
    for (; CurDirIt != CurDirE && *CurDirIt == *FileIt; ++CurDirIt, ++FileIt)
      llvm::sys::path::append(DirBuf, *CurDirIt);
    if (std::distance(llvm::sys::path::begin(CurDir), CurDirIt) == 1) {
      // Don't strip the common prefix if it is only the root "/"
      // since that would make LLVM diagnostic locations confusing.
      Dir = {};
      File = RemappedFile;
    } else {
      for (; FileIt != FileE; ++FileIt)
        llvm::sys::path::append(FileBuf, *FileIt);
      Dir = DirBuf;
      File = FileBuf;
    }
  } else {
    Dir = CurDir;
    File = RemappedFile;
  }
  llvm::DIFile *F = DBuilder.createFile(File, Dir, CSInfo, Source);
  DIFileCache[FileName.data()].reset(F);
  return F;
}

std::string CGDebugInfo::remapDIPath(StringRef Path) const {
  if (DebugPrefixMap.empty())
    return Path.str();

  SmallString<256> P = Path;
  for (const auto &Entry : DebugPrefixMap)
    if (llvm::sys::path::replace_path_prefix(P, Entry.first, Entry.second))
      break;
  return P.str().str();
}

unsigned CGDebugInfo::getLineNumber(SourceLocation Loc) {
  if (Loc.isInvalid())
    return 0;
  SourceManager &SM = CGM.getContext().getSourceManager();
  return SM.getPresumedLoc(Loc).getLine();
}

unsigned CGDebugInfo::getColumnNumber(SourceLocation Loc, bool Force) {
  // We may not want column information at all.
  if (!Force && !CGM.getCodeGenOpts().DebugColumnInfo)
    return 0;

  // If the location is invalid then use the current column.
  if (Loc.isInvalid() && CurLoc.isInvalid())
    return 0;
  SourceManager &SM = CGM.getContext().getSourceManager();
  PresumedLoc PLoc = SM.getPresumedLoc(Loc.isValid() ? Loc : CurLoc);
  return PLoc.isValid() ? PLoc.getColumn() : 0;
}

StringRef CGDebugInfo::getCurrentDirname() {
  if (!CGM.getCodeGenOpts().DebugCompilationDir.empty())
    return CGM.getCodeGenOpts().DebugCompilationDir;

  if (!CWDName.empty())
    return CWDName;
  SmallString<256> CWD;
  llvm::sys::fs::current_path(CWD);
  return CWDName = internString(CWD);
}

void CGDebugInfo::CreateCompileUnit() {
  SmallString<32> Checksum;
  Optional<llvm::DIFile::ChecksumKind> CSKind;
  Optional<llvm::DIFile::ChecksumInfo<StringRef>> CSInfo;

  // Should we be asking the SourceManager for the main file name, instead of
  // accepting it as an argument? This just causes the main file name to
  // mismatch with source locations and create extra lexical scopes or
  // mismatched debug info (a CU with a DW_AT_file of "-", because that's what
  // the driver passed, but functions/other things have DW_AT_file of "<stdin>"
  // because that's what the SourceManager says)

  // Get absolute path name.
  SourceManager &SM = CGM.getContext().getSourceManager();
  std::string MainFileName = CGM.getCodeGenOpts().MainFileName;
  if (MainFileName.empty())
    MainFileName = "<stdin>";

  // The main file name provided via the "-main-file-name" option contains just
  // the file name itself with no path information. This file name may have had
  // a relative path, so we look into the actual file entry for the main
  // file to determine the real absolute path for the file.
  std::string MainFileDir;
  if (const FileEntry *MainFile = SM.getFileEntryForID(SM.getMainFileID())) {
    MainFileDir = std::string(MainFile->getDir()->getName());
    if (!llvm::sys::path::is_absolute(MainFileName)) {
      llvm::SmallString<1024> MainFileDirSS(MainFileDir);
      llvm::sys::path::append(MainFileDirSS, MainFileName);
      MainFileName =
          std::string(llvm::sys::path::remove_leading_dotslash(MainFileDirSS));
    }
    // If the main file name provided is identical to the input file name, and
    // if the input file is a preprocessed source, use the module name for
    // debug info. The module name comes from the name specified in the first
    // linemarker if the input is a preprocessed source.
    if (MainFile->getName() == MainFileName &&
        FrontendOptions::getInputKindForExtension(
            MainFile->getName().rsplit('.').second)
            .isPreprocessed())
      MainFileName = CGM.getModule().getName().str();

    CSKind = computeChecksum(SM.getMainFileID(), Checksum);
  }

  llvm::dwarf::SourceLanguage LangTag;
  const LangOptions &LO = CGM.getLangOpts();
  if (LO.CPlusPlus) {
    if (LO.ObjC)
      LangTag = llvm::dwarf::DW_LANG_ObjC_plus_plus;
    else if (LO.CPlusPlus14 && (!CGM.getCodeGenOpts().DebugStrictDwarf ||
                                CGM.getCodeGenOpts().DwarfVersion >= 5))
      LangTag = llvm::dwarf::DW_LANG_C_plus_plus_14;
    else if (LO.CPlusPlus11 && (!CGM.getCodeGenOpts().DebugStrictDwarf ||
                                CGM.getCodeGenOpts().DwarfVersion >= 5))
      LangTag = llvm::dwarf::DW_LANG_C_plus_plus_11;
    else
      LangTag = llvm::dwarf::DW_LANG_C_plus_plus;
  } else if (LO.ObjC) {
    LangTag = llvm::dwarf::DW_LANG_ObjC;
  } else if (LO.OpenCL && (!CGM.getCodeGenOpts().DebugStrictDwarf ||
                           CGM.getCodeGenOpts().DwarfVersion >= 5)) {
    LangTag = llvm::dwarf::DW_LANG_OpenCL;
  } else if (LO.RenderScript) {
    LangTag = llvm::dwarf::DW_LANG_GOOGLE_RenderScript;
  } else if (LO.C99) {
    LangTag = llvm::dwarf::DW_LANG_C99;
  } else {
    LangTag = llvm::dwarf::DW_LANG_C89;
  }

  std::string Producer = getClangFullVersion();

  // Figure out which version of the ObjC runtime we have.
  unsigned RuntimeVers = 0;
  if (LO.ObjC)
    RuntimeVers = LO.ObjCRuntime.isNonFragile() ? 2 : 1;

  llvm::DICompileUnit::DebugEmissionKind EmissionKind;
  switch (DebugKind) {
  case codegenoptions::NoDebugInfo:
  case codegenoptions::LocTrackingOnly:
    EmissionKind = llvm::DICompileUnit::NoDebug;
    break;
  case codegenoptions::DebugLineTablesOnly:
    EmissionKind = llvm::DICompileUnit::LineTablesOnly;
    break;
  case codegenoptions::DebugDirectivesOnly:
    EmissionKind = llvm::DICompileUnit::DebugDirectivesOnly;
    break;
  case codegenoptions::DebugInfoConstructor:
  case codegenoptions::LimitedDebugInfo:
  case codegenoptions::FullDebugInfo:
  case codegenoptions::UnusedTypeInfo:
    EmissionKind = llvm::DICompileUnit::FullDebug;
    break;
  }

  uint64_t DwoId = 0;
  auto &CGOpts = CGM.getCodeGenOpts();
  // The DIFile used by the CU is distinct from the main source
  // file. Its directory part specifies what becomes the
  // DW_AT_comp_dir (the compilation directory), even if the source
  // file was specified with an absolute path.
  if (CSKind)
    CSInfo.emplace(*CSKind, Checksum);
  llvm::DIFile *CUFile = DBuilder.createFile(
      remapDIPath(MainFileName), remapDIPath(getCurrentDirname()), CSInfo,
      getSource(SM, SM.getMainFileID()));

  StringRef Sysroot, SDK;
  if (CGM.getCodeGenOpts().getDebuggerTuning() == llvm::DebuggerKind::LLDB) {
    Sysroot = CGM.getHeaderSearchOpts().Sysroot;
    auto B = llvm::sys::path::rbegin(Sysroot);
    auto E = llvm::sys::path::rend(Sysroot);
    auto It = std::find_if(B, E, [](auto SDK) { return SDK.endswith(".sdk"); });
    if (It != E)
      SDK = *It;
  }

  // Create new compile unit.
  TheCU = DBuilder.createCompileUnit(
      LangTag, CUFile, CGOpts.EmitVersionIdentMetadata ? Producer : "",
      LO.Optimize || CGOpts.PrepareForLTO || CGOpts.PrepareForThinLTO,
      CGOpts.DwarfDebugFlags, RuntimeVers, CGOpts.SplitDwarfFile, EmissionKind,
      DwoId, CGOpts.SplitDwarfInlining, CGOpts.DebugInfoForProfiling,
      CGM.getTarget().getTriple().isNVPTX()
          ? llvm::DICompileUnit::DebugNameTableKind::None
          : static_cast<llvm::DICompileUnit::DebugNameTableKind>(
                CGOpts.DebugNameTable),
      CGOpts.DebugRangesBaseAddress, remapDIPath(Sysroot), SDK);
}

llvm::DIType *CGDebugInfo::CreateType(const BuiltinType *BT) {
  llvm::dwarf::TypeKind Encoding;
  StringRef BTName;
  switch (BT->getKind()) {
#define BUILTIN_TYPE(Id, SingletonId)
#define PLACEHOLDER_TYPE(Id, SingletonId) case BuiltinType::Id:
#include "clang/AST/BuiltinTypes.def"
  case BuiltinType::Dependent:
    llvm_unreachable("Unexpected builtin type");
  case BuiltinType::NullPtr:
    return DBuilder.createNullPtrType();
  case BuiltinType::Void:
    return nullptr;
  case BuiltinType::ObjCClass:
    if (!ClassTy)
      ClassTy =
          DBuilder.createForwardDecl(llvm::dwarf::DW_TAG_structure_type,
                                     "objc_class", TheCU, TheCU->getFile(), 0);
    return ClassTy;
  case BuiltinType::ObjCId: {
    // typedef struct objc_class *Class;
    // typedef struct objc_object {
    //  Class isa;
    // } *id;

    if (ObjTy)
      return ObjTy;

    if (!ClassTy)
      ClassTy =
          DBuilder.createForwardDecl(llvm::dwarf::DW_TAG_structure_type,
                                     "objc_class", TheCU, TheCU->getFile(), 0);

    unsigned Size = CGM.getContext().getTypeSize(CGM.getContext().VoidPtrTy);

    auto *ISATy = DBuilder.createPointerType(ClassTy, Size);

    ObjTy = DBuilder.createStructType(TheCU, "objc_object", TheCU->getFile(), 0,
                                      0, 0, llvm::DINode::FlagZero, nullptr,
                                      llvm::DINodeArray());

    DBuilder.replaceArrays(
        ObjTy, DBuilder.getOrCreateArray(&*DBuilder.createMemberType(
                   ObjTy, "isa", TheCU->getFile(), 0, Size, 0, 0,
                   llvm::DINode::FlagZero, ISATy)));
    return ObjTy;
  }
  case BuiltinType::ObjCSel: {
    if (!SelTy)
      SelTy = DBuilder.createForwardDecl(llvm::dwarf::DW_TAG_structure_type,
                                         "objc_selector", TheCU,
                                         TheCU->getFile(), 0);
    return SelTy;
  }

#define IMAGE_TYPE(ImgType, Id, SingletonId, Access, Suffix)                   \
  case BuiltinType::Id:                                                        \
    return getOrCreateStructPtrType("opencl_" #ImgType "_" #Suffix "_t",       \
                                    SingletonId);
#include "clang/Basic/OpenCLImageTypes.def"
  case BuiltinType::OCLSampler:
    return getOrCreateStructPtrType("opencl_sampler_t", OCLSamplerDITy);
  case BuiltinType::OCLEvent:
    return getOrCreateStructPtrType("opencl_event_t", OCLEventDITy);
  case BuiltinType::OCLClkEvent:
    return getOrCreateStructPtrType("opencl_clk_event_t", OCLClkEventDITy);
  case BuiltinType::OCLQueue:
    return getOrCreateStructPtrType("opencl_queue_t", OCLQueueDITy);
  case BuiltinType::OCLReserveID:
    return getOrCreateStructPtrType("opencl_reserve_id_t", OCLReserveIDDITy);
#define EXT_OPAQUE_TYPE(ExtType, Id, Ext) \
  case BuiltinType::Id: \
    return getOrCreateStructPtrType("opencl_" #ExtType, Id##Ty);
#include "clang/Basic/OpenCLExtensionTypes.def"

#define SVE_TYPE(Name, Id, SingletonId) case BuiltinType::Id:
#include "clang/Basic/AArch64SVEACLETypes.def"
    {
      ASTContext::BuiltinVectorTypeInfo Info =
          CGM.getContext().getBuiltinVectorTypeInfo(BT);
      unsigned NumElemsPerVG = (Info.EC.getKnownMinValue() * Info.NumVectors) / 2;

      // Debuggers can't extract 1bit from a vector, so will display a
      // bitpattern for svbool_t instead.
      if (Info.ElementType == CGM.getContext().BoolTy) {
        NumElemsPerVG /= 8;
        Info.ElementType = CGM.getContext().UnsignedCharTy;
      }

      auto *LowerBound =
          llvm::ConstantAsMetadata::get(llvm::ConstantInt::getSigned(
              llvm::Type::getInt64Ty(CGM.getLLVMContext()), 0));
      SmallVector<uint64_t, 9> Expr(
          {llvm::dwarf::DW_OP_constu, NumElemsPerVG, llvm::dwarf::DW_OP_bregx,
           /* AArch64::VG */ 46, 0, llvm::dwarf::DW_OP_mul,
           llvm::dwarf::DW_OP_constu, 1, llvm::dwarf::DW_OP_minus});
      auto *UpperBound = DBuilder.createExpression(Expr);

      llvm::Metadata *Subscript = DBuilder.getOrCreateSubrange(
          /*count*/ nullptr, LowerBound, UpperBound, /*stride*/ nullptr);
      llvm::DINodeArray SubscriptArray = DBuilder.getOrCreateArray(Subscript);
      llvm::DIType *ElemTy =
          getOrCreateType(Info.ElementType, TheCU->getFile());
      auto Align = getTypeAlignIfRequired(BT, CGM.getContext());
      return DBuilder.createVectorType(/*Size*/ 0, Align, ElemTy,
                                       SubscriptArray);
    }
  // It doesn't make sense to generate debug info for PowerPC MMA vector types.
  // So we return a safe type here to avoid generating an error.
#define PPC_VECTOR_TYPE(Name, Id, size) \
  case BuiltinType::Id:
#include "clang/Basic/PPCTypes.def"
    return CreateType(cast<const BuiltinType>(CGM.getContext().IntTy));

#define RVV_TYPE(Name, Id, SingletonId) case BuiltinType::Id:
#include "clang/Basic/RISCVVTypes.def"
    {
      ASTContext::BuiltinVectorTypeInfo Info =
          CGM.getContext().getBuiltinVectorTypeInfo(BT);

      unsigned ElementCount = Info.EC.getKnownMinValue();
      unsigned SEW = CGM.getContext().getTypeSize(Info.ElementType);

      bool Fractional = false;
      unsigned LMUL;
      unsigned FixedSize = ElementCount * SEW;
      if (Info.ElementType == CGM.getContext().BoolTy) {
        // Mask type only occupies one vector register.
        LMUL = 1;
      } else if (FixedSize < 64) {
        // In RVV scalable vector types, we encode 64 bits in the fixed part.
        Fractional = true;
        LMUL = 64 / FixedSize;
      } else {
        LMUL = FixedSize / 64;
      }

      // Element count = (VLENB / SEW) x LMUL
      SmallVector<uint64_t, 12> Expr(
          // The DW_OP_bregx operation has two operands: a register which is
          // specified by an unsigned LEB128 number, followed by a signed LEB128
          // offset.
          {llvm::dwarf::DW_OP_bregx, // Read the contents of a register.
           4096 + 0xC22,             // RISC-V VLENB CSR register.
           0, // Offset for DW_OP_bregx. It is dummy here.
           llvm::dwarf::DW_OP_constu,
           SEW / 8, // SEW is in bits.
           llvm::dwarf::DW_OP_div, llvm::dwarf::DW_OP_constu, LMUL});
      if (Fractional)
        Expr.push_back(llvm::dwarf::DW_OP_div);
      else
        Expr.push_back(llvm::dwarf::DW_OP_mul);
      // Element max index = count - 1
      Expr.append({llvm::dwarf::DW_OP_constu, 1, llvm::dwarf::DW_OP_minus});

      auto *LowerBound =
          llvm::ConstantAsMetadata::get(llvm::ConstantInt::getSigned(
              llvm::Type::getInt64Ty(CGM.getLLVMContext()), 0));
      auto *UpperBound = DBuilder.createExpression(Expr);
      llvm::Metadata *Subscript = DBuilder.getOrCreateSubrange(
          /*count*/ nullptr, LowerBound, UpperBound, /*stride*/ nullptr);
      llvm::DINodeArray SubscriptArray = DBuilder.getOrCreateArray(Subscript);
      llvm::DIType *ElemTy =
          getOrCreateType(Info.ElementType, TheCU->getFile());

      auto Align = getTypeAlignIfRequired(BT, CGM.getContext());
      return DBuilder.createVectorType(/*Size=*/0, Align, ElemTy,
                                       SubscriptArray);
    }
  case BuiltinType::UChar:
  case BuiltinType::Char_U:
    Encoding = llvm::dwarf::DW_ATE_unsigned_char;
    break;
  case BuiltinType::Char_S:
  case BuiltinType::SChar:
    Encoding = llvm::dwarf::DW_ATE_signed_char;
    break;
  case BuiltinType::Char8:
  case BuiltinType::Char16:
  case BuiltinType::Char32:
    Encoding = llvm::dwarf::DW_ATE_UTF;
    break;
  case BuiltinType::UShort:
  case BuiltinType::UInt:
  case BuiltinType::UInt128:
  case BuiltinType::ULong:
  case BuiltinType::WChar_U:
  case BuiltinType::ULongLong:
    Encoding = llvm::dwarf::DW_ATE_unsigned;
    break;
  case BuiltinType::Short:
  case BuiltinType::Int:
  case BuiltinType::Int128:
  case BuiltinType::Long:
  case BuiltinType::WChar_S:
  case BuiltinType::LongLong:
    Encoding = llvm::dwarf::DW_ATE_signed;
    break;
  case BuiltinType::Bool:
    Encoding = llvm::dwarf::DW_ATE_boolean;
    break;
  case BuiltinType::Half:
  case BuiltinType::Float:
  case BuiltinType::LongDouble:
  case BuiltinType::Float16:
  case BuiltinType::BFloat16:
  case BuiltinType::Float128:
  case BuiltinType::Double:
  case BuiltinType::Ibm128:
    // FIXME: For targets where long double, __ibm128 and __float128 have the
    // same size, they are currently indistinguishable in the debugger without
    // some special treatment. However, there is currently no consensus on
    // encoding and this should be updated once a DWARF encoding exists for
    // distinct floating point types of the same size.
    Encoding = llvm::dwarf::DW_ATE_float;
    break;
  case BuiltinType::ShortAccum:
  case BuiltinType::Accum:
  case BuiltinType::LongAccum:
  case BuiltinType::ShortFract:
  case BuiltinType::Fract:
  case BuiltinType::LongFract:
  case BuiltinType::SatShortFract:
  case BuiltinType::SatFract:
  case BuiltinType::SatLongFract:
  case BuiltinType::SatShortAccum:
  case BuiltinType::SatAccum:
  case BuiltinType::SatLongAccum:
    Encoding = llvm::dwarf::DW_ATE_signed_fixed;
    break;
  case BuiltinType::UShortAccum:
  case BuiltinType::UAccum:
  case BuiltinType::ULongAccum:
  case BuiltinType::UShortFract:
  case BuiltinType::UFract:
  case BuiltinType::ULongFract:
  case BuiltinType::SatUShortAccum:
  case BuiltinType::SatUAccum:
  case BuiltinType::SatULongAccum:
  case BuiltinType::SatUShortFract:
  case BuiltinType::SatUFract:
  case BuiltinType::SatULongFract:
    Encoding = llvm::dwarf::DW_ATE_unsigned_fixed;
    break;
  }

  BTName = BT->getName(CGM.getLangOpts());
  // Bit size and offset of the type.
  uint64_t Size = CGM.getContext().getTypeSize(BT);
  return DBuilder.createBasicType(BTName, Size, Encoding);
}

llvm::DIType *CGDebugInfo::CreateType(const AutoType *Ty) {
  return DBuilder.createUnspecifiedType("auto");
}

llvm::DIType *CGDebugInfo::CreateType(const BitIntType *Ty) {

  StringRef Name = Ty->isUnsigned() ? "unsigned _BitInt" : "_BitInt";
  llvm::dwarf::TypeKind Encoding = Ty->isUnsigned()
                                       ? llvm::dwarf::DW_ATE_unsigned
                                       : llvm::dwarf::DW_ATE_signed;

  return DBuilder.createBasicType(Name, CGM.getContext().getTypeSize(Ty),
                                  Encoding);
}

llvm::DIType *CGDebugInfo::CreateType(const ComplexType *Ty) {
  // Bit size and offset of the type.
  llvm::dwarf::TypeKind Encoding = llvm::dwarf::DW_ATE_complex_float;
  if (Ty->isComplexIntegerType())
    Encoding = llvm::dwarf::DW_ATE_lo_user;

  uint64_t Size = CGM.getContext().getTypeSize(Ty);
  return DBuilder.createBasicType("complex", Size, Encoding);
}

static void stripUnusedQualifiers(Qualifiers &Q) {
  // Ignore these qualifiers for now.
  Q.removeObjCGCAttr();
  Q.removeAddressSpace();
  Q.removeObjCLifetime();
  Q.removeUnaligned();
}

static llvm::dwarf::Tag getNextQualifier(Qualifiers &Q) {
  if (Q.hasConst()) {
    Q.removeConst();
    return llvm::dwarf::DW_TAG_const_type;
  }
  if (Q.hasVolatile()) {
    Q.removeVolatile();
    return llvm::dwarf::DW_TAG_volatile_type;
  }
  if (Q.hasRestrict()) {
    Q.removeRestrict();
    return llvm::dwarf::DW_TAG_restrict_type;
  }
  return (llvm::dwarf::Tag)0;
}

// Strip MacroQualifiedTypeLoc and AttributedTypeLoc
// as their corresponding types will be ignored
// during code generation. Stripping them allows
// to maintain proper TypeLoc for a given type
// during code generation.
static TypeLoc StripMacroAttributed(TypeLoc TL) {
  if (!TL)
    return TL;

  while (true) {
    if (auto MTL = TL.getAs<MacroQualifiedTypeLoc>())
      TL = MTL.getInnerLoc();
    else if (auto ATL = TL.getAs<AttributedTypeLoc>())
      TL = ATL.getModifiedLoc();
    else
      break;
  }
  return TL;
}

llvm::DIType *CGDebugInfo::CreateQualifiedType(QualType Ty, llvm::DIFile *Unit,
                                               TypeLoc TL) {
  QualifierCollector Qc;
  const Type *T = Qc.strip(Ty);

  stripUnusedQualifiers(Qc);

  // We will create one Derived type for one qualifier and recurse to handle any
  // additional ones.
  llvm::dwarf::Tag Tag = getNextQualifier(Qc);
  if (!Tag) {
    assert(Qc.empty() && "Unknown type qualifier for debug info");
    return getOrCreateType(QualType(T, 0), Unit);
  }

  QualType NextTy = Qc.apply(CGM.getContext(), T);
  TypeLoc NextTL;
  if (NextTy.hasQualifiers())
    NextTL = TL;
  else if (TL) {
    if (auto QTL = TL.getAs<QualifiedTypeLoc>())
      NextTL = StripMacroAttributed(QTL.getNextTypeLoc());
  }
  auto *FromTy = getOrCreateType(NextTy, Unit, NextTL);

  // No need to fill in the Name, Line, Size, Alignment, Offset in case of
  // CVR derived types.
  return DBuilder.createQualifiedType(Tag, FromTy);
}

llvm::DIType *CGDebugInfo::CreateQualifiedType(const FunctionProtoType *F,
                                               llvm::DIFile *Unit) {
  FunctionProtoType::ExtProtoInfo EPI = F->getExtProtoInfo();
  Qualifiers &Q = EPI.TypeQuals;
  stripUnusedQualifiers(Q);

  // We will create one Derived type for one qualifier and recurse to handle any
  // additional ones.
  llvm::dwarf::Tag Tag = getNextQualifier(Q);
  if (!Tag) {
    assert(Q.empty() && "Unknown type qualifier for debug info");
    return nullptr;
  }

  auto *FromTy =
      getOrCreateType(CGM.getContext().getFunctionType(F->getReturnType(),
                                                       F->getParamTypes(), EPI),
                      Unit);

  // No need to fill in the Name, Line, Size, Alignment, Offset in case of
  // CVR derived types.
  return DBuilder.createQualifiedType(Tag, FromTy);
}

llvm::DIType *CGDebugInfo::CreateType(const ObjCObjectPointerType *Ty,
                                      llvm::DIFile *Unit) {

  // The frontend treats 'id' as a typedef to an ObjCObjectType,
  // whereas 'id<protocol>' is treated as an ObjCPointerType. For the
  // debug info, we want to emit 'id' in both cases.
  if (Ty->isObjCQualifiedIdType())
    return getOrCreateType(CGM.getContext().getObjCIdType(), Unit);

  return CreatePointerLikeType(llvm::dwarf::DW_TAG_pointer_type, Ty,
                               Ty->getPointeeType(), Unit);
}

llvm::DIType *CGDebugInfo::CreateType(const PointerType *Ty, llvm::DIFile *Unit,
                                      TypeLoc TL) {
  return CreatePointerLikeType(llvm::dwarf::DW_TAG_pointer_type, Ty,
                               Ty->getPointeeType(), Unit, TL);
}

/// \return whether a C++ mangling exists for the type defined by TD.
static bool hasCXXMangling(const TagDecl *TD, llvm::DICompileUnit *TheCU) {
  switch (TheCU->getSourceLanguage()) {
  case llvm::dwarf::DW_LANG_C_plus_plus:
  case llvm::dwarf::DW_LANG_C_plus_plus_11:
  case llvm::dwarf::DW_LANG_C_plus_plus_14:
    return true;
  case llvm::dwarf::DW_LANG_ObjC_plus_plus:
    return isa<CXXRecordDecl>(TD) || isa<EnumDecl>(TD);
  default:
    return false;
  }
}

// Determines if the debug info for this tag declaration needs a type
// identifier. The purpose of the unique identifier is to deduplicate type
// information for identical types across TUs. Because of the C++ one definition
// rule (ODR), it is valid to assume that the type is defined the same way in
// every TU and its debug info is equivalent.
//
// C does not have the ODR, and it is common for codebases to contain multiple
// different definitions of a struct with the same name in different TUs.
// Therefore, if the type doesn't have a C++ mangling, don't give it an
// identifer. Type information in C is smaller and simpler than C++ type
// information, so the increase in debug info size is negligible.
//
// If the type is not externally visible, it should be unique to the current TU,
// and should not need an identifier to participate in type deduplication.
// However, when emitting CodeView, the format internally uses these
// unique type name identifers for references between debug info. For example,
// the method of a class in an anonymous namespace uses the identifer to refer
// to its parent class. The Microsoft C++ ABI attempts to provide unique names
// for such types, so when emitting CodeView, always use identifiers for C++
// types. This may create problems when attempting to emit CodeView when the MS
// C++ ABI is not in use.
static bool needsTypeIdentifier(const TagDecl *TD, CodeGenModule &CGM,
                                llvm::DICompileUnit *TheCU) {
  // We only add a type identifier for types with C++ name mangling.
  if (!hasCXXMangling(TD, TheCU))
    return false;

  // Externally visible types with C++ mangling need a type identifier.
  if (TD->isExternallyVisible())
    return true;

  // CodeView types with C++ mangling need a type identifier.
  if (CGM.getCodeGenOpts().EmitCodeView)
    return true;

  return false;
}

// Returns a unique type identifier string if one exists, or an empty string.
static SmallString<256> getTypeIdentifier(const TagType *Ty, CodeGenModule &CGM,
                                          llvm::DICompileUnit *TheCU) {
  SmallString<256> Identifier;
  const TagDecl *TD = Ty->getDecl();

  if (!needsTypeIdentifier(TD, CGM, TheCU))
    return Identifier;
  if (const auto *RD = dyn_cast<CXXRecordDecl>(TD))
    if (RD->getDefinition())
      if (RD->isDynamicClass() &&
          CGM.getVTableLinkage(RD) == llvm::GlobalValue::ExternalLinkage)
        return Identifier;

  // TODO: This is using the RTTI name. Is there a better way to get
  // a unique string for a type?
  llvm::raw_svector_ostream Out(Identifier);
  CGM.getCXXABI().getMangleContext().mangleCXXRTTIName(QualType(Ty, 0), Out);
  return Identifier;
}

/// \return the appropriate DWARF tag for a composite type.
static llvm::dwarf::Tag getTagForRecord(const RecordDecl *RD) {
  llvm::dwarf::Tag Tag;
  if (RD->isStruct() || RD->isInterface())
    Tag = llvm::dwarf::DW_TAG_structure_type;
  else if (RD->isUnion())
    Tag = llvm::dwarf::DW_TAG_union_type;
  else {
    // FIXME: This could be a struct type giving a default visibility different
    // than C++ class type, but needs llvm metadata changes first.
    assert(RD->isClass());
    Tag = llvm::dwarf::DW_TAG_class_type;
  }
  return Tag;
}

llvm::DICompositeType *
CGDebugInfo::getOrCreateRecordFwdDecl(const RecordType *Ty,
                                      llvm::DIScope *Ctx) {
  const RecordDecl *RD = Ty->getDecl();
  if (llvm::DIType *T = getTypeOrNull(CGM.getContext().getRecordType(RD)))
    return cast<llvm::DICompositeType>(T);
  llvm::DIFile *DefUnit = getOrCreateFile(RD->getLocation());
  const unsigned Line =
      getLineNumber(RD->getLocation().isValid() ? RD->getLocation() : CurLoc);
  StringRef RDName = getClassName(RD);

  uint64_t Size = 0;
  uint32_t Align = 0;

  const RecordDecl *D = RD->getDefinition();
  if (D && D->isCompleteDefinition())
    Size = CGM.getContext().getTypeSize(Ty);

  llvm::DINode::DIFlags Flags = llvm::DINode::FlagFwdDecl;

  // Add flag to nontrivial forward declarations. To be consistent with MSVC,
  // add the flag if a record has no definition because we don't know whether
  // it will be trivial or not.
  if (const CXXRecordDecl *CXXRD = dyn_cast<CXXRecordDecl>(RD))
    if (!CXXRD->hasDefinition() ||
        (CXXRD->hasDefinition() && !CXXRD->isTrivial()))
      Flags |= llvm::DINode::FlagNonTrivial;

  // Create the type.
  SmallString<256> Identifier;
  // Don't include a linkage name in line tables only.
  if (CGM.getCodeGenOpts().hasReducedDebugInfo())
    Identifier = getTypeIdentifier(Ty, CGM, TheCU);
  llvm::DICompositeType *RetTy = DBuilder.createReplaceableCompositeType(
      getTagForRecord(RD), RDName, Ctx, DefUnit, Line, 0, Size, Align, Flags,
      Identifier);
  if (CGM.getCodeGenOpts().DebugFwdTemplateParams)
    if (auto *TSpecial = dyn_cast<ClassTemplateSpecializationDecl>(RD))
      DBuilder.replaceArrays(RetTy, llvm::DINodeArray(),
                             CollectCXXTemplateParams(TSpecial, DefUnit));
  ReplaceMap.emplace_back(
      std::piecewise_construct, std::make_tuple(Ty),
      std::make_tuple(static_cast<llvm::Metadata *>(RetTy)));
  return RetTy;
}

llvm::DIType *CGDebugInfo::CreatePointerLikeType(llvm::dwarf::Tag Tag,
                                                 const Type *Ty,
                                                 QualType PointeeTy,
                                                 llvm::DIFile *Unit,
                                                 TypeLoc TL) {
  // Bit size, align and offset of the type.
  // Size is always the size of a pointer. We can't use getTypeSize here
  // because that does not return the correct value for references.
  unsigned AddressSpace = CGM.getContext().getTargetAddressSpace(PointeeTy);
  uint64_t Size = CGM.getTarget().getPointerWidth(AddressSpace);
  auto Align = getTypeAlignIfRequired(Ty, CGM.getContext());
  Optional<unsigned> DWARFAddressSpace =
      CGM.getTarget().getDWARFAddressSpace(AddressSpace);

  llvm::DINodeArray Annotations = nullptr;
  TypeLoc NextTL;
  if (TL) {
    SmallVector<llvm::Metadata *, 4> Annots;
    NextTL = TL.getNextTypeLoc();
    if (NextTL) {
      // Traverse all MacroQualifiedTypeLoc, QualifiedTypeLoc and
      // AttributedTypeLoc type locations so we can collect
      // BTFTypeTag attributes for this pointer.
      while (true) {
        if (auto MTL = NextTL.getAs<MacroQualifiedTypeLoc>()) {
          NextTL = MTL.getInnerLoc();
        } else if (auto QTL = NextTL.getAs<QualifiedTypeLoc>()) {
          NextTL = QTL.getNextTypeLoc();
        } else if (auto ATL = NextTL.getAs<AttributedTypeLoc>()) {
          if (const auto *A = ATL.getAttrAs<BTFTypeTagAttr>()) {
            StringRef BTFTypeTag = A->getBTFTypeTag();
            if (!BTFTypeTag.empty()) {
              llvm::Metadata *Ops[2] = {
                  llvm::MDString::get(CGM.getLLVMContext(),
                                      StringRef("btf_type_tag")),
                  llvm::MDString::get(CGM.getLLVMContext(), BTFTypeTag)};
              Annots.insert(Annots.begin(),
                            llvm::MDNode::get(CGM.getLLVMContext(), Ops));
            }
          }
          NextTL = ATL.getModifiedLoc();
        } else {
          break;
        }
      }
    }

    NextTL = StripMacroAttributed(TL.getNextTypeLoc());
    if (Annots.size() > 0)
      Annotations = DBuilder.getOrCreateArray(Annots);
  }

  if (Tag == llvm::dwarf::DW_TAG_reference_type ||
      Tag == llvm::dwarf::DW_TAG_rvalue_reference_type)
    return DBuilder.createReferenceType(Tag, getOrCreateType(PointeeTy, Unit),
                                        Size, Align, DWARFAddressSpace);
  else
    return DBuilder.createPointerType(getOrCreateType(PointeeTy, Unit, NextTL),
                                      Size, Align, DWARFAddressSpace,
                                      StringRef(), Annotations);
}

llvm::DIType *CGDebugInfo::getOrCreateStructPtrType(StringRef Name,
                                                    llvm::DIType *&Cache) {
  if (Cache)
    return Cache;
  Cache = DBuilder.createForwardDecl(llvm::dwarf::DW_TAG_structure_type, Name,
                                     TheCU, TheCU->getFile(), 0);
  unsigned Size = CGM.getContext().getTypeSize(CGM.getContext().VoidPtrTy);
  Cache = DBuilder.createPointerType(Cache, Size);
  return Cache;
}

uint64_t CGDebugInfo::collectDefaultElementTypesForBlockPointer(
    const BlockPointerType *Ty, llvm::DIFile *Unit, llvm::DIDerivedType *DescTy,
    unsigned LineNo, SmallVectorImpl<llvm::Metadata *> &EltTys) {
  QualType FType;

  // Advanced by calls to CreateMemberType in increments of FType, then
  // returned as the overall size of the default elements.
  uint64_t FieldOffset = 0;

  // Blocks in OpenCL have unique constraints which make the standard fields
  // redundant while requiring size and align fields for enqueue_kernel. See
  // initializeForBlockHeader in CGBlocks.cpp
  if (CGM.getLangOpts().OpenCL) {
    FType = CGM.getContext().IntTy;
    EltTys.push_back(CreateMemberType(Unit, FType, "__size", &FieldOffset));
    EltTys.push_back(CreateMemberType(Unit, FType, "__align", &FieldOffset));
  } else {
    FType = CGM.getContext().getPointerType(CGM.getContext().VoidTy);
    EltTys.push_back(CreateMemberType(Unit, FType, "__isa", &FieldOffset));
    FType = CGM.getContext().IntTy;
    EltTys.push_back(CreateMemberType(Unit, FType, "__flags", &FieldOffset));
    EltTys.push_back(CreateMemberType(Unit, FType, "__reserved", &FieldOffset));
    FType = CGM.getContext().getPointerType(Ty->getPointeeType());
    EltTys.push_back(CreateMemberType(Unit, FType, "__FuncPtr", &FieldOffset));
    FType = CGM.getContext().getPointerType(CGM.getContext().VoidTy);
    uint64_t FieldSize = CGM.getContext().getTypeSize(Ty);
    uint32_t FieldAlign = CGM.getContext().getTypeAlign(Ty);
    EltTys.push_back(DBuilder.createMemberType(
        Unit, "__descriptor", nullptr, LineNo, FieldSize, FieldAlign,
        FieldOffset, llvm::DINode::FlagZero, DescTy));
    FieldOffset += FieldSize;
  }

  return FieldOffset;
}

llvm::DIType *CGDebugInfo::CreateType(const BlockPointerType *Ty,
                                      llvm::DIFile *Unit) {
  SmallVector<llvm::Metadata *, 8> EltTys;
  QualType FType;
  uint64_t FieldOffset;
  llvm::DINodeArray Elements;

  FieldOffset = 0;
  FType = CGM.getContext().UnsignedLongTy;
  EltTys.push_back(CreateMemberType(Unit, FType, "reserved", &FieldOffset));
  EltTys.push_back(CreateMemberType(Unit, FType, "Size", &FieldOffset));

  Elements = DBuilder.getOrCreateArray(EltTys);
  EltTys.clear();

  llvm::DINode::DIFlags Flags = llvm::DINode::FlagAppleBlock;

  auto *EltTy =
      DBuilder.createStructType(Unit, "__block_descriptor", nullptr, 0,
                                FieldOffset, 0, Flags, nullptr, Elements);

  // Bit size, align and offset of the type.
  uint64_t Size = CGM.getContext().getTypeSize(Ty);

  auto *DescTy = DBuilder.createPointerType(EltTy, Size);

  FieldOffset = collectDefaultElementTypesForBlockPointer(Ty, Unit, DescTy,
                                                          0, EltTys);

  Elements = DBuilder.getOrCreateArray(EltTys);

  // The __block_literal_generic structs are marked with a special
  // DW_AT_APPLE_BLOCK attribute and are an implementation detail only
  // the debugger needs to know about. To allow type uniquing, emit
  // them without a name or a location.
  EltTy = DBuilder.createStructType(Unit, "", nullptr, 0, FieldOffset, 0,
                                    Flags, nullptr, Elements);

  return DBuilder.createPointerType(EltTy, Size);
}

llvm::DIType *CGDebugInfo::CreateType(const TemplateSpecializationType *Ty,
                                      llvm::DIFile *Unit) {
  assert(Ty->isTypeAlias());
  llvm::DIType *Src = getOrCreateType(Ty->getAliasedType(), Unit);

  auto *AliasDecl =
      cast<TypeAliasTemplateDecl>(Ty->getTemplateName().getAsTemplateDecl())
          ->getTemplatedDecl();

  if (AliasDecl->hasAttr<NoDebugAttr>())
    return Src;

  SmallString<128> NS;
  llvm::raw_svector_ostream OS(NS);
  Ty->getTemplateName().print(OS, getPrintingPolicy(),
                              TemplateName::Qualified::None);
  printTemplateArgumentList(OS, Ty->template_arguments(), getPrintingPolicy());

  SourceLocation Loc = AliasDecl->getLocation();
  return DBuilder.createTypedef(Src, OS.str(), getOrCreateFile(Loc),
                                getLineNumber(Loc),
                                getDeclContextDescriptor(AliasDecl));
}

llvm::DIType *CGDebugInfo::CreateType(const TypedefType *Ty,
                                      llvm::DIFile *Unit) {
  TypeLoc TL;
  if (const TypeSourceInfo *TSI = Ty->getDecl()->getTypeSourceInfo())
    TL = TSI->getTypeLoc();
  llvm::DIType *Underlying =
      getOrCreateType(Ty->getDecl()->getUnderlyingType(), Unit, TL);

  if (Ty->getDecl()->hasAttr<NoDebugAttr>())
    return Underlying;

  // We don't set size information, but do specify where the typedef was
  // declared.
  SourceLocation Loc = Ty->getDecl()->getLocation();

  uint32_t Align = getDeclAlignIfRequired(Ty->getDecl(), CGM.getContext());
  // Typedefs are derived from some other type.
  llvm::DINodeArray Annotations = CollectBTFDeclTagAnnotations(Ty->getDecl());
  return DBuilder.createTypedef(Underlying, Ty->getDecl()->getName(),
                                getOrCreateFile(Loc), getLineNumber(Loc),
                                getDeclContextDescriptor(Ty->getDecl()), Align,
                                Annotations);
}

static unsigned getDwarfCC(CallingConv CC) {
  switch (CC) {
  case CC_C:
    // Avoid emitting DW_AT_calling_convention if the C convention was used.
    return 0;

  case CC_X86StdCall:
    return llvm::dwarf::DW_CC_BORLAND_stdcall;
  case CC_X86FastCall:
    return llvm::dwarf::DW_CC_BORLAND_msfastcall;
  case CC_X86ThisCall:
    return llvm::dwarf::DW_CC_BORLAND_thiscall;
  case CC_X86VectorCall:
    return llvm::dwarf::DW_CC_LLVM_vectorcall;
  case CC_X86Pascal:
    return llvm::dwarf::DW_CC_BORLAND_pascal;
  case CC_Win64:
    return llvm::dwarf::DW_CC_LLVM_Win64;
  case CC_X86_64SysV:
    return llvm::dwarf::DW_CC_LLVM_X86_64SysV;
  case CC_AAPCS:
  case CC_AArch64VectorCall:
    return llvm::dwarf::DW_CC_LLVM_AAPCS;
  case CC_AAPCS_VFP:
    return llvm::dwarf::DW_CC_LLVM_AAPCS_VFP;
  case CC_IntelOclBicc:
    return llvm::dwarf::DW_CC_LLVM_IntelOclBicc;
  case CC_SpirFunction:
    return llvm::dwarf::DW_CC_LLVM_SpirFunction;
  case CC_OpenCLKernel:
    return llvm::dwarf::DW_CC_LLVM_OpenCLKernel;
  case CC_Swift:
    return llvm::dwarf::DW_CC_LLVM_Swift;
  case CC_SwiftAsync:
    // [FIXME: swiftasynccc] Update to SwiftAsync once LLVM support lands.
    return llvm::dwarf::DW_CC_LLVM_Swift;
  case CC_PreserveMost:
    return llvm::dwarf::DW_CC_LLVM_PreserveMost;
  case CC_PreserveAll:
    return llvm::dwarf::DW_CC_LLVM_PreserveAll;
  case CC_X86RegCall:
    return llvm::dwarf::DW_CC_LLVM_X86RegCall;
  }
  return 0;
}

static llvm::DINode::DIFlags getRefFlags(const FunctionProtoType *Func) {
  llvm::DINode::DIFlags Flags = llvm::DINode::FlagZero;
  if (Func->getExtProtoInfo().RefQualifier == RQ_LValue)
    Flags |= llvm::DINode::FlagLValueReference;
  if (Func->getExtProtoInfo().RefQualifier == RQ_RValue)
    Flags |= llvm::DINode::FlagRValueReference;
  return Flags;
}

llvm::DIType *CGDebugInfo::CreateType(const FunctionType *Ty,
                                      llvm::DIFile *Unit, TypeLoc TL) {
  const auto *FPT = dyn_cast<FunctionProtoType>(Ty);
  if (FPT) {
    if (llvm::DIType *QTy = CreateQualifiedType(FPT, Unit))
      return QTy;
  }

  // Create the type without any qualifiers

  SmallVector<llvm::Metadata *, 16> EltTys;

  // Add the result type at least.
  TypeLoc RetTL;
  if (TL) {
    if (auto FTL = TL.getAs<FunctionTypeLoc>())
      RetTL = FTL.getReturnLoc();
  }
  EltTys.push_back(getOrCreateType(Ty->getReturnType(), Unit, RetTL));

  llvm::DINode::DIFlags Flags = llvm::DINode::FlagZero;
  // Set up remainder of arguments if there is a prototype.
  // otherwise emit it as a variadic function.
  if (!FPT) {
    EltTys.push_back(DBuilder.createUnspecifiedParameter());
  } else {
    Flags = getRefFlags(FPT);
    bool DoneWithTL = false;
    if (TL) {
      if (auto FTL = TL.getAs<FunctionTypeLoc>()) {
        DoneWithTL = true;
        unsigned Idx = 0;
        unsigned FTL_NumParams = FTL.getNumParams();
        for (const QualType &ParamType : FPT->param_types()) {
          TypeLoc ParamTL;
          if (Idx < FTL_NumParams) {
            if (ParmVarDecl *Param = FTL.getParam(Idx)) {
              if (const TypeSourceInfo *TSI = Param->getTypeSourceInfo())
                ParamTL = TSI->getTypeLoc();
            }
          }
          EltTys.push_back(getOrCreateType(ParamType, Unit, ParamTL));
          Idx++;
        }
      }
    }

    if (!DoneWithTL) {
      for (const QualType &ParamType : FPT->param_types())
        EltTys.push_back(getOrCreateType(ParamType, Unit));
    }
    if (FPT->isVariadic())
      EltTys.push_back(DBuilder.createUnspecifiedParameter());
  }

  llvm::DITypeRefArray EltTypeArray = DBuilder.getOrCreateTypeArray(EltTys);
  llvm::DIType *F = DBuilder.createSubroutineType(
      EltTypeArray, Flags, getDwarfCC(Ty->getCallConv()));
  return F;
}

/// Convert an AccessSpecifier into the corresponding DINode flag.
/// As an optimization, return 0 if the access specifier equals the
/// default for the containing type.
static llvm::DINode::DIFlags getAccessFlag(AccessSpecifier Access,
                                           const RecordDecl *RD) {
  AccessSpecifier Default = clang::AS_none;
  if (RD && RD->isClass())
    Default = clang::AS_private;
  else if (RD && (RD->isStruct() || RD->isUnion()))
    Default = clang::AS_public;

  if (Access == Default)
    return llvm::DINode::FlagZero;

  switch (Access) {
  case clang::AS_private:
    return llvm::DINode::FlagPrivate;
  case clang::AS_protected:
    return llvm::DINode::FlagProtected;
  case clang::AS_public:
    return llvm::DINode::FlagPublic;
  case clang::AS_none:
    return llvm::DINode::FlagZero;
  }
  llvm_unreachable("unexpected access enumerator");
}

llvm::DIType *CGDebugInfo::createBitFieldType(const FieldDecl *BitFieldDecl,
                                              llvm::DIScope *RecordTy,
                                              const RecordDecl *RD) {
  StringRef Name = BitFieldDecl->getName();
  QualType Ty = BitFieldDecl->getType();
  SourceLocation Loc = BitFieldDecl->getLocation();
  llvm::DIFile *VUnit = getOrCreateFile(Loc);
  llvm::DIType *DebugType = getOrCreateType(Ty, VUnit);

  // Get the location for the field.
  llvm::DIFile *File = getOrCreateFile(Loc);
  unsigned Line = getLineNumber(Loc);

  const CGBitFieldInfo &BitFieldInfo =
      CGM.getTypes().getCGRecordLayout(RD).getBitFieldInfo(BitFieldDecl);
  uint64_t SizeInBits = BitFieldInfo.Size;
  assert(SizeInBits > 0 && "found named 0-width bitfield");
  uint64_t StorageOffsetInBits =
      CGM.getContext().toBits(BitFieldInfo.StorageOffset);
  uint64_t Offset = BitFieldInfo.Offset;
  // The bit offsets for big endian machines are reversed for big
  // endian target, compensate for that as the DIDerivedType requires
  // un-reversed offsets.
  if (CGM.getDataLayout().isBigEndian())
    Offset = BitFieldInfo.StorageSize - BitFieldInfo.Size - Offset;
  uint64_t OffsetInBits = StorageOffsetInBits + Offset;
  llvm::DINode::DIFlags Flags = getAccessFlag(BitFieldDecl->getAccess(), RD);
  llvm::DINodeArray Annotations = CollectBTFDeclTagAnnotations(BitFieldDecl);
  return DBuilder.createBitFieldMemberType(
      RecordTy, Name, File, Line, SizeInBits, OffsetInBits, StorageOffsetInBits,
      Flags, DebugType, Annotations);
}

llvm::DIType *
CGDebugInfo::createFieldType(StringRef name, QualType type, SourceLocation loc,
                             AccessSpecifier AS, uint64_t offsetInBits,
                             uint32_t AlignInBits, llvm::DIFile *tunit,
                             llvm::DIScope *scope, const RecordDecl *RD,
                             llvm::DINodeArray Annotations, TypeLoc TL) {
  llvm::DIType *debugType = getOrCreateType(type, tunit, TL);

  // Get the location for the field.
  llvm::DIFile *file = getOrCreateFile(loc);
  const unsigned line = getLineNumber(loc.isValid() ? loc : CurLoc);

  uint64_t SizeInBits = 0;
  auto Align = AlignInBits;
  if (!type->isIncompleteArrayType()) {
    TypeInfo TI = CGM.getContext().getTypeInfo(type);
    SizeInBits = TI.Width;
    if (!Align)
      Align = getTypeAlignIfRequired(type, CGM.getContext());
  }

  llvm::DINode::DIFlags flags = getAccessFlag(AS, RD);
  return DBuilder.createMemberType(scope, name, file, line, SizeInBits, Align,
                                   offsetInBits, flags, debugType, Annotations);
}

void CGDebugInfo::CollectRecordLambdaFields(
    const CXXRecordDecl *CXXDecl, SmallVectorImpl<llvm::Metadata *> &elements,
    llvm::DIType *RecordTy) {
  // For C++11 Lambdas a Field will be the same as a Capture, but the Capture
  // has the name and the location of the variable so we should iterate over
  // both concurrently.
  const ASTRecordLayout &layout = CGM.getContext().getASTRecordLayout(CXXDecl);
  RecordDecl::field_iterator Field = CXXDecl->field_begin();
  unsigned fieldno = 0;
  for (CXXRecordDecl::capture_const_iterator I = CXXDecl->captures_begin(),
                                             E = CXXDecl->captures_end();
       I != E; ++I, ++Field, ++fieldno) {
    const LambdaCapture &C = *I;
    if (C.capturesVariable()) {
      SourceLocation Loc = C.getLocation();
      assert(!Field->isBitField() && "lambdas don't have bitfield members!");
      VarDecl *V = C.getCapturedVar();
      StringRef VName = V->getName();
      llvm::DIFile *VUnit = getOrCreateFile(Loc);
      auto Align = getDeclAlignIfRequired(V, CGM.getContext());
      llvm::DIType *FieldType = createFieldType(
          VName, Field->getType(), Loc, Field->getAccess(),
          layout.getFieldOffset(fieldno), Align, VUnit, RecordTy, CXXDecl);
      elements.push_back(FieldType);
    } else if (C.capturesThis()) {
      // TODO: Need to handle 'this' in some way by probably renaming the
      // this of the lambda class and having a field member of 'this' or
      // by using AT_object_pointer for the function and having that be
      // used as 'this' for semantic references.
      FieldDecl *f = *Field;
      llvm::DIFile *VUnit = getOrCreateFile(f->getLocation());
      QualType type = f->getType();
      llvm::DIType *fieldType = createFieldType(
          "this", type, f->getLocation(), f->getAccess(),
          layout.getFieldOffset(fieldno), VUnit, RecordTy, CXXDecl);

      elements.push_back(fieldType);
    }
  }
}

llvm::DIDerivedType *
CGDebugInfo::CreateRecordStaticField(const VarDecl *Var, llvm::DIType *RecordTy,
                                     const RecordDecl *RD) {
  // Create the descriptor for the static variable, with or without
  // constant initializers.
  Var = Var->getCanonicalDecl();
  llvm::DIFile *VUnit = getOrCreateFile(Var->getLocation());
  llvm::DIType *VTy = getOrCreateType(Var->getType(), VUnit);

  unsigned LineNumber = getLineNumber(Var->getLocation());
  StringRef VName = Var->getName();
  llvm::Constant *C = nullptr;
  if (Var->getInit()) {
    const APValue *Value = Var->evaluateValue();
    if (Value) {
      if (Value->isInt())
        C = llvm::ConstantInt::get(CGM.getLLVMContext(), Value->getInt());
      if (Value->isFloat())
        C = llvm::ConstantFP::get(CGM.getLLVMContext(), Value->getFloat());
    }
  }

  llvm::DINode::DIFlags Flags = getAccessFlag(Var->getAccess(), RD);
  auto Align = getDeclAlignIfRequired(Var, CGM.getContext());
  llvm::DIDerivedType *GV = DBuilder.createStaticMemberType(
      RecordTy, VName, VUnit, LineNumber, VTy, Flags, C, Align);
  StaticDataMemberCache[Var->getCanonicalDecl()].reset(GV);
  return GV;
}

void CGDebugInfo::CollectRecordNormalField(
    const FieldDecl *field, uint64_t OffsetInBits, llvm::DIFile *tunit,
    SmallVectorImpl<llvm::Metadata *> &elements, llvm::DIType *RecordTy,
    const RecordDecl *RD) {
  StringRef name = field->getName();
  QualType type = field->getType();

  // Ignore unnamed fields unless they're anonymous structs/unions.
  if (name.empty() && !type->isRecordType())
    return;

  llvm::DIType *FieldType;
  if (field->isBitField()) {
    FieldType = createBitFieldType(field, RecordTy, RD);
  } else {
    auto Align = getDeclAlignIfRequired(field, CGM.getContext());
    llvm::DINodeArray Annotations = CollectBTFDeclTagAnnotations(field);
    TypeLoc TL;
    if (const TypeSourceInfo *TSI = field->getTypeSourceInfo())
      TL = TSI->getTypeLoc();
    FieldType = createFieldType(name, type, field->getLocation(),
                                field->getAccess(), OffsetInBits, Align, tunit,
                                RecordTy, RD, Annotations, TL);
  }

  elements.push_back(FieldType);
}

void CGDebugInfo::CollectRecordNestedType(
    const TypeDecl *TD, SmallVectorImpl<llvm::Metadata *> &elements) {
  QualType Ty = CGM.getContext().getTypeDeclType(TD);
  // Injected class names are not considered nested records.
  if (isa<InjectedClassNameType>(Ty))
    return;
  SourceLocation Loc = TD->getLocation();
  llvm::DIType *nestedType = getOrCreateType(Ty, getOrCreateFile(Loc));
  elements.push_back(nestedType);
}

void CGDebugInfo::CollectRecordFields(
    const RecordDecl *record, llvm::DIFile *tunit,
    SmallVectorImpl<llvm::Metadata *> &elements,
    llvm::DICompositeType *RecordTy) {
  const auto *CXXDecl = dyn_cast<CXXRecordDecl>(record);

  if (CXXDecl && CXXDecl->isLambda())
    CollectRecordLambdaFields(CXXDecl, elements, RecordTy);
  else {
    const ASTRecordLayout &layout = CGM.getContext().getASTRecordLayout(record);

    // Field number for non-static fields.
    unsigned fieldNo = 0;

    // Static and non-static members should appear in the same order as
    // the corresponding declarations in the source program.
    for (const auto *I : record->decls())
      if (const auto *V = dyn_cast<VarDecl>(I)) {
        if (V->hasAttr<NoDebugAttr>())
          continue;

        // Skip variable template specializations when emitting CodeView. MSVC
        // doesn't emit them.
        if (CGM.getCodeGenOpts().EmitCodeView &&
            isa<VarTemplateSpecializationDecl>(V))
          continue;

        if (isa<VarTemplatePartialSpecializationDecl>(V))
          continue;

        // Reuse the existing static member declaration if one exists
        auto MI = StaticDataMemberCache.find(V->getCanonicalDecl());
        if (MI != StaticDataMemberCache.end()) {
          assert(MI->second &&
                 "Static data member declaration should still exist");
          elements.push_back(MI->second);
        } else {
          auto Field = CreateRecordStaticField(V, RecordTy, record);
          elements.push_back(Field);
        }
      } else if (const auto *field = dyn_cast<FieldDecl>(I)) {
        CollectRecordNormalField(field, layout.getFieldOffset(fieldNo), tunit,
                                 elements, RecordTy, record);

        // Bump field number for next field.
        ++fieldNo;
      } else if (CGM.getCodeGenOpts().EmitCodeView) {
        // Debug info for nested types is included in the member list only for
        // CodeView.
        if (const auto *nestedType = dyn_cast<TypeDecl>(I))
          if (!nestedType->isImplicit() &&
              nestedType->getDeclContext() == record)
            CollectRecordNestedType(nestedType, elements);
      }
  }
}

llvm::DISubroutineType *
CGDebugInfo::getOrCreateMethodType(const CXXMethodDecl *Method,
                                   llvm::DIFile *Unit, bool decl) {
  const FunctionProtoType *Func = Method->getType()->getAs<FunctionProtoType>();
  if (Method->isStatic())
    return cast_or_null<llvm::DISubroutineType>(
        getOrCreateType(QualType(Func, 0), Unit));
  return getOrCreateInstanceMethodType(Method->getThisType(), Func, Unit, decl);
}

llvm::DISubroutineType *
CGDebugInfo::getOrCreateInstanceMethodType(QualType ThisPtr,
                                           const FunctionProtoType *Func,
                                           llvm::DIFile *Unit, bool decl) {
  FunctionProtoType::ExtProtoInfo EPI = Func->getExtProtoInfo();
  Qualifiers &Qc = EPI.TypeQuals;
  Qc.removeConst();
  Qc.removeVolatile();
  Qc.removeRestrict();
  Qc.removeUnaligned();
  // Keep the removed qualifiers in sync with
  // CreateQualifiedType(const FunctionPrototype*, DIFile *Unit)
  // On a 'real' member function type, these qualifiers are carried on the type
  // of the first parameter, not as separate DW_TAG_const_type (etc) decorator
  // tags around them. (But, in the raw function types with qualifiers, they have
  // to use wrapper types.)

  // Add "this" pointer.
  const auto *OriginalFunc = cast<llvm::DISubroutineType>(
      getOrCreateType(CGM.getContext().getFunctionType(
                          Func->getReturnType(), Func->getParamTypes(), EPI),
                      Unit));
  llvm::DITypeRefArray Args = OriginalFunc->getTypeArray();
  assert(Args.size() && "Invalid number of arguments!");

  SmallVector<llvm::Metadata *, 16> Elts;
  // First element is always return type. For 'void' functions it is NULL.
  QualType temp = Func->getReturnType();
  if (temp->getTypeClass() == Type::Auto && decl)
    Elts.push_back(CreateType(cast<AutoType>(temp)));
  else
    Elts.push_back(Args[0]);

  // "this" pointer is always first argument.
  const CXXRecordDecl *RD = ThisPtr->getPointeeCXXRecordDecl();
  if (isa<ClassTemplateSpecializationDecl>(RD)) {
    // Create pointer type directly in this case.
    const PointerType *ThisPtrTy = cast<PointerType>(ThisPtr);
    QualType PointeeTy = ThisPtrTy->getPointeeType();
    unsigned AS = CGM.getContext().getTargetAddressSpace(PointeeTy);
    uint64_t Size = CGM.getTarget().getPointerWidth(AS);
    auto Align = getTypeAlignIfRequired(ThisPtrTy, CGM.getContext());
    llvm::DIType *PointeeType = getOrCreateType(PointeeTy, Unit);
    llvm::DIType *ThisPtrType =
        DBuilder.createPointerType(PointeeType, Size, Align);
    TypeCache[ThisPtr.getAsOpaquePtr()].reset(ThisPtrType);
    // TODO: This and the artificial type below are misleading, the
    // types aren't artificial the argument is, but the current
    // metadata doesn't represent that.
    ThisPtrType = DBuilder.createObjectPointerType(ThisPtrType);
    Elts.push_back(ThisPtrType);
  } else {
    llvm::DIType *ThisPtrType = getOrCreateType(ThisPtr, Unit);
    TypeCache[ThisPtr.getAsOpaquePtr()].reset(ThisPtrType);
    ThisPtrType = DBuilder.createObjectPointerType(ThisPtrType);
    Elts.push_back(ThisPtrType);
  }

  // Copy rest of the arguments.
  for (unsigned i = 1, e = Args.size(); i != e; ++i)
    Elts.push_back(Args[i]);

  llvm::DITypeRefArray EltTypeArray = DBuilder.getOrCreateTypeArray(Elts);

  return DBuilder.createSubroutineType(EltTypeArray, OriginalFunc->getFlags(),
                                       getDwarfCC(Func->getCallConv()));
}

/// isFunctionLocalClass - Return true if CXXRecordDecl is defined
/// inside a function.
static bool isFunctionLocalClass(const CXXRecordDecl *RD) {
  if (const auto *NRD = dyn_cast<CXXRecordDecl>(RD->getDeclContext()))
    return isFunctionLocalClass(NRD);
  if (isa<FunctionDecl>(RD->getDeclContext()))
    return true;
  return false;
}

llvm::DISubprogram *CGDebugInfo::CreateCXXMemberFunction(
    const CXXMethodDecl *Method, llvm::DIFile *Unit, llvm::DIType *RecordTy) {
  bool IsCtorOrDtor =
      isa<CXXConstructorDecl>(Method) || isa<CXXDestructorDecl>(Method);

  StringRef MethodName = getFunctionName(Method);
  llvm::DISubroutineType *MethodTy = getOrCreateMethodType(Method, Unit, true);

  // Since a single ctor/dtor corresponds to multiple functions, it doesn't
  // make sense to give a single ctor/dtor a linkage name.
  StringRef MethodLinkageName;
  // FIXME: 'isFunctionLocalClass' seems like an arbitrary/unintentional
  // property to use here. It may've been intended to model "is non-external
  // type" but misses cases of non-function-local but non-external classes such
  // as those in anonymous namespaces as well as the reverse - external types
  // that are function local, such as those in (non-local) inline functions.
  if (!IsCtorOrDtor && !isFunctionLocalClass(Method->getParent()))
    MethodLinkageName = CGM.getMangledName(Method);

  // Get the location for the method.
  llvm::DIFile *MethodDefUnit = nullptr;
  unsigned MethodLine = 0;
  if (!Method->isImplicit()) {
    MethodDefUnit = getOrCreateFile(Method->getLocation());
    MethodLine = getLineNumber(Method->getLocation());
  }

  // Collect virtual method info.
  llvm::DIType *ContainingType = nullptr;
  unsigned VIndex = 0;
  llvm::DINode::DIFlags Flags = llvm::DINode::FlagZero;
  llvm::DISubprogram::DISPFlags SPFlags = llvm::DISubprogram::SPFlagZero;
  int ThisAdjustment = 0;

  if (Method->isVirtual()) {
    if (Method->isPure())
      SPFlags |= llvm::DISubprogram::SPFlagPureVirtual;
    else
      SPFlags |= llvm::DISubprogram::SPFlagVirtual;

    if (CGM.getTarget().getCXXABI().isItaniumFamily()) {
      // It doesn't make sense to give a virtual destructor a vtable index,
      // since a single destructor has two entries in the vtable.
      if (!isa<CXXDestructorDecl>(Method))
        VIndex = CGM.getItaniumVTableContext().getMethodVTableIndex(Method);
    } else {
      // Emit MS ABI vftable information.  There is only one entry for the
      // deleting dtor.
      const auto *DD = dyn_cast<CXXDestructorDecl>(Method);
      GlobalDecl GD = DD ? GlobalDecl(DD, Dtor_Deleting) : GlobalDecl(Method);
      MethodVFTableLocation ML =
          CGM.getMicrosoftVTableContext().getMethodVFTableLocation(GD);
      VIndex = ML.Index;

      // CodeView only records the vftable offset in the class that introduces
      // the virtual method. This is possible because, unlike Itanium, the MS
      // C++ ABI does not include all virtual methods from non-primary bases in
      // the vtable for the most derived class. For example, if C inherits from
      // A and B, C's primary vftable will not include B's virtual methods.
      if (Method->size_overridden_methods() == 0)
        Flags |= llvm::DINode::FlagIntroducedVirtual;

      // The 'this' adjustment accounts for both the virtual and non-virtual
      // portions of the adjustment. Presumably the debugger only uses it when
      // it knows the dynamic type of an object.
      ThisAdjustment = CGM.getCXXABI()
                           .getVirtualFunctionPrologueThisAdjustment(GD)
                           .getQuantity();
    }
    ContainingType = RecordTy;
  }

  // We're checking for deleted C++ special member functions
  // [Ctors,Dtors, Copy/Move]
  auto checkAttrDeleted = [&](const auto *Method) {
    if (Method->getCanonicalDecl()->isDeleted())
      SPFlags |= llvm::DISubprogram::SPFlagDeleted;
  };

  switch (Method->getKind()) {

  case Decl::CXXConstructor:
  case Decl::CXXDestructor:
    checkAttrDeleted(Method);
    break;
  case Decl::CXXMethod:
    if (Method->isCopyAssignmentOperator() ||
        Method->isMoveAssignmentOperator())
      checkAttrDeleted(Method);
    break;
  default:
    break;
  }

  if (Method->isNoReturn())
    Flags |= llvm::DINode::FlagNoReturn;

  if (Method->isStatic())
    Flags |= llvm::DINode::FlagStaticMember;
  if (Method->isImplicit())
    Flags |= llvm::DINode::FlagArtificial;
  Flags |= getAccessFlag(Method->getAccess(), Method->getParent());
  if (const auto *CXXC = dyn_cast<CXXConstructorDecl>(Method)) {
    if (CXXC->isExplicit())
      Flags |= llvm::DINode::FlagExplicit;
  } else if (const auto *CXXC = dyn_cast<CXXConversionDecl>(Method)) {
    if (CXXC->isExplicit())
      Flags |= llvm::DINode::FlagExplicit;
  }
  if (Method->hasPrototype())
    Flags |= llvm::DINode::FlagPrototyped;
  if (Method->getRefQualifier() == RQ_LValue)
    Flags |= llvm::DINode::FlagLValueReference;
  if (Method->getRefQualifier() == RQ_RValue)
    Flags |= llvm::DINode::FlagRValueReference;
  if (!Method->isExternallyVisible())
    SPFlags |= llvm::DISubprogram::SPFlagLocalToUnit;
  if (CGM.getLangOpts().Optimize)
    SPFlags |= llvm::DISubprogram::SPFlagOptimized;

  // In this debug mode, emit type info for a class when its constructor type
  // info is emitted.
  if (DebugKind == codegenoptions::DebugInfoConstructor)
    if (const CXXConstructorDecl *CD = dyn_cast<CXXConstructorDecl>(Method))
      completeUnusedClass(*CD->getParent());

  llvm::DINodeArray TParamsArray = CollectFunctionTemplateParams(Method, Unit);
  llvm::DISubprogram *SP = DBuilder.createMethod(
      RecordTy, MethodName, MethodLinkageName, MethodDefUnit, MethodLine,
      MethodTy, VIndex, ThisAdjustment, ContainingType, Flags, SPFlags,
      TParamsArray.get());

  SPCache[Method->getCanonicalDecl()].reset(SP);

  return SP;
}

void CGDebugInfo::CollectCXXMemberFunctions(
    const CXXRecordDecl *RD, llvm::DIFile *Unit,
    SmallVectorImpl<llvm::Metadata *> &EltTys, llvm::DIType *RecordTy) {

  // Since we want more than just the individual member decls if we
  // have templated functions iterate over every declaration to gather
  // the functions.
  for (const auto *I : RD->decls()) {
    const auto *Method = dyn_cast<CXXMethodDecl>(I);
    // If the member is implicit, don't add it to the member list. This avoids
    // the member being added to type units by LLVM, while still allowing it
    // to be emitted into the type declaration/reference inside the compile
    // unit.
    // Ditto 'nodebug' methods, for consistency with CodeGenFunction.cpp.
    // FIXME: Handle Using(Shadow?)Decls here to create
    // DW_TAG_imported_declarations inside the class for base decls brought into
    // derived classes. GDB doesn't seem to notice/leverage these when I tried
    // it, so I'm not rushing to fix this. (GCC seems to produce them, if
    // referenced)
    if (!Method || Method->isImplicit() || Method->hasAttr<NoDebugAttr>())
      continue;

    if (Method->getType()->castAs<FunctionProtoType>()->getContainedAutoType())
      continue;

    // Reuse the existing member function declaration if it exists.
    // It may be associated with the declaration of the type & should be
    // reused as we're building the definition.
    //
    // This situation can arise in the vtable-based debug info reduction where
    // implicit members are emitted in a non-vtable TU.
    auto MI = SPCache.find(Method->getCanonicalDecl());
    EltTys.push_back(MI == SPCache.end()
                         ? CreateCXXMemberFunction(Method, Unit, RecordTy)
                         : static_cast<llvm::Metadata *>(MI->second));
  }
}

void CGDebugInfo::CollectCXXBases(const CXXRecordDecl *RD, llvm::DIFile *Unit,
                                  SmallVectorImpl<llvm::Metadata *> &EltTys,
                                  llvm::DIType *RecordTy) {
  llvm::DenseSet<CanonicalDeclPtr<const CXXRecordDecl>> SeenTypes;
  CollectCXXBasesAux(RD, Unit, EltTys, RecordTy, RD->bases(), SeenTypes,
                     llvm::DINode::FlagZero);

  // If we are generating CodeView debug info, we also need to emit records for
  // indirect virtual base classes.
  if (CGM.getCodeGenOpts().EmitCodeView) {
    CollectCXXBasesAux(RD, Unit, EltTys, RecordTy, RD->vbases(), SeenTypes,
                       llvm::DINode::FlagIndirectVirtualBase);
  }
}

void CGDebugInfo::CollectCXXBasesAux(
    const CXXRecordDecl *RD, llvm::DIFile *Unit,
    SmallVectorImpl<llvm::Metadata *> &EltTys, llvm::DIType *RecordTy,
    const CXXRecordDecl::base_class_const_range &Bases,
    llvm::DenseSet<CanonicalDeclPtr<const CXXRecordDecl>> &SeenTypes,
    llvm::DINode::DIFlags StartingFlags) {
  const ASTRecordLayout &RL = CGM.getContext().getASTRecordLayout(RD);
  for (const auto &BI : Bases) {
    const auto *Base =
        cast<CXXRecordDecl>(BI.getType()->castAs<RecordType>()->getDecl());
    if (!SeenTypes.insert(Base).second)
      continue;
    auto *BaseTy = getOrCreateType(BI.getType(), Unit);
    llvm::DINode::DIFlags BFlags = StartingFlags;
    uint64_t BaseOffset;
    uint32_t VBPtrOffset = 0;

    if (BI.isVirtual()) {
      if (CGM.getTarget().getCXXABI().isItaniumFamily()) {
        // virtual base offset offset is -ve. The code generator emits dwarf
        // expression where it expects +ve number.
        BaseOffset = 0 - CGM.getItaniumVTableContext()
                             .getVirtualBaseOffsetOffset(RD, Base)
                             .getQuantity();
      } else {
        // In the MS ABI, store the vbtable offset, which is analogous to the
        // vbase offset offset in Itanium.
        BaseOffset =
            4 * CGM.getMicrosoftVTableContext().getVBTableIndex(RD, Base);
        VBPtrOffset = CGM.getContext()
                          .getASTRecordLayout(RD)
                          .getVBPtrOffset()
                          .getQuantity();
      }
      BFlags |= llvm::DINode::FlagVirtual;
    } else
      BaseOffset = CGM.getContext().toBits(RL.getBaseClassOffset(Base));
    // FIXME: Inconsistent units for BaseOffset. It is in bytes when
    // BI->isVirtual() and bits when not.

    BFlags |= getAccessFlag(BI.getAccessSpecifier(), RD);
    llvm::DIType *DTy = DBuilder.createInheritance(RecordTy, BaseTy, BaseOffset,
                                                   VBPtrOffset, BFlags);
    EltTys.push_back(DTy);
  }
}

llvm::DINodeArray
CGDebugInfo::CollectTemplateParams(Optional<TemplateArgs> OArgs,
                                   llvm::DIFile *Unit) {
  if (!OArgs)
    return llvm::DINodeArray();
  TemplateArgs &Args = *OArgs;
  SmallVector<llvm::Metadata *, 16> TemplateParams;
  for (unsigned i = 0, e = Args.Args.size(); i != e; ++i) {
    const TemplateArgument &TA = Args.Args[i];
    StringRef Name;
    bool defaultParameter = false;
    if (Args.TList)
      Name = Args.TList->getParam(i)->getName();
    switch (TA.getKind()) {
    case TemplateArgument::Type: {
      llvm::DIType *TTy = getOrCreateType(TA.getAsType(), Unit);

      if (Args.TList)
        if (auto *templateType =
                dyn_cast_or_null<TemplateTypeParmDecl>(Args.TList->getParam(i)))
          if (templateType->hasDefaultArgument())
            defaultParameter =
                templateType->getDefaultArgument() == TA.getAsType();

      TemplateParams.push_back(DBuilder.createTemplateTypeParameter(
          TheCU, Name, TTy, defaultParameter));

    } break;
    case TemplateArgument::Integral: {
      llvm::DIType *TTy = getOrCreateType(TA.getIntegralType(), Unit);
      if (Args.TList && CGM.getCodeGenOpts().DwarfVersion >= 5)
        if (auto *templateType = dyn_cast_or_null<NonTypeTemplateParmDecl>(
                Args.TList->getParam(i)))
          if (templateType->hasDefaultArgument() &&
              !templateType->getDefaultArgument()->isValueDependent())
            defaultParameter = llvm::APSInt::isSameValue(
                templateType->getDefaultArgument()->EvaluateKnownConstInt(
                    CGM.getContext()),
                TA.getAsIntegral());

      TemplateParams.push_back(DBuilder.createTemplateValueParameter(
          TheCU, Name, TTy, defaultParameter,
          llvm::ConstantInt::get(CGM.getLLVMContext(), TA.getAsIntegral())));
    } break;
    case TemplateArgument::Declaration: {
      const ValueDecl *D = TA.getAsDecl();
      QualType T = TA.getParamTypeForDecl().getDesugaredType(CGM.getContext());
      llvm::DIType *TTy = getOrCreateType(T, Unit);
      llvm::Constant *V = nullptr;
      // Skip retrieve the value if that template parameter has cuda device
      // attribute, i.e. that value is not available at the host side.
      if (!CGM.getLangOpts().CUDA || CGM.getLangOpts().CUDAIsDevice ||
          !D->hasAttr<CUDADeviceAttr>()) {
        const CXXMethodDecl *MD;
        // Variable pointer template parameters have a value that is the address
        // of the variable.
        if (const auto *VD = dyn_cast<VarDecl>(D))
          V = CGM.GetAddrOfGlobalVar(VD);
        // Member function pointers have special support for building them,
        // though this is currently unsupported in LLVM CodeGen.
        else if ((MD = dyn_cast<CXXMethodDecl>(D)) && MD->isInstance())
          V = CGM.getCXXABI().EmitMemberFunctionPointer(MD);
        else if (const auto *FD = dyn_cast<FunctionDecl>(D))
          V = CGM.GetAddrOfFunction(FD);
        // Member data pointers have special handling too to compute the fixed
        // offset within the object.
        else if (const auto *MPT =
                     dyn_cast<MemberPointerType>(T.getTypePtr())) {
          // These five lines (& possibly the above member function pointer
          // handling) might be able to be refactored to use similar code in
          // CodeGenModule::getMemberPointerConstant
          uint64_t fieldOffset = CGM.getContext().getFieldOffset(D);
          CharUnits chars =
              CGM.getContext().toCharUnitsFromBits((int64_t)fieldOffset);
          V = CGM.getCXXABI().EmitMemberDataPointer(MPT, chars);
        } else if (const auto *GD = dyn_cast<MSGuidDecl>(D)) {
          V = CGM.GetAddrOfMSGuidDecl(GD).getPointer();
        } else if (const auto *TPO = dyn_cast<TemplateParamObjectDecl>(D)) {
          if (T->isRecordType())
            V = ConstantEmitter(CGM).emitAbstract(
                SourceLocation(), TPO->getValue(), TPO->getType());
          else
            V = CGM.GetAddrOfTemplateParamObject(TPO).getPointer();
        }
        assert(V && "Failed to find template parameter pointer");
        V = V->stripPointerCasts();
      }
      TemplateParams.push_back(DBuilder.createTemplateValueParameter(
          TheCU, Name, TTy, defaultParameter, cast_or_null<llvm::Constant>(V)));
    } break;
    case TemplateArgument::NullPtr: {
      QualType T = TA.getNullPtrType();
      llvm::DIType *TTy = getOrCreateType(T, Unit);
      llvm::Constant *V = nullptr;
      // Special case member data pointer null values since they're actually -1
      // instead of zero.
      if (const auto *MPT = dyn_cast<MemberPointerType>(T.getTypePtr()))
        // But treat member function pointers as simple zero integers because
        // it's easier than having a special case in LLVM's CodeGen. If LLVM
        // CodeGen grows handling for values of non-null member function
        // pointers then perhaps we could remove this special case and rely on
        // EmitNullMemberPointer for member function pointers.
        if (MPT->isMemberDataPointer())
          V = CGM.getCXXABI().EmitNullMemberPointer(MPT);
      if (!V)
        V = llvm::ConstantInt::get(CGM.Int8Ty, 0);
      TemplateParams.push_back(DBuilder.createTemplateValueParameter(
          TheCU, Name, TTy, defaultParameter, V));
    } break;
    case TemplateArgument::Template: {
      std::string QualName;
      llvm::raw_string_ostream OS(QualName);
      TA.getAsTemplate().getAsTemplateDecl()->printQualifiedName(
          OS, getPrintingPolicy());
      TemplateParams.push_back(DBuilder.createTemplateTemplateParameter(
          TheCU, Name, nullptr, OS.str()));
      break;
    }
    case TemplateArgument::Pack:
      TemplateParams.push_back(DBuilder.createTemplateParameterPack(
          TheCU, Name, nullptr,
          CollectTemplateParams({{nullptr, TA.getPackAsArray()}}, Unit)));
      break;
    case TemplateArgument::Expression: {
      const Expr *E = TA.getAsExpr();
      QualType T = E->getType();
      if (E->isGLValue())
        T = CGM.getContext().getLValueReferenceType(T);
      llvm::Constant *V = ConstantEmitter(CGM).emitAbstract(E, T);
      assert(V && "Expression in template argument isn't constant");
      llvm::DIType *TTy = getOrCreateType(T, Unit);
      TemplateParams.push_back(DBuilder.createTemplateValueParameter(
          TheCU, Name, TTy, defaultParameter, V->stripPointerCasts()));
    } break;
    // And the following should never occur:
    case TemplateArgument::TemplateExpansion:
    case TemplateArgument::Null:
      llvm_unreachable(
          "These argument types shouldn't exist in concrete types");
    }
  }
  return DBuilder.getOrCreateArray(TemplateParams);
}

Optional<CGDebugInfo::TemplateArgs>
CGDebugInfo::GetTemplateArgs(const FunctionDecl *FD) const {
  if (FD->getTemplatedKind() ==
      FunctionDecl::TK_FunctionTemplateSpecialization) {
    const TemplateParameterList *TList = FD->getTemplateSpecializationInfo()
                                             ->getTemplate()
                                             ->getTemplateParameters();
    return {{TList, FD->getTemplateSpecializationArgs()->asArray()}};
  }
  return None;
}
Optional<CGDebugInfo::TemplateArgs>
CGDebugInfo::GetTemplateArgs(const VarDecl *VD) const {
  // Always get the full list of parameters, not just the ones from the
  // specialization. A partial specialization may have fewer parameters than
  // there are arguments.
  auto *TS = dyn_cast<VarTemplateSpecializationDecl>(VD);
  if (!TS)
    return None;
  VarTemplateDecl *T = TS->getSpecializedTemplate();
  const TemplateParameterList *TList = T->getTemplateParameters();
  auto TA = TS->getTemplateArgs().asArray();
  return {{TList, TA}};
}
Optional<CGDebugInfo::TemplateArgs>
CGDebugInfo::GetTemplateArgs(const RecordDecl *RD) const {
  if (auto *TSpecial = dyn_cast<ClassTemplateSpecializationDecl>(RD)) {
    // Always get the full list of parameters, not just the ones from the
    // specialization. A partial specialization may have fewer parameters than
    // there are arguments.
    TemplateParameterList *TPList =
        TSpecial->getSpecializedTemplate()->getTemplateParameters();
    const TemplateArgumentList &TAList = TSpecial->getTemplateArgs();
    return {{TPList, TAList.asArray()}};
  }
  return None;
}

llvm::DINodeArray
CGDebugInfo::CollectFunctionTemplateParams(const FunctionDecl *FD,
                                           llvm::DIFile *Unit) {
  return CollectTemplateParams(GetTemplateArgs(FD), Unit);
}

llvm::DINodeArray CGDebugInfo::CollectVarTemplateParams(const VarDecl *VL,
                                                        llvm::DIFile *Unit) {
  return CollectTemplateParams(GetTemplateArgs(VL), Unit);
}

llvm::DINodeArray CGDebugInfo::CollectCXXTemplateParams(const RecordDecl *RD,
                                                        llvm::DIFile *Unit) {
  return CollectTemplateParams(GetTemplateArgs(RD), Unit);
}

llvm::DINodeArray CGDebugInfo::CollectBTFDeclTagAnnotations(const Decl *D) {
  if (!D->hasAttr<BTFDeclTagAttr>())
    return nullptr;

  SmallVector<llvm::Metadata *, 4> Annotations;
  for (const auto *I : D->specific_attrs<BTFDeclTagAttr>()) {
    llvm::Metadata *Ops[2] = {
        llvm::MDString::get(CGM.getLLVMContext(), StringRef("btf_decl_tag")),
        llvm::MDString::get(CGM.getLLVMContext(), I->getBTFDeclTag())};
    Annotations.push_back(llvm::MDNode::get(CGM.getLLVMContext(), Ops));
  }
  return DBuilder.getOrCreateArray(Annotations);
}

llvm::DIType *CGDebugInfo::getOrCreateVTablePtrType(llvm::DIFile *Unit) {
  if (VTablePtrType)
    return VTablePtrType;

  ASTContext &Context = CGM.getContext();

  /* Function type */
  llvm::Metadata *STy = getOrCreateType(Context.IntTy, Unit);
  llvm::DITypeRefArray SElements = DBuilder.getOrCreateTypeArray(STy);
  llvm::DIType *SubTy = DBuilder.createSubroutineType(SElements);
  unsigned Size = Context.getTypeSize(Context.VoidPtrTy);
  unsigned VtblPtrAddressSpace = CGM.getTarget().getVtblPtrAddressSpace();
  Optional<unsigned> DWARFAddressSpace =
      CGM.getTarget().getDWARFAddressSpace(VtblPtrAddressSpace);

  llvm::DIType *vtbl_ptr_type = DBuilder.createPointerType(
      SubTy, Size, 0, DWARFAddressSpace, "__vtbl_ptr_type");
  VTablePtrType = DBuilder.createPointerType(vtbl_ptr_type, Size);
  return VTablePtrType;
}

StringRef CGDebugInfo::getVTableName(const CXXRecordDecl *RD) {
  // Copy the gdb compatible name on the side and use its reference.
  return internString("_vptr$", RD->getNameAsString());
}

StringRef CGDebugInfo::getDynamicInitializerName(const VarDecl *VD,
                                                 DynamicInitKind StubKind,
                                                 llvm::Function *InitFn) {
  // If we're not emitting codeview, use the mangled name. For Itanium, this is
  // arbitrary.
  if (!CGM.getCodeGenOpts().EmitCodeView ||
      StubKind == DynamicInitKind::GlobalArrayDestructor)
    return InitFn->getName();

  // Print the normal qualified name for the variable, then break off the last
  // NNS, and add the appropriate other text. Clang always prints the global
  // variable name without template arguments, so we can use rsplit("::") and
  // then recombine the pieces.
  SmallString<128> QualifiedGV;
  StringRef Quals;
  StringRef GVName;
  {
    llvm::raw_svector_ostream OS(QualifiedGV);
    VD->printQualifiedName(OS, getPrintingPolicy());
    std::tie(Quals, GVName) = OS.str().rsplit("::");
    if (GVName.empty())
      std::swap(Quals, GVName);
  }

  SmallString<128> InitName;
  llvm::raw_svector_ostream OS(InitName);
  if (!Quals.empty())
    OS << Quals << "::";

  switch (StubKind) {
  case DynamicInitKind::NoStub:
  case DynamicInitKind::GlobalArrayDestructor:
    llvm_unreachable("not an initializer");
  case DynamicInitKind::Initializer:
    OS << "`dynamic initializer for '";
    break;
  case DynamicInitKind::AtExit:
    OS << "`dynamic atexit destructor for '";
    break;
  }

  OS << GVName;

  // Add any template specialization args.
  if (const auto *VTpl = dyn_cast<VarTemplateSpecializationDecl>(VD)) {
    printTemplateArgumentList(OS, VTpl->getTemplateArgs().asArray(),
                              getPrintingPolicy());
  }

  OS << '\'';

  return internString(OS.str());
}

void CGDebugInfo::CollectVTableInfo(const CXXRecordDecl *RD, llvm::DIFile *Unit,
                                    SmallVectorImpl<llvm::Metadata *> &EltTys) {
  // If this class is not dynamic then there is not any vtable info to collect.
  if (!RD->isDynamicClass())
    return;

  // Don't emit any vtable shape or vptr info if this class doesn't have an
  // extendable vfptr. This can happen if the class doesn't have virtual
  // methods, or in the MS ABI if those virtual methods only come from virtually
  // inherited bases.
  const ASTRecordLayout &RL = CGM.getContext().getASTRecordLayout(RD);
  if (!RL.hasExtendableVFPtr())
    return;

  // CodeView needs to know how large the vtable of every dynamic class is, so
  // emit a special named pointer type into the element list. The vptr type
  // points to this type as well.
  llvm::DIType *VPtrTy = nullptr;
  bool NeedVTableShape = CGM.getCodeGenOpts().EmitCodeView &&
                         CGM.getTarget().getCXXABI().isMicrosoft();
  if (NeedVTableShape) {
    uint64_t PtrWidth =
        CGM.getContext().getTypeSize(CGM.getContext().VoidPtrTy);
    const VTableLayout &VFTLayout =
        CGM.getMicrosoftVTableContext().getVFTableLayout(RD, CharUnits::Zero());
    unsigned VSlotCount =
        VFTLayout.vtable_components().size() - CGM.getLangOpts().RTTIData;
    unsigned VTableWidth = PtrWidth * VSlotCount;
    unsigned VtblPtrAddressSpace = CGM.getTarget().getVtblPtrAddressSpace();
    Optional<unsigned> DWARFAddressSpace =
        CGM.getTarget().getDWARFAddressSpace(VtblPtrAddressSpace);

    // Create a very wide void* type and insert it directly in the element list.
    llvm::DIType *VTableType = DBuilder.createPointerType(
        nullptr, VTableWidth, 0, DWARFAddressSpace, "__vtbl_ptr_type");
    EltTys.push_back(VTableType);

    // The vptr is a pointer to this special vtable type.
    VPtrTy = DBuilder.createPointerType(VTableType, PtrWidth);
  }

  // If there is a primary base then the artificial vptr member lives there.
  if (RL.getPrimaryBase())
    return;

  if (!VPtrTy)
    VPtrTy = getOrCreateVTablePtrType(Unit);

  unsigned Size = CGM.getContext().getTypeSize(CGM.getContext().VoidPtrTy);
  llvm::DIType *VPtrMember =
      DBuilder.createMemberType(Unit, getVTableName(RD), Unit, 0, Size, 0, 0,
                                llvm::DINode::FlagArtificial, VPtrTy);
  EltTys.push_back(VPtrMember);
}

llvm::DIType *CGDebugInfo::getOrCreateRecordType(QualType RTy,
                                                 SourceLocation Loc) {
  assert(CGM.getCodeGenOpts().hasReducedDebugInfo());
  llvm::DIType *T = getOrCreateType(RTy, getOrCreateFile(Loc));
  return T;
}

llvm::DIType *CGDebugInfo::getOrCreateInterfaceType(QualType D,
                                                    SourceLocation Loc) {
  return getOrCreateStandaloneType(D, Loc);
}

llvm::DIType *CGDebugInfo::getOrCreateStandaloneType(QualType D,
                                                     SourceLocation Loc) {
  assert(CGM.getCodeGenOpts().hasReducedDebugInfo());
  assert(!D.isNull() && "null type");
  llvm::DIType *T = getOrCreateType(D, getOrCreateFile(Loc));
  assert(T && "could not create debug info for type");

  RetainedTypes.push_back(D.getAsOpaquePtr());
  return T;
}

void CGDebugInfo::addHeapAllocSiteMetadata(llvm::CallBase *CI,
                                           QualType AllocatedTy,
                                           SourceLocation Loc) {
  if (CGM.getCodeGenOpts().getDebugInfo() <=
      codegenoptions::DebugLineTablesOnly)
    return;
  llvm::MDNode *node;
  if (AllocatedTy->isVoidType())
    node = llvm::MDNode::get(CGM.getLLVMContext(), None);
  else
    node = getOrCreateType(AllocatedTy, getOrCreateFile(Loc));

  CI->setMetadata("heapallocsite", node);
}

void CGDebugInfo::completeType(const EnumDecl *ED) {
  if (DebugKind <= codegenoptions::DebugLineTablesOnly)
    return;
  QualType Ty = CGM.getContext().getEnumType(ED);
  void *TyPtr = Ty.getAsOpaquePtr();
  auto I = TypeCache.find(TyPtr);
  if (I == TypeCache.end() || !cast<llvm::DIType>(I->second)->isForwardDecl())
    return;
  llvm::DIType *Res = CreateTypeDefinition(Ty->castAs<EnumType>());
  assert(!Res->isForwardDecl());
  TypeCache[TyPtr].reset(Res);
}

void CGDebugInfo::completeType(const RecordDecl *RD) {
  if (DebugKind > codegenoptions::LimitedDebugInfo ||
      !CGM.getLangOpts().CPlusPlus)
    completeRequiredType(RD);
}

/// Return true if the class or any of its methods are marked dllimport.
static bool isClassOrMethodDLLImport(const CXXRecordDecl *RD) {
  if (RD->hasAttr<DLLImportAttr>())
    return true;
  for (const CXXMethodDecl *MD : RD->methods())
    if (MD->hasAttr<DLLImportAttr>())
      return true;
  return false;
}

/// Does a type definition exist in an imported clang module?
static bool isDefinedInClangModule(const RecordDecl *RD) {
  // Only definitions that where imported from an AST file come from a module.
  if (!RD || !RD->isFromASTFile())
    return false;
  // Anonymous entities cannot be addressed. Treat them as not from module.
  if (!RD->isExternallyVisible() && RD->getName().empty())
    return false;
  if (auto *CXXDecl = dyn_cast<CXXRecordDecl>(RD)) {
    if (!CXXDecl->isCompleteDefinition())
      return false;
    // Check wether RD is a template.
    auto TemplateKind = CXXDecl->getTemplateSpecializationKind();
    if (TemplateKind != TSK_Undeclared) {
      // Unfortunately getOwningModule() isn't accurate enough to find the
      // owning module of a ClassTemplateSpecializationDecl that is inside a
      // namespace spanning multiple modules.
      bool Explicit = false;
      if (auto *TD = dyn_cast<ClassTemplateSpecializationDecl>(CXXDecl))
        Explicit = TD->isExplicitInstantiationOrSpecialization();
      if (!Explicit && CXXDecl->getEnclosingNamespaceContext())
        return false;
      // This is a template, check the origin of the first member.
      if (CXXDecl->field_begin() == CXXDecl->field_end())
        return TemplateKind == TSK_ExplicitInstantiationDeclaration;
      if (!CXXDecl->field_begin()->isFromASTFile())
        return false;
    }
  }
  return true;
}

void CGDebugInfo::completeClassData(const RecordDecl *RD) {
  if (auto *CXXRD = dyn_cast<CXXRecordDecl>(RD))
    if (CXXRD->isDynamicClass() &&
        CGM.getVTableLinkage(CXXRD) ==
            llvm::GlobalValue::AvailableExternallyLinkage &&
        !isClassOrMethodDLLImport(CXXRD))
      return;

  if (DebugTypeExtRefs && isDefinedInClangModule(RD->getDefinition()))
    return;

  completeClass(RD);
}

void CGDebugInfo::completeClass(const RecordDecl *RD) {
  if (DebugKind <= codegenoptions::DebugLineTablesOnly)
    return;
  QualType Ty = CGM.getContext().getRecordType(RD);
  void *TyPtr = Ty.getAsOpaquePtr();
  auto I = TypeCache.find(TyPtr);
  if (I != TypeCache.end() && !cast<llvm::DIType>(I->second)->isForwardDecl())
    return;
  llvm::DIType *Res = CreateTypeDefinition(Ty->castAs<RecordType>());
  assert(!Res->isForwardDecl());
  TypeCache[TyPtr].reset(Res);
}

static bool hasExplicitMemberDefinition(CXXRecordDecl::method_iterator I,
                                        CXXRecordDecl::method_iterator End) {
  for (CXXMethodDecl *MD : llvm::make_range(I, End))
    if (FunctionDecl *Tmpl = MD->getInstantiatedFromMemberFunction())
      if (!Tmpl->isImplicit() && Tmpl->isThisDeclarationADefinition() &&
          !MD->getMemberSpecializationInfo()->isExplicitSpecialization())
        return true;
  return false;
}

static bool canUseCtorHoming(const CXXRecordDecl *RD) {
  // Constructor homing can be used for classes that cannnot be constructed
  // without emitting code for one of their constructors. This is classes that
  // don't have trivial or constexpr constructors, or can be created from
  // aggregate initialization. Also skip lambda objects because they don't call
  // constructors.

  // Skip this optimization if the class or any of its methods are marked
  // dllimport.
  if (isClassOrMethodDLLImport(RD))
    return false;

  return !RD->isLambda() && !RD->isAggregate() &&
         !RD->hasTrivialDefaultConstructor() &&
         !RD->hasConstexprNonCopyMoveConstructor();
}

static bool shouldOmitDefinition(codegenoptions::DebugInfoKind DebugKind,
                                 bool DebugTypeExtRefs, const RecordDecl *RD,
                                 const LangOptions &LangOpts) {
  if (DebugTypeExtRefs && isDefinedInClangModule(RD->getDefinition()))
    return true;

  if (auto *ES = RD->getASTContext().getExternalSource())
    if (ES->hasExternalDefinitions(RD) == ExternalASTSource::EK_Always)
      return true;

  // Only emit forward declarations in line tables only to keep debug info size
  // small. This only applies to CodeView, since we don't emit types in DWARF
  // line tables only.
  if (DebugKind == codegenoptions::DebugLineTablesOnly)
    return true;

  if (DebugKind > codegenoptions::LimitedDebugInfo ||
      RD->hasAttr<StandaloneDebugAttr>())
    return false;

  if (!LangOpts.CPlusPlus)
    return false;

  if (!RD->isCompleteDefinitionRequired())
    return true;

  const auto *CXXDecl = dyn_cast<CXXRecordDecl>(RD);

  if (!CXXDecl)
    return false;

  // Only emit complete debug info for a dynamic class when its vtable is
  // emitted.  However, Microsoft debuggers don't resolve type information
  // across DLL boundaries, so skip this optimization if the class or any of its
  // methods are marked dllimport. This isn't a complete solution, since objects
  // without any dllimport methods can be used in one DLL and constructed in
  // another, but it is the current behavior of LimitedDebugInfo.
  if (CXXDecl->hasDefinition() && CXXDecl->isDynamicClass() &&
      !isClassOrMethodDLLImport(CXXDecl))
    return true;

  TemplateSpecializationKind Spec = TSK_Undeclared;
  if (const auto *SD = dyn_cast<ClassTemplateSpecializationDecl>(RD))
    Spec = SD->getSpecializationKind();

  if (Spec == TSK_ExplicitInstantiationDeclaration &&
      hasExplicitMemberDefinition(CXXDecl->method_begin(),
                                  CXXDecl->method_end()))
    return true;

  // In constructor homing mode, only emit complete debug info for a class
  // when its constructor is emitted.
  if ((DebugKind == codegenoptions::DebugInfoConstructor) &&
      canUseCtorHoming(CXXDecl))
    return true;

  return false;
}

void CGDebugInfo::completeRequiredType(const RecordDecl *RD) {
  if (shouldOmitDefinition(DebugKind, DebugTypeExtRefs, RD, CGM.getLangOpts()))
    return;

  QualType Ty = CGM.getContext().getRecordType(RD);
  llvm::DIType *T = getTypeOrNull(Ty);
  if (T && T->isForwardDecl())
    completeClassData(RD);
}

llvm::DIType *CGDebugInfo::CreateType(const RecordType *Ty) {
  RecordDecl *RD = Ty->getDecl();
  llvm::DIType *T = cast_or_null<llvm::DIType>(getTypeOrNull(QualType(Ty, 0)));
  if (T || shouldOmitDefinition(DebugKind, DebugTypeExtRefs, RD,
                                CGM.getLangOpts())) {
    if (!T)
      T = getOrCreateRecordFwdDecl(Ty, getDeclContextDescriptor(RD));
    return T;
  }

  return CreateTypeDefinition(Ty);
}

llvm::DIType *CGDebugInfo::CreateTypeDefinition(const RecordType *Ty) {
  RecordDecl *RD = Ty->getDecl();

  // Get overall information about the record type for the debug info.
  llvm::DIFile *DefUnit = getOrCreateFile(RD->getLocation());

  // Records and classes and unions can all be recursive.  To handle them, we
  // first generate a debug descriptor for the struct as a forward declaration.
  // Then (if it is a definition) we go through and get debug info for all of
  // its members.  Finally, we create a descriptor for the complete type (which
  // may refer to the forward decl if the struct is recursive) and replace all
  // uses of the forward declaration with the final definition.
  llvm::DICompositeType *FwdDecl = getOrCreateLimitedType(Ty);

  const RecordDecl *D = RD->getDefinition();
  if (!D || !D->isCompleteDefinition())
    return FwdDecl;

  if (const auto *CXXDecl = dyn_cast<CXXRecordDecl>(RD))
    CollectContainingType(CXXDecl, FwdDecl);

  // Push the struct on region stack.
  LexicalBlockStack.emplace_back(&*FwdDecl);
  RegionMap[Ty->getDecl()].reset(FwdDecl);

  // Convert all the elements.
  SmallVector<llvm::Metadata *, 16> EltTys;
  // what about nested types?

  // Note: The split of CXXDecl information here is intentional, the
  // gdb tests will depend on a certain ordering at printout. The debug
  // information offsets are still correct if we merge them all together
  // though.
  const auto *CXXDecl = dyn_cast<CXXRecordDecl>(RD);
  if (CXXDecl) {
    CollectCXXBases(CXXDecl, DefUnit, EltTys, FwdDecl);
    CollectVTableInfo(CXXDecl, DefUnit, EltTys);
  }

  // Collect data fields (including static variables and any initializers).
  CollectRecordFields(RD, DefUnit, EltTys, FwdDecl);
  if (CXXDecl)
    CollectCXXMemberFunctions(CXXDecl, DefUnit, EltTys, FwdDecl);

  LexicalBlockStack.pop_back();
  RegionMap.erase(Ty->getDecl());

  llvm::DINodeArray Elements = DBuilder.getOrCreateArray(EltTys);
  DBuilder.replaceArrays(FwdDecl, Elements);

  if (FwdDecl->isTemporary())
    FwdDecl =
        llvm::MDNode::replaceWithPermanent(llvm::TempDICompositeType(FwdDecl));

  RegionMap[Ty->getDecl()].reset(FwdDecl);
  return FwdDecl;
}

llvm::DIType *CGDebugInfo::CreateType(const ObjCObjectType *Ty,
                                      llvm::DIFile *Unit) {
  // Ignore protocols.
  return getOrCreateType(Ty->getBaseType(), Unit);
}

llvm::DIType *CGDebugInfo::CreateType(const ObjCTypeParamType *Ty,
                                      llvm::DIFile *Unit) {
  // Ignore protocols.
  SourceLocation Loc = Ty->getDecl()->getLocation();

  // Use Typedefs to represent ObjCTypeParamType.
  return DBuilder.createTypedef(
      getOrCreateType(Ty->getDecl()->getUnderlyingType(), Unit),
      Ty->getDecl()->getName(), getOrCreateFile(Loc), getLineNumber(Loc),
      getDeclContextDescriptor(Ty->getDecl()));
}

/// \return true if Getter has the default name for the property PD.
static bool hasDefaultGetterName(const ObjCPropertyDecl *PD,
                                 const ObjCMethodDecl *Getter) {
  assert(PD);
  if (!Getter)
    return true;

  assert(Getter->getDeclName().isObjCZeroArgSelector());
  return PD->getName() ==
         Getter->getDeclName().getObjCSelector().getNameForSlot(0);
}

/// \return true if Setter has the default name for the property PD.
static bool hasDefaultSetterName(const ObjCPropertyDecl *PD,
                                 const ObjCMethodDecl *Setter) {
  assert(PD);
  if (!Setter)
    return true;

  assert(Setter->getDeclName().isObjCOneArgSelector());
  return SelectorTable::constructSetterName(PD->getName()) ==
         Setter->getDeclName().getObjCSelector().getNameForSlot(0);
}

llvm::DIType *CGDebugInfo::CreateType(const ObjCInterfaceType *Ty,
                                      llvm::DIFile *Unit) {
  ObjCInterfaceDecl *ID = Ty->getDecl();
  if (!ID)
    return nullptr;

  // Return a forward declaration if this type was imported from a clang module,
  // and this is not the compile unit with the implementation of the type (which
  // may contain hidden ivars).
  if (DebugTypeExtRefs && ID->isFromASTFile() && ID->getDefinition() &&
      !ID->getImplementation())
    return DBuilder.createForwardDecl(llvm::dwarf::DW_TAG_structure_type,
                                      ID->getName(),
                                      getDeclContextDescriptor(ID), Unit, 0);

  // Get overall information about the record type for the debug info.
  llvm::DIFile *DefUnit = getOrCreateFile(ID->getLocation());
  unsigned Line = getLineNumber(ID->getLocation());
  auto RuntimeLang =
      static_cast<llvm::dwarf::SourceLanguage>(TheCU->getSourceLanguage());

  // If this is just a forward declaration return a special forward-declaration
  // debug type since we won't be able to lay out the entire type.
  ObjCInterfaceDecl *Def = ID->getDefinition();
  if (!Def || !Def->getImplementation()) {
    llvm::DIScope *Mod = getParentModuleOrNull(ID);
    llvm::DIType *FwdDecl = DBuilder.createReplaceableCompositeType(
        llvm::dwarf::DW_TAG_structure_type, ID->getName(), Mod ? Mod : TheCU,
        DefUnit, Line, RuntimeLang);
    ObjCInterfaceCache.push_back(ObjCInterfaceCacheEntry(Ty, FwdDecl, Unit));
    return FwdDecl;
  }

  return CreateTypeDefinition(Ty, Unit);
}

llvm::DIModule *CGDebugInfo::getOrCreateModuleRef(ASTSourceDescriptor Mod,
                                                  bool CreateSkeletonCU) {
  // Use the Module pointer as the key into the cache. This is a
  // nullptr if the "Module" is a PCH, which is safe because we don't
  // support chained PCH debug info, so there can only be a single PCH.
  const Module *M = Mod.getModuleOrNull();
  auto ModRef = ModuleCache.find(M);
  if (ModRef != ModuleCache.end())
    return cast<llvm::DIModule>(ModRef->second);

  // Macro definitions that were defined with "-D" on the command line.
  SmallString<128> ConfigMacros;
  {
    llvm::raw_svector_ostream OS(ConfigMacros);
    const auto &PPOpts = CGM.getPreprocessorOpts();
    unsigned I = 0;
    // Translate the macro definitions back into a command line.
    for (auto &M : PPOpts.Macros) {
      if (++I > 1)
        OS << " ";
      const std::string &Macro = M.first;
      bool Undef = M.second;
      OS << "\"-" << (Undef ? 'U' : 'D');
      for (char c : Macro)
        switch (c) {
        case '\\':
          OS << "\\\\";
          break;
        case '"':
          OS << "\\\"";
          break;
        default:
          OS << c;
        }
      OS << '\"';
    }
  }

  bool IsRootModule = M ? !M->Parent : true;
  // When a module name is specified as -fmodule-name, that module gets a
  // clang::Module object, but it won't actually be built or imported; it will
  // be textual.
  if (CreateSkeletonCU && IsRootModule && Mod.getASTFile().empty() && M)
    assert(StringRef(M->Name).startswith(CGM.getLangOpts().ModuleName) &&
           "clang module without ASTFile must be specified by -fmodule-name");

  // Return a StringRef to the remapped Path.
  auto RemapPath = [this](StringRef Path) -> std::string {
    std::string Remapped = remapDIPath(Path);
    StringRef Relative(Remapped);
    StringRef CompDir = TheCU->getDirectory();
    if (Relative.consume_front(CompDir))
      Relative.consume_front(llvm::sys::path::get_separator());

    return Relative.str();
  };

  if (CreateSkeletonCU && IsRootModule && !Mod.getASTFile().empty()) {
    // PCH files don't have a signature field in the control block,
    // but LLVM detects skeleton CUs by looking for a non-zero DWO id.
    // We use the lower 64 bits for debug info.

    uint64_t Signature = 0;
    if (const auto &ModSig = Mod.getSignature())
      Signature = ModSig.truncatedValue();
    else
      Signature = ~1ULL;

    llvm::DIBuilder DIB(CGM.getModule());
    SmallString<0> PCM;
    if (!llvm::sys::path::is_absolute(Mod.getASTFile()))
      PCM = Mod.getPath();
    llvm::sys::path::append(PCM, Mod.getASTFile());
    DIB.createCompileUnit(
        TheCU->getSourceLanguage(),
        // TODO: Support "Source" from external AST providers?
        DIB.createFile(Mod.getModuleName(), TheCU->getDirectory()),
        TheCU->getProducer(), false, StringRef(), 0, RemapPath(PCM),
        llvm::DICompileUnit::FullDebug, Signature);
    DIB.finalize();
  }

  llvm::DIModule *Parent =
      IsRootModule ? nullptr
                   : getOrCreateModuleRef(ASTSourceDescriptor(*M->Parent),
                                          CreateSkeletonCU);
  std::string IncludePath = Mod.getPath().str();
  llvm::DIModule *DIMod =
      DBuilder.createModule(Parent, Mod.getModuleName(), ConfigMacros,
                            RemapPath(IncludePath));
  ModuleCache[M].reset(DIMod);
  return DIMod;
}

llvm::DIType *CGDebugInfo::CreateTypeDefinition(const ObjCInterfaceType *Ty,
                                                llvm::DIFile *Unit) {
  ObjCInterfaceDecl *ID = Ty->getDecl();
  llvm::DIFile *DefUnit = getOrCreateFile(ID->getLocation());
  unsigned Line = getLineNumber(ID->getLocation());
  unsigned RuntimeLang = TheCU->getSourceLanguage();

  // Bit size, align and offset of the type.
  uint64_t Size = CGM.getContext().getTypeSize(Ty);
  auto Align = getTypeAlignIfRequired(Ty, CGM.getContext());

  llvm::DINode::DIFlags Flags = llvm::DINode::FlagZero;
  if (ID->getImplementation())
    Flags |= llvm::DINode::FlagObjcClassComplete;

  llvm::DIScope *Mod = getParentModuleOrNull(ID);
  llvm::DICompositeType *RealDecl = DBuilder.createStructType(
      Mod ? Mod : Unit, ID->getName(), DefUnit, Line, Size, Align, Flags,
      nullptr, llvm::DINodeArray(), RuntimeLang);

  QualType QTy(Ty, 0);
  TypeCache[QTy.getAsOpaquePtr()].reset(RealDecl);

  // Push the struct on region stack.
  LexicalBlockStack.emplace_back(RealDecl);
  RegionMap[Ty->getDecl()].reset(RealDecl);

  // Convert all the elements.
  SmallVector<llvm::Metadata *, 16> EltTys;

  ObjCInterfaceDecl *SClass = ID->getSuperClass();
  if (SClass) {
    llvm::DIType *SClassTy =
        getOrCreateType(CGM.getContext().getObjCInterfaceType(SClass), Unit);
    if (!SClassTy)
      return nullptr;

    llvm::DIType *InhTag = DBuilder.createInheritance(RealDecl, SClassTy, 0, 0,
                                                      llvm::DINode::FlagZero);
    EltTys.push_back(InhTag);
  }

  // Create entries for all of the properties.
  auto AddProperty = [&](const ObjCPropertyDecl *PD) {
    SourceLocation Loc = PD->getLocation();
    llvm::DIFile *PUnit = getOrCreateFile(Loc);
    unsigned PLine = getLineNumber(Loc);
    ObjCMethodDecl *Getter = PD->getGetterMethodDecl();
    ObjCMethodDecl *Setter = PD->getSetterMethodDecl();
    llvm::MDNode *PropertyNode = DBuilder.createObjCProperty(
        PD->getName(), PUnit, PLine,
        hasDefaultGetterName(PD, Getter) ? ""
                                         : getSelectorName(PD->getGetterName()),
        hasDefaultSetterName(PD, Setter) ? ""
                                         : getSelectorName(PD->getSetterName()),
        PD->getPropertyAttributes(), getOrCreateType(PD->getType(), PUnit));
    EltTys.push_back(PropertyNode);
  };
  {
    // Use 'char' for the isClassProperty bit as DenseSet requires space for
    // empty/tombstone keys in the data type (and bool is too small for that).
    typedef std::pair<char, const IdentifierInfo *> IsClassAndIdent;
    /// List of already emitted properties. Two distinct class and instance
    /// properties can share the same identifier (but not two instance
    /// properties or two class properties).
    llvm::DenseSet<IsClassAndIdent> PropertySet;
    /// Returns the IsClassAndIdent key for the given property.
    auto GetIsClassAndIdent = [](const ObjCPropertyDecl *PD) {
      return std::make_pair(PD->isClassProperty(), PD->getIdentifier());
    };
    for (const ObjCCategoryDecl *ClassExt : ID->known_extensions())
      for (auto *PD : ClassExt->properties()) {
        PropertySet.insert(GetIsClassAndIdent(PD));
        AddProperty(PD);
      }
    for (const auto *PD : ID->properties()) {
      // Don't emit duplicate metadata for properties that were already in a
      // class extension.
      if (!PropertySet.insert(GetIsClassAndIdent(PD)).second)
        continue;
      AddProperty(PD);
    }
  }

  const ASTRecordLayout &RL = CGM.getContext().getASTObjCInterfaceLayout(ID);
  unsigned FieldNo = 0;
  for (ObjCIvarDecl *Field = ID->all_declared_ivar_begin(); Field;
       Field = Field->getNextIvar(), ++FieldNo) {
    llvm::DIType *FieldTy = getOrCreateType(Field->getType(), Unit);
    if (!FieldTy)
      return nullptr;

    StringRef FieldName = Field->getName();

    // Ignore unnamed fields.
    if (FieldName.empty())
      continue;

    // Get the location for the field.
    llvm::DIFile *FieldDefUnit = getOrCreateFile(Field->getLocation());
    unsigned FieldLine = getLineNumber(Field->getLocation());
    QualType FType = Field->getType();
    uint64_t FieldSize = 0;
    uint32_t FieldAlign = 0;

    if (!FType->isIncompleteArrayType()) {

      // Bit size, align and offset of the type.
      FieldSize = Field->isBitField()
                      ? Field->getBitWidthValue(CGM.getContext())
                      : CGM.getContext().getTypeSize(FType);
      FieldAlign = getTypeAlignIfRequired(FType, CGM.getContext());
    }

    uint64_t FieldOffset;
    if (CGM.getLangOpts().ObjCRuntime.isNonFragile()) {
      // We don't know the runtime offset of an ivar if we're using the
      // non-fragile ABI.  For bitfields, use the bit offset into the first
      // byte of storage of the bitfield.  For other fields, use zero.
      if (Field->isBitField()) {
        FieldOffset =
            CGM.getObjCRuntime().ComputeBitfieldBitOffset(CGM, ID, Field);
        FieldOffset %= CGM.getContext().getCharWidth();
      } else {
        FieldOffset = 0;
      }
    } else {
      FieldOffset = RL.getFieldOffset(FieldNo);
    }

    llvm::DINode::DIFlags Flags = llvm::DINode::FlagZero;
    if (Field->getAccessControl() == ObjCIvarDecl::Protected)
      Flags = llvm::DINode::FlagProtected;
    else if (Field->getAccessControl() == ObjCIvarDecl::Private)
      Flags = llvm::DINode::FlagPrivate;
    else if (Field->getAccessControl() == ObjCIvarDecl::Public)
      Flags = llvm::DINode::FlagPublic;

    llvm::MDNode *PropertyNode = nullptr;
    if (ObjCImplementationDecl *ImpD = ID->getImplementation()) {
      if (ObjCPropertyImplDecl *PImpD =
              ImpD->FindPropertyImplIvarDecl(Field->getIdentifier())) {
        if (ObjCPropertyDecl *PD = PImpD->getPropertyDecl()) {
          SourceLocation Loc = PD->getLocation();
          llvm::DIFile *PUnit = getOrCreateFile(Loc);
          unsigned PLine = getLineNumber(Loc);
          ObjCMethodDecl *Getter = PImpD->getGetterMethodDecl();
          ObjCMethodDecl *Setter = PImpD->getSetterMethodDecl();
          PropertyNode = DBuilder.createObjCProperty(
              PD->getName(), PUnit, PLine,
              hasDefaultGetterName(PD, Getter)
                  ? ""
                  : getSelectorName(PD->getGetterName()),
              hasDefaultSetterName(PD, Setter)
                  ? ""
                  : getSelectorName(PD->getSetterName()),
              PD->getPropertyAttributes(),
              getOrCreateType(PD->getType(), PUnit));
        }
      }
    }
    FieldTy = DBuilder.createObjCIVar(FieldName, FieldDefUnit, FieldLine,
                                      FieldSize, FieldAlign, FieldOffset, Flags,
                                      FieldTy, PropertyNode);
    EltTys.push_back(FieldTy);
  }

  llvm::DINodeArray Elements = DBuilder.getOrCreateArray(EltTys);
  DBuilder.replaceArrays(RealDecl, Elements);

  LexicalBlockStack.pop_back();
  return RealDecl;
}

llvm::DIType *CGDebugInfo::CreateType(const VectorType *Ty,
                                      llvm::DIFile *Unit) {
  llvm::DIType *ElementTy = getOrCreateType(Ty->getElementType(), Unit);
  int64_t Count = Ty->getNumElements();

  llvm::Metadata *Subscript;
  QualType QTy(Ty, 0);
  auto SizeExpr = SizeExprCache.find(QTy);
  if (SizeExpr != SizeExprCache.end())
    Subscript = DBuilder.getOrCreateSubrange(
        SizeExpr->getSecond() /*count*/, nullptr /*lowerBound*/,
        nullptr /*upperBound*/, nullptr /*stride*/);
  else {
    auto *CountNode =
        llvm::ConstantAsMetadata::get(llvm::ConstantInt::getSigned(
            llvm::Type::getInt64Ty(CGM.getLLVMContext()), Count ? Count : -1));
    Subscript = DBuilder.getOrCreateSubrange(
        CountNode /*count*/, nullptr /*lowerBound*/, nullptr /*upperBound*/,
        nullptr /*stride*/);
  }
  llvm::DINodeArray SubscriptArray = DBuilder.getOrCreateArray(Subscript);

  uint64_t Size = CGM.getContext().getTypeSize(Ty);
  auto Align = getTypeAlignIfRequired(Ty, CGM.getContext());

  return DBuilder.createVectorType(Size, Align, ElementTy, SubscriptArray);
}

llvm::DIType *CGDebugInfo::CreateType(const ConstantMatrixType *Ty,
                                      llvm::DIFile *Unit) {
  // FIXME: Create another debug type for matrices
  // For the time being, it treats it like a nested ArrayType.

  llvm::DIType *ElementTy = getOrCreateType(Ty->getElementType(), Unit);
  uint64_t Size = CGM.getContext().getTypeSize(Ty);
  uint32_t Align = getTypeAlignIfRequired(Ty, CGM.getContext());

  // Create ranges for both dimensions.
  llvm::SmallVector<llvm::Metadata *, 2> Subscripts;
  auto *ColumnCountNode =
      llvm::ConstantAsMetadata::get(llvm::ConstantInt::getSigned(
          llvm::Type::getInt64Ty(CGM.getLLVMContext()), Ty->getNumColumns()));
  auto *RowCountNode =
      llvm::ConstantAsMetadata::get(llvm::ConstantInt::getSigned(
          llvm::Type::getInt64Ty(CGM.getLLVMContext()), Ty->getNumRows()));
  Subscripts.push_back(DBuilder.getOrCreateSubrange(
      ColumnCountNode /*count*/, nullptr /*lowerBound*/, nullptr /*upperBound*/,
      nullptr /*stride*/));
  Subscripts.push_back(DBuilder.getOrCreateSubrange(
      RowCountNode /*count*/, nullptr /*lowerBound*/, nullptr /*upperBound*/,
      nullptr /*stride*/));
  llvm::DINodeArray SubscriptArray = DBuilder.getOrCreateArray(Subscripts);
  return DBuilder.createArrayType(Size, Align, ElementTy, SubscriptArray);
}

llvm::DIType *CGDebugInfo::CreateType(const ArrayType *Ty, llvm::DIFile *Unit) {
  uint64_t Size;
  uint32_t Align;

  // FIXME: make getTypeAlign() aware of VLAs and incomplete array types
  if (const auto *VAT = dyn_cast<VariableArrayType>(Ty)) {
    Size = 0;
    Align = getTypeAlignIfRequired(CGM.getContext().getBaseElementType(VAT),
                                   CGM.getContext());
  } else if (Ty->isIncompleteArrayType()) {
    Size = 0;
    if (Ty->getElementType()->isIncompleteType())
      Align = 0;
    else
      Align = getTypeAlignIfRequired(Ty->getElementType(), CGM.getContext());
  } else if (Ty->isIncompleteType()) {
    Size = 0;
    Align = 0;
  } else {
    // Size and align of the whole array, not the element type.
    Size = CGM.getContext().getTypeSize(Ty);
    Align = getTypeAlignIfRequired(Ty, CGM.getContext());
  }

  // Add the dimensions of the array.  FIXME: This loses CV qualifiers from
  // interior arrays, do we care?  Why aren't nested arrays represented the
  // obvious/recursive way?
  SmallVector<llvm::Metadata *, 8> Subscripts;
  QualType EltTy(Ty, 0);
  while ((Ty = dyn_cast<ArrayType>(EltTy))) {
    // If the number of elements is known, then count is that number. Otherwise,
    // it's -1. This allows us to represent a subrange with an array of 0
    // elements, like this:
    //
    //   struct foo {
    //     int x[0];
    //   };
    int64_t Count = -1; // Count == -1 is an unbounded array.
    if (const auto *CAT = dyn_cast<ConstantArrayType>(Ty))
      Count = CAT->getSize().getZExtValue();
    else if (const auto *VAT = dyn_cast<VariableArrayType>(Ty)) {
      if (Expr *Size = VAT->getSizeExpr()) {
        Expr::EvalResult Result;
        if (Size->EvaluateAsInt(Result, CGM.getContext()))
          Count = Result.Val.getInt().getExtValue();
      }
    }

    auto SizeNode = SizeExprCache.find(EltTy);
    if (SizeNode != SizeExprCache.end())
      Subscripts.push_back(DBuilder.getOrCreateSubrange(
          SizeNode->getSecond() /*count*/, nullptr /*lowerBound*/,
          nullptr /*upperBound*/, nullptr /*stride*/));
    else {
      auto *CountNode =
          llvm::ConstantAsMetadata::get(llvm::ConstantInt::getSigned(
              llvm::Type::getInt64Ty(CGM.getLLVMContext()), Count));
      Subscripts.push_back(DBuilder.getOrCreateSubrange(
          CountNode /*count*/, nullptr /*lowerBound*/, nullptr /*upperBound*/,
          nullptr /*stride*/));
    }
    EltTy = Ty->getElementType();
  }

  llvm::DINodeArray SubscriptArray = DBuilder.getOrCreateArray(Subscripts);

  return DBuilder.createArrayType(Size, Align, getOrCreateType(EltTy, Unit),
                                  SubscriptArray);
}

llvm::DIType *CGDebugInfo::CreateType(const LValueReferenceType *Ty,
                                      llvm::DIFile *Unit) {
  return CreatePointerLikeType(llvm::dwarf::DW_TAG_reference_type, Ty,
                               Ty->getPointeeType(), Unit);
}

llvm::DIType *CGDebugInfo::CreateType(const RValueReferenceType *Ty,
                                      llvm::DIFile *Unit) {
  llvm::dwarf::Tag Tag = llvm::dwarf::DW_TAG_rvalue_reference_type;
  // DW_TAG_rvalue_reference_type was introduced in DWARF 4.
  if (CGM.getCodeGenOpts().DebugStrictDwarf &&
      CGM.getCodeGenOpts().DwarfVersion < 4)
    Tag = llvm::dwarf::DW_TAG_reference_type;

  return CreatePointerLikeType(Tag, Ty, Ty->getPointeeType(), Unit);
}

llvm::DIType *CGDebugInfo::CreateType(const MemberPointerType *Ty,
                                      llvm::DIFile *U) {
  llvm::DINode::DIFlags Flags = llvm::DINode::FlagZero;
  uint64_t Size = 0;

  if (!Ty->isIncompleteType()) {
    Size = CGM.getContext().getTypeSize(Ty);

    // Set the MS inheritance model. There is no flag for the unspecified model.
    if (CGM.getTarget().getCXXABI().isMicrosoft()) {
      switch (Ty->getMostRecentCXXRecordDecl()->getMSInheritanceModel()) {
      case MSInheritanceModel::Single:
        Flags |= llvm::DINode::FlagSingleInheritance;
        break;
      case MSInheritanceModel::Multiple:
        Flags |= llvm::DINode::FlagMultipleInheritance;
        break;
      case MSInheritanceModel::Virtual:
        Flags |= llvm::DINode::FlagVirtualInheritance;
        break;
      case MSInheritanceModel::Unspecified:
        break;
      }
    }
  }

  llvm::DIType *ClassType = getOrCreateType(QualType(Ty->getClass(), 0), U);
  if (Ty->isMemberDataPointerType())
    return DBuilder.createMemberPointerType(
        getOrCreateType(Ty->getPointeeType(), U), ClassType, Size, /*Align=*/0,
        Flags);

  const FunctionProtoType *FPT =
      Ty->getPointeeType()->getAs<FunctionProtoType>();
  return DBuilder.createMemberPointerType(
      getOrCreateInstanceMethodType(
          CXXMethodDecl::getThisType(FPT, Ty->getMostRecentCXXRecordDecl()),
          FPT, U, false),
      ClassType, Size, /*Align=*/0, Flags);
}

llvm::DIType *CGDebugInfo::CreateType(const AtomicType *Ty, llvm::DIFile *U) {
  auto *FromTy = getOrCreateType(Ty->getValueType(), U);
  return DBuilder.createQualifiedType(llvm::dwarf::DW_TAG_atomic_type, FromTy);
}

llvm::DIType *CGDebugInfo::CreateType(const PipeType *Ty, llvm::DIFile *U) {
  return getOrCreateType(Ty->getElementType(), U);
}

llvm::DIType *CGDebugInfo::CreateEnumType(const EnumType *Ty) {
  const EnumDecl *ED = Ty->getDecl();

  uint64_t Size = 0;
  uint32_t Align = 0;
  if (!ED->getTypeForDecl()->isIncompleteType()) {
    Size = CGM.getContext().getTypeSize(ED->getTypeForDecl());
    Align = getDeclAlignIfRequired(ED, CGM.getContext());
  }

  SmallString<256> Identifier = getTypeIdentifier(Ty, CGM, TheCU);

  bool isImportedFromModule =
      DebugTypeExtRefs && ED->isFromASTFile() && ED->getDefinition();

  // If this is just a forward declaration, construct an appropriately
  // marked node and just return it.
  if (isImportedFromModule || !ED->getDefinition()) {
    // Note that it is possible for enums to be created as part of
    // their own declcontext. In this case a FwdDecl will be created
    // twice. This doesn't cause a problem because both FwdDecls are
    // entered into the ReplaceMap: finalize() will replace the first
    // FwdDecl with the second and then replace the second with
    // complete type.
    llvm::DIScope *EDContext = getDeclContextDescriptor(ED);
    llvm::DIFile *DefUnit = getOrCreateFile(ED->getLocation());
    llvm::TempDIScope TmpContext(DBuilder.createReplaceableCompositeType(
        llvm::dwarf::DW_TAG_enumeration_type, "", TheCU, DefUnit, 0));

    unsigned Line = getLineNumber(ED->getLocation());
    StringRef EDName = ED->getName();
    llvm::DIType *RetTy = DBuilder.createReplaceableCompositeType(
        llvm::dwarf::DW_TAG_enumeration_type, EDName, EDContext, DefUnit, Line,
        0, Size, Align, llvm::DINode::FlagFwdDecl, Identifier);

    ReplaceMap.emplace_back(
        std::piecewise_construct, std::make_tuple(Ty),
        std::make_tuple(static_cast<llvm::Metadata *>(RetTy)));
    return RetTy;
  }

  return CreateTypeDefinition(Ty);
}

llvm::DIType *CGDebugInfo::CreateTypeDefinition(const EnumType *Ty) {
  const EnumDecl *ED = Ty->getDecl();
  uint64_t Size = 0;
  uint32_t Align = 0;
  if (!ED->getTypeForDecl()->isIncompleteType()) {
    Size = CGM.getContext().getTypeSize(ED->getTypeForDecl());
    Align = getDeclAlignIfRequired(ED, CGM.getContext());
  }

  SmallString<256> Identifier = getTypeIdentifier(Ty, CGM, TheCU);

  SmallVector<llvm::Metadata *, 16> Enumerators;
  ED = ED->getDefinition();
  for (const auto *Enum : ED->enumerators()) {
    Enumerators.push_back(
        DBuilder.createEnumerator(Enum->getName(), Enum->getInitVal()));
  }

  // Return a CompositeType for the enum itself.
  llvm::DINodeArray EltArray = DBuilder.getOrCreateArray(Enumerators);

  llvm::DIFile *DefUnit = getOrCreateFile(ED->getLocation());
  unsigned Line = getLineNumber(ED->getLocation());
  llvm::DIScope *EnumContext = getDeclContextDescriptor(ED);
  llvm::DIType *ClassTy = getOrCreateType(ED->getIntegerType(), DefUnit);
  return DBuilder.createEnumerationType(EnumContext, ED->getName(), DefUnit,
                                        Line, Size, Align, EltArray, ClassTy,
                                        Identifier, ED->isScoped());
}

llvm::DIMacro *CGDebugInfo::CreateMacro(llvm::DIMacroFile *Parent,
                                        unsigned MType, SourceLocation LineLoc,
                                        StringRef Name, StringRef Value) {
  unsigned Line = LineLoc.isInvalid() ? 0 : getLineNumber(LineLoc);
  return DBuilder.createMacro(Parent, Line, MType, Name, Value);
}

llvm::DIMacroFile *CGDebugInfo::CreateTempMacroFile(llvm::DIMacroFile *Parent,
                                                    SourceLocation LineLoc,
                                                    SourceLocation FileLoc) {
  llvm::DIFile *FName = getOrCreateFile(FileLoc);
  unsigned Line = LineLoc.isInvalid() ? 0 : getLineNumber(LineLoc);
  return DBuilder.createTempMacroFile(Parent, Line, FName);
}

static QualType UnwrapTypeForDebugInfo(QualType T, const ASTContext &C) {
  Qualifiers Quals;
  do {
    Qualifiers InnerQuals = T.getLocalQualifiers();
    // Qualifiers::operator+() doesn't like it if you add a Qualifier
    // that is already there.
    Quals += Qualifiers::removeCommonQualifiers(Quals, InnerQuals);
    Quals += InnerQuals;
    QualType LastT = T;
    switch (T->getTypeClass()) {
    default:
      return C.getQualifiedType(T.getTypePtr(), Quals);
    case Type::TemplateSpecialization: {
      const auto *Spec = cast<TemplateSpecializationType>(T);
      if (Spec->isTypeAlias())
        return C.getQualifiedType(T.getTypePtr(), Quals);
      T = Spec->desugar();
      break;
    }
    case Type::TypeOfExpr:
      T = cast<TypeOfExprType>(T)->getUnderlyingExpr()->getType();
      break;
    case Type::TypeOf:
      T = cast<TypeOfType>(T)->getUnderlyingType();
      break;
    case Type::Decltype:
      T = cast<DecltypeType>(T)->getUnderlyingType();
      break;
    case Type::UnaryTransform:
      T = cast<UnaryTransformType>(T)->getUnderlyingType();
      break;
    case Type::Attributed:
      T = cast<AttributedType>(T)->getEquivalentType();
      break;
    case Type::Elaborated:
      T = cast<ElaboratedType>(T)->getNamedType();
      break;
    case Type::Using:
      T = cast<UsingType>(T)->getUnderlyingType();
      break;
    case Type::Paren:
      T = cast<ParenType>(T)->getInnerType();
      break;
    case Type::MacroQualified:
      T = cast<MacroQualifiedType>(T)->getUnderlyingType();
      break;
    case Type::SubstTemplateTypeParm:
      T = cast<SubstTemplateTypeParmType>(T)->getReplacementType();
      break;
    case Type::Auto:
    case Type::DeducedTemplateSpecialization: {
      QualType DT = cast<DeducedType>(T)->getDeducedType();
      assert(!DT.isNull() && "Undeduced types shouldn't reach here.");
      T = DT;
      break;
    }
    case Type::Adjusted:
    case Type::Decayed:
      // Decayed and adjusted types use the adjusted type in LLVM and DWARF.
      T = cast<AdjustedType>(T)->getAdjustedType();
      break;
    }

    assert(T != LastT && "Type unwrapping failed to unwrap!");
    (void)LastT;
  } while (true);
}

llvm::DIType *CGDebugInfo::getTypeOrNull(QualType Ty) {
  assert(Ty == UnwrapTypeForDebugInfo(Ty, CGM.getContext()));
  auto It = TypeCache.find(Ty.getAsOpaquePtr());
  if (It != TypeCache.end()) {
    // Verify that the debug info still exists.
    if (llvm::Metadata *V = It->second)
      return cast<llvm::DIType>(V);
  }

  return nullptr;
}

void CGDebugInfo::completeTemplateDefinition(
    const ClassTemplateSpecializationDecl &SD) {
  completeUnusedClass(SD);
}

void CGDebugInfo::completeUnusedClass(const CXXRecordDecl &D) {
  if (DebugKind <= codegenoptions::DebugLineTablesOnly)
    return;

  completeClassData(&D);
  // In case this type has no member function definitions being emitted, ensure
  // it is retained
  RetainedTypes.push_back(CGM.getContext().getRecordType(&D).getAsOpaquePtr());
}

llvm::DIType *CGDebugInfo::getOrCreateType(QualType Ty, llvm::DIFile *Unit,
                                           TypeLoc TL) {
  if (Ty.isNull())
    return nullptr;

  llvm::TimeTraceScope TimeScope("DebugType", [&]() {
    std::string Name;
    llvm::raw_string_ostream OS(Name);
    Ty.print(OS, getPrintingPolicy());
    return Name;
  });

  // Unwrap the type as needed for debug information.
  Ty = UnwrapTypeForDebugInfo(Ty, CGM.getContext());

  if (auto *T = getTypeOrNull(Ty))
    return T;

  llvm::DIType *Res = CreateTypeNode(Ty, Unit, TL);
  void *TyPtr = Ty.getAsOpaquePtr();

  // And update the type cache.
  TypeCache[TyPtr].reset(Res);

  return Res;
}

llvm::DIModule *CGDebugInfo::getParentModuleOrNull(const Decl *D) {
  // A forward declaration inside a module header does not belong to the module.
  if (isa<RecordDecl>(D) && !cast<RecordDecl>(D)->getDefinition())
    return nullptr;
  if (DebugTypeExtRefs && D->isFromASTFile()) {
    // Record a reference to an imported clang module or precompiled header.
    auto *Reader = CGM.getContext().getExternalSource();
    auto Idx = D->getOwningModuleID();
    auto Info = Reader->getSourceDescriptor(Idx);
    if (Info)
      return getOrCreateModuleRef(*Info, /*SkeletonCU=*/true);
  } else if (ClangModuleMap) {
    // We are building a clang module or a precompiled header.
    //
    // TODO: When D is a CXXRecordDecl or a C++ Enum, the ODR applies
    // and it wouldn't be necessary to specify the parent scope
    // because the type is already unique by definition (it would look
    // like the output of -fno-standalone-debug). On the other hand,
    // the parent scope helps a consumer to quickly locate the object
    // file where the type's definition is located, so it might be
    // best to make this behavior a command line or debugger tuning
    // option.
    if (Module *M = D->getOwningModule()) {
      // This is a (sub-)module.
      auto Info = ASTSourceDescriptor(*M);
      return getOrCreateModuleRef(Info, /*SkeletonCU=*/false);
    } else {
      // This the precompiled header being built.
      return getOrCreateModuleRef(PCHDescriptor, /*SkeletonCU=*/false);
    }
  }

  return nullptr;
}

llvm::DIType *CGDebugInfo::CreateTypeNode(QualType Ty, llvm::DIFile *Unit,
                                          TypeLoc TL) {
  // Handle qualifiers, which recursively handles what they refer to.
  if (Ty.hasLocalQualifiers())
    return CreateQualifiedType(Ty, Unit, TL);

  // Work out details of type.
  switch (Ty->getTypeClass()) {
#define TYPE(Class, Base)
#define ABSTRACT_TYPE(Class, Base)
#define NON_CANONICAL_TYPE(Class, Base)
#define DEPENDENT_TYPE(Class, Base) case Type::Class:
#include "clang/AST/TypeNodes.inc"
    llvm_unreachable("Dependent types cannot show up in debug information");

  case Type::ExtVector:
  case Type::Vector:
    return CreateType(cast<VectorType>(Ty), Unit);
  case Type::ConstantMatrix:
    return CreateType(cast<ConstantMatrixType>(Ty), Unit);
  case Type::ObjCObjectPointer:
    return CreateType(cast<ObjCObjectPointerType>(Ty), Unit);
  case Type::ObjCObject:
    return CreateType(cast<ObjCObjectType>(Ty), Unit);
  case Type::ObjCTypeParam:
    return CreateType(cast<ObjCTypeParamType>(Ty), Unit);
  case Type::ObjCInterface:
    return CreateType(cast<ObjCInterfaceType>(Ty), Unit);
  case Type::Builtin:
    return CreateType(cast<BuiltinType>(Ty));
  case Type::Complex:
    return CreateType(cast<ComplexType>(Ty));
  case Type::Pointer:
    return CreateType(cast<PointerType>(Ty), Unit, TL);
  case Type::BlockPointer:
    return CreateType(cast<BlockPointerType>(Ty), Unit);
  case Type::Typedef:
    return CreateType(cast<TypedefType>(Ty), Unit);
  case Type::Record:
    return CreateType(cast<RecordType>(Ty));
  case Type::Enum:
    return CreateEnumType(cast<EnumType>(Ty));
  case Type::FunctionProto:
  case Type::FunctionNoProto:
    return CreateType(cast<FunctionType>(Ty), Unit, TL);
  case Type::ConstantArray:
  case Type::VariableArray:
  case Type::IncompleteArray:
    return CreateType(cast<ArrayType>(Ty), Unit);

  case Type::LValueReference:
    return CreateType(cast<LValueReferenceType>(Ty), Unit);
  case Type::RValueReference:
    return CreateType(cast<RValueReferenceType>(Ty), Unit);

  case Type::MemberPointer:
    return CreateType(cast<MemberPointerType>(Ty), Unit);

  case Type::Atomic:
    return CreateType(cast<AtomicType>(Ty), Unit);

  case Type::BitInt:
    return CreateType(cast<BitIntType>(Ty));
  case Type::Pipe:
    return CreateType(cast<PipeType>(Ty), Unit);

  case Type::TemplateSpecialization:
    return CreateType(cast<TemplateSpecializationType>(Ty), Unit);

  case Type::Auto:
  case Type::Attributed:
  case Type::Adjusted:
  case Type::Decayed:
  case Type::DeducedTemplateSpecialization:
  case Type::Elaborated:
  case Type::Using:
  case Type::Paren:
  case Type::MacroQualified:
  case Type::SubstTemplateTypeParm:
  case Type::TypeOfExpr:
  case Type::TypeOf:
  case Type::Decltype:
  case Type::UnaryTransform:
    break;
  }

  llvm_unreachable("type should have been unwrapped!");
}

llvm::DICompositeType *
CGDebugInfo::getOrCreateLimitedType(const RecordType *Ty) {
  QualType QTy(Ty, 0);

  auto *T = cast_or_null<llvm::DICompositeType>(getTypeOrNull(QTy));

  // We may have cached a forward decl when we could have created
  // a non-forward decl. Go ahead and create a non-forward decl
  // now.
  if (T && !T->isForwardDecl())
    return T;

  // Otherwise create the type.
  llvm::DICompositeType *Res = CreateLimitedType(Ty);

  // Propagate members from the declaration to the definition
  // CreateType(const RecordType*) will overwrite this with the members in the
  // correct order if the full type is needed.
  DBuilder.replaceArrays(Res, T ? T->getElements() : llvm::DINodeArray());

  // And update the type cache.
  TypeCache[QTy.getAsOpaquePtr()].reset(Res);
  return Res;
}

// TODO: Currently used for context chains when limiting debug info.
llvm::DICompositeType *CGDebugInfo::CreateLimitedType(const RecordType *Ty) {
  RecordDecl *RD = Ty->getDecl();

  // Get overall information about the record type for the debug info.
  llvm::DIFile *DefUnit = getOrCreateFile(RD->getLocation());
  const unsigned Line =
      getLineNumber(RD->getLocation().isValid() ? RD->getLocation() : CurLoc);
  StringRef RDName = getClassName(RD);

  llvm::DIScope *RDContext = getDeclContextDescriptor(RD);

  // If we ended up creating the type during the context chain construction,
  // just return that.
  auto *T = cast_or_null<llvm::DICompositeType>(
      getTypeOrNull(CGM.getContext().getRecordType(RD)));
  if (T && (!T->isForwardDecl() || !RD->getDefinition()))
    return T;

  // If this is just a forward or incomplete declaration, construct an
  // appropriately marked node and just return it.
  const RecordDecl *D = RD->getDefinition();
  if (!D || !D->isCompleteDefinition())
    return getOrCreateRecordFwdDecl(Ty, RDContext);

  uint64_t Size = CGM.getContext().getTypeSize(Ty);
  auto Align = getDeclAlignIfRequired(D, CGM.getContext());

  SmallString<256> Identifier = getTypeIdentifier(Ty, CGM, TheCU);

  // Explicitly record the calling convention and export symbols for C++
  // records.
  auto Flags = llvm::DINode::FlagZero;
  if (auto CXXRD = dyn_cast<CXXRecordDecl>(RD)) {
    if (CGM.getCXXABI().getRecordArgABI(CXXRD) == CGCXXABI::RAA_Indirect)
      Flags |= llvm::DINode::FlagTypePassByReference;
    else
      Flags |= llvm::DINode::FlagTypePassByValue;

    // Record if a C++ record is non-trivial type.
    if (!CXXRD->isTrivial())
      Flags |= llvm::DINode::FlagNonTrivial;

    // Record exports it symbols to the containing structure.
    if (CXXRD->isAnonymousStructOrUnion())
        Flags |= llvm::DINode::FlagExportSymbols;

    Flags |= getAccessFlag(CXXRD->getAccess(),
                           dyn_cast<CXXRecordDecl>(CXXRD->getDeclContext()));
  }

  llvm::DINodeArray Annotations = CollectBTFDeclTagAnnotations(D);
  llvm::DICompositeType *RealDecl = DBuilder.createReplaceableCompositeType(
      getTagForRecord(RD), RDName, RDContext, DefUnit, Line, 0, Size, Align,
      Flags, Identifier, Annotations);

  // Elements of composite types usually have back to the type, creating
  // uniquing cycles.  Distinct nodes are more efficient.
  switch (RealDecl->getTag()) {
  default:
    llvm_unreachable("invalid composite type tag");

  case llvm::dwarf::DW_TAG_array_type:
  case llvm::dwarf::DW_TAG_enumeration_type:
    // Array elements and most enumeration elements don't have back references,
    // so they don't tend to be involved in uniquing cycles and there is some
    // chance of merging them when linking together two modules.  Only make
    // them distinct if they are ODR-uniqued.
    if (Identifier.empty())
      break;
    LLVM_FALLTHROUGH;

  case llvm::dwarf::DW_TAG_structure_type:
  case llvm::dwarf::DW_TAG_union_type:
  case llvm::dwarf::DW_TAG_class_type:
    // Immediately resolve to a distinct node.
    RealDecl =
        llvm::MDNode::replaceWithDistinct(llvm::TempDICompositeType(RealDecl));
    break;
  }

  RegionMap[Ty->getDecl()].reset(RealDecl);
  TypeCache[QualType(Ty, 0).getAsOpaquePtr()].reset(RealDecl);

  if (const auto *TSpecial = dyn_cast<ClassTemplateSpecializationDecl>(RD))
    DBuilder.replaceArrays(RealDecl, llvm::DINodeArray(),
                           CollectCXXTemplateParams(TSpecial, DefUnit));
  return RealDecl;
}

void CGDebugInfo::CollectContainingType(const CXXRecordDecl *RD,
                                        llvm::DICompositeType *RealDecl) {
  // A class's primary base or the class itself contains the vtable.
  llvm::DICompositeType *ContainingType = nullptr;
  const ASTRecordLayout &RL = CGM.getContext().getASTRecordLayout(RD);
  if (const CXXRecordDecl *PBase = RL.getPrimaryBase()) {
    // Seek non-virtual primary base root.
    while (true) {
      const ASTRecordLayout &BRL = CGM.getContext().getASTRecordLayout(PBase);
      const CXXRecordDecl *PBT = BRL.getPrimaryBase();
      if (PBT && !BRL.isPrimaryBaseVirtual())
        PBase = PBT;
      else
        break;
    }
    ContainingType = cast<llvm::DICompositeType>(
        getOrCreateType(QualType(PBase->getTypeForDecl(), 0),
                        getOrCreateFile(RD->getLocation())));
  } else if (RD->isDynamicClass())
    ContainingType = RealDecl;

  DBuilder.replaceVTableHolder(RealDecl, ContainingType);
}

llvm::DIType *CGDebugInfo::CreateMemberType(llvm::DIFile *Unit, QualType FType,
                                            StringRef Name, uint64_t *Offset) {
  llvm::DIType *FieldTy = CGDebugInfo::getOrCreateType(FType, Unit);
  uint64_t FieldSize = CGM.getContext().getTypeSize(FType);
  auto FieldAlign = getTypeAlignIfRequired(FType, CGM.getContext());
  llvm::DIType *Ty =
      DBuilder.createMemberType(Unit, Name, Unit, 0, FieldSize, FieldAlign,
                                *Offset, llvm::DINode::FlagZero, FieldTy);
  *Offset += FieldSize;
  return Ty;
}

void CGDebugInfo::collectFunctionDeclProps(GlobalDecl GD, llvm::DIFile *Unit,
                                           StringRef &Name,
                                           StringRef &LinkageName,
                                           llvm::DIScope *&FDContext,
                                           llvm::DINodeArray &TParamsArray,
                                           llvm::DINode::DIFlags &Flags) {
  const auto *FD = cast<FunctionDecl>(GD.getCanonicalDecl().getDecl());
  Name = getFunctionName(FD);
  // Use mangled name as linkage name for C/C++ functions.
  if (FD->getType()->getAs<FunctionProtoType>())
    LinkageName = CGM.getMangledName(GD);
  if (FD->hasPrototype())
    Flags |= llvm::DINode::FlagPrototyped;
  // No need to replicate the linkage name if it isn't different from the
  // subprogram name, no need to have it at all unless coverage is enabled or
  // debug is set to more than just line tables or extra debug info is needed.
  if (LinkageName == Name || (!CGM.getCodeGenOpts().EmitGcovArcs &&
                              !CGM.getCodeGenOpts().EmitGcovNotes &&
                              !CGM.getCodeGenOpts().DebugInfoForProfiling &&
                              !CGM.getCodeGenOpts().PseudoProbeForProfiling &&
                              DebugKind <= codegenoptions::DebugLineTablesOnly))
    LinkageName = StringRef();

  // Emit the function scope in line tables only mode (if CodeView) to
  // differentiate between function names.
  if (CGM.getCodeGenOpts().hasReducedDebugInfo() ||
      (DebugKind == codegenoptions::DebugLineTablesOnly &&
       CGM.getCodeGenOpts().EmitCodeView)) {
    if (const NamespaceDecl *NSDecl =
            dyn_cast_or_null<NamespaceDecl>(FD->getDeclContext()))
      FDContext = getOrCreateNamespace(NSDecl);
    else if (const RecordDecl *RDecl =
                 dyn_cast_or_null<RecordDecl>(FD->getDeclContext())) {
      llvm::DIScope *Mod = getParentModuleOrNull(RDecl);
      FDContext = getContextDescriptor(RDecl, Mod ? Mod : TheCU);
    }
  }
  if (CGM.getCodeGenOpts().hasReducedDebugInfo()) {
    // Check if it is a noreturn-marked function
    if (FD->isNoReturn())
      Flags |= llvm::DINode::FlagNoReturn;
    // Collect template parameters.
    TParamsArray = CollectFunctionTemplateParams(FD, Unit);
  }
}

void CGDebugInfo::collectVarDeclProps(const VarDecl *VD, llvm::DIFile *&Unit,
                                      unsigned &LineNo, QualType &T,
                                      StringRef &Name, StringRef &LinkageName,
                                      llvm::MDTuple *&TemplateParameters,
                                      llvm::DIScope *&VDContext) {
  Unit = getOrCreateFile(VD->getLocation());
  LineNo = getLineNumber(VD->getLocation());

  setLocation(VD->getLocation());

  T = VD->getType();
  if (T->isIncompleteArrayType()) {
    // CodeGen turns int[] into int[1] so we'll do the same here.
    llvm::APInt ConstVal(32, 1);
    QualType ET = CGM.getContext().getAsArrayType(T)->getElementType();

    T = CGM.getContext().getConstantArrayType(ET, ConstVal, nullptr,
                                              ArrayType::Normal, 0);
  }

  Name = VD->getName();
  if (VD->getDeclContext() && !isa<FunctionDecl>(VD->getDeclContext()) &&
      !isa<ObjCMethodDecl>(VD->getDeclContext()))
    LinkageName = CGM.getMangledName(VD);
  if (LinkageName == Name)
    LinkageName = StringRef();

  if (isa<VarTemplateSpecializationDecl>(VD)) {
    llvm::DINodeArray parameterNodes = CollectVarTemplateParams(VD, &*Unit);
    TemplateParameters = parameterNodes.get();
  } else {
    TemplateParameters = nullptr;
  }

  // Since we emit declarations (DW_AT_members) for static members, place the
  // definition of those static members in the namespace they were declared in
  // in the source code (the lexical decl context).
  // FIXME: Generalize this for even non-member global variables where the
  // declaration and definition may have different lexical decl contexts, once
  // we have support for emitting declarations of (non-member) global variables.
  const DeclContext *DC = VD->isStaticDataMember() ? VD->getLexicalDeclContext()
                                                   : VD->getDeclContext();
  // When a record type contains an in-line initialization of a static data
  // member, and the record type is marked as __declspec(dllexport), an implicit
  // definition of the member will be created in the record context.  DWARF
  // doesn't seem to have a nice way to describe this in a form that consumers
  // are likely to understand, so fake the "normal" situation of a definition
  // outside the class by putting it in the global scope.
  if (DC->isRecord())
    DC = CGM.getContext().getTranslationUnitDecl();

  llvm::DIScope *Mod = getParentModuleOrNull(VD);
  VDContext = getContextDescriptor(cast<Decl>(DC), Mod ? Mod : TheCU);
}

llvm::DISubprogram *CGDebugInfo::getFunctionFwdDeclOrStub(GlobalDecl GD,
                                                          bool Stub) {
  llvm::DINodeArray TParamsArray;
  StringRef Name, LinkageName;
  llvm::DINode::DIFlags Flags = llvm::DINode::FlagZero;
  llvm::DISubprogram::DISPFlags SPFlags = llvm::DISubprogram::SPFlagZero;
  SourceLocation Loc = GD.getDecl()->getLocation();
  llvm::DIFile *Unit = getOrCreateFile(Loc);
  llvm::DIScope *DContext = Unit;
  unsigned Line = getLineNumber(Loc);
  collectFunctionDeclProps(GD, Unit, Name, LinkageName, DContext, TParamsArray,
                           Flags);
  auto *FD = cast<FunctionDecl>(GD.getDecl());

  // Build function type.
  SmallVector<QualType, 16> ArgTypes;
  for (const ParmVarDecl *Parm : FD->parameters())
    ArgTypes.push_back(Parm->getType());

  CallingConv CC = FD->getType()->castAs<FunctionType>()->getCallConv();
  QualType FnType = CGM.getContext().getFunctionType(
      FD->getReturnType(), ArgTypes, FunctionProtoType::ExtProtoInfo(CC));
  if (!FD->isExternallyVisible())
    SPFlags |= llvm::DISubprogram::SPFlagLocalToUnit;
  if (CGM.getLangOpts().Optimize)
    SPFlags |= llvm::DISubprogram::SPFlagOptimized;

  if (Stub) {
    Flags |= getCallSiteRelatedAttrs();
    SPFlags |= llvm::DISubprogram::SPFlagDefinition;
    return DBuilder.createFunction(
        DContext, Name, LinkageName, Unit, Line,
        getOrCreateFunctionType(GD.getDecl(), FnType, Unit), 0, Flags, SPFlags,
        TParamsArray.get(), getFunctionDeclaration(FD));
  }

  llvm::DISubprogram *SP = DBuilder.createTempFunctionFwdDecl(
      DContext, Name, LinkageName, Unit, Line,
      getOrCreateFunctionType(GD.getDecl(), FnType, Unit), 0, Flags, SPFlags,
      TParamsArray.get(), getFunctionDeclaration(FD));
  const FunctionDecl *CanonDecl = FD->getCanonicalDecl();
  FwdDeclReplaceMap.emplace_back(std::piecewise_construct,
                                 std::make_tuple(CanonDecl),
                                 std::make_tuple(SP));
  return SP;
}

llvm::DISubprogram *CGDebugInfo::getFunctionForwardDeclaration(GlobalDecl GD) {
  return getFunctionFwdDeclOrStub(GD, /* Stub = */ false);
}

llvm::DISubprogram *CGDebugInfo::getFunctionStub(GlobalDecl GD) {
  return getFunctionFwdDeclOrStub(GD, /* Stub = */ true);
}

llvm::DIGlobalVariable *
CGDebugInfo::getGlobalVariableForwardDeclaration(const VarDecl *VD) {
  QualType T;
  StringRef Name, LinkageName;
  SourceLocation Loc = VD->getLocation();
  llvm::DIFile *Unit = getOrCreateFile(Loc);
  llvm::DIScope *DContext = Unit;
  unsigned Line = getLineNumber(Loc);
  llvm::MDTuple *TemplateParameters = nullptr;

  collectVarDeclProps(VD, Unit, Line, T, Name, LinkageName, TemplateParameters,
                      DContext);
  auto Align = getDeclAlignIfRequired(VD, CGM.getContext());
  auto *GV = DBuilder.createTempGlobalVariableFwdDecl(
      DContext, Name, LinkageName, Unit, Line, getOrCreateType(T, Unit),
      !VD->isExternallyVisible(), nullptr, TemplateParameters, Align);
  FwdDeclReplaceMap.emplace_back(
      std::piecewise_construct,
      std::make_tuple(cast<VarDecl>(VD->getCanonicalDecl())),
      std::make_tuple(static_cast<llvm::Metadata *>(GV)));
  return GV;
}

llvm::DINode *CGDebugInfo::getDeclarationOrDefinition(const Decl *D) {
  // We only need a declaration (not a definition) of the type - so use whatever
  // we would otherwise do to get a type for a pointee. (forward declarations in
  // limited debug info, full definitions (if the type definition is available)
  // in unlimited debug info)
  if (const auto *TD = dyn_cast<TypeDecl>(D))
    return getOrCreateType(CGM.getContext().getTypeDeclType(TD),
                           getOrCreateFile(TD->getLocation()));
  auto I = DeclCache.find(D->getCanonicalDecl());

  if (I != DeclCache.end()) {
    auto N = I->second;
    if (auto *GVE = dyn_cast_or_null<llvm::DIGlobalVariableExpression>(N))
      return GVE->getVariable();
    return dyn_cast_or_null<llvm::DINode>(N);
  }

  // No definition for now. Emit a forward definition that might be
  // merged with a potential upcoming definition.
  if (const auto *FD = dyn_cast<FunctionDecl>(D))
    return getFunctionForwardDeclaration(FD);
  else if (const auto *VD = dyn_cast<VarDecl>(D))
    return getGlobalVariableForwardDeclaration(VD);

  return nullptr;
}

llvm::DISubprogram *CGDebugInfo::getFunctionDeclaration(const Decl *D) {
  if (!D || DebugKind <= codegenoptions::DebugLineTablesOnly)
    return nullptr;

  const auto *FD = dyn_cast<FunctionDecl>(D);
  if (!FD)
    return nullptr;

  // Setup context.
  auto *S = getDeclContextDescriptor(D);

  auto MI = SPCache.find(FD->getCanonicalDecl());
  if (MI == SPCache.end()) {
    if (const auto *MD = dyn_cast<CXXMethodDecl>(FD->getCanonicalDecl())) {
      return CreateCXXMemberFunction(MD, getOrCreateFile(MD->getLocation()),
                                     cast<llvm::DICompositeType>(S));
    }
  }
  if (MI != SPCache.end()) {
    auto *SP = dyn_cast_or_null<llvm::DISubprogram>(MI->second);
    if (SP && !SP->isDefinition())
      return SP;
  }

  for (auto NextFD : FD->redecls()) {
    auto MI = SPCache.find(NextFD->getCanonicalDecl());
    if (MI != SPCache.end()) {
      auto *SP = dyn_cast_or_null<llvm::DISubprogram>(MI->second);
      if (SP && !SP->isDefinition())
        return SP;
    }
  }
  return nullptr;
}

llvm::DISubprogram *CGDebugInfo::getObjCMethodDeclaration(
    const Decl *D, llvm::DISubroutineType *FnType, unsigned LineNo,
    llvm::DINode::DIFlags Flags, llvm::DISubprogram::DISPFlags SPFlags) {
  if (!D || DebugKind <= codegenoptions::DebugLineTablesOnly)
    return nullptr;

  const auto *OMD = dyn_cast<ObjCMethodDecl>(D);
  if (!OMD)
    return nullptr;

  if (CGM.getCodeGenOpts().DwarfVersion < 5 && !OMD->isDirectMethod())
    return nullptr;

  if (OMD->isDirectMethod())
    SPFlags |= llvm::DISubprogram::SPFlagObjCDirect;

  // Starting with DWARF V5 method declarations are emitted as children of
  // the interface type.
  auto *ID = dyn_cast_or_null<ObjCInterfaceDecl>(D->getDeclContext());
  if (!ID)
    ID = OMD->getClassInterface();
  if (!ID)
    return nullptr;
  QualType QTy(ID->getTypeForDecl(), 0);
  auto It = TypeCache.find(QTy.getAsOpaquePtr());
  if (It == TypeCache.end())
    return nullptr;
  auto *InterfaceType = cast<llvm::DICompositeType>(It->second);
  llvm::DISubprogram *FD = DBuilder.createFunction(
      InterfaceType, getObjCMethodName(OMD), StringRef(),
      InterfaceType->getFile(), LineNo, FnType, LineNo, Flags, SPFlags);
  DBuilder.finalizeSubprogram(FD);
  ObjCMethodCache[ID].push_back({FD, OMD->isDirectMethod()});
  return FD;
}

// getOrCreateFunctionType - Construct type. If it is a c++ method, include
// implicit parameter "this".
llvm::DISubroutineType *CGDebugInfo::getOrCreateFunctionType(const Decl *D,
                                                             QualType FnType,
                                                             llvm::DIFile *F) {
  // In CodeView, we emit the function types in line tables only because the
  // only way to distinguish between functions is by display name and type.
  if (!D || (DebugKind <= codegenoptions::DebugLineTablesOnly &&
             !CGM.getCodeGenOpts().EmitCodeView))
    // Create fake but valid subroutine type. Otherwise -verify would fail, and
    // subprogram DIE will miss DW_AT_decl_file and DW_AT_decl_line fields.
    return DBuilder.createSubroutineType(DBuilder.getOrCreateTypeArray(None));

  if (const auto *Method = dyn_cast<CXXMethodDecl>(D))
    return getOrCreateMethodType(Method, F, false);

  const auto *FTy = FnType->getAs<FunctionType>();
  CallingConv CC = FTy ? FTy->getCallConv() : CallingConv::CC_C;

  if (const auto *OMethod = dyn_cast<ObjCMethodDecl>(D)) {
    // Add "self" and "_cmd"
    SmallVector<llvm::Metadata *, 16> Elts;

    // First element is always return type. For 'void' functions it is NULL.
    QualType ResultTy = OMethod->getReturnType();

    // Replace the instancetype keyword with the actual type.
    if (ResultTy == CGM.getContext().getObjCInstanceType())
      ResultTy = CGM.getContext().getPointerType(
          QualType(OMethod->getClassInterface()->getTypeForDecl(), 0));

    Elts.push_back(getOrCreateType(ResultTy, F));
    // "self" pointer is always first argument.
    QualType SelfDeclTy;
    if (auto *SelfDecl = OMethod->getSelfDecl())
      SelfDeclTy = SelfDecl->getType();
    else if (auto *FPT = dyn_cast<FunctionProtoType>(FnType))
      if (FPT->getNumParams() > 1)
        SelfDeclTy = FPT->getParamType(0);
    if (!SelfDeclTy.isNull())
      Elts.push_back(
          CreateSelfType(SelfDeclTy, getOrCreateType(SelfDeclTy, F)));
    // "_cmd" pointer is always second argument.
    Elts.push_back(DBuilder.createArtificialType(
        getOrCreateType(CGM.getContext().getObjCSelType(), F)));
    // Get rest of the arguments.
    for (const auto *PI : OMethod->parameters())
      Elts.push_back(getOrCreateType(PI->getType(), F));
    // Variadic methods need a special marker at the end of the type list.
    if (OMethod->isVariadic())
      Elts.push_back(DBuilder.createUnspecifiedParameter());

    llvm::DITypeRefArray EltTypeArray = DBuilder.getOrCreateTypeArray(Elts);
    return DBuilder.createSubroutineType(EltTypeArray, llvm::DINode::FlagZero,
                                         getDwarfCC(CC));
  }

  // Handle variadic function types; they need an additional
  // unspecified parameter.
  if (const auto *FD = dyn_cast<FunctionDecl>(D))
    if (FD->isVariadic()) {
      SmallVector<llvm::Metadata *, 16> EltTys;
      EltTys.push_back(getOrCreateType(FD->getReturnType(), F));
      if (const auto *FPT = dyn_cast<FunctionProtoType>(FnType))
        for (QualType ParamType : FPT->param_types())
          EltTys.push_back(getOrCreateType(ParamType, F));
      EltTys.push_back(DBuilder.createUnspecifiedParameter());
      llvm::DITypeRefArray EltTypeArray = DBuilder.getOrCreateTypeArray(EltTys);
      return DBuilder.createSubroutineType(EltTypeArray, llvm::DINode::FlagZero,
                                           getDwarfCC(CC));
    }

  TypeLoc TL;
  if (const auto *FD = dyn_cast<FunctionDecl>(D)) {
    if (const TypeSourceInfo *TSI = FD->getTypeSourceInfo())
      TL = TSI->getTypeLoc();
  }
  return cast<llvm::DISubroutineType>(getOrCreateType(FnType, F, TL));
}

QualType
CGDebugInfo::getFunctionType(const FunctionDecl *FD, QualType RetTy,
                             const SmallVectorImpl<const VarDecl *> &Args) {
  CallingConv CC = CallingConv::CC_C;
  if (FD)
    if (const auto *SrcFnTy = FD->getType()->getAs<FunctionType>())
      CC = SrcFnTy->getCallConv();
  SmallVector<QualType, 16> ArgTypes;
  for (const VarDecl *VD : Args)
    ArgTypes.push_back(VD->getType());
  return CGM.getContext().getFunctionType(RetTy, ArgTypes,
                                          FunctionProtoType::ExtProtoInfo(CC));
}

void CGDebugInfo::emitFunctionStart(GlobalDecl GD, SourceLocation Loc,
                                    SourceLocation ScopeLoc, QualType FnType,
                                    llvm::Function *Fn, bool CurFuncIsThunk) {
  StringRef Name;
  StringRef LinkageName;

  FnBeginRegionCount.push_back(LexicalBlockStack.size());

  const Decl *D = GD.getDecl();
  bool HasDecl = (D != nullptr);

  llvm::DINode::DIFlags Flags = llvm::DINode::FlagZero;
  llvm::DISubprogram::DISPFlags SPFlags = llvm::DISubprogram::SPFlagZero;
  llvm::DIFile *Unit = getOrCreateFile(Loc);
  llvm::DIScope *FDContext = Unit;
  llvm::DINodeArray TParamsArray;
  if (!HasDecl) {
    // Use llvm function name.
    LinkageName = Fn->getName();
  } else if (const auto *FD = dyn_cast<FunctionDecl>(D)) {
    // If there is a subprogram for this function available then use it.
    auto FI = SPCache.find(FD->getCanonicalDecl());
    if (FI != SPCache.end()) {
      auto *SP = dyn_cast_or_null<llvm::DISubprogram>(FI->second);
      if (SP && SP->isDefinition()) {
        LexicalBlockStack.emplace_back(SP);
        RegionMap[D].reset(SP);
        return;
      }
    }
    collectFunctionDeclProps(GD, Unit, Name, LinkageName, FDContext,
                             TParamsArray, Flags);
  } else if (const auto *OMD = dyn_cast<ObjCMethodDecl>(D)) {
    Name = getObjCMethodName(OMD);
    Flags |= llvm::DINode::FlagPrototyped;
  } else if (isa<VarDecl>(D) &&
             GD.getDynamicInitKind() != DynamicInitKind::NoStub) {
    // This is a global initializer or atexit destructor for a global variable.
    Name = getDynamicInitializerName(cast<VarDecl>(D), GD.getDynamicInitKind(),
                                     Fn);
  } else {
    Name = Fn->getName();

    if (isa<BlockDecl>(D))
      LinkageName = Name;

    Flags |= llvm::DINode::FlagPrototyped;
  }
  if (Name.startswith("\01"))
    Name = Name.substr(1);

  if (!HasDecl || D->isImplicit() || D->hasAttr<ArtificialAttr>() ||
      (isa<VarDecl>(D) && GD.getDynamicInitKind() != DynamicInitKind::NoStub)) {
    Flags |= llvm::DINode::FlagArtificial;
    // Artificial functions should not silently reuse CurLoc.
    CurLoc = SourceLocation();
  }

  if (CurFuncIsThunk)
    Flags |= llvm::DINode::FlagThunk;

  if (Fn->hasLocalLinkage())
    SPFlags |= llvm::DISubprogram::SPFlagLocalToUnit;
  if (CGM.getLangOpts().Optimize)
    SPFlags |= llvm::DISubprogram::SPFlagOptimized;

  llvm::DINode::DIFlags FlagsForDef = Flags | getCallSiteRelatedAttrs();
  llvm::DISubprogram::DISPFlags SPFlagsForDef =
      SPFlags | llvm::DISubprogram::SPFlagDefinition;

  const unsigned LineNo = getLineNumber(Loc.isValid() ? Loc : CurLoc);
  unsigned ScopeLine = getLineNumber(ScopeLoc);
  llvm::DISubroutineType *DIFnType = getOrCreateFunctionType(D, FnType, Unit);
  llvm::DISubprogram *Decl = nullptr;
  llvm::DINodeArray Annotations = nullptr;
  if (D) {
    Decl = isa<ObjCMethodDecl>(D)
               ? getObjCMethodDeclaration(D, DIFnType, LineNo, Flags, SPFlags)
               : getFunctionDeclaration(D);
    Annotations = CollectBTFDeclTagAnnotations(D);
  }

  // FIXME: The function declaration we're constructing here is mostly reusing
  // declarations from CXXMethodDecl and not constructing new ones for arbitrary
  // FunctionDecls. When/if we fix this we can have FDContext be TheCU/null for
  // all subprograms instead of the actual context since subprogram definitions
  // are emitted as CU level entities by the backend.
  llvm::DISubprogram *SP = DBuilder.createFunction(
      FDContext, Name, LinkageName, Unit, LineNo, DIFnType, ScopeLine,
      FlagsForDef, SPFlagsForDef, TParamsArray.get(), Decl, nullptr,
      Annotations);
  Fn->setSubprogram(SP);
  // We might get here with a VarDecl in the case we're generating
  // code for the initialization of globals. Do not record these decls
  // as they will overwrite the actual VarDecl Decl in the cache.
  if (HasDecl && isa<FunctionDecl>(D))
    DeclCache[D->getCanonicalDecl()].reset(SP);

  // Push the function onto the lexical block stack.
  LexicalBlockStack.emplace_back(SP);

  if (HasDecl)
    RegionMap[D].reset(SP);
}

void CGDebugInfo::EmitFunctionDecl(GlobalDecl GD, SourceLocation Loc,
                                   QualType FnType, llvm::Function *Fn) {
  StringRef Name;
  StringRef LinkageName;

  const Decl *D = GD.getDecl();
  if (!D)
    return;

  llvm::TimeTraceScope TimeScope("DebugFunction", [&]() {
    return GetName(D, true);
  });

  llvm::DINode::DIFlags Flags = llvm::DINode::FlagZero;
  llvm::DIFile *Unit = getOrCreateFile(Loc);
  bool IsDeclForCallSite = Fn ? true : false;
  llvm::DIScope *FDContext =
      IsDeclForCallSite ? Unit : getDeclContextDescriptor(D);
  llvm::DINodeArray TParamsArray;
  if (isa<FunctionDecl>(D)) {
    // If there is a DISubprogram for this function available then use it.
    collectFunctionDeclProps(GD, Unit, Name, LinkageName, FDContext,
                             TParamsArray, Flags);
  } else if (const auto *OMD = dyn_cast<ObjCMethodDecl>(D)) {
    Name = getObjCMethodName(OMD);
    Flags |= llvm::DINode::FlagPrototyped;
  } else {
    llvm_unreachable("not a function or ObjC method");
  }
  if (!Name.empty() && Name[0] == '\01')
    Name = Name.substr(1);

  if (D->isImplicit()) {
    Flags |= llvm::DINode::FlagArtificial;
    // Artificial functions without a location should not silently reuse CurLoc.
    if (Loc.isInvalid())
      CurLoc = SourceLocation();
  }
  unsigned LineNo = getLineNumber(Loc);
  unsigned ScopeLine = 0;
  llvm::DISubprogram::DISPFlags SPFlags = llvm::DISubprogram::SPFlagZero;
  if (CGM.getLangOpts().Optimize)
    SPFlags |= llvm::DISubprogram::SPFlagOptimized;

  llvm::DINodeArray Annotations = CollectBTFDeclTagAnnotations(D);
  llvm::DISubprogram *SP = DBuilder.createFunction(
      FDContext, Name, LinkageName, Unit, LineNo,
      getOrCreateFunctionType(D, FnType, Unit), ScopeLine, Flags, SPFlags,
      TParamsArray.get(), getFunctionDeclaration(D), nullptr, Annotations);

  if (IsDeclForCallSite)
    Fn->setSubprogram(SP);

  DBuilder.finalizeSubprogram(SP);
}

void CGDebugInfo::EmitFuncDeclForCallSite(llvm::CallBase *CallOrInvoke,
                                          QualType CalleeType,
                                          const FunctionDecl *CalleeDecl) {
  if (!CallOrInvoke)
    return;
  auto *Func = CallOrInvoke->getCalledFunction();
  if (!Func)
    return;
  if (Func->getSubprogram())
    return;

  // Do not emit a declaration subprogram for a builtin, a function with nodebug
  // attribute, or if call site info isn't required. Also, elide declarations
  // for functions with reserved names, as call site-related features aren't
  // interesting in this case (& also, the compiler may emit calls to these
  // functions without debug locations, which makes the verifier complain).
  if (CalleeDecl->getBuiltinID() != 0 || CalleeDecl->hasAttr<NoDebugAttr>() ||
      getCallSiteRelatedAttrs() == llvm::DINode::FlagZero)
    return;
  if (CalleeDecl->isReserved(CGM.getLangOpts()) !=
      ReservedIdentifierStatus::NotReserved)
    return;

  // If there is no DISubprogram attached to the function being called,
  // create the one describing the function in order to have complete
  // call site debug info.
  if (!CalleeDecl->isStatic() && !CalleeDecl->isInlined())
    EmitFunctionDecl(CalleeDecl, CalleeDecl->getLocation(), CalleeType, Func);
}

void CGDebugInfo::EmitInlineFunctionStart(CGBuilderTy &Builder, GlobalDecl GD) {
  const auto *FD = cast<FunctionDecl>(GD.getDecl());
  // If there is a subprogram for this function available then use it.
  auto FI = SPCache.find(FD->getCanonicalDecl());
  llvm::DISubprogram *SP = nullptr;
  if (FI != SPCache.end())
    SP = dyn_cast_or_null<llvm::DISubprogram>(FI->second);
  if (!SP || !SP->isDefinition())
    SP = getFunctionStub(GD);
  FnBeginRegionCount.push_back(LexicalBlockStack.size());
  LexicalBlockStack.emplace_back(SP);
  setInlinedAt(Builder.getCurrentDebugLocation());
  EmitLocation(Builder, FD->getLocation());
}

void CGDebugInfo::EmitInlineFunctionEnd(CGBuilderTy &Builder) {
  assert(CurInlinedAt && "unbalanced inline scope stack");
  EmitFunctionEnd(Builder, nullptr);
  setInlinedAt(llvm::DebugLoc(CurInlinedAt).getInlinedAt());
}

void CGDebugInfo::EmitLocation(CGBuilderTy &Builder, SourceLocation Loc) {
  // Update our current location
  setLocation(Loc);

  if (CurLoc.isInvalid() || CurLoc.isMacroID() || LexicalBlockStack.empty())
    return;

  llvm::MDNode *Scope = LexicalBlockStack.back();
  Builder.SetCurrentDebugLocation(
      llvm::DILocation::get(CGM.getLLVMContext(), getLineNumber(CurLoc),
                            getColumnNumber(CurLoc), Scope, CurInlinedAt));
}

void CGDebugInfo::CreateLexicalBlock(SourceLocation Loc) {
  llvm::MDNode *Back = nullptr;
  if (!LexicalBlockStack.empty())
    Back = LexicalBlockStack.back().get();
  LexicalBlockStack.emplace_back(DBuilder.createLexicalBlock(
      cast<llvm::DIScope>(Back), getOrCreateFile(CurLoc), getLineNumber(CurLoc),
      getColumnNumber(CurLoc)));
}

void CGDebugInfo::AppendAddressSpaceXDeref(
    unsigned AddressSpace, SmallVectorImpl<uint64_t> &Expr) const {
  Optional<unsigned> DWARFAddressSpace =
      CGM.getTarget().getDWARFAddressSpace(AddressSpace);
  if (!DWARFAddressSpace)
    return;

  Expr.push_back(llvm::dwarf::DW_OP_constu);
  Expr.push_back(DWARFAddressSpace.getValue());
  Expr.push_back(llvm::dwarf::DW_OP_swap);
  Expr.push_back(llvm::dwarf::DW_OP_xderef);
}

void CGDebugInfo::EmitLexicalBlockStart(CGBuilderTy &Builder,
                                        SourceLocation Loc) {
  // Set our current location.
  setLocation(Loc);

  // Emit a line table change for the current location inside the new scope.
  Builder.SetCurrentDebugLocation(llvm::DILocation::get(
      CGM.getLLVMContext(), getLineNumber(Loc), getColumnNumber(Loc),
      LexicalBlockStack.back(), CurInlinedAt));

  if (DebugKind <= codegenoptions::DebugLineTablesOnly)
    return;

  // Create a new lexical block and push it on the stack.
  CreateLexicalBlock(Loc);
}

void CGDebugInfo::EmitLexicalBlockEnd(CGBuilderTy &Builder,
                                      SourceLocation Loc) {
  assert(!LexicalBlockStack.empty() && "Region stack mismatch, stack empty!");

  // Provide an entry in the line table for the end of the block.
  EmitLocation(Builder, Loc);

  if (DebugKind <= codegenoptions::DebugLineTablesOnly)
    return;

  LexicalBlockStack.pop_back();
}

void CGDebugInfo::EmitFunctionEnd(CGBuilderTy &Builder, llvm::Function *Fn) {
  assert(!LexicalBlockStack.empty() && "Region stack mismatch, stack empty!");
  unsigned RCount = FnBeginRegionCount.back();
  assert(RCount <= LexicalBlockStack.size() && "Region stack mismatch");

  // Pop all regions for this function.
  while (LexicalBlockStack.size() != RCount) {
    // Provide an entry in the line table for the end of the block.
    EmitLocation(Builder, CurLoc);
    LexicalBlockStack.pop_back();
  }
  FnBeginRegionCount.pop_back();

  if (Fn && Fn->getSubprogram())
    DBuilder.finalizeSubprogram(Fn->getSubprogram());
}

CGDebugInfo::BlockByRefType
CGDebugInfo::EmitTypeForVarWithBlocksAttr(const VarDecl *VD,
                                          uint64_t *XOffset) {
  SmallVector<llvm::Metadata *, 5> EltTys;
  QualType FType;
  uint64_t FieldSize, FieldOffset;
  uint32_t FieldAlign;

  llvm::DIFile *Unit = getOrCreateFile(VD->getLocation());
  QualType Type = VD->getType();

  FieldOffset = 0;
  FType = CGM.getContext().getPointerType(CGM.getContext().VoidTy);
  EltTys.push_back(CreateMemberType(Unit, FType, "__isa", &FieldOffset));
  EltTys.push_back(CreateMemberType(Unit, FType, "__forwarding", &FieldOffset));
  FType = CGM.getContext().IntTy;
  EltTys.push_back(CreateMemberType(Unit, FType, "__flags", &FieldOffset));
  EltTys.push_back(CreateMemberType(Unit, FType, "__size", &FieldOffset));

  bool HasCopyAndDispose = CGM.getContext().BlockRequiresCopying(Type, VD);
  if (HasCopyAndDispose) {
    FType = CGM.getContext().getPointerType(CGM.getContext().VoidTy);
    EltTys.push_back(
        CreateMemberType(Unit, FType, "__copy_helper", &FieldOffset));
    EltTys.push_back(
        CreateMemberType(Unit, FType, "__destroy_helper", &FieldOffset));
  }
  bool HasByrefExtendedLayout;
  Qualifiers::ObjCLifetime Lifetime;
  if (CGM.getContext().getByrefLifetime(Type, Lifetime,
                                        HasByrefExtendedLayout) &&
      HasByrefExtendedLayout) {
    FType = CGM.getContext().getPointerType(CGM.getContext().VoidTy);
    EltTys.push_back(
        CreateMemberType(Unit, FType, "__byref_variable_layout", &FieldOffset));
  }

  CharUnits Align = CGM.getContext().getDeclAlign(VD);
  if (Align > CGM.getContext().toCharUnitsFromBits(
                  CGM.getTarget().getPointerAlign(0))) {
    CharUnits FieldOffsetInBytes =
        CGM.getContext().toCharUnitsFromBits(FieldOffset);
    CharUnits AlignedOffsetInBytes = FieldOffsetInBytes.alignTo(Align);
    CharUnits NumPaddingBytes = AlignedOffsetInBytes - FieldOffsetInBytes;

    if (NumPaddingBytes.isPositive()) {
      llvm::APInt pad(32, NumPaddingBytes.getQuantity());
      FType = CGM.getContext().getConstantArrayType(
          CGM.getContext().CharTy, pad, nullptr, ArrayType::Normal, 0);
      EltTys.push_back(CreateMemberType(Unit, FType, "", &FieldOffset));
    }
  }

  FType = Type;
  llvm::DIType *WrappedTy = getOrCreateType(FType, Unit);
  FieldSize = CGM.getContext().getTypeSize(FType);
  FieldAlign = CGM.getContext().toBits(Align);

  *XOffset = FieldOffset;
  llvm::DIType *FieldTy = DBuilder.createMemberType(
      Unit, VD->getName(), Unit, 0, FieldSize, FieldAlign, FieldOffset,
      llvm::DINode::FlagZero, WrappedTy);
  EltTys.push_back(FieldTy);
  FieldOffset += FieldSize;

  llvm::DINodeArray Elements = DBuilder.getOrCreateArray(EltTys);
  return {DBuilder.createStructType(Unit, "", Unit, 0, FieldOffset, 0,
                                    llvm::DINode::FlagZero, nullptr, Elements),
          WrappedTy};
}

llvm::DILocalVariable *CGDebugInfo::EmitDeclare(const VarDecl *VD,
                                                llvm::Value *Storage,
                                                llvm::Optional<unsigned> ArgNo,
                                                CGBuilderTy &Builder,
                                                const bool UsePointerValue) {
  if (CGM.getCodeGenOpts().HeterogeneousDwarf)
    return EmitDef(VD, Storage, ArgNo, Builder, UsePointerValue);

  assert(CGM.getCodeGenOpts().hasReducedDebugInfo());
  assert(!LexicalBlockStack.empty() && "Region stack mismatch, stack empty!");
  if (VD->hasAttr<NoDebugAttr>())
    return nullptr;

  bool Unwritten =
      VD->isImplicit() || (isa<Decl>(VD->getDeclContext()) &&
                           cast<Decl>(VD->getDeclContext())->isImplicit());
  llvm::DIFile *Unit = nullptr;
  if (!Unwritten)
    Unit = getOrCreateFile(VD->getLocation());
  llvm::DIType *Ty;
  uint64_t XOffset = 0;
  if (VD->hasAttr<BlocksAttr>())
    Ty = EmitTypeForVarWithBlocksAttr(VD, &XOffset).WrappedType;
  else {
    TypeLoc TL;
    if (const TypeSourceInfo *TSI = VD->getTypeSourceInfo())
      TL = TSI->getTypeLoc();
    Ty = getOrCreateType(VD->getType(), Unit, TL);
  }

  // If there is no debug info for this type then do not emit debug info
  // for this variable.
  if (!Ty)
    return nullptr;

  // Get location information.
  unsigned Line = 0;
  unsigned Column = 0;
  if (!Unwritten) {
    Line = getLineNumber(VD->getLocation());
    Column = getColumnNumber(VD->getLocation());
  }
  SmallVector<uint64_t, 13> Expr;
  llvm::DINode::DIFlags Flags = llvm::DINode::FlagZero;
  if (VD->isImplicit())
    Flags |= llvm::DINode::FlagArtificial;

  auto Align = getDeclAlignIfRequired(VD, CGM.getContext());

  unsigned AddressSpace = CGM.getContext().getTargetAddressSpace(VD->getType());
  AppendAddressSpaceXDeref(AddressSpace, Expr);

  // If this is implicit parameter of CXXThis or ObjCSelf kind, then give it an
  // object pointer flag.
  if (const auto *IPD = dyn_cast<ImplicitParamDecl>(VD)) {
    if (IPD->getParameterKind() == ImplicitParamDecl::CXXThis ||
        IPD->getParameterKind() == ImplicitParamDecl::ObjCSelf)
      Flags |= llvm::DINode::FlagObjectPointer;
  }

  // Note: Older versions of clang used to emit byval references with an extra
  // DW_OP_deref, because they referenced the IR arg directly instead of
  // referencing an alloca. Newer versions of LLVM don't treat allocas
  // differently from other function arguments when used in a dbg.declare.
  auto *Scope = cast<llvm::DIScope>(LexicalBlockStack.back());
  StringRef Name = VD->getName();
  if (!Name.empty()) {
    // __block vars are stored on the heap if they are captured by a block that
    // can escape the local scope.
    if (VD->isEscapingByref()) {
      // Here, we need an offset *into* the alloca.
      CharUnits offset = CharUnits::fromQuantity(32);
      Expr.push_back(llvm::dwarf::DW_OP_plus_uconst);
      // offset of __forwarding field
      offset = CGM.getContext().toCharUnitsFromBits(
          CGM.getTarget().getPointerWidth(0));
      Expr.push_back(offset.getQuantity());
      Expr.push_back(llvm::dwarf::DW_OP_deref);
      Expr.push_back(llvm::dwarf::DW_OP_plus_uconst);
      // offset of x field
      offset = CGM.getContext().toCharUnitsFromBits(XOffset);
      Expr.push_back(offset.getQuantity());
    }
  } else if (const auto *RT = dyn_cast<RecordType>(VD->getType())) {
    // If VD is an anonymous union then Storage represents value for
    // all union fields.
    const RecordDecl *RD = RT->getDecl();
    if (RD->isUnion() && RD->isAnonymousStructOrUnion()) {
      // GDB has trouble finding local variables in anonymous unions, so we emit
      // artificial local variables for each of the members.
      //
      // FIXME: Remove this code as soon as GDB supports this.
      // The debug info verifier in LLVM operates based on the assumption that a
      // variable has the same size as its storage and we had to disable the
      // check for artificial variables.
      for (const auto *Field : RD->fields()) {
        llvm::DIType *FieldTy = getOrCreateType(Field->getType(), Unit);
        StringRef FieldName = Field->getName();

        // Ignore unnamed fields. Do not ignore unnamed records.
        if (FieldName.empty() && !isa<RecordType>(Field->getType()))
          continue;

        // Use VarDecl's Tag, Scope and Line number.
        auto FieldAlign = getDeclAlignIfRequired(Field, CGM.getContext());
        auto *D = DBuilder.createAutoVariable(
            Scope, FieldName, Unit, Line, FieldTy, CGM.getLangOpts().Optimize,
            Flags | llvm::DINode::FlagArtificial, FieldAlign);

        // Insert an llvm.dbg.declare into the current block.
        DBuilder.insertDeclare(Storage, D, DBuilder.createExpression(Expr),
                               llvm::DILocation::get(CGM.getLLVMContext(), Line,
                                                     Column, Scope,
                                                     CurInlinedAt),
                               Builder.GetInsertBlock());
      }
    }
  }

  // Clang stores the sret pointer provided by the caller in a static alloca.
  // Use DW_OP_deref to tell the debugger to load the pointer and treat it as
  // the address of the variable.
  if (UsePointerValue) {
    assert(!llvm::is_contained(Expr, llvm::dwarf::DW_OP_deref) &&
           "Debug info already contains DW_OP_deref.");
    Expr.push_back(llvm::dwarf::DW_OP_deref);
  }

  // Create the descriptor for the variable.
  llvm::DILocalVariable *D = nullptr;
  if (ArgNo) {
    llvm::DINodeArray Annotations = CollectBTFDeclTagAnnotations(VD);
    D = DBuilder.createParameterVariable(Scope, Name, *ArgNo, Unit, Line, Ty,
                                         CGM.getLangOpts().Optimize, Flags,
                                         Annotations);
  } else {
    // For normal local variable, we will try to find out whether 'VD' is the
    // copy parameter of coroutine.
    // If yes, we are going to use DIVariable of the origin parameter instead
    // of creating the new one.
    // If no, it might be a normal alloc, we just create a new one for it.

    // Check whether the VD is move parameters.
    auto RemapCoroArgToLocalVar = [&]() -> llvm::DILocalVariable * {
      // The scope of parameter and move-parameter should be distinct
      // DISubprogram.
      if (!isa<llvm::DISubprogram>(Scope) || !Scope->isDistinct())
        return nullptr;

      auto Iter = llvm::find_if(CoroutineParameterMappings, [&](auto &Pair) {
        Stmt *StmtPtr = const_cast<Stmt *>(Pair.second);
        if (DeclStmt *DeclStmtPtr = dyn_cast<DeclStmt>(StmtPtr)) {
          DeclGroupRef DeclGroup = DeclStmtPtr->getDeclGroup();
          Decl *Decl = DeclGroup.getSingleDecl();
          if (VD == dyn_cast_or_null<VarDecl>(Decl))
            return true;
        }
        return false;
      });

      if (Iter != CoroutineParameterMappings.end()) {
        ParmVarDecl *PD = const_cast<ParmVarDecl *>(Iter->first);
        auto Iter2 = llvm::find_if(ParamDbgMappings, [&](auto &DbgPair) {
          return DbgPair.first == PD && DbgPair.second->getScope() == Scope;
        });
        if (Iter2 != ParamDbgMappings.end())
          return const_cast<llvm::DILocalVariable *>(Iter2->second);
      }
      return nullptr;
    };

    // If we couldn't find a move param DIVariable, create a new one.
    D = RemapCoroArgToLocalVar();
    // Or we will create a new DIVariable for this Decl if D dose not exists.
    if (!D)
      D = DBuilder.createAutoVariable(Scope, Name, Unit, Line, Ty,
                                      CGM.getLangOpts().Optimize, Flags, Align);
  }
  // Insert an llvm.dbg.declare into the current block.
  DBuilder.insertDeclare(Storage, D, DBuilder.createExpression(Expr),
                         llvm::DILocation::get(CGM.getLLVMContext(), Line,
                                               Column, Scope, CurInlinedAt),
                         Builder.GetInsertBlock());

  return D;
}

llvm::DILocalVariable *CGDebugInfo::EmitDef(const VarDecl *VD,
                                            llvm::Value *Storage,
                                            llvm::Optional<unsigned> ArgNo,
                                            CGBuilderTy &Builder,
                                            const bool UsePointerValue) {
  assert(CGM.getCodeGenOpts().hasReducedDebugInfo() &&
         "Call to EmitDef below ReducedDebugInfo");
  assert(CGM.getCodeGenOpts().HeterogeneousDwarf &&
         "Call to EmitDef without HeterogeneousDwarf enabled");
  assert(!LexicalBlockStack.empty() && "Region stack mismatch, stack empty!");
  if (VD->hasAttr<NoDebugAttr>())
    return nullptr;

  bool Unwritten =
      VD->isImplicit() || (isa<Decl>(VD->getDeclContext()) &&
                           cast<Decl>(VD->getDeclContext())->isImplicit());
  llvm::DIFile *Unit = nullptr;
  unsigned Line = 0;
  unsigned Column = 0;
  if (!Unwritten) {
    Unit = getOrCreateFile(VD->getLocation());
    // Get location information.
    Line = getLineNumber(VD->getLocation());
    Column = getColumnNumber(VD->getLocation());
  }
  llvm::DIType *Ty;
  uint64_t XOffset = 0;
  if (VD->hasAttr<BlocksAttr>())
    Ty = EmitTypeForVarWithBlocksAttr(VD, &XOffset).WrappedType;
  else
    Ty = getOrCreateType(VD->getType(), Unit);

  // If there is no debug info for this type then do not emit debug info
  // for this variable.
  if (!Ty)
    return nullptr;

  // FIXME: This was previously hard-coded, but we should be deriving this from
  // the blocks somehow. Can this differ between the referrer alloca block ref
  // and the block ref pointed to by __forwarding?
  unsigned BlockAddressSpace = 0;

  llvm::DINode::DIFlags Flags = llvm::DINode::FlagZero;
  if (Unwritten)
    Flags |= llvm::DINode::FlagArtificial;

  auto Align = getDeclAlignIfRequired(VD, CGM.getContext());
  StringRef Name = VD->getName();

  llvm::Type *VDMemTy = CGM.getTypes().ConvertTypeForMem(VD->getType());
  llvm::Type *BlockPtrTy =
      llvm::Type::getInt8PtrTy(CGM.getLLVMContext(), BlockAddressSpace);

  llvm::DIExprBuilder ExprBuilder(CGM.getLLVMContext());
  ExprBuilder.append<llvm::DIOp::Referrer>(Storage->getType());
  llvm::Type *ReferrerPointeeTy =
      (!Name.empty() && VD->isEscapingByref()) ? BlockPtrTy : VDMemTy;
  ExprBuilder.append<llvm::DIOp::Deref>(ReferrerPointeeTy);

  // If this is implicit parameter of CXXThis or ObjCSelf kind, then give it an
  // object pointer flag.
  if (const auto *IPD = dyn_cast<ImplicitParamDecl>(VD)) {
    if (IPD->getParameterKind() == ImplicitParamDecl::CXXThis ||
        IPD->getParameterKind() == ImplicitParamDecl::ObjCSelf)
      Flags |= llvm::DINode::FlagObjectPointer;
  }

  auto *Scope = cast<llvm::DIScope>(LexicalBlockStack.back());
  if (!Name.empty()) {
    // __block vars are stored on the heap if they are captured by a block that
    // can escape the local scope.
    if (VD->isEscapingByref()) {
      auto ToChars = [&](uint64_t BitSize) {
        return CGM.getContext().toCharUnitsFromBits(BitSize).getQuantity();
      };
      auto *Int64Ty = llvm::Type::getInt64Ty(CGM.getLLVMContext());
      // offset to __forwarding field
      ExprBuilder.append<llvm::DIOp::Constant>(llvm::ConstantInt::get(
          Int64Ty,
          ToChars(CGM.getTarget().getPointerWidth(BlockAddressSpace))));
      ExprBuilder.append<llvm::DIOp::ByteOffset>(BlockPtrTy);
      // follow __forwarding field
      ExprBuilder.append<llvm::DIOp::Deref>(BlockPtrTy);
      // offset of x field
      ExprBuilder.append<llvm::DIOp::Constant>(
          llvm::ConstantInt::get(Int64Ty, ToChars(XOffset)));
      ExprBuilder.append<llvm::DIOp::ByteOffset>(VDMemTy);
    }
  } else if (const auto *RT = dyn_cast<RecordType>(VD->getType())) {
    // If VD is an anonymous union then Storage represents value for
    // all union fields.
    const RecordDecl *RD = RT->getDecl();
    if (RD->isUnion() && RD->isAnonymousStructOrUnion()) {
      llvm::DIExprBuilder UnionExprBuilder{ExprBuilder};
      llvm::DIExpr *UnionExpr = UnionExprBuilder.intoExpr();
      // GDB has trouble finding local variables in anonymous unions, so we emit
      // artificial local variables for each of the members.
      //
      // FIXME: Remove this code as soon as GDB supports this.
      // The debug info verifier in LLVM operates based on the assumption that a
      // variable has the same size as its storage and we had to disable the
      // check for artificial variables.
      for (const auto *Field : RD->fields()) {
        llvm::DIType *FieldTy = getOrCreateType(Field->getType(), Unit);
        StringRef FieldName = Field->getName();

        // Ignore unnamed fields. Do not ignore unnamed records.
        if (FieldName.empty() && !isa<RecordType>(Field->getType()))
          continue;

        // Use VarDecl's Tag, Scope and Line number.
        auto FieldAlign = getDeclAlignIfRequired(Field, CGM.getContext());
        auto *D = DBuilder.createAutoVariable(
            Scope, FieldName, Unit, Line, FieldTy, /*AlwaysPreserve=*/true,
            Flags | llvm::DINode::FlagArtificial, FieldAlign);

        // Insert an llvm.dbg.def into the current block.
        DBuilder.insertDef(DBuilder.createBoundedLifetime(D, UnionExpr),
                           Storage,
                           llvm::DILocation::get(CGM.getLLVMContext(), Line,
                                                 Column, Scope, CurInlinedAt),
                           Builder.GetInsertBlock());
      }
    }
  }

  // Clang stores the sret pointer provided by the caller in a static alloca.
  // Use DW_OP_deref to tell the debugger to load the pointer and treat it as
  // the address of the variable.
  if (UsePointerValue)
    ExprBuilder.append<llvm::DIOp::Deref>(VDMemTy);

  llvm::DILocalVariable *D = nullptr;
  if (ArgNo) {
    D = DBuilder.createParameterVariable(Scope, Name, *ArgNo, Unit, Line, Ty,
                                         /*AlwaysPreserve=*/true, Flags);
  } else {
    // For normal local variable, we will try to find out whether 'VD' is the
    // copy parameter of coroutine.
    // If yes, we are going to use DIVariable of the origin parameter instead
    // of creating the new one.
    // If no, it might be a normal alloc, we just create a new one for it.

    // Check whether the VD is move parameters.
    auto RemapCoroArgToLocalVar = [&]() -> llvm::DILocalVariable * {
      // The scope of parameter and move-parameter should be distinct
      // DISubprogram.
      if (!isa<llvm::DISubprogram>(Scope) || !Scope->isDistinct())
        return nullptr;

      auto Iter = llvm::find_if(CoroutineParameterMappings, [&](auto &Pair) {
        Stmt *StmtPtr = const_cast<Stmt *>(Pair.second);
        if (DeclStmt *DeclStmtPtr = dyn_cast<DeclStmt>(StmtPtr)) {
          DeclGroupRef DeclGroup = DeclStmtPtr->getDeclGroup();
          Decl *Decl = DeclGroup.getSingleDecl();
          if (VD == dyn_cast_or_null<VarDecl>(Decl))
            return true;
        }
        return false;
      });

      if (Iter != CoroutineParameterMappings.end()) {
        ParmVarDecl *PD = const_cast<ParmVarDecl *>(Iter->first);
        auto Iter2 = llvm::find_if(ParamDbgMappings, [&](auto &DbgPair) {
          return DbgPair.first == PD && DbgPair.second->getScope() == Scope;
        });
        if (Iter2 != ParamDbgMappings.end())
          return const_cast<llvm::DILocalVariable *>(Iter2->second);
      }
      return nullptr;
    };

    // If we couldn't find a move param DIVariable, create a new one.
    D = RemapCoroArgToLocalVar();
    // Or we will create a new DIVariable for this Decl if D dose not exists.
    if (!D)
      D = DBuilder.createAutoVariable(Scope, Name, Unit, Line, Ty,
                                      /*AlwaysPreserve=*/true, Flags, Align);
  }
  // Insert an llvm.dbg.def into the current block.
  DBuilder.insertDef(DBuilder.createBoundedLifetime(D, ExprBuilder.intoExpr()),
                     Storage,
                     llvm::DILocation::get(CGM.getLLVMContext(), Line, Column,
                                           Scope, CurInlinedAt),
                     Builder.GetInsertBlock());

  llvm::Function *Parent = Builder.GetInsertBlock()->getParent();
  assert(Parent->getSubprogram() && "expected DISubprogram");

  return D;
}

llvm::DILocalVariable *
CGDebugInfo::EmitDeclareOfAutoVariable(const VarDecl *VD, llvm::Value *Storage,
                                       CGBuilderTy &Builder,
                                       const bool UsePointerValue) {
  assert(CGM.getCodeGenOpts().hasReducedDebugInfo());
  return EmitDeclare(VD, Storage, llvm::None, Builder, UsePointerValue);
}

void CGDebugInfo::EmitLabel(const LabelDecl *D, CGBuilderTy &Builder) {
  assert(CGM.getCodeGenOpts().hasReducedDebugInfo());
  assert(!LexicalBlockStack.empty() && "Region stack mismatch, stack empty!");

  if (D->hasAttr<NoDebugAttr>())
    return;

  auto *Scope = cast<llvm::DIScope>(LexicalBlockStack.back());
  llvm::DIFile *Unit = getOrCreateFile(D->getLocation());

  // Get location information.
  unsigned Line = getLineNumber(D->getLocation());
  unsigned Column = getColumnNumber(D->getLocation());

  StringRef Name = D->getName();

  // Create the descriptor for the label.
  auto *L =
      DBuilder.createLabel(Scope, Name, Unit, Line, CGM.getLangOpts().Optimize);

  // Insert an llvm.dbg.label into the current block.
  DBuilder.insertLabel(L,
                       llvm::DILocation::get(CGM.getLLVMContext(), Line, Column,
                                             Scope, CurInlinedAt),
                       Builder.GetInsertBlock());
}

llvm::DIType *CGDebugInfo::CreateSelfType(const QualType &QualTy,
                                          llvm::DIType *Ty) {
  llvm::DIType *CachedTy = getTypeOrNull(QualTy);
  if (CachedTy)
    Ty = CachedTy;
  return DBuilder.createObjectPointerType(Ty);
}

void CGDebugInfo::EmitDeclareOfBlockDeclRefVariable(
    const VarDecl *VD, llvm::Value *Storage, CGBuilderTy &Builder,
    const CGBlockInfo &blockInfo, llvm::Instruction *InsertPoint) {
  assert(CGM.getCodeGenOpts().hasReducedDebugInfo());
  assert(!LexicalBlockStack.empty() && "Region stack mismatch, stack empty!");

  if (Builder.GetInsertBlock() == nullptr)
    return;
  if (VD->hasAttr<NoDebugAttr>())
    return;

  bool isByRef = VD->hasAttr<BlocksAttr>();

  uint64_t XOffset = 0;
  llvm::DIFile *Unit = getOrCreateFile(VD->getLocation());
  llvm::DIType *Ty;
  if (isByRef)
    Ty = EmitTypeForVarWithBlocksAttr(VD, &XOffset).WrappedType;
  else
    Ty = getOrCreateType(VD->getType(), Unit);

  // Self is passed along as an implicit non-arg variable in a
  // block. Mark it as the object pointer.
  if (const auto *IPD = dyn_cast<ImplicitParamDecl>(VD))
    if (IPD->getParameterKind() == ImplicitParamDecl::ObjCSelf)
      Ty = CreateSelfType(VD->getType(), Ty);

  // Get location information.
  const unsigned Line =
      getLineNumber(VD->getLocation().isValid() ? VD->getLocation() : CurLoc);
  unsigned Column = getColumnNumber(VD->getLocation());

  const llvm::DataLayout &target = CGM.getDataLayout();

  CharUnits offset = CharUnits::fromQuantity(
      target.getStructLayout(blockInfo.StructureType)
          ->getElementOffset(blockInfo.getCapture(VD).getIndex()));

  SmallVector<uint64_t, 9> addr;
  addr.push_back(llvm::dwarf::DW_OP_deref);
  addr.push_back(llvm::dwarf::DW_OP_plus_uconst);
  addr.push_back(offset.getQuantity());
  if (isByRef) {
    addr.push_back(llvm::dwarf::DW_OP_deref);
    addr.push_back(llvm::dwarf::DW_OP_plus_uconst);
    // offset of __forwarding field
    offset =
        CGM.getContext().toCharUnitsFromBits(target.getPointerSizeInBits(0));
    addr.push_back(offset.getQuantity());
    addr.push_back(llvm::dwarf::DW_OP_deref);
    addr.push_back(llvm::dwarf::DW_OP_plus_uconst);
    // offset of x field
    offset = CGM.getContext().toCharUnitsFromBits(XOffset);
    addr.push_back(offset.getQuantity());
  }

  // Create the descriptor for the variable.
  auto Align = getDeclAlignIfRequired(VD, CGM.getContext());
  auto *D = DBuilder.createAutoVariable(
      cast<llvm::DILocalScope>(LexicalBlockStack.back()), VD->getName(), Unit,
      Line, Ty, false, llvm::DINode::FlagZero, Align);

  // Insert an llvm.dbg.declare into the current block.
  auto DL = llvm::DILocation::get(CGM.getLLVMContext(), Line, Column,
                                  LexicalBlockStack.back(), CurInlinedAt);
  auto *Expr = DBuilder.createExpression(addr);
  if (InsertPoint)
    DBuilder.insertDeclare(Storage, D, Expr, DL, InsertPoint);
  else
    DBuilder.insertDeclare(Storage, D, Expr, DL, Builder.GetInsertBlock());
}

llvm::DILocalVariable *
CGDebugInfo::EmitDeclareOfArgVariable(const VarDecl *VD, llvm::Value *AI,
                                      unsigned ArgNo, CGBuilderTy &Builder) {
  assert(CGM.getCodeGenOpts().hasReducedDebugInfo());
  return EmitDeclare(VD, AI, ArgNo, Builder);
}

namespace {
struct BlockLayoutChunk {
  uint64_t OffsetInBits;
  const BlockDecl::Capture *Capture;
};
bool operator<(const BlockLayoutChunk &l, const BlockLayoutChunk &r) {
  return l.OffsetInBits < r.OffsetInBits;
}
} // namespace

void CGDebugInfo::collectDefaultFieldsForBlockLiteralDeclare(
    const CGBlockInfo &Block, const ASTContext &Context, SourceLocation Loc,
    const llvm::StructLayout &BlockLayout, llvm::DIFile *Unit,
    SmallVectorImpl<llvm::Metadata *> &Fields) {
  // Blocks in OpenCL have unique constraints which make the standard fields
  // redundant while requiring size and align fields for enqueue_kernel. See
  // initializeForBlockHeader in CGBlocks.cpp
  if (CGM.getLangOpts().OpenCL) {
    Fields.push_back(createFieldType("__size", Context.IntTy, Loc, AS_public,
                                     BlockLayout.getElementOffsetInBits(0),
                                     Unit, Unit));
    Fields.push_back(createFieldType("__align", Context.IntTy, Loc, AS_public,
                                     BlockLayout.getElementOffsetInBits(1),
                                     Unit, Unit));
  } else {
    Fields.push_back(createFieldType("__isa", Context.VoidPtrTy, Loc, AS_public,
                                     BlockLayout.getElementOffsetInBits(0),
                                     Unit, Unit));
    Fields.push_back(createFieldType("__flags", Context.IntTy, Loc, AS_public,
                                     BlockLayout.getElementOffsetInBits(1),
                                     Unit, Unit));
    Fields.push_back(
        createFieldType("__reserved", Context.IntTy, Loc, AS_public,
                        BlockLayout.getElementOffsetInBits(2), Unit, Unit));
    auto *FnTy = Block.getBlockExpr()->getFunctionType();
    auto FnPtrType = CGM.getContext().getPointerType(FnTy->desugar());
    Fields.push_back(createFieldType("__FuncPtr", FnPtrType, Loc, AS_public,
                                     BlockLayout.getElementOffsetInBits(3),
                                     Unit, Unit));
    Fields.push_back(createFieldType(
        "__descriptor",
        Context.getPointerType(Block.NeedsCopyDispose
                                   ? Context.getBlockDescriptorExtendedType()
                                   : Context.getBlockDescriptorType()),
        Loc, AS_public, BlockLayout.getElementOffsetInBits(4), Unit, Unit));
  }
}

void CGDebugInfo::EmitDeclareOfBlockLiteralArgVariable(const CGBlockInfo &block,
                                                       StringRef Name,
                                                       unsigned ArgNo,
                                                       llvm::AllocaInst *Alloca,
                                                       CGBuilderTy &Builder) {
  assert(CGM.getCodeGenOpts().hasReducedDebugInfo());
  ASTContext &C = CGM.getContext();
  const BlockDecl *blockDecl = block.getBlockDecl();

  // Collect some general information about the block's location.
  SourceLocation loc = blockDecl->getCaretLocation();
  llvm::DIFile *tunit = getOrCreateFile(loc);
  unsigned line = getLineNumber(loc);
  unsigned column = getColumnNumber(loc);

  // Build the debug-info type for the block literal.
  getDeclContextDescriptor(blockDecl);

  const llvm::StructLayout *blockLayout =
      CGM.getDataLayout().getStructLayout(block.StructureType);

  SmallVector<llvm::Metadata *, 16> fields;
  collectDefaultFieldsForBlockLiteralDeclare(block, C, loc, *blockLayout, tunit,
                                             fields);

  // We want to sort the captures by offset, not because DWARF
  // requires this, but because we're paranoid about debuggers.
  SmallVector<BlockLayoutChunk, 8> chunks;

  // 'this' capture.
  if (blockDecl->capturesCXXThis()) {
    BlockLayoutChunk chunk;
    chunk.OffsetInBits =
        blockLayout->getElementOffsetInBits(block.CXXThisIndex);
    chunk.Capture = nullptr;
    chunks.push_back(chunk);
  }

  // Variable captures.
  for (const auto &capture : blockDecl->captures()) {
    const VarDecl *variable = capture.getVariable();
    const CGBlockInfo::Capture &captureInfo = block.getCapture(variable);

    // Ignore constant captures.
    if (captureInfo.isConstant())
      continue;

    BlockLayoutChunk chunk;
    chunk.OffsetInBits =
        blockLayout->getElementOffsetInBits(captureInfo.getIndex());
    chunk.Capture = &capture;
    chunks.push_back(chunk);
  }

  // Sort by offset.
  llvm::array_pod_sort(chunks.begin(), chunks.end());

  for (const BlockLayoutChunk &Chunk : chunks) {
    uint64_t offsetInBits = Chunk.OffsetInBits;
    const BlockDecl::Capture *capture = Chunk.Capture;

    // If we have a null capture, this must be the C++ 'this' capture.
    if (!capture) {
      QualType type;
      if (auto *Method =
              cast_or_null<CXXMethodDecl>(blockDecl->getNonClosureContext()))
        type = Method->getThisType();
      else if (auto *RDecl = dyn_cast<CXXRecordDecl>(blockDecl->getParent()))
        type = QualType(RDecl->getTypeForDecl(), 0);
      else
        llvm_unreachable("unexpected block declcontext");

      fields.push_back(createFieldType("this", type, loc, AS_public,
                                       offsetInBits, tunit, tunit));
      continue;
    }

    const VarDecl *variable = capture->getVariable();
    StringRef name = variable->getName();

    llvm::DIType *fieldType;
    if (capture->isByRef()) {
      TypeInfo PtrInfo = C.getTypeInfo(C.VoidPtrTy);
      auto Align = PtrInfo.isAlignRequired() ? PtrInfo.Align : 0;
      // FIXME: This recomputes the layout of the BlockByRefWrapper.
      uint64_t xoffset;
      fieldType =
          EmitTypeForVarWithBlocksAttr(variable, &xoffset).BlockByRefWrapper;
      fieldType = DBuilder.createPointerType(fieldType, PtrInfo.Width);
      fieldType = DBuilder.createMemberType(tunit, name, tunit, line,
                                            PtrInfo.Width, Align, offsetInBits,
                                            llvm::DINode::FlagZero, fieldType);
    } else {
      auto Align = getDeclAlignIfRequired(variable, CGM.getContext());
      fieldType = createFieldType(name, variable->getType(), loc, AS_public,
                                  offsetInBits, Align, tunit, tunit);
    }
    fields.push_back(fieldType);
  }

  SmallString<36> typeName;
  llvm::raw_svector_ostream(typeName)
      << "__block_literal_" << CGM.getUniqueBlockCount();

  llvm::DINodeArray fieldsArray = DBuilder.getOrCreateArray(fields);

  llvm::DIType *type =
      DBuilder.createStructType(tunit, typeName.str(), tunit, line,
                                CGM.getContext().toBits(block.BlockSize), 0,
                                llvm::DINode::FlagZero, nullptr, fieldsArray);
  type = DBuilder.createPointerType(type, CGM.PointerWidthInBits);

  // Get overall information about the block.
  llvm::DINode::DIFlags flags = llvm::DINode::FlagArtificial;
  auto *scope = cast<llvm::DILocalScope>(LexicalBlockStack.back());

  // Create the descriptor for the parameter.
  auto *debugVar = DBuilder.createParameterVariable(
      scope, Name, ArgNo, tunit, line, type, CGM.getLangOpts().Optimize, flags);

  // Insert an llvm.dbg.declare into the current block.
  DBuilder.insertDeclare(Alloca, debugVar, DBuilder.createExpression(),
                         llvm::DILocation::get(CGM.getLLVMContext(), line,
                                               column, scope, CurInlinedAt),
                         Builder.GetInsertBlock());
}

llvm::DIDerivedType *
CGDebugInfo::getOrCreateStaticDataMemberDeclarationOrNull(const VarDecl *D) {
  if (!D || !D->isStaticDataMember())
    return nullptr;

  auto MI = StaticDataMemberCache.find(D->getCanonicalDecl());
  if (MI != StaticDataMemberCache.end()) {
    assert(MI->second && "Static data member declaration should still exist");
    return MI->second;
  }

  // If the member wasn't found in the cache, lazily construct and add it to the
  // type (used when a limited form of the type is emitted).
  auto DC = D->getDeclContext();
  auto *Ctxt = cast<llvm::DICompositeType>(getDeclContextDescriptor(D));
  return CreateRecordStaticField(D, Ctxt, cast<RecordDecl>(DC));
}

llvm::DIGlobalVariableExpression *CGDebugInfo::CollectAnonRecordDecls(
    const RecordDecl *RD, llvm::DIFile *Unit, unsigned LineNo,
    StringRef LinkageName, llvm::GlobalVariable *Var, llvm::DIScope *DContext) {
  llvm::DIGlobalVariableExpression *GVE = nullptr;

  for (const auto *Field : RD->fields()) {
    llvm::DIType *FieldTy = getOrCreateType(Field->getType(), Unit);
    StringRef FieldName = Field->getName();

    // Ignore unnamed fields, but recurse into anonymous records.
    if (FieldName.empty()) {
      if (const auto *RT = dyn_cast<RecordType>(Field->getType()))
        GVE = CollectAnonRecordDecls(RT->getDecl(), Unit, LineNo, LinkageName,
                                     Var, DContext);
      continue;
    }
    // Use VarDecl's Tag, Scope and Line number.
    GVE = DBuilder.createGlobalVariableExpression(
        DContext, FieldName, LinkageName, Unit, LineNo, FieldTy,
        Var->hasLocalLinkage());
    Var->addDebugInfo(GVE);
  }
  return GVE;
}

<<<<<<< HEAD
llvm::DIGlobalVariable *
CGDebugInfo::CollectAnonRecordDeclsForHeterogeneousDwarf(
    const RecordDecl *RD, llvm::DIFile *Unit, unsigned LineNo,
    StringRef LinkageName, llvm::GlobalVariable *Var, llvm::DIScope *DContext) {
  assert(CGM.getCodeGenOpts().HeterogeneousDwarf);

  llvm::DIGlobalVariable *GV = nullptr;

  for (const auto *Field : RD->fields()) {
    llvm::DIType *FieldTy = getOrCreateType(Field->getType(), Unit);
    StringRef FieldName = Field->getName();

    // Ignore unnamed fields, but recurse into anonymous records.
    if (FieldName.empty()) {
      if (const auto *RT = dyn_cast<RecordType>(Field->getType()))
        GV = CollectAnonRecordDeclsForHeterogeneousDwarf(
            RT->getDecl(), Unit, LineNo, LinkageName, Var, DContext);
      continue;
    }
    // Use VarDecl's Tag, Scope and Line number.
    GV = DBuilder.createGlobalVariable(
        DContext, FieldName, LinkageName, Unit, LineNo, FieldTy,
        Var->hasLocalLinkage());
    Var->addDebugInfo(GV);
  }
  return GV;
}

=======
static bool ReferencesAnonymousEntity(ArrayRef<TemplateArgument> Args);
static bool ReferencesAnonymousEntity(RecordType *RT) {
  // Unnamed classes/lambdas can't be reconstituted due to a lack of column
  // info we produce in the DWARF, so we can't get Clang's full name back.
  // But so long as it's not one of those, it doesn't matter if some sub-type
  // of the record (a template parameter) can't be reconstituted - because the
  // un-reconstitutable type itself will carry its own name.
  const auto *RD = dyn_cast<CXXRecordDecl>(RT->getDecl());
  if (!RD)
    return false;
  if (!RD->getIdentifier())
    return true;
  auto *TSpecial = dyn_cast<ClassTemplateSpecializationDecl>(RD);
  if (!TSpecial)
    return false;
  return ReferencesAnonymousEntity(TSpecial->getTemplateArgs().asArray());
}
static bool ReferencesAnonymousEntity(ArrayRef<TemplateArgument> Args) {
  return llvm::any_of(Args, [&](const TemplateArgument &TA) {
    switch (TA.getKind()) {
    case TemplateArgument::Pack:
      return ReferencesAnonymousEntity(TA.getPackAsArray());
    case TemplateArgument::Type: {
      struct ReferencesAnonymous
          : public RecursiveASTVisitor<ReferencesAnonymous> {
        bool RefAnon = false;
        bool VisitRecordType(RecordType *RT) {
          if (ReferencesAnonymousEntity(RT)) {
            RefAnon = true;
            return false;
          }
          return true;
        }
      };
      ReferencesAnonymous RT;
      RT.TraverseType(TA.getAsType());
      if (RT.RefAnon)
        return true;
      break;
    }
    default:
      break;
    }
    return false;
  });
}
>>>>>>> bdf57365
namespace {
struct ReconstitutableType : public RecursiveASTVisitor<ReconstitutableType> {
  bool Reconstitutable = true;
  bool VisitVectorType(VectorType *FT) {
    Reconstitutable = false;
    return false;
  }
  bool VisitAtomicType(AtomicType *FT) {
    Reconstitutable = false;
    return false;
  }
  bool TraverseEnumType(EnumType *ET) {
    // Unnamed enums can't be reconstituted due to a lack of column info we
    // produce in the DWARF, so we can't get Clang's full name back.
    if (const auto *ED = dyn_cast<EnumDecl>(ET->getDecl())) {
      if (!ED->getIdentifier()) {
        Reconstitutable = false;
        return false;
      }
      if (!ED->isExternallyVisible()) {
        Reconstitutable = false;
        return false;
      }
    }
    return true;
  }
  bool VisitFunctionProtoType(FunctionProtoType *FT) {
    // noexcept is not encoded in DWARF, so the reversi
    Reconstitutable &= !isNoexceptExceptionSpec(FT->getExceptionSpecType());
    return Reconstitutable;
  }
  bool VisitRecordType(RecordType *RT) {
    if (ReferencesAnonymousEntity(RT)) {
      Reconstitutable = false;
      return false;
    }
    return true;
  }
};
} // anonymous namespace

// Test whether a type name could be rebuilt from emitted debug info.
static bool IsReconstitutableType(QualType QT) {
  ReconstitutableType T;
  T.TraverseType(QT);
  return T.Reconstitutable;
}

std::string CGDebugInfo::GetName(const Decl *D, bool Qualified) const {
  std::string Name;
  llvm::raw_string_ostream OS(Name);
  const NamedDecl *ND = dyn_cast<NamedDecl>(D);
  if (!ND)
    return Name;
  codegenoptions::DebugTemplateNamesKind TemplateNamesKind =
      CGM.getCodeGenOpts().getDebugSimpleTemplateNames();
  Optional<TemplateArgs> Args;

  bool IsOperatorOverload = false; // isa<CXXConversionDecl>(ND);
  if (auto *RD = dyn_cast<CXXRecordDecl>(ND)) {
    Args = GetTemplateArgs(RD);
  } else if (auto *FD = dyn_cast<FunctionDecl>(ND)) {
    Args = GetTemplateArgs(FD);
    auto NameKind = ND->getDeclName().getNameKind();
    IsOperatorOverload |=
        NameKind == DeclarationName::CXXOperatorName ||
        NameKind == DeclarationName::CXXConversionFunctionName;
  } else if (auto *VD = dyn_cast<VarDecl>(ND)) {
    Args = GetTemplateArgs(VD);
  }
  std::function<bool(ArrayRef<TemplateArgument>)> HasReconstitutableArgs =
      [&](ArrayRef<TemplateArgument> Args) {
        return llvm::all_of(Args, [&](const TemplateArgument &TA) {
          switch (TA.getKind()) {
          case TemplateArgument::Template:
            // Easy to reconstitute - the value of the parameter in the debug
            // info is the string name of the template. (so the template name
            // itself won't benefit from any name rebuilding, but that's a
            // representational limitation - maybe DWARF could be
            // changed/improved to use some more structural representation)
            return true;
          case TemplateArgument::Declaration:
            // Reference and pointer non-type template parameters point to
            // variables, functions, etc and their value is, at best (for
            // variables) represented as an address - not a reference to the
            // DWARF describing the variable/function/etc. This makes it hard,
            // possibly impossible to rebuild the original name - looking up the
            // address in the executable file's symbol table would be needed.
            return false;
          case TemplateArgument::NullPtr:
            // These could be rebuilt, but figured they're close enough to the
            // declaration case, and not worth rebuilding.
            return false;
          case TemplateArgument::Pack:
            // A pack is invalid if any of the elements of the pack are invalid.
            return HasReconstitutableArgs(TA.getPackAsArray());
          case TemplateArgument::Integral:
            // Larger integers get encoded as DWARF blocks which are a bit
            // harder to parse back into a large integer, etc - so punting on
            // this for now. Re-parsing the integers back into APInt is probably
            // feasible some day.
            return TA.getAsIntegral().getBitWidth() <= 64;
          case TemplateArgument::Type:
            return IsReconstitutableType(TA.getAsType());
          default:
            llvm_unreachable("Other, unresolved, template arguments should "
                             "not be seen here");
          }
        });
      };
  // A conversion operator presents complications/ambiguity if there's a
  // conversion to class template that is itself a template, eg:
  // template<typename T>
  // operator ns::t1<T, int>();
  // This should be named, eg: "operator ns::t1<float, int><float>"
  // (ignoring clang bug that means this is currently "operator t1<float>")
  // but if the arguments were stripped, the consumer couldn't differentiate
  // whether the template argument list for the conversion type was the
  // function's argument list (& no reconstitution was needed) or not.
  // This could be handled if reconstitutable names had a separate attribute
  // annotating them as such - this would remove the ambiguity.
  //
  // Alternatively the template argument list could be parsed enough to check
  // whether there's one list or two, then compare that with the DWARF
  // description of the return type and the template argument lists to determine
  // how many lists there should be and if one is missing it could be assumed(?)
  // to be the function's template argument list  & then be rebuilt.
  //
  // Other operator overloads that aren't conversion operators could be
  // reconstituted but would require a bit more nuance about detecting the
  // difference between these different operators during that rebuilding.
  bool Reconstitutable =
      Args && HasReconstitutableArgs(Args->Args) && !IsOperatorOverload;

  PrintingPolicy PP = getPrintingPolicy();

  if (TemplateNamesKind == codegenoptions::DebugTemplateNamesKind::Full ||
      !Reconstitutable) {
    ND->getNameForDiagnostic(OS, PP, Qualified);
  } else {
    bool Mangled =
        TemplateNamesKind == codegenoptions::DebugTemplateNamesKind::Mangled;
    // check if it's a template
    if (Mangled)
      OS << "_STN";

    OS << ND->getDeclName();
    std::string EncodedOriginalName;
    llvm::raw_string_ostream EncodedOriginalNameOS(EncodedOriginalName);
    EncodedOriginalNameOS << ND->getDeclName();

    if (Mangled) {
      OS << "|";
      printTemplateArgumentList(OS, Args->Args, PP);
      printTemplateArgumentList(EncodedOriginalNameOS, Args->Args, PP);
#ifndef NDEBUG
      std::string CanonicalOriginalName;
      llvm::raw_string_ostream OriginalOS(CanonicalOriginalName);
      ND->getNameForDiagnostic(OriginalOS, PP, Qualified);
      assert(EncodedOriginalNameOS.str() == OriginalOS.str());
#endif
    }
  }
  return Name;
}

void CGDebugInfo::EmitGlobalVariable(llvm::GlobalVariable *Var,
                                     const VarDecl *D) {
  if (CGM.getCodeGenOpts().HeterogeneousDwarf) {
    EmitGlobalVariableForHeterogeneousDwarf(Var, D);
    return;
  }

  assert(CGM.getCodeGenOpts().hasReducedDebugInfo());
  if (D->hasAttr<NoDebugAttr>())
    return;

  llvm::TimeTraceScope TimeScope("DebugGlobalVariable", [&]() {
    return GetName(D, true);
  });

  // If we already created a DIGlobalVariable for this declaration, just attach
  // it to the llvm::GlobalVariable.
  auto Cached = DeclCache.find(D->getCanonicalDecl());
  if (Cached != DeclCache.end())
    return Var->addDebugInfo(
        cast<llvm::DIGlobalVariableExpression>(Cached->second));

  // Create global variable debug descriptor.
  llvm::DIFile *Unit = nullptr;
  llvm::DIScope *DContext = nullptr;
  unsigned LineNo;
  StringRef DeclName, LinkageName;
  QualType T;
  llvm::MDTuple *TemplateParameters = nullptr;
  collectVarDeclProps(D, Unit, LineNo, T, DeclName, LinkageName,
                      TemplateParameters, DContext);

  // Attempt to store one global variable for the declaration - even if we
  // emit a lot of fields.
  llvm::DIGlobalVariableExpression *GVE = nullptr;

  // If this is an anonymous union then we'll want to emit a global
  // variable for each member of the anonymous union so that it's possible
  // to find the name of any field in the union.
  if (T->isUnionType() && DeclName.empty()) {
    const RecordDecl *RD = T->castAs<RecordType>()->getDecl();
    assert(RD->isAnonymousStructOrUnion() &&
           "unnamed non-anonymous struct or union?");
    GVE = CollectAnonRecordDecls(RD, Unit, LineNo, LinkageName, Var, DContext);
  } else {
    auto Align = getDeclAlignIfRequired(D, CGM.getContext());

    SmallVector<uint64_t, 4> Expr;
    unsigned AddressSpace =
        CGM.getContext().getTargetAddressSpace(CGM.GetGlobalVarAddressSpace(D));
    AppendAddressSpaceXDeref(AddressSpace, Expr);

    TypeLoc TL;
    if (const TypeSourceInfo *TSI = D->getTypeSourceInfo())
      TL = TSI->getTypeLoc();

    llvm::DINodeArray Annotations = CollectBTFDeclTagAnnotations(D);
    GVE = DBuilder.createGlobalVariableExpression(
        DContext, DeclName, LinkageName, Unit, LineNo,
        getOrCreateType(T, Unit, TL), Var->hasLocalLinkage(), true,
        Expr.empty() ? nullptr : DBuilder.createExpression(Expr),
        getOrCreateStaticDataMemberDeclarationOrNull(D), TemplateParameters,
        Align, Annotations);
    Var->addDebugInfo(GVE);
  }
  DeclCache[D->getCanonicalDecl()].reset(GVE);
}

void CGDebugInfo::EmitGlobalVariableForHeterogeneousDwarf(
    llvm::GlobalVariable *Var, const VarDecl *D) {
  assert(CGM.getCodeGenOpts().hasReducedDebugInfo());
  assert(CGM.getCodeGenOpts().HeterogeneousDwarf);
  if (D->hasAttr<NoDebugAttr>())
    return;

  llvm::TimeTraceScope TimeScope("DebugGlobalVariable", [&]() {
    std::string Name;
    llvm::raw_string_ostream OS(Name);
    D->getNameForDiagnostic(OS, getPrintingPolicy(),
                            /*Qualified=*/true);
    return Name;
  });

  // FIXME: Need to handle cases like the NOADDROF lines in
  // clang/test/CodeGen/debug-info-global-constant-heterogeneous-dwarf.c where
  // we should conceptually produce both a memory location description *and* an
  // implicit location description because of optimizations along the lines of
  // really-early constant folding. Maybe this is an example of why we need to
  // support multiple computed lifetime segments for global variables? For now
  // just do what existing LLVM does and prefer the implicit location.
  auto &GV = DeclCache[D->getCanonicalDecl()];
  if (GV)
    return;

  // Create global variable debug descriptor.
  llvm::DIFile *Unit = nullptr;
  llvm::DIScope *DContext = nullptr;
  unsigned LineNo;
  StringRef DeclName, LinkageName;
  QualType T;
  llvm::MDTuple *TemplateParameters = nullptr;
  collectVarDeclProps(D, Unit, LineNo, T, DeclName, LinkageName,
                      TemplateParameters, DContext);

  // Attempt to store one global variable for the declaration - even if we
  // emit a lot of fields.
  llvm::DIGlobalVariable *DGV = nullptr;

  // If this is an anonymous union then we'll want to emit a global
  // variable for each member of the anonymous union so that it's possible
  // to find the name of any field in the union.
  if (T->isUnionType() && DeclName.empty()) {
    const RecordDecl *RD = T->castAs<RecordType>()->getDecl();
    assert(RD->isAnonymousStructOrUnion() &&
           "unnamed non-anonymous struct or union?");
    // FIXME(KZHURAVL): No tests for this path.
    DGV = CollectAnonRecordDeclsForHeterogeneousDwarf(
        RD, Unit, LineNo, LinkageName, Var, DContext);
  } else {
    // Create DIExpr.
    llvm::DIExprBuilder ExprBuilder(CGM.getLLVMContext());
    ExprBuilder.append<llvm::DIOp::Arg>(0, Var->getType());
    ExprBuilder.append<llvm::DIOp::Deref>(Var->getValueType());

    // Create DIGlobalVariable.
    DGV = DBuilder.createGlobalVariable(
        DContext, DeclName, LinkageName, Unit, LineNo, getOrCreateType(T, Unit),
        Var->hasLocalLinkage(), true,
        getOrCreateStaticDataMemberDeclarationOrNull(D), TemplateParameters,
        getDeclAlignIfRequired(D, CGM.getContext()));

    // Create DIFragment.
    llvm::DIFragment *Fragment = DBuilder.createFragment();
    SmallVector<llvm::Metadata*> LifetimeArgs;
    LifetimeArgs.push_back(Fragment);

    // Create DILifetime and add to llvm.dbg.retainedNodes named metadata.
    DBuilder.createComputedLifetime(DGV, ExprBuilder.intoExpr(), LifetimeArgs);

    // Attach metadata to GlobalVariable.
    Var->setDbgDef(Fragment);
  }

  GV.reset(DGV);
}

void CGDebugInfo::EmitGlobalVariable(const ValueDecl *VD, const APValue &Init) {
  if (CGM.getCodeGenOpts().HeterogeneousDwarf) {
    EmitGlobalVariableForHeterogeneousDwarf(VD, Init);
    return;
  }
  assert(CGM.getCodeGenOpts().hasReducedDebugInfo());
  if (VD->hasAttr<NoDebugAttr>())
    return;
  llvm::TimeTraceScope TimeScope("DebugConstGlobalVariable", [&]() {
    return GetName(VD, true);
  });

  auto Align = getDeclAlignIfRequired(VD, CGM.getContext());
  // Create the descriptor for the variable.
  llvm::DIFile *Unit = getOrCreateFile(VD->getLocation());
  StringRef Name = VD->getName();
  llvm::DIType *Ty = getOrCreateType(VD->getType(), Unit);

  if (const auto *ECD = dyn_cast<EnumConstantDecl>(VD)) {
    const auto *ED = cast<EnumDecl>(ECD->getDeclContext());
    assert(isa<EnumType>(ED->getTypeForDecl()) && "Enum without EnumType?");

    if (CGM.getCodeGenOpts().EmitCodeView) {
      // If CodeView, emit enums as global variables, unless they are defined
      // inside a class. We do this because MSVC doesn't emit S_CONSTANTs for
      // enums in classes, and because it is difficult to attach this scope
      // information to the global variable.
      if (isa<RecordDecl>(ED->getDeclContext()))
        return;
    } else {
      // If not CodeView, emit DW_TAG_enumeration_type if necessary. For
      // example: for "enum { ZERO };", a DW_TAG_enumeration_type is created the
      // first time `ZERO` is referenced in a function.
      llvm::DIType *EDTy =
          getOrCreateType(QualType(ED->getTypeForDecl(), 0), Unit);
      assert (EDTy->getTag() == llvm::dwarf::DW_TAG_enumeration_type);
      (void)EDTy;
      return;
    }
  }

  // Do not emit separate definitions for function local consts.
  if (isa<FunctionDecl>(VD->getDeclContext()))
    return;

  VD = cast<ValueDecl>(VD->getCanonicalDecl());
  auto *VarD = dyn_cast<VarDecl>(VD);
  if (VarD && VarD->isStaticDataMember()) {
    auto *RD = cast<RecordDecl>(VarD->getDeclContext());
    getDeclContextDescriptor(VarD);
    // Ensure that the type is retained even though it's otherwise unreferenced.
    //
    // FIXME: This is probably unnecessary, since Ty should reference RD
    // through its scope.
    RetainedTypes.push_back(
        CGM.getContext().getRecordType(RD).getAsOpaquePtr());

    return;
  }
  llvm::DIScope *DContext = getDeclContextDescriptor(VD);

  auto &GV = DeclCache[VD];
  if (GV)
    return;
  llvm::DIExpression *InitExpr = nullptr;
  if (CGM.getContext().getTypeSize(VD->getType()) <= 64) {
    // FIXME: Add a representation for integer constants wider than 64 bits.
    if (Init.isInt())
      InitExpr =
          DBuilder.createConstantValueExpression(Init.getInt().getExtValue());
    else if (Init.isFloat())
      InitExpr = DBuilder.createConstantValueExpression(
          Init.getFloat().bitcastToAPInt().getZExtValue());
  }

  llvm::MDTuple *TemplateParameters = nullptr;

  if (isa<VarTemplateSpecializationDecl>(VD))
    if (VarD) {
      llvm::DINodeArray parameterNodes = CollectVarTemplateParams(VarD, &*Unit);
      TemplateParameters = parameterNodes.get();
    }

  GV.reset(DBuilder.createGlobalVariableExpression(
      DContext, Name, StringRef(), Unit, getLineNumber(VD->getLocation()), Ty,
      true, true, InitExpr, getOrCreateStaticDataMemberDeclarationOrNull(VarD),
      TemplateParameters, Align));
}

void CGDebugInfo::EmitGlobalVariableForHeterogeneousDwarf(
    const ValueDecl *VD, const APValue &Init) {
  assert(CGM.getCodeGenOpts().hasReducedDebugInfo());
  if (VD->hasAttr<NoDebugAttr>())
    return;
  llvm::TimeTraceScope TimeScope("DebugConstGlobalVariable", [&]() {
    return GetName(VD, true);
  });

  auto Align = getDeclAlignIfRequired(VD, CGM.getContext());
  // Create the descriptor for the variable.
  llvm::DIFile *Unit = getOrCreateFile(VD->getLocation());
  StringRef Name = VD->getName();
  llvm::DIType *Ty = getOrCreateType(VD->getType(), Unit);

  if (const auto *ECD = dyn_cast<EnumConstantDecl>(VD)) {
    const auto *ED = cast<EnumDecl>(ECD->getDeclContext());
    assert(isa<EnumType>(ED->getTypeForDecl()) && "Enum without EnumType?");

    if (CGM.getCodeGenOpts().EmitCodeView) {
      // If CodeView, emit enums as global variables, unless they are defined
      // inside a class. We do this because MSVC doesn't emit S_CONSTANTs for
      // enums in classes, and because it is difficult to attach this scope
      // information to the global variable.
      if (isa<RecordDecl>(ED->getDeclContext()))
        return;
    } else {
      // If not CodeView, emit DW_TAG_enumeration_type if necessary. For
      // example: for "enum { ZERO };", a DW_TAG_enumeration_type is created the
      // first time `ZERO` is referenced in a function.
      llvm::DIType *EDTy =
          getOrCreateType(QualType(ED->getTypeForDecl(), 0), Unit);
      assert (EDTy->getTag() == llvm::dwarf::DW_TAG_enumeration_type);
      (void)EDTy;
      return;
    }
  }

  // Do not emit separate definitions for function local consts.
  if (isa<FunctionDecl>(VD->getDeclContext()))
    return;

  VD = cast<ValueDecl>(VD->getCanonicalDecl());
  auto *VarD = dyn_cast<VarDecl>(VD);
  if (VarD && VarD->isStaticDataMember()) {
    auto *RD = cast<RecordDecl>(VarD->getDeclContext());
    getDeclContextDescriptor(VarD);
    // Ensure that the type is retained even though it's otherwise unreferenced.
    //
    // FIXME: This is probably unnecessary, since Ty should reference RD
    // through its scope.
    RetainedTypes.push_back(
        CGM.getContext().getRecordType(RD).getAsOpaquePtr());

    return;
  }
  llvm::DIScope *DContext = getDeclContextDescriptor(VD);

  auto &GV = DeclCache[VD];
  if (GV)
    return;

  llvm::MDTuple *TemplateParameters = nullptr;

  if (isa<VarTemplateSpecializationDecl>(VD))
    if (VarD) {
      llvm::DINodeArray parameterNodes = CollectVarTemplateParams(VarD, &*Unit);
      TemplateParameters = parameterNodes.get();
    }

  llvm::DIExprBuilder ExprBuilder(CGM.getLLVMContext());
  // FIXME: There isn't general support for getting a Constant from an APValue,
  // but we should be able to support all possibilities here.
  if (Init.isInt())
    ExprBuilder.append<llvm::DIOp::Constant>(
        llvm::ConstantInt::get(CGM.getLLVMContext(), Init.getInt()));
  else if (Init.isFloat())
    ExprBuilder.append<llvm::DIOp::Constant>(
        llvm::ConstantFP::get(CGM.getLLVMContext(), Init.getFloat()));

  llvm::DIGlobalVariable *DGV = DBuilder.createGlobalVariable(
      DContext, Name, StringRef(), Unit, getLineNumber(VD->getLocation()), Ty,
      true, true, getOrCreateStaticDataMemberDeclarationOrNull(VarD),
      TemplateParameters, Align);

  DBuilder.createComputedLifetime(DGV, ExprBuilder.intoExpr(), {});

  GV.reset(DGV);
}

void CGDebugInfo::EmitExternalVariable(llvm::GlobalVariable *Var,
                                       const VarDecl *D) {
  assert(CGM.getCodeGenOpts().hasReducedDebugInfo());
  if (D->hasAttr<NoDebugAttr>())
    return;

  auto Align = getDeclAlignIfRequired(D, CGM.getContext());
  llvm::DIFile *Unit = getOrCreateFile(D->getLocation());
  StringRef Name = D->getName();
  llvm::DIType *Ty = getOrCreateType(D->getType(), Unit);

  llvm::DIScope *DContext = getDeclContextDescriptor(D);
  llvm::DIGlobalVariableExpression *GVE =
      DBuilder.createGlobalVariableExpression(
          DContext, Name, StringRef(), Unit, getLineNumber(D->getLocation()),
          Ty, false, false, nullptr, nullptr, nullptr, Align);
  Var->addDebugInfo(GVE);
}

llvm::DIScope *CGDebugInfo::getCurrentContextDescriptor(const Decl *D) {
  if (!LexicalBlockStack.empty())
    return LexicalBlockStack.back();
  llvm::DIScope *Mod = getParentModuleOrNull(D);
  return getContextDescriptor(D, Mod ? Mod : TheCU);
}

void CGDebugInfo::EmitUsingDirective(const UsingDirectiveDecl &UD) {
  if (!CGM.getCodeGenOpts().hasReducedDebugInfo())
    return;
  const NamespaceDecl *NSDecl = UD.getNominatedNamespace();
  if (!NSDecl->isAnonymousNamespace() ||
      CGM.getCodeGenOpts().DebugExplicitImport) {
    auto Loc = UD.getLocation();
    if (!Loc.isValid())
      Loc = CurLoc;
    DBuilder.createImportedModule(
        getCurrentContextDescriptor(cast<Decl>(UD.getDeclContext())),
        getOrCreateNamespace(NSDecl), getOrCreateFile(Loc), getLineNumber(Loc));
  }
}

void CGDebugInfo::EmitUsingShadowDecl(const UsingShadowDecl &USD) {
  if (llvm::DINode *Target =
          getDeclarationOrDefinition(USD.getUnderlyingDecl())) {
    auto Loc = USD.getLocation();
    DBuilder.createImportedDeclaration(
        getCurrentContextDescriptor(cast<Decl>(USD.getDeclContext())), Target,
        getOrCreateFile(Loc), getLineNumber(Loc));
  }
}

void CGDebugInfo::EmitUsingDecl(const UsingDecl &UD) {
  if (!CGM.getCodeGenOpts().hasReducedDebugInfo())
    return;
  assert(UD.shadow_size() &&
         "We shouldn't be codegening an invalid UsingDecl containing no decls");

  for (const auto *USD : UD.shadows()) {
    // FIXME: Skip functions with undeduced auto return type for now since we
    // don't currently have the plumbing for separate declarations & definitions
    // of free functions and mismatched types (auto in the declaration, concrete
    // return type in the definition)
    if (const auto *FD = dyn_cast<FunctionDecl>(USD->getUnderlyingDecl()))
      if (const auto *AT = FD->getType()
                               ->castAs<FunctionProtoType>()
                               ->getContainedAutoType())
        if (AT->getDeducedType().isNull())
          continue;

    EmitUsingShadowDecl(*USD);
    // Emitting one decl is sufficient - debuggers can detect that this is an
    // overloaded name & provide lookup for all the overloads.
    break;
  }
}

void CGDebugInfo::EmitUsingEnumDecl(const UsingEnumDecl &UD) {
  if (!CGM.getCodeGenOpts().hasReducedDebugInfo())
    return;
  assert(UD.shadow_size() &&
         "We shouldn't be codegening an invalid UsingEnumDecl"
         " containing no decls");

  for (const auto *USD : UD.shadows())
    EmitUsingShadowDecl(*USD);
}

void CGDebugInfo::EmitImportDecl(const ImportDecl &ID) {
  if (CGM.getCodeGenOpts().getDebuggerTuning() != llvm::DebuggerKind::LLDB)
    return;
  if (Module *M = ID.getImportedModule()) {
    auto Info = ASTSourceDescriptor(*M);
    auto Loc = ID.getLocation();
    DBuilder.createImportedDeclaration(
        getCurrentContextDescriptor(cast<Decl>(ID.getDeclContext())),
        getOrCreateModuleRef(Info, DebugTypeExtRefs), getOrCreateFile(Loc),
        getLineNumber(Loc));
  }
}

llvm::DIImportedEntity *
CGDebugInfo::EmitNamespaceAlias(const NamespaceAliasDecl &NA) {
  if (!CGM.getCodeGenOpts().hasReducedDebugInfo())
    return nullptr;
  auto &VH = NamespaceAliasCache[&NA];
  if (VH)
    return cast<llvm::DIImportedEntity>(VH);
  llvm::DIImportedEntity *R;
  auto Loc = NA.getLocation();
  if (const auto *Underlying =
          dyn_cast<NamespaceAliasDecl>(NA.getAliasedNamespace()))
    // This could cache & dedup here rather than relying on metadata deduping.
    R = DBuilder.createImportedDeclaration(
        getCurrentContextDescriptor(cast<Decl>(NA.getDeclContext())),
        EmitNamespaceAlias(*Underlying), getOrCreateFile(Loc),
        getLineNumber(Loc), NA.getName());
  else
    R = DBuilder.createImportedDeclaration(
        getCurrentContextDescriptor(cast<Decl>(NA.getDeclContext())),
        getOrCreateNamespace(cast<NamespaceDecl>(NA.getAliasedNamespace())),
        getOrCreateFile(Loc), getLineNumber(Loc), NA.getName());
  VH.reset(R);
  return R;
}

llvm::DINamespace *
CGDebugInfo::getOrCreateNamespace(const NamespaceDecl *NSDecl) {
  // Don't canonicalize the NamespaceDecl here: The DINamespace will be uniqued
  // if necessary, and this way multiple declarations of the same namespace in
  // different parent modules stay distinct.
  auto I = NamespaceCache.find(NSDecl);
  if (I != NamespaceCache.end())
    return cast<llvm::DINamespace>(I->second);

  llvm::DIScope *Context = getDeclContextDescriptor(NSDecl);
  // Don't trust the context if it is a DIModule (see comment above).
  llvm::DINamespace *NS =
      DBuilder.createNameSpace(Context, NSDecl->getName(), NSDecl->isInline());
  NamespaceCache[NSDecl].reset(NS);
  return NS;
}

void CGDebugInfo::setDwoId(uint64_t Signature) {
  assert(TheCU && "no main compile unit");
  TheCU->setDWOId(Signature);
}

void CGDebugInfo::finalize() {
  // Creating types might create further types - invalidating the current
  // element and the size(), so don't cache/reference them.
  for (size_t i = 0; i != ObjCInterfaceCache.size(); ++i) {
    ObjCInterfaceCacheEntry E = ObjCInterfaceCache[i];
    llvm::DIType *Ty = E.Type->getDecl()->getDefinition()
                           ? CreateTypeDefinition(E.Type, E.Unit)
                           : E.Decl;
    DBuilder.replaceTemporary(llvm::TempDIType(E.Decl), Ty);
  }

  // Add methods to interface.
  for (const auto &P : ObjCMethodCache) {
    if (P.second.empty())
      continue;

    QualType QTy(P.first->getTypeForDecl(), 0);
    auto It = TypeCache.find(QTy.getAsOpaquePtr());
    assert(It != TypeCache.end());

    llvm::DICompositeType *InterfaceDecl =
        cast<llvm::DICompositeType>(It->second);

    auto CurElts = InterfaceDecl->getElements();
    SmallVector<llvm::Metadata *, 16> EltTys(CurElts.begin(), CurElts.end());

    // For DWARF v4 or earlier, only add objc_direct methods.
    for (auto &SubprogramDirect : P.second)
      if (CGM.getCodeGenOpts().DwarfVersion >= 5 || SubprogramDirect.getInt())
        EltTys.push_back(SubprogramDirect.getPointer());

    llvm::DINodeArray Elements = DBuilder.getOrCreateArray(EltTys);
    DBuilder.replaceArrays(InterfaceDecl, Elements);
  }

  for (const auto &P : ReplaceMap) {
    assert(P.second);
    auto *Ty = cast<llvm::DIType>(P.second);
    assert(Ty->isForwardDecl());

    auto It = TypeCache.find(P.first);
    assert(It != TypeCache.end());
    assert(It->second);

    DBuilder.replaceTemporary(llvm::TempDIType(Ty),
                              cast<llvm::DIType>(It->second));
  }

  for (const auto &P : FwdDeclReplaceMap) {
    assert(P.second);
    llvm::TempMDNode FwdDecl(cast<llvm::MDNode>(P.second));
    llvm::Metadata *Repl;

    auto It = DeclCache.find(P.first);
    // If there has been no definition for the declaration, call RAUW
    // with ourselves, that will destroy the temporary MDNode and
    // replace it with a standard one, avoiding leaking memory.
    if (It == DeclCache.end())
      Repl = P.second;
    else
      Repl = It->second;

    if (auto *GVE = dyn_cast_or_null<llvm::DIGlobalVariableExpression>(Repl))
      Repl = GVE->getVariable();
    DBuilder.replaceTemporary(std::move(FwdDecl), cast<llvm::MDNode>(Repl));
  }

  // We keep our own list of retained types, because we need to look
  // up the final type in the type cache.
  for (auto &RT : RetainedTypes)
    if (auto MD = TypeCache[RT])
      DBuilder.retainType(cast<llvm::DIType>(MD));

  DBuilder.finalize();
}

// Don't ignore in case of explicit cast where it is referenced indirectly.
void CGDebugInfo::EmitExplicitCastType(QualType Ty) {
  if (CGM.getCodeGenOpts().hasReducedDebugInfo())
    if (auto *DieTy = getOrCreateType(Ty, TheCU->getFile()))
      DBuilder.retainType(DieTy);
}

void CGDebugInfo::EmitAndRetainType(QualType Ty) {
  if (CGM.getCodeGenOpts().hasMaybeUnusedDebugInfo())
    if (auto *DieTy = getOrCreateType(Ty, TheCU->getFile()))
      DBuilder.retainType(DieTy);
}

llvm::DebugLoc CGDebugInfo::SourceLocToDebugLoc(SourceLocation Loc) {
  if (LexicalBlockStack.empty())
    return llvm::DebugLoc();

  llvm::MDNode *Scope = LexicalBlockStack.back();
  return llvm::DILocation::get(CGM.getLLVMContext(), getLineNumber(Loc),
                               getColumnNumber(Loc), Scope);
}

llvm::DINode::DIFlags CGDebugInfo::getCallSiteRelatedAttrs() const {
  // Call site-related attributes are only useful in optimized programs, and
  // when there's a possibility of debugging backtraces.
  if (!CGM.getLangOpts().Optimize || DebugKind == codegenoptions::NoDebugInfo ||
      DebugKind == codegenoptions::LocTrackingOnly)
    return llvm::DINode::FlagZero;

  // Call site-related attributes are available in DWARF v5. Some debuggers,
  // while not fully DWARF v5-compliant, may accept these attributes as if they
  // were part of DWARF v4.
  bool SupportsDWARFv4Ext =
      CGM.getCodeGenOpts().DwarfVersion == 4 &&
      (CGM.getCodeGenOpts().getDebuggerTuning() == llvm::DebuggerKind::LLDB ||
       CGM.getCodeGenOpts().getDebuggerTuning() == llvm::DebuggerKind::GDB);

  if (!SupportsDWARFv4Ext && CGM.getCodeGenOpts().DwarfVersion < 5)
    return llvm::DINode::FlagZero;

  return llvm::DINode::FlagAllCallsDescribed;
}<|MERGE_RESOLUTION|>--- conflicted
+++ resolved
@@ -5166,7 +5166,6 @@
   return GVE;
 }
 
-<<<<<<< HEAD
 llvm::DIGlobalVariable *
 CGDebugInfo::CollectAnonRecordDeclsForHeterogeneousDwarf(
     const RecordDecl *RD, llvm::DIFile *Unit, unsigned LineNo,
@@ -5195,7 +5194,6 @@
   return GV;
 }
 
-=======
 static bool ReferencesAnonymousEntity(ArrayRef<TemplateArgument> Args);
 static bool ReferencesAnonymousEntity(RecordType *RT) {
   // Unnamed classes/lambdas can't be reconstituted due to a lack of column
@@ -5242,7 +5240,6 @@
     return false;
   });
 }
->>>>>>> bdf57365
 namespace {
 struct ReconstitutableType : public RecursiveASTVisitor<ReconstitutableType> {
   bool Reconstitutable = true;
