--- conflicted
+++ resolved
@@ -1488,7 +1488,6 @@
   void printPostfixForExternalizedDecl(llvm::raw_ostream &OS,
                                        const Decl *D) const;
 
-<<<<<<< HEAD
   /// Helper functions for generating a NoLoop kernel
   /// For a captured statement, get the single For statement, if it exists,
   /// otherwise return nullptr.
@@ -1541,8 +1540,6 @@
   }
 
 
-=======
->>>>>>> 89e4b756
 private:
   llvm::Constant *GetOrCreateLLVMFunction(
       StringRef MangledName, llvm::Type *Ty, GlobalDecl D, bool ForVTable,
