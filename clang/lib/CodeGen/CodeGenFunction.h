--- conflicted
+++ resolved
@@ -1048,16 +1048,12 @@
       QualType VarTy = LocalVD->getType();
       if (VarTy->isReferenceType()) {
         Address Temp = CGF.CreateMemTemp(VarTy);
-<<<<<<< HEAD
-        if (Temp.getElementType() != TempAddr.emitRawPointer(CGF)->getType())
+        if (Temp.getElementType() != TempAddr.getPointer()->getType())
           Temp = Address(CGF.Builder.CreatePointerBitCastOrAddrSpaceCast(
-                             Temp.emitRawPointer(CGF),
-                             TempAddr.emitRawPointer(CGF)->getType()->getPointerTo()),
+                             Temp.getPointer(),
+                             TempAddr.getPointer()->getType()->getPointerTo()),
                          CGF.Int8Ty, TempAddr.getAlignment());
-        CGF.Builder.CreateStore(TempAddr.emitRawPointer(CGF), Temp);
-=======
         CGF.Builder.CreateStore(TempAddr.getPointer(), Temp);
->>>>>>> 1c9d5c25
         TempAddr = Temp;
       }
       SavedTempAddresses.try_emplace(LocalVD, TempAddr);
@@ -3259,23 +3255,6 @@
                          llvm::GlobalValue::LinkageTypes Linkage);
 
   class ParamValue {
-<<<<<<< HEAD
-    union {
-      Address Addr;
-      llvm::Value *Value;
-    };
-
-    bool IsIndirect;
-    std::optional<Address> DebugAddr;
-    ParamValue(llvm::Value *V, std::optional<Address> DebugAddr)
-        : Value(V), IsIndirect(false), DebugAddr(DebugAddr) {}
-    ParamValue(Address A, std::optional<Address> DebugAddr) 
-        : Addr(A), IsIndirect(true), DebugAddr(DebugAddr) {}
-
-  public:
-    static ParamValue forDirect(llvm::Value *value) {
-      return ParamValue(value, std::nullopt);
-=======
     llvm::Value *Value;
     llvm::Type *ElementType;
     unsigned Alignment;
@@ -3284,20 +3263,16 @@
   public:
     static ParamValue forDirect(llvm::Value *value) {
       return ParamValue(value, nullptr, 0);
->>>>>>> 1c9d5c25
     }
     static ParamValue forIndirect(Address addr,
                                   std::optional<Address> DebugAddr = std::nullopt) {
       assert(!addr.getAlignment().isZero());
-<<<<<<< HEAD
-      return ParamValue(addr, DebugAddr);
-=======
       return ParamValue(addr.getPointer(), addr.getElementType(),
                         addr.getAlignment().getQuantity());
->>>>>>> 1c9d5c25
     }
 
     bool isIndirect() const { return Alignment != 0; }
+    std::optional<Address> DebugAddr;
     llvm::Value *getAnyValue() const { return Value; }
 
     llvm::Value *getDirectValue() const {
