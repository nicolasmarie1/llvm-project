--- conflicted
+++ resolved
@@ -1688,11 +1688,9 @@
              getLangOpts().OpenMP &&
                  "Expected either an alloca, sret+byval NRVO parameter, or "
                  "OpenMP runtime allocation.");
-      RawAddress rawAddress = RawAddress(address.emitRawPointer(*this),
-                     address.getElementType(), address.getAlignment());
-      DebugAddr = AllocaAddr.isValid() ? AllocaAddr : rawAddress;
-    }
-    (void)DI->EmitDeclareOfAutoVariable(&D, DebugAddr.emitRawPointer(*this), Builder,
+      DebugAddr = AllocaAddr.isValid() ? AllocaAddr : address;
+    }
+    (void)DI->EmitDeclareOfAutoVariable(&D, DebugAddr.getPointer(), Builder,
                                         UsePointerValue);
   }
 
@@ -2562,11 +2560,7 @@
   }
 
   Address DeclPtr = Address::invalid();
-<<<<<<< HEAD
-  RawAddress DebugPtr = Address::invalid();
-=======
-  Address AllocaPtr = Address::invalid();
->>>>>>> 1c9d5c25
+  Address DebugPtr = Address::invalid();
   bool DoStore = false;
   bool IsScalar = hasScalarEvaluationKind(Ty);
   bool UseIndirectDebugAddress = false;
@@ -2582,13 +2576,7 @@
     // Indirect argument is in alloca address space, which may be different
     // from the default address space.
     auto AllocaAS = CGM.getASTAllocaAddressSpace();
-<<<<<<< HEAD
-    auto *V = DeclPtr.emitRawPointer(*this);
-    DebugPtr = RawAddress(V, DeclPtr.getElementType(), DeclPtr.getAlignment());
-=======
     auto *V = DeclPtr.getPointer();
-    AllocaPtr = DeclPtr;
->>>>>>> 1c9d5c25
 
     // For truly ABI indirect arguments -- those that are not `byval` -- store
     // the address of the argument on the stack to preserve debug information.
@@ -2597,7 +2585,7 @@
       UseIndirectDebugAddress = !ArgInfo.getIndirectByVal();
     if (UseIndirectDebugAddress) {
       auto PtrTy = getContext().getPointerType(Ty);
-      RawAddress StackHomedPtr =
+      Address StackHomedPtr =
           CreateMemTemp(PtrTy, getContext().getTypeAlignInChars(PtrTy),
                         D.getName() + ".indirect_addr", &DebugPtr);
       EmitStoreOfScalar(V, StackHomedPtr, /* Volatile */ false, PtrTy);
