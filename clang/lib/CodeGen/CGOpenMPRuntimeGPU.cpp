--- conflicted
+++ resolved
@@ -1488,12 +1488,11 @@
 
       assert(IfCondVal && "Expected a value");
     llvm::Value *RTLoc = emitUpdateLocation(CGF, Loc);
-<<<<<<< HEAD
     if (CGM.getLangOpts().OpenMPNoNestedParallelism &&
         CGM.IsSPMDExecutionMode()) {
       llvm::Value *Args[] = {
           RTLoc, NumThreadsVal, FnPtr,
-          Bld.CreateBitOrPointerCast(CapturedVarsAddrs.emitRawPointer(CGF),
+          Bld.CreateBitOrPointerCast(CapturedVarsAddrs.getPointer(),
                                      CGF.VoidPtrPtrTy),
           llvm::ConstantInt::get(CGM.SizeTy, CapturedVars.size())};
       CGF.EmitRuntimeCall(OMPBuilder.getOrCreateRuntimeFunction(
@@ -1508,29 +1507,13 @@
           llvm::ConstantInt::get(CGF.Int32Ty, -1),
           FnPtr,
           ID,
-          Bld.CreateBitOrPointerCast(CapturedVarsAddrs.emitRawPointer(CGF),
+          Bld.CreateBitOrPointerCast(CapturedVarsAddrs.getPointer(),
                                      CGF.VoidPtrPtrTy),
           llvm::ConstantInt::get(CGM.SizeTy, CapturedVars.size())};
       CGF.EmitRuntimeCall(OMPBuilder.getOrCreateRuntimeFunction(
                               CGM.getModule(), OMPRTL___kmpc_parallel_51),
                           Args);
     }
-=======
-    llvm::Value *Args[] = {
-        RTLoc,
-        getThreadID(CGF, Loc),
-        IfCondVal,
-        NumThreadsVal,
-        llvm::ConstantInt::get(CGF.Int32Ty, -1),
-        FnPtr,
-        ID,
-        Bld.CreateBitOrPointerCast(CapturedVarsAddrs.getPointer(),
-                                   CGF.VoidPtrPtrTy),
-        llvm::ConstantInt::get(CGM.SizeTy, CapturedVars.size())};
-    CGF.EmitRuntimeCall(OMPBuilder.getOrCreateRuntimeFunction(
-                            CGM.getModule(), OMPRTL___kmpc_parallel_51),
-                        Args);
->>>>>>> 1c9d5c25
   };
 
   RegionCodeGenTy RCG(ParallelGen);
