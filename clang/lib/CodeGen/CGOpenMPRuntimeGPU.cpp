--- conflicted
+++ resolved
@@ -4998,12 +4998,9 @@
   case CudaArch::GFX1031:
   case CudaArch::GFX1032:
   case CudaArch::GFX1033:
-<<<<<<< HEAD
+  case CudaArch::GFX1034:
     // New GFX* need to be verified for the correct # SM's
     return {120, 64};
-=======
-  case CudaArch::GFX1034:
->>>>>>> fe319a88
   case CudaArch::UNUSED:
   case CudaArch::UNKNOWN:
     break;
