--- conflicted
+++ resolved
@@ -735,7 +735,6 @@
       "Unknown programming model for OpenMP directive on NVPTX target.");
 }
 
-<<<<<<< HEAD
 /// Check if the directive is loops based and has schedule clause at all or has
 /// static scheduling.
 static bool hasStaticScheduling(const OMPExecutableDirective &D) {
@@ -1115,8 +1114,6 @@
   setPropertyWorkGroupSize(CGM, OutlinedFn->getName(), FlatAttr);
 }
 
-=======
->>>>>>> 5631d20b
 void CGOpenMPRuntimeGPU::emitNonSPMDKernel(const OMPExecutableDirective &D,
                                              StringRef ParentName,
                                              llvm::Function *&OutlinedFn,
