# core_files list contains the headers shared by all platforms.
# Please consider adding new platform specific headers
# to platform specific lists below.
set(core_files
  builtins.h
  float.h
  inttypes.h
  iso646.h
  limits.h
  module.modulemap
  stdalign.h
  stdarg.h
  stdatomic.h
  stdbool.h
  stddef.h
  __stddef_max_align_t.h
  stdint.h
  stdnoreturn.h
  tgmath.h
  unwind.h
  varargs.h
  )

set(arm_common_files
  # Headers shared by Arm and AArch64
  arm_acle.h
  )

set(arm_only_files
  arm_cmse.h
  armintr.h
  )

set(aarch64_only_files
  arm64intr.h
  )

set(cuda_files
  __clang_cuda_builtin_vars.h
  __clang_cuda_math.h
  __clang_cuda_cmath.h
  __clang_cuda_complex_builtins.h
  __clang_cuda_device_functions.h
  __clang_cuda_intrinsics.h
  __clang_cuda_texture_intrinsics.h
  __clang_cuda_libdevice_declares.h
  __clang_cuda_math_forward_declares.h
  __clang_cuda_runtime_wrapper.h
  )

set(hexagon_files
  hexagon_circ_brev_intrinsics.h
  hexagon_protos.h
  hexagon_types.h
  hvx_hexagon_protos.h
  )

set(hip_files
  __clang_hip_libdevice_declares.h
  __clang_hip_cmath.h
  __clang_hip_math.h
  __clang_hip_runtime_wrapper.h
  )

set(mips_msa_files
  msa.h
  )

set(opencl_files
  opencl-c.h
  opencl-c-base.h
  )

set(ppc_files
  altivec.h
  htmintrin.h
  htmxlintrin.h
  )

set(systemz_files
  s390intrin.h
  vecintrin.h
  )

set(ve_files
  velintrin.h
  velintrin_gen.h
  velintrin_approx.h
  )

set(webassembly_files
  wasm_simd128.h
  )

set(x86_files
# Intrinsics
  adxintrin.h
  ammintrin.h
  amxintrin.h
  avx2intrin.h
  avx512bf16intrin.h
  avx512bitalgintrin.h
  avx512bwintrin.h
  avx512cdintrin.h
  avx512dqintrin.h
  avx512erintrin.h
  avx512fintrin.h
  avx512fp16intrin.h
  avx512ifmaintrin.h
  avx512ifmavlintrin.h
  avx512pfintrin.h
  avx512vbmi2intrin.h
  avx512vbmiintrin.h
  avx512vbmivlintrin.h
  avx512vlbf16intrin.h
  avx512vlbitalgintrin.h
  avx512vlbwintrin.h
  avx512vlcdintrin.h
  avx512vldqintrin.h
  avx512vlfp16intrin.h
  avx512vlintrin.h
  avx512vlvbmi2intrin.h
  avx512vlvnniintrin.h
  avx512vlvp2intersectintrin.h
  avx512vnniintrin.h
  avx512vp2intersectintrin.h
  avx512vpopcntdqintrin.h
  avx512vpopcntdqvlintrin.h
  avxintrin.h
  avxvnniintrin.h
  bmi2intrin.h
  bmiintrin.h
  cetintrin.h
  cldemoteintrin.h
  clflushoptintrin.h
  clwbintrin.h
  clzerointrin.h
  crc32intrin.h
  emmintrin.h
  enqcmdintrin.h
  f16cintrin.h
  fma4intrin.h
  fmaintrin.h
  fxsrintrin.h
  gfniintrin.h
  hresetintrin.h
  ia32intrin.h
  immintrin.h
  invpcidintrin.h
  keylockerintrin.h
  lwpintrin.h
  lzcntintrin.h
  mm3dnow.h
  mmintrin.h
  movdirintrin.h
  mwaitxintrin.h
  nmmintrin.h
<<<<<<< HEAD
  opencl-c.h
  opencl-c-base.h
  omp_libmextras.h
=======
  pconfigintrin.h
>>>>>>> b4231ac4
  pkuintrin.h
  pmmintrin.h
  popcntintrin.h
  prfchwintrin.h
  ptwriteintrin.h
  rdseedintrin.h
  rtmintrin.h
  serializeintrin.h
  sgxintrin.h
  shaintrin.h
  smmintrin.h
  tbmintrin.h
  tmmintrin.h
  tsxldtrkintrin.h
  uintrintrin.h
  vaesintrin.h
  vpclmulqdqintrin.h
  waitpkgintrin.h
  wbnoinvdintrin.h
  __wmmintrin_aes.h
  wmmintrin.h
  __wmmintrin_pclmul.h
  x86gprintrin.h
  x86intrin.h
  xmmintrin.h
  xopintrin.h
  xsavecintrin.h
  xsaveintrin.h
  xsaveoptintrin.h
  xsavesintrin.h
  xtestintrin.h
# others
  cet.h
  cpuid.h
  )

set(windows_only_files
  intrin.h
  vadefs.h
)

set(utility_files
  mm_malloc.h
)

set(files
  ${core_files}
  ${arm_common_files}
  ${arm_only_files}
  ${aarch64_only_files}
  ${cuda_files}
  ${hexagon_files}
  ${hip_files}
  ${mips_msa_files}
  ${opencl_files}
  ${ppc_files}
  ${systemz_files}
  ${ve_files}
  ${x86_files}
  ${webassembly_files}
  ${windows_only_files}
  ${utility_files}
  )

set(cuda_wrapper_files
  cuda_wrappers/algorithm
  cuda_wrappers/complex
  cuda_wrappers/new
)

set(ppc_wrapper_files
  ppc_wrappers/mmintrin.h
  ppc_wrappers/xmmintrin.h
  ppc_wrappers/mm_malloc.h
  ppc_wrappers/emmintrin.h
  ppc_wrappers/pmmintrin.h
  ppc_wrappers/tmmintrin.h
  ppc_wrappers/smmintrin.h
  ppc_wrappers/bmiintrin.h
  ppc_wrappers/bmi2intrin.h
  ppc_wrappers/immintrin.h
  ppc_wrappers/x86intrin.h
  ppc_wrappers/x86gprintrin.h
)

set(openmp_wrapper_files
  openmp_wrappers/math.h
  openmp_wrappers/cmath
  openmp_wrappers/complex.h
  openmp_wrappers/complex
  openmp_wrappers/__clang_openmp_device_functions.h
  openmp_wrappers/complex_cmath.h
  openmp_wrappers/new
  openmp_wrappers/hip/hip_runtime.h
)

set(output_dir ${LLVM_LIBRARY_OUTPUT_INTDIR}/clang/${CLANG_VERSION}/include)
set(out_files)
set(generated_files)

set(arm_common_generated_files)
set(arm_only_generated_files)
set(aarch64_only_generated_files)
set(riscv_generated_files)

function(copy_header_to_output_dir src_dir file)
  set(src ${src_dir}/${file})
  set(dst ${output_dir}/${file})
  add_custom_command(OUTPUT ${dst}
    DEPENDS ${src}
    COMMAND ${CMAKE_COMMAND} -E copy_if_different ${src} ${dst}
    COMMENT "Copying clang's ${file}...")
  list(APPEND out_files ${dst})
  set(out_files ${out_files} PARENT_SCOPE)
endfunction(copy_header_to_output_dir)

function(clang_generate_header td_option td_file out_file)
  clang_tablegen(${out_file} ${td_option}
  -I ${CLANG_SOURCE_DIR}/include/clang/Basic/
  SOURCE ${CLANG_SOURCE_DIR}/include/clang/Basic/${td_file})

  copy_header_to_output_dir(${CMAKE_CURRENT_BINARY_DIR} ${out_file})
  set(out_files ${out_files} PARENT_SCOPE)
  list(APPEND generated_files "${CMAKE_CURRENT_BINARY_DIR}/${out_file}")
  set(generated_files ${generated_files} PARENT_SCOPE)
endfunction(clang_generate_header)


# Copy header files from the source directory to the build directory
foreach( f ${files} ${cuda_wrapper_files} ${ppc_wrapper_files} ${openmp_wrapper_files} )
  copy_header_to_output_dir(${CMAKE_CURRENT_SOURCE_DIR} ${f})
endforeach( f )

# Generate header files and copy them to the build directory
if(ARM IN_LIST LLVM_TARGETS_TO_BUILD OR AArch64 IN_LIST LLVM_TARGETS_TO_BUILD)
  # Generate arm_neon.h
  clang_generate_header(-gen-arm-neon arm_neon.td arm_neon.h)
  # Generate arm_fp16.h
  clang_generate_header(-gen-arm-fp16 arm_fp16.td arm_fp16.h)
  # Generate arm_sve.h
  clang_generate_header(-gen-arm-sve-header arm_sve.td arm_sve.h)
  # Generate arm_bf16.h
  clang_generate_header(-gen-arm-bf16 arm_bf16.td arm_bf16.h)
  # Generate arm_mve.h
  clang_generate_header(-gen-arm-mve-header arm_mve.td arm_mve.h)
  # Generate arm_cde.h
  clang_generate_header(-gen-arm-cde-header arm_cde.td arm_cde.h)
  # Copy arm_neon_sve_bridge.h
  copy_header_to_output_dir(${CMAKE_CURRENT_SOURCE_DIR}
    arm_neon_sve_bridge.h
  )

  # Add headers to target specific lists
  list(APPEND arm_common_generated_files
    "${CMAKE_CURRENT_BINARY_DIR}/arm_neon.h"
    "${CMAKE_CURRENT_BINARY_DIR}/arm_fp16.h"
    )

  list(APPEND arm_only_generated_files
    "${CMAKE_CURRENT_BINARY_DIR}/arm_mve.h"
    "${CMAKE_CURRENT_BINARY_DIR}/arm_cde.h"
    )

  list(APPEND aarch64_only_generated_files
    "${CMAKE_CURRENT_BINARY_DIR}/arm_sve.h"
    "${CMAKE_CURRENT_BINARY_DIR}/arm_bf16.h"
    "${output_dir}/arm_neon_sve_bridge.h"
    )
endif()
if(RISCV IN_LIST LLVM_TARGETS_TO_BUILD)
  # Generate riscv_vector.h
  clang_generate_header(-gen-riscv-vector-header riscv_vector.td riscv_vector.h)
  list(APPEND riscv_generated_files
    "${CMAKE_CURRENT_BINARY_DIR}/riscv_vector.h"
    )
endif()


# Check if the generated headers are included in a target specific lists
# Currently, all generated headers are target specific.
set(all_target_specific_generated_files
  ${arm_common_generated_files}
  ${arm_only_generated_files}
  ${aarch64_only_generated_files}
  ${riscv_generated_files})
foreach( f ${generated_files} )
  if (NOT ${f} IN_LIST all_target_specific_generated_files)
    message(WARNING "${f} is a generated header but it is not included in any "
                    "target specific header lists! The resource-headers "
                    "distribtion target will be incorrect!")
  endif()
endforeach( f )

function(add_header_target target_name)
  add_custom_target(${target_name} ALL DEPENDS ${out_files})
  set_target_properties(${target_name} PROPERTIES
    FOLDER "Misc"
    RUNTIME_OUTPUT_DIRECTORY "${output_dir}")
endfunction()

add_header_target("clang-resource-headers")

# Architecture/platform specific targets
add_header_target("arm-resource-headers")
add_header_target("aarch64-resource-headers")
add_header_target("cuda-resource-headers")
add_header_target("hexagon-resource-headers")
add_header_target("hip-resource-headers")
add_header_target("mips-resource-headers")
add_header_target("opencl-resource-headers")
add_header_target("ppc-resource-headers")
add_header_target("riscv-resource-headers")
add_header_target("systemz-resource-headers")
add_header_target("ve-resource-headers")
add_header_target("webassembly-resource-headers")
add_header_target("windows-resource-headers")
add_header_target("x86-resource-headers")

set(header_install_dir lib${LLVM_LIBDIR_SUFFIX}/clang/${CLANG_VERSION}/include)

install(
  FILES ${files} ${generated_files}
  DESTINATION ${header_install_dir}
  COMPONENT clang-resource-headers)

install(
  FILES ${cuda_wrapper_files}
  DESTINATION ${header_install_dir}/cuda_wrappers
  COMPONENT clang-resource-headers)

install(
  FILES ${ppc_wrapper_files}
  DESTINATION ${header_install_dir}/ppc_wrappers
  COMPONENT clang-resource-headers)

install(
  FILES ${openmp_wrapper_files}
  DESTINATION ${header_install_dir}/openmp_wrappers
  COMPONENT clang-resource-headers)

#############################################################
# Install rules for architecture/platform specific headers
# All the targets are subsets of the clang-resource-headers list.
install(
  FILES ${core_files}
        ${arm_common_files} ${arm_only_files}
        ${arm_common_generated_files} ${arm_only_generated_files}
  DESTINATION ${header_install_dir}
  EXCLUDE_FROM_ALL
  COMPONENT arm-resource-headers)

install(
  FILES ${core_files}
        ${arm_common_files} ${aarch64_only_files}
        ${arm_common_generated_files} ${aarch64_only_generated_files}
  DESTINATION ${header_install_dir}
  EXCLUDE_FROM_ALL
  COMPONENT aarch64-resource-headers)

install(
  FILES ${cuda_wrapper_files}
  DESTINATION ${header_install_dir}/cuda_wrappers
  EXCLUDE_FROM_ALL
  COMPONENT cuda-resource-headers)

install(
  FILES ${core_files} ${cuda_files}
  DESTINATION ${header_install_dir}
  EXCLUDE_FROM_ALL
  COMPONENT cuda-resource-headers)

install(
  FILES ${core_files} ${hexagon_files}
  DESTINATION ${header_install_dir}
  EXCLUDE_FROM_ALL
  COMPONENT hexagon-resource-headers)

install(
  FILES ${core_files} ${hip_files}
  DESTINATION ${header_install_dir}
  EXCLUDE_FROM_ALL
  COMPONENT hip-resource-headers)

install(
  FILES ${core_files} ${mips_msa_files}
  DESTINATION ${header_install_dir}
  EXCLUDE_FROM_ALL
  COMPONENT mips-resource-headers)

install(
  FILES ${core_files} ${opencl_files}
  DESTINATION ${header_install_dir}
  EXCLUDE_FROM_ALL
  COMPONENT opencl-resource-headers)

install(
  FILES ${ppc_wrapper_files}
  DESTINATION ${header_install_dir}/ppc_wrappers
  EXCLUDE_FROM_ALL
  COMPONENT ppc-resource-headers)

install(
  FILES ${core_files} ${ppc_files} ${utility_files}
  DESTINATION ${header_install_dir}
  EXCLUDE_FROM_ALL
  COMPONENT ppc-resource-headers)

install(
  FILES ${core_files} ${riscv_generated_files}
  DESTINATION ${header_install_dir}
  EXCLUDE_FROM_ALL
  COMPONENT riscv-resource-headers)

install(
  FILES ${core_files} ${systemz_files}
  DESTINATION ${header_install_dir}
  EXCLUDE_FROM_ALL
  COMPONENT systemz-resource-headers)

install(
  FILES ${core_files} ${ve_files}
  DESTINATION ${header_install_dir}
  EXCLUDE_FROM_ALL
  COMPONENT ve-resource-headers)

install(
  FILES ${core_files} ${webassembly_files}
  DESTINATION ${header_install_dir}
  EXCLUDE_FROM_ALL
  COMPONENT webassembly-resource-headers)

install(
  FILES ${core_files} ${windows_files}
  DESTINATION ${header_install_dir}
  EXCLUDE_FROM_ALL
  COMPONENT windows-resource-headers)

install(
  FILES ${core_files} ${x86_files} ${utility_files}
  DESTINATION ${header_install_dir}
  EXCLUDE_FROM_ALL
  COMPONENT x86-resource-headers)
#############################################################

if (NOT LLVM_ENABLE_IDE)
  add_llvm_install_targets(install-clang-resource-headers
                           DEPENDS clang-resource-headers
                           COMPONENT clang-resource-headers)
  add_llvm_install_targets(install-arm-resource-headers
                           DEPENDS arm-resource-headers
                           COMPONENT arm-resource-headers)
  add_llvm_install_targets(install-aarch64-resource-headers
                           DEPENDS aarch64-resource-headers
                           COMPONENT aarch64-resource-headers)
  add_llvm_install_targets(install-cuda-resource-headers
                           DEPENDS cuda-resource-headers
                           COMPONENT cuda-resource-headers)
  add_llvm_install_targets(install-hexagon-resource-headers
                           DEPENDS hexagon-resource-headers
                           COMPONENT hexagon-resource-headers)
  add_llvm_install_targets(install-hip-resource-headers
                           DEPENDS hip-resource-headers
                           COMPONENT hip-resource-headers)
  add_llvm_install_targets(install-mips-resource-headers
                           DEPENDS mips-resource-headers
                           COMPONENT mips-resource-headers)
  add_llvm_install_targets(install-opencl-resource-headers
                           DEPENDS opencl-resource-headers
                           COMPONENT opencl-resource-headers)
  add_llvm_install_targets(install-ppc-resource-headers
                           DEPENDS ppc-resource-headers
                           COMPONENT ppc-resource-headers)
  add_llvm_install_targets(install-riscv-resource-headers
                           DEPENDS riscv-resource-headers
                           COMPONENT riscv-resource-headers)
  add_llvm_install_targets(install-systemz-resource-headers
                           DEPENDS systemz-resource-headers
                           COMPONENT systemz-resource-headers)
  add_llvm_install_targets(install-ve-resource-headers
                           DEPENDS ve-resource-headers
                           COMPONENT ve-resource-headers)
  add_llvm_install_targets(install-x86-resource-headers
                           DEPENDS x86-resource-headers
                           COMPONENT x86-resource-headers)
  add_llvm_install_targets(install-webassembly-resource-headers
                           DEPENDS webassembly-resource-headers
                           COMPONENT webassembly-resource-headers)
  add_llvm_install_targets(install-windows-resource-headers
                           DEPENDS window-resource-headers
                           COMPONENT windows-resource-headers)
endif()<|MERGE_RESOLUTION|>--- conflicted
+++ resolved
@@ -155,13 +155,8 @@
   movdirintrin.h
   mwaitxintrin.h
   nmmintrin.h
-<<<<<<< HEAD
-  opencl-c.h
-  opencl-c-base.h
   omp_libmextras.h
-=======
   pconfigintrin.h
->>>>>>> b4231ac4
   pkuintrin.h
   pmmintrin.h
   popcntintrin.h
