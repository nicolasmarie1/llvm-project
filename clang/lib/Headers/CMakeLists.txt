set(files
  adxintrin.h
  altivec.h
  ammintrin.h
  amxintrin.h
  arm_acle.h
  arm_cmse.h
  armintr.h
  arm64intr.h
  avx2intrin.h
  avx512bf16intrin.h
  avx512bwintrin.h
  avx512bitalgintrin.h
  avx512vlbitalgintrin.h
  avx512cdintrin.h
  avx512vpopcntdqintrin.h
  avx512dqintrin.h
  avx512erintrin.h
  avx512fintrin.h
  avx512fp16intrin.h
  avx512ifmaintrin.h
  avx512ifmavlintrin.h
  avx512pfintrin.h
  avx512vbmiintrin.h
  avx512vbmivlintrin.h
  avx512vbmi2intrin.h
  avx512vlvbmi2intrin.h
  avx512vlbf16intrin.h
  avx512vlbwintrin.h
  avx512vlcdintrin.h
  avx512vldqintrin.h
  avx512vlfp16intrin.h
  avx512vlintrin.h
  avx512vp2intersectintrin.h
  avx512vlvp2intersectintrin.h
  avx512vpopcntdqvlintrin.h
  avx512vnniintrin.h
  avx512vlvnniintrin.h
  avxintrin.h
  avxvnniintrin.h
  bmi2intrin.h
  bmiintrin.h
  builtins.h
  __clang_cuda_builtin_vars.h
  __clang_cuda_math.h
  __clang_cuda_cmath.h
  __clang_cuda_complex_builtins.h
  __clang_cuda_device_functions.h
  __clang_cuda_intrinsics.h
  __clang_cuda_texture_intrinsics.h
  __clang_cuda_libdevice_declares.h
  __clang_cuda_math_forward_declares.h
  __clang_cuda_runtime_wrapper.h
  __clang_hip_libdevice_declares.h
  __clang_hip_cmath.h
  __clang_hip_math.h
  __clang_hip_runtime_wrapper.h
  cetintrin.h
  cet.h
  cldemoteintrin.h
  clzerointrin.h
  crc32intrin.h
  cpuid.h
  clflushoptintrin.h
  clwbintrin.h
  emmintrin.h
  enqcmdintrin.h
  f16cintrin.h
  float.h
  fma4intrin.h
  fmaintrin.h
  fxsrintrin.h
  gfniintrin.h
  hexagon_circ_brev_intrinsics.h
  hexagon_protos.h
  hexagon_types.h
  hvx_hexagon_protos.h
  hresetintrin.h
  htmintrin.h
  htmxlintrin.h
  ia32intrin.h
  immintrin.h
  intrin.h
  inttypes.h
  invpcidintrin.h
  iso646.h
  keylockerintrin.h
  limits.h
  lwpintrin.h
  lzcntintrin.h
  mm3dnow.h
  mmintrin.h
  mm_malloc.h
  module.modulemap
  movdirintrin.h
  msa.h
  mwaitxintrin.h
  nmmintrin.h
<<<<<<< HEAD
  omp_libmextras.h
  pconfigintrin.h
=======
  opencl-c.h
  opencl-c-base.h
>>>>>>> 606a000d
  pkuintrin.h
  pmmintrin.h
  pconfigintrin.h
  popcntintrin.h
  prfchwintrin.h
  ptwriteintrin.h
  rdseedintrin.h
  rtmintrin.h
  serializeintrin.h
  sgxintrin.h
  s390intrin.h
  shaintrin.h
  smmintrin.h
  stdalign.h
  stdarg.h
  stdatomic.h
  stdbool.h
  stddef.h
  __stddef_max_align_t.h
  stdint.h
  stdnoreturn.h
  tbmintrin.h
  tgmath.h
  tmmintrin.h
  tsxldtrkintrin.h
  uintrintrin.h
  unwind.h
  vadefs.h
  vaesintrin.h
  varargs.h
  vecintrin.h
  vpclmulqdqintrin.h
  waitpkgintrin.h
  wasm_simd128.h
  wbnoinvdintrin.h
  wmmintrin.h
  __wmmintrin_aes.h
  __wmmintrin_pclmul.h
  x86gprintrin.h
  x86intrin.h
  xmmintrin.h
  xopintrin.h
  xsavecintrin.h
  xsaveintrin.h
  xsaveoptintrin.h
  xsavesintrin.h
  xtestintrin.h
  velintrin.h
  velintrin_gen.h
  velintrin_approx.h
  )

set(cuda_wrapper_files
  cuda_wrappers/algorithm
  cuda_wrappers/complex
  cuda_wrappers/new
)

set(ppc_wrapper_files
  ppc_wrappers/mmintrin.h
  ppc_wrappers/xmmintrin.h
  ppc_wrappers/mm_malloc.h
  ppc_wrappers/emmintrin.h
  ppc_wrappers/pmmintrin.h
  ppc_wrappers/tmmintrin.h
  ppc_wrappers/smmintrin.h
  ppc_wrappers/bmiintrin.h
  ppc_wrappers/bmi2intrin.h
  ppc_wrappers/immintrin.h
  ppc_wrappers/tmmintrin.h
  ppc_wrappers/x86intrin.h
  ppc_wrappers/x86gprintrin.h
)

set(openmp_wrapper_files
  openmp_wrappers/math.h
  openmp_wrappers/cmath
  openmp_wrappers/complex.h
  openmp_wrappers/complex
  openmp_wrappers/__clang_openmp_device_functions.h
  openmp_wrappers/complex_cmath.h
  openmp_wrappers/new
  openmp_wrappers/hip/hip_runtime.h
)

set(output_dir ${LLVM_LIBRARY_OUTPUT_INTDIR}/clang/${CLANG_VERSION}/include)
set(out_files)
set(generated_files)

function(copy_header_to_output_dir src_dir file)
  set(src ${src_dir}/${file})
  set(dst ${output_dir}/${file})
  add_custom_command(OUTPUT ${dst}
    DEPENDS ${src}
    COMMAND ${CMAKE_COMMAND} -E copy_if_different ${src} ${dst}
    COMMENT "Copying clang's ${file}...")
  list(APPEND out_files ${dst})
  set(out_files ${out_files} PARENT_SCOPE)
endfunction(copy_header_to_output_dir)

function(clang_generate_header td_option td_file out_file)
  clang_tablegen(${out_file} ${td_option}
  -I ${CLANG_SOURCE_DIR}/include/clang/Basic/
  SOURCE ${CLANG_SOURCE_DIR}/include/clang/Basic/${td_file})

  copy_header_to_output_dir(${CMAKE_CURRENT_BINARY_DIR} ${out_file})
  set(out_files ${out_files} PARENT_SCOPE)
  list(APPEND generated_files "${CMAKE_CURRENT_BINARY_DIR}/${out_file}")
  set(generated_files ${generated_files} PARENT_SCOPE)
endfunction(clang_generate_header)


# Copy header files from the source directory to the build directory
foreach( f ${files} ${cuda_wrapper_files} ${ppc_wrapper_files} ${openmp_wrapper_files} )
  copy_header_to_output_dir(${CMAKE_CURRENT_SOURCE_DIR} ${f})
endforeach( f )

# Generate header files and copy them to the build directory
if(ARM IN_LIST LLVM_TARGETS_TO_BUILD OR AArch64 IN_LIST LLVM_TARGETS_TO_BUILD)
  # Generate arm_neon.h
  clang_generate_header(-gen-arm-neon arm_neon.td arm_neon.h)
  # Generate arm_fp16.h
  clang_generate_header(-gen-arm-fp16 arm_fp16.td arm_fp16.h)
  # Generate arm_sve.h
  clang_generate_header(-gen-arm-sve-header arm_sve.td arm_sve.h)
  # Generate arm_bf16.h
  clang_generate_header(-gen-arm-bf16 arm_bf16.td arm_bf16.h)
  # Generate arm_mve.h
  clang_generate_header(-gen-arm-mve-header arm_mve.td arm_mve.h)
  # Generate arm_cde.h
  clang_generate_header(-gen-arm-cde-header arm_cde.td arm_cde.h)
  # Copy arm_neon_sve_bridge.h
  copy_header_to_output_dir(${CMAKE_CURRENT_SOURCE_DIR}
    arm_neon_sve_bridge.h
  )
endif()
if(RISCV IN_LIST LLVM_TARGETS_TO_BUILD)
  # Generate riscv_vector.h
  clang_generate_header(-gen-riscv-vector-header riscv_vector.td riscv_vector.h)
endif()

add_custom_target(clang-resource-headers ALL DEPENDS ${out_files})
set_target_properties(clang-resource-headers PROPERTIES
  FOLDER "Misc"
  RUNTIME_OUTPUT_DIRECTORY "${output_dir}")

set(header_install_dir lib${LLVM_LIBDIR_SUFFIX}/clang/${CLANG_VERSION}/include)

install(
  FILES ${files} ${generated_files}
  DESTINATION ${header_install_dir}
  COMPONENT clang-resource-headers)

install(
  FILES ${cuda_wrapper_files}
  DESTINATION ${header_install_dir}/cuda_wrappers
  COMPONENT clang-resource-headers)

install(
  FILES ${ppc_wrapper_files}
  DESTINATION ${header_install_dir}/ppc_wrappers
  COMPONENT clang-resource-headers)

install(
  FILES ${openmp_wrapper_files}
  DESTINATION ${header_install_dir}/openmp_wrappers
  COMPONENT clang-resource-headers)

if (NOT LLVM_ENABLE_IDE)
  add_llvm_install_targets(install-clang-resource-headers
                           DEPENDS clang-resource-headers
                           COMPONENT clang-resource-headers)
endif()<|MERGE_RESOLUTION|>--- conflicted
+++ resolved
@@ -96,13 +96,9 @@
   msa.h
   mwaitxintrin.h
   nmmintrin.h
-<<<<<<< HEAD
   omp_libmextras.h
-  pconfigintrin.h
-=======
   opencl-c.h
   opencl-c-base.h
->>>>>>> 606a000d
   pkuintrin.h
   pmmintrin.h
   pconfigintrin.h
