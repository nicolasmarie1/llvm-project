//===--- TargetInfo.h - Expose information about the target -----*- C++ -*-===//
//
// Part of the LLVM Project, under the Apache License v2.0 with LLVM Exceptions.
// See https://llvm.org/LICENSE.txt for license information.
// SPDX-License-Identifier: Apache-2.0 WITH LLVM-exception
//
//===----------------------------------------------------------------------===//
///
/// \file
/// Defines the clang::TargetInfo interface.
///
//===----------------------------------------------------------------------===//

#ifndef LLVM_CLANG_BASIC_TARGETINFO_H
#define LLVM_CLANG_BASIC_TARGETINFO_H

#include "clang/Basic/AddressSpaces.h"
#include "clang/Basic/CodeGenOptions.h"
#include "clang/Basic/LLVM.h"
#include "clang/Basic/LangOptions.h"
#include "clang/Basic/OpenMPGridValues.h"
#include "clang/Basic/Specifiers.h"
#include "clang/Basic/TargetCXXABI.h"
#include "clang/Basic/TargetOptions.h"
#include "llvm/ADT/APFloat.h"
#include "llvm/ADT/APInt.h"
#include "llvm/ADT/ArrayRef.h"
#include "llvm/ADT/IntrusiveRefCntPtr.h"
#include "llvm/ADT/Optional.h"
#include "llvm/ADT/SmallSet.h"
#include "llvm/ADT/StringMap.h"
#include "llvm/ADT/StringRef.h"
#include "llvm/ADT/Triple.h"
#include "llvm/Frontend/OpenMP/OMPGridValues.h"
#include "llvm/Support/DataTypes.h"
#include "llvm/Support/VersionTuple.h"
#include <cassert>
#include <string>
#include <vector>

namespace llvm {
struct fltSemantics;
class DataLayout;
}

namespace clang {
class DiagnosticsEngine;
class LangOptions;
class CodeGenOptions;
class MacroBuilder;
class QualType;
class SourceLocation;
class SourceManager;

namespace Builtin { struct Info; }

/// Fields controlling how types are laid out in memory; these may need to
/// be copied for targets like AMDGPU that base their ABIs on an auxiliary
/// CPU target.
struct TransferrableTargetInfo {
  unsigned char PointerWidth, PointerAlign;
  unsigned char BoolWidth, BoolAlign;
  unsigned char IntWidth, IntAlign;
  unsigned char HalfWidth, HalfAlign;
  unsigned char BFloat16Width, BFloat16Align;
  unsigned char FloatWidth, FloatAlign;
  unsigned char DoubleWidth, DoubleAlign;
  unsigned char LongDoubleWidth, LongDoubleAlign, Float128Align;
  unsigned char LargeArrayMinWidth, LargeArrayAlign;
  unsigned char LongWidth, LongAlign;
  unsigned char LongLongWidth, LongLongAlign;

  // Fixed point bit widths
  unsigned char ShortAccumWidth, ShortAccumAlign;
  unsigned char AccumWidth, AccumAlign;
  unsigned char LongAccumWidth, LongAccumAlign;
  unsigned char ShortFractWidth, ShortFractAlign;
  unsigned char FractWidth, FractAlign;
  unsigned char LongFractWidth, LongFractAlign;

  // If true, unsigned fixed point types have the same number of fractional bits
  // as their signed counterparts, forcing the unsigned types to have one extra
  // bit of padding. Otherwise, unsigned fixed point types have
  // one more fractional bit than its corresponding signed type. This is false
  // by default.
  bool PaddingOnUnsignedFixedPoint;

  // Fixed point integral and fractional bit sizes
  // Saturated types share the same integral/fractional bits as their
  // corresponding unsaturated types.
  // For simplicity, the fractional bits in a _Fract type will be one less the
  // width of that _Fract type. This leaves all signed _Fract types having no
  // padding and unsigned _Fract types will only have 1 bit of padding after the
  // sign if PaddingOnUnsignedFixedPoint is set.
  unsigned char ShortAccumScale;
  unsigned char AccumScale;
  unsigned char LongAccumScale;

  unsigned char SuitableAlign;
  unsigned char DefaultAlignForAttributeAligned;
  unsigned char MinGlobalAlign;

  unsigned short NewAlign;
  unsigned short MaxVectorAlign;
  unsigned short MaxTLSAlign;

  const llvm::fltSemantics *HalfFormat, *BFloat16Format, *FloatFormat,
    *DoubleFormat, *LongDoubleFormat, *Float128Format;

  ///===---- Target Data Type Query Methods -------------------------------===//
  enum IntType {
    NoInt = 0,
    SignedChar,
    UnsignedChar,
    SignedShort,
    UnsignedShort,
    SignedInt,
    UnsignedInt,
    SignedLong,
    UnsignedLong,
    SignedLongLong,
    UnsignedLongLong
  };

  enum RealType {
    NoFloat = 255,
    Float = 0,
    Double,
    LongDouble,
    Float128
  };
protected:
  IntType SizeType, IntMaxType, PtrDiffType, IntPtrType, WCharType,
          WIntType, Char16Type, Char32Type, Int64Type, SigAtomicType,
          ProcessIDType;

  /// Whether Objective-C's built-in boolean type should be signed char.
  ///
  /// Otherwise, when this flag is not set, the normal built-in boolean type is
  /// used.
  unsigned UseSignedCharForObjCBool : 1;

  /// Control whether the alignment of bit-field types is respected when laying
  /// out structures. If true, then the alignment of the bit-field type will be
  /// used to (a) impact the alignment of the containing structure, and (b)
  /// ensure that the individual bit-field will not straddle an alignment
  /// boundary.
  unsigned UseBitFieldTypeAlignment : 1;

  /// Whether zero length bitfields (e.g., int : 0;) force alignment of
  /// the next bitfield.
  ///
  /// If the alignment of the zero length bitfield is greater than the member
  /// that follows it, `bar', `bar' will be aligned as the type of the
  /// zero-length bitfield.
  unsigned UseZeroLengthBitfieldAlignment : 1;

  ///  Whether explicit bit field alignment attributes are honored.
  unsigned UseExplicitBitFieldAlignment : 1;

  /// If non-zero, specifies a fixed alignment value for bitfields that follow
  /// zero length bitfield, regardless of the zero length bitfield type.
  unsigned ZeroLengthBitfieldBoundary;
};

/// OpenCL type kinds.
enum OpenCLTypeKind : uint8_t {
  OCLTK_Default,
  OCLTK_ClkEvent,
  OCLTK_Event,
  OCLTK_Image,
  OCLTK_Pipe,
  OCLTK_Queue,
  OCLTK_ReserveID,
  OCLTK_Sampler,
};

/// Exposes information about the current target.
///
class TargetInfo : public virtual TransferrableTargetInfo,
                   public RefCountedBase<TargetInfo> {
  std::shared_ptr<TargetOptions> TargetOpts;
  llvm::Triple Triple;
protected:
  // Target values set by the ctor of the actual target implementation.  Default
  // values are specified by the TargetInfo constructor.
  bool BigEndian;
  bool TLSSupported;
  bool VLASupported;
  bool NoAsmVariants;  // True if {|} are normal characters.
  bool HasLegalHalfType; // True if the backend supports operations on the half
                         // LLVM IR type.
  bool HasFloat128;
  bool HasFloat16;
  bool HasBFloat16;

  unsigned char MaxAtomicPromoteWidth, MaxAtomicInlineWidth;
  unsigned short SimdDefaultAlign;
  std::unique_ptr<llvm::DataLayout> DataLayout;
  const char *MCountName;
  unsigned char RegParmMax, SSERegParmMax;
  TargetCXXABI TheCXXABI;
  const LangASMap *AddrSpaceMap;
<<<<<<< HEAD
  const int *GridValues;
  const long long int *LongGridValues;
=======
  const unsigned *GridValues =
      nullptr; // Array of target-specific GPU grid values that must be
               // consistent between host RTL (plugin), device RTL, and clang.
>>>>>>> 5a33ba52

  mutable StringRef PlatformName;
  mutable VersionTuple PlatformMinVersion;

  unsigned HasAlignMac68kSupport : 1;
  unsigned RealTypeUsesObjCFPRet : 3;
  unsigned ComplexLongDoubleUsesFP2Ret : 1;

  unsigned HasBuiltinMSVaList : 1;

  unsigned IsRenderScriptTarget : 1;

  unsigned HasAArch64SVETypes : 1;

  unsigned ARMCDECoprocMask : 8;

  unsigned MaxOpenCLWorkGroupSize;

  // TargetInfo Constructor.  Default initializes all fields.
  TargetInfo(const llvm::Triple &T);

  void resetDataLayout(StringRef DL);

public:
  /// Construct a target for the given options.
  ///
  /// \param Opts - The options to use to initialize the target. The target may
  /// modify the options to canonicalize the target feature information to match
  /// what the backend expects.
  static TargetInfo *
  CreateTargetInfo(DiagnosticsEngine &Diags,
                   const std::shared_ptr<TargetOptions> &Opts);

  virtual ~TargetInfo();

  /// Retrieve the target options.
  TargetOptions &getTargetOpts() const {
    assert(TargetOpts && "Missing target options");
    return *TargetOpts;
  }

  /// The different kinds of __builtin_va_list types defined by
  /// the target implementation.
  enum BuiltinVaListKind {
    /// typedef char* __builtin_va_list;
    CharPtrBuiltinVaList = 0,

    /// typedef void* __builtin_va_list;
    VoidPtrBuiltinVaList,

    /// __builtin_va_list as defined by the AArch64 ABI
    /// http://infocenter.arm.com/help/topic/com.arm.doc.ihi0055a/IHI0055A_aapcs64.pdf
    AArch64ABIBuiltinVaList,

    /// __builtin_va_list as defined by the PNaCl ABI:
    /// http://www.chromium.org/nativeclient/pnacl/bitcode-abi#TOC-Machine-Types
    PNaClABIBuiltinVaList,

    /// __builtin_va_list as defined by the Power ABI:
    /// https://www.power.org
    ///        /resources/downloads/Power-Arch-32-bit-ABI-supp-1.0-Embedded.pdf
    PowerABIBuiltinVaList,

    /// __builtin_va_list as defined by the x86-64 ABI:
    /// http://refspecs.linuxbase.org/elf/x86_64-abi-0.21.pdf
    X86_64ABIBuiltinVaList,

    /// __builtin_va_list as defined by ARM AAPCS ABI
    /// http://infocenter.arm.com
    //        /help/topic/com.arm.doc.ihi0042d/IHI0042D_aapcs.pdf
    AAPCSABIBuiltinVaList,

    // typedef struct __va_list_tag
    //   {
    //     long __gpr;
    //     long __fpr;
    //     void *__overflow_arg_area;
    //     void *__reg_save_area;
    //   } va_list[1];
    SystemZBuiltinVaList,

    // typedef struct __va_list_tag {
    //    void *__current_saved_reg_area_pointer;
    //    void *__saved_reg_area_end_pointer;
    //    void *__overflow_area_pointer;
    //} va_list;
    HexagonBuiltinVaList
  };

protected:
  /// Specify if mangling based on address space map should be used or
  /// not for language specific address spaces
  bool UseAddrSpaceMapMangling;

public:
  IntType getSizeType() const { return SizeType; }
  IntType getSignedSizeType() const {
    switch (SizeType) {
    case UnsignedShort:
      return SignedShort;
    case UnsignedInt:
      return SignedInt;
    case UnsignedLong:
      return SignedLong;
    case UnsignedLongLong:
      return SignedLongLong;
    default:
      llvm_unreachable("Invalid SizeType");
    }
  }
  IntType getIntMaxType() const { return IntMaxType; }
  IntType getUIntMaxType() const {
    return getCorrespondingUnsignedType(IntMaxType);
  }
  IntType getPtrDiffType(unsigned AddrSpace) const {
    return AddrSpace == 0 ? PtrDiffType : getPtrDiffTypeV(AddrSpace);
  }
  IntType getUnsignedPtrDiffType(unsigned AddrSpace) const {
    return getCorrespondingUnsignedType(getPtrDiffType(AddrSpace));
  }
  IntType getIntPtrType() const { return IntPtrType; }
  IntType getUIntPtrType() const {
    return getCorrespondingUnsignedType(IntPtrType);
  }
  IntType getWCharType() const { return WCharType; }
  IntType getWIntType() const { return WIntType; }
  IntType getChar16Type() const { return Char16Type; }
  IntType getChar32Type() const { return Char32Type; }
  IntType getInt64Type() const { return Int64Type; }
  IntType getUInt64Type() const {
    return getCorrespondingUnsignedType(Int64Type);
  }
  IntType getSigAtomicType() const { return SigAtomicType; }
  IntType getProcessIDType() const { return ProcessIDType; }

  static IntType getCorrespondingUnsignedType(IntType T) {
    switch (T) {
    case SignedChar:
      return UnsignedChar;
    case SignedShort:
      return UnsignedShort;
    case SignedInt:
      return UnsignedInt;
    case SignedLong:
      return UnsignedLong;
    case SignedLongLong:
      return UnsignedLongLong;
    default:
      llvm_unreachable("Unexpected signed integer type");
    }
  }

  /// In the event this target uses the same number of fractional bits for its
  /// unsigned types as it does with its signed counterparts, there will be
  /// exactly one bit of padding.
  /// Return true if unsigned fixed point types have padding for this target.
  bool doUnsignedFixedPointTypesHavePadding() const {
    return PaddingOnUnsignedFixedPoint;
  }

  /// Return the width (in bits) of the specified integer type enum.
  ///
  /// For example, SignedInt -> getIntWidth().
  unsigned getTypeWidth(IntType T) const;

  /// Return integer type with specified width.
  virtual IntType getIntTypeByWidth(unsigned BitWidth, bool IsSigned) const;

  /// Return the smallest integer type with at least the specified width.
  virtual IntType getLeastIntTypeByWidth(unsigned BitWidth,
                                         bool IsSigned) const;

  /// Return floating point type with specified width. On PPC, there are
  /// three possible types for 128-bit floating point: "PPC double-double",
  /// IEEE 754R quad precision, and "long double" (which under the covers
  /// is represented as one of those two). At this time, there is no support
  /// for an explicit "PPC double-double" type (i.e. __ibm128) so we only
  /// need to differentiate between "long double" and IEEE quad precision.
  RealType getRealTypeByWidth(unsigned BitWidth, bool ExplicitIEEE) const;

  /// Return the alignment (in bits) of the specified integer type enum.
  ///
  /// For example, SignedInt -> getIntAlign().
  unsigned getTypeAlign(IntType T) const;

  /// Returns true if the type is signed; false otherwise.
  static bool isTypeSigned(IntType T);

  /// Return the width of pointers on this target, for the
  /// specified address space.
  uint64_t getPointerWidth(unsigned AddrSpace) const {
    return AddrSpace == 0 ? PointerWidth : getPointerWidthV(AddrSpace);
  }
  uint64_t getPointerAlign(unsigned AddrSpace) const {
    return AddrSpace == 0 ? PointerAlign : getPointerAlignV(AddrSpace);
  }

  /// Return the maximum width of pointers on this target.
  virtual uint64_t getMaxPointerWidth() const {
    return PointerWidth;
  }

  /// Get integer value for null pointer.
  /// \param AddrSpace address space of pointee in source language.
  virtual uint64_t getNullPointerValue(LangAS AddrSpace) const { return 0; }

  /// Return the size of '_Bool' and C++ 'bool' for this target, in bits.
  unsigned getBoolWidth() const { return BoolWidth; }

  /// Return the alignment of '_Bool' and C++ 'bool' for this target.
  unsigned getBoolAlign() const { return BoolAlign; }

  unsigned getCharWidth() const { return 8; } // FIXME
  unsigned getCharAlign() const { return 8; } // FIXME

  /// Return the size of 'signed short' and 'unsigned short' for this
  /// target, in bits.
  unsigned getShortWidth() const { return 16; } // FIXME

  /// Return the alignment of 'signed short' and 'unsigned short' for
  /// this target.
  unsigned getShortAlign() const { return 16; } // FIXME

  /// getIntWidth/Align - Return the size of 'signed int' and 'unsigned int' for
  /// this target, in bits.
  unsigned getIntWidth() const { return IntWidth; }
  unsigned getIntAlign() const { return IntAlign; }

  /// getLongWidth/Align - Return the size of 'signed long' and 'unsigned long'
  /// for this target, in bits.
  unsigned getLongWidth() const { return LongWidth; }
  unsigned getLongAlign() const { return LongAlign; }

  /// getLongLongWidth/Align - Return the size of 'signed long long' and
  /// 'unsigned long long' for this target, in bits.
  unsigned getLongLongWidth() const { return LongLongWidth; }
  unsigned getLongLongAlign() const { return LongLongAlign; }

  /// getShortAccumWidth/Align - Return the size of 'signed short _Accum' and
  /// 'unsigned short _Accum' for this target, in bits.
  unsigned getShortAccumWidth() const { return ShortAccumWidth; }
  unsigned getShortAccumAlign() const { return ShortAccumAlign; }

  /// getAccumWidth/Align - Return the size of 'signed _Accum' and
  /// 'unsigned _Accum' for this target, in bits.
  unsigned getAccumWidth() const { return AccumWidth; }
  unsigned getAccumAlign() const { return AccumAlign; }

  /// getLongAccumWidth/Align - Return the size of 'signed long _Accum' and
  /// 'unsigned long _Accum' for this target, in bits.
  unsigned getLongAccumWidth() const { return LongAccumWidth; }
  unsigned getLongAccumAlign() const { return LongAccumAlign; }

  /// getShortFractWidth/Align - Return the size of 'signed short _Fract' and
  /// 'unsigned short _Fract' for this target, in bits.
  unsigned getShortFractWidth() const { return ShortFractWidth; }
  unsigned getShortFractAlign() const { return ShortFractAlign; }

  /// getFractWidth/Align - Return the size of 'signed _Fract' and
  /// 'unsigned _Fract' for this target, in bits.
  unsigned getFractWidth() const { return FractWidth; }
  unsigned getFractAlign() const { return FractAlign; }

  /// getLongFractWidth/Align - Return the size of 'signed long _Fract' and
  /// 'unsigned long _Fract' for this target, in bits.
  unsigned getLongFractWidth() const { return LongFractWidth; }
  unsigned getLongFractAlign() const { return LongFractAlign; }

  /// getShortAccumScale/IBits - Return the number of fractional/integral bits
  /// in a 'signed short _Accum' type.
  unsigned getShortAccumScale() const { return ShortAccumScale; }
  unsigned getShortAccumIBits() const {
    return ShortAccumWidth - ShortAccumScale - 1;
  }

  /// getAccumScale/IBits - Return the number of fractional/integral bits
  /// in a 'signed _Accum' type.
  unsigned getAccumScale() const { return AccumScale; }
  unsigned getAccumIBits() const { return AccumWidth - AccumScale - 1; }

  /// getLongAccumScale/IBits - Return the number of fractional/integral bits
  /// in a 'signed long _Accum' type.
  unsigned getLongAccumScale() const { return LongAccumScale; }
  unsigned getLongAccumIBits() const {
    return LongAccumWidth - LongAccumScale - 1;
  }

  /// getUnsignedShortAccumScale/IBits - Return the number of
  /// fractional/integral bits in a 'unsigned short _Accum' type.
  unsigned getUnsignedShortAccumScale() const {
    return PaddingOnUnsignedFixedPoint ? ShortAccumScale : ShortAccumScale + 1;
  }
  unsigned getUnsignedShortAccumIBits() const {
    return PaddingOnUnsignedFixedPoint
               ? getShortAccumIBits()
               : ShortAccumWidth - getUnsignedShortAccumScale();
  }

  /// getUnsignedAccumScale/IBits - Return the number of fractional/integral
  /// bits in a 'unsigned _Accum' type.
  unsigned getUnsignedAccumScale() const {
    return PaddingOnUnsignedFixedPoint ? AccumScale : AccumScale + 1;
  }
  unsigned getUnsignedAccumIBits() const {
    return PaddingOnUnsignedFixedPoint ? getAccumIBits()
                                       : AccumWidth - getUnsignedAccumScale();
  }

  /// getUnsignedLongAccumScale/IBits - Return the number of fractional/integral
  /// bits in a 'unsigned long _Accum' type.
  unsigned getUnsignedLongAccumScale() const {
    return PaddingOnUnsignedFixedPoint ? LongAccumScale : LongAccumScale + 1;
  }
  unsigned getUnsignedLongAccumIBits() const {
    return PaddingOnUnsignedFixedPoint
               ? getLongAccumIBits()
               : LongAccumWidth - getUnsignedLongAccumScale();
  }

  /// getShortFractScale - Return the number of fractional bits
  /// in a 'signed short _Fract' type.
  unsigned getShortFractScale() const { return ShortFractWidth - 1; }

  /// getFractScale - Return the number of fractional bits
  /// in a 'signed _Fract' type.
  unsigned getFractScale() const { return FractWidth - 1; }

  /// getLongFractScale - Return the number of fractional bits
  /// in a 'signed long _Fract' type.
  unsigned getLongFractScale() const { return LongFractWidth - 1; }

  /// getUnsignedShortFractScale - Return the number of fractional bits
  /// in a 'unsigned short _Fract' type.
  unsigned getUnsignedShortFractScale() const {
    return PaddingOnUnsignedFixedPoint ? getShortFractScale()
                                       : getShortFractScale() + 1;
  }

  /// getUnsignedFractScale - Return the number of fractional bits
  /// in a 'unsigned _Fract' type.
  unsigned getUnsignedFractScale() const {
    return PaddingOnUnsignedFixedPoint ? getFractScale() : getFractScale() + 1;
  }

  /// getUnsignedLongFractScale - Return the number of fractional bits
  /// in a 'unsigned long _Fract' type.
  unsigned getUnsignedLongFractScale() const {
    return PaddingOnUnsignedFixedPoint ? getLongFractScale()
                                       : getLongFractScale() + 1;
  }

  /// Determine whether the __int128 type is supported on this target.
  virtual bool hasInt128Type() const {
    return (getPointerWidth(0) >= 64) || getTargetOpts().ForceEnableInt128;
  } // FIXME

  /// Determine whether the _ExtInt type is supported on this target. This
  /// limitation is put into place for ABI reasons.
  virtual bool hasExtIntType() const {
    return false;
  }

  /// Determine whether _Float16 is supported on this target.
  virtual bool hasLegalHalfType() const { return HasLegalHalfType; }

  /// Determine whether the __float128 type is supported on this target.
  virtual bool hasFloat128Type() const { return HasFloat128; }

  /// Determine whether the _Float16 type is supported on this target.
  virtual bool hasFloat16Type() const { return HasFloat16; }

  /// Determine whether the _BFloat16 type is supported on this target.
  virtual bool hasBFloat16Type() const { return HasBFloat16; }

  /// Return the alignment that is suitable for storing any
  /// object with a fundamental alignment requirement.
  unsigned getSuitableAlign() const { return SuitableAlign; }

  /// Return the default alignment for __attribute__((aligned)) on
  /// this target, to be used if no alignment value is specified.
  unsigned getDefaultAlignForAttributeAligned() const {
    return DefaultAlignForAttributeAligned;
  }

  /// getMinGlobalAlign - Return the minimum alignment of a global variable,
  /// unless its alignment is explicitly reduced via attributes.
  virtual unsigned getMinGlobalAlign (uint64_t) const {
    return MinGlobalAlign;
  }

  /// Return the largest alignment for which a suitably-sized allocation with
  /// '::operator new(size_t)' is guaranteed to produce a correctly-aligned
  /// pointer.
  unsigned getNewAlign() const {
    return NewAlign ? NewAlign : std::max(LongDoubleAlign, LongLongAlign);
  }

  /// getWCharWidth/Align - Return the size of 'wchar_t' for this target, in
  /// bits.
  unsigned getWCharWidth() const { return getTypeWidth(WCharType); }
  unsigned getWCharAlign() const { return getTypeAlign(WCharType); }

  /// getChar16Width/Align - Return the size of 'char16_t' for this target, in
  /// bits.
  unsigned getChar16Width() const { return getTypeWidth(Char16Type); }
  unsigned getChar16Align() const { return getTypeAlign(Char16Type); }

  /// getChar32Width/Align - Return the size of 'char32_t' for this target, in
  /// bits.
  unsigned getChar32Width() const { return getTypeWidth(Char32Type); }
  unsigned getChar32Align() const { return getTypeAlign(Char32Type); }

  /// getHalfWidth/Align/Format - Return the size/align/format of 'half'.
  unsigned getHalfWidth() const { return HalfWidth; }
  unsigned getHalfAlign() const { return HalfAlign; }
  const llvm::fltSemantics &getHalfFormat() const { return *HalfFormat; }

  /// getFloatWidth/Align/Format - Return the size/align/format of 'float'.
  unsigned getFloatWidth() const { return FloatWidth; }
  unsigned getFloatAlign() const { return FloatAlign; }
  const llvm::fltSemantics &getFloatFormat() const { return *FloatFormat; }

  /// getBFloat16Width/Align/Format - Return the size/align/format of '__bf16'.
  unsigned getBFloat16Width() const { return BFloat16Width; }
  unsigned getBFloat16Align() const { return BFloat16Align; }
  const llvm::fltSemantics &getBFloat16Format() const { return *BFloat16Format; }

  /// getDoubleWidth/Align/Format - Return the size/align/format of 'double'.
  unsigned getDoubleWidth() const { return DoubleWidth; }
  unsigned getDoubleAlign() const { return DoubleAlign; }
  const llvm::fltSemantics &getDoubleFormat() const { return *DoubleFormat; }

  /// getLongDoubleWidth/Align/Format - Return the size/align/format of 'long
  /// double'.
  unsigned getLongDoubleWidth() const { return LongDoubleWidth; }
  unsigned getLongDoubleAlign() const { return LongDoubleAlign; }
  const llvm::fltSemantics &getLongDoubleFormat() const {
    return *LongDoubleFormat;
  }

  /// getFloat128Width/Align/Format - Return the size/align/format of
  /// '__float128'.
  unsigned getFloat128Width() const { return 128; }
  unsigned getFloat128Align() const { return Float128Align; }
  const llvm::fltSemantics &getFloat128Format() const {
    return *Float128Format;
  }

  /// Return the mangled code of long double.
  virtual const char *getLongDoubleMangling() const { return "e"; }

  /// Return the mangled code of __float128.
  virtual const char *getFloat128Mangling() const { return "g"; }

  /// Return the mangled code of bfloat.
  virtual const char *getBFloat16Mangling() const {
    llvm_unreachable("bfloat not implemented on this target");
  }

  /// Return the value for the C99 FLT_EVAL_METHOD macro.
  virtual unsigned getFloatEvalMethod() const { return 0; }

  // getLargeArrayMinWidth/Align - Return the minimum array size that is
  // 'large' and its alignment.
  unsigned getLargeArrayMinWidth() const { return LargeArrayMinWidth; }
  unsigned getLargeArrayAlign() const { return LargeArrayAlign; }

  /// Return the maximum width lock-free atomic operation which will
  /// ever be supported for the given target
  unsigned getMaxAtomicPromoteWidth() const { return MaxAtomicPromoteWidth; }
  /// Return the maximum width lock-free atomic operation which can be
  /// inlined given the supported features of the given target.
  unsigned getMaxAtomicInlineWidth() const { return MaxAtomicInlineWidth; }
  /// Set the maximum inline or promote width lock-free atomic operation
  /// for the given target.
  virtual void setMaxAtomicWidth() {}
  /// Returns true if the given target supports lock-free atomic
  /// operations at the specified width and alignment.
  virtual bool hasBuiltinAtomic(uint64_t AtomicSizeInBits,
                                uint64_t AlignmentInBits) const {
    return AtomicSizeInBits <= AlignmentInBits &&
           AtomicSizeInBits <= getMaxAtomicInlineWidth() &&
           (AtomicSizeInBits <= getCharWidth() ||
            llvm::isPowerOf2_64(AtomicSizeInBits / getCharWidth()));
  }

  /// Return the maximum vector alignment supported for the given target.
  unsigned getMaxVectorAlign() const { return MaxVectorAlign; }
  /// Return default simd alignment for the given target. Generally, this
  /// value is type-specific, but this alignment can be used for most of the
  /// types for the given target.
  unsigned getSimdDefaultAlign() const { return SimdDefaultAlign; }

  unsigned getMaxOpenCLWorkGroupSize() const { return MaxOpenCLWorkGroupSize; }

  /// Return the alignment (in bits) of the thrown exception object. This is
  /// only meaningful for targets that allocate C++ exceptions in a system
  /// runtime, such as those using the Itanium C++ ABI.
  virtual unsigned getExnObjectAlignment() const {
    // Itanium says that an _Unwind_Exception has to be "double-word"
    // aligned (and thus the end of it is also so-aligned), meaning 16
    // bytes.  Of course, that was written for the actual Itanium,
    // which is a 64-bit platform.  Classically, the ABI doesn't really
    // specify the alignment on other platforms, but in practice
    // libUnwind declares the struct with __attribute__((aligned)), so
    // we assume that alignment here.  (It's generally 16 bytes, but
    // some targets overwrite it.)
    return getDefaultAlignForAttributeAligned();
  }

  /// Return the size of intmax_t and uintmax_t for this target, in bits.
  unsigned getIntMaxTWidth() const {
    return getTypeWidth(IntMaxType);
  }

  // Return the size of unwind_word for this target.
  virtual unsigned getUnwindWordWidth() const { return getPointerWidth(0); }

  /// Return the "preferred" register width on this target.
  virtual unsigned getRegisterWidth() const {
    // Currently we assume the register width on the target matches the pointer
    // width, we can introduce a new variable for this if/when some target wants
    // it.
    return PointerWidth;
  }

  /// Returns the name of the mcount instrumentation function.
  const char *getMCountName() const {
    return MCountName;
  }

  /// Check if the Objective-C built-in boolean type should be signed
  /// char.
  ///
  /// Otherwise, if this returns false, the normal built-in boolean type
  /// should also be used for Objective-C.
  bool useSignedCharForObjCBool() const {
    return UseSignedCharForObjCBool;
  }
  void noSignedCharForObjCBool() {
    UseSignedCharForObjCBool = false;
  }

  /// Check whether the alignment of bit-field types is respected
  /// when laying out structures.
  bool useBitFieldTypeAlignment() const {
    return UseBitFieldTypeAlignment;
  }

  /// Check whether zero length bitfields should force alignment of
  /// the next member.
  bool useZeroLengthBitfieldAlignment() const {
    return UseZeroLengthBitfieldAlignment;
  }

  /// Get the fixed alignment value in bits for a member that follows
  /// a zero length bitfield.
  unsigned getZeroLengthBitfieldBoundary() const {
    return ZeroLengthBitfieldBoundary;
  }

  /// Check whether explicit bitfield alignment attributes should be
  //  honored, as in "__attribute__((aligned(2))) int b : 1;".
  bool useExplicitBitFieldAlignment() const {
    return UseExplicitBitFieldAlignment;
  }

  /// Check whether this target support '\#pragma options align=mac68k'.
  bool hasAlignMac68kSupport() const {
    return HasAlignMac68kSupport;
  }

  /// Return the user string for the specified integer type enum.
  ///
  /// For example, SignedShort -> "short".
  static const char *getTypeName(IntType T);

  /// Return the constant suffix for the specified integer type enum.
  ///
  /// For example, SignedLong -> "L".
  const char *getTypeConstantSuffix(IntType T) const;

  /// Return the printf format modifier for the specified
  /// integer type enum.
  ///
  /// For example, SignedLong -> "l".
  static const char *getTypeFormatModifier(IntType T);

  /// Check whether the given real type should use the "fpret" flavor of
  /// Objective-C message passing on this target.
  bool useObjCFPRetForRealType(RealType T) const {
    return RealTypeUsesObjCFPRet & (1 << T);
  }

  /// Check whether _Complex long double should use the "fp2ret" flavor
  /// of Objective-C message passing on this target.
  bool useObjCFP2RetForComplexLongDouble() const {
    return ComplexLongDoubleUsesFP2Ret;
  }

  /// Check whether llvm intrinsics such as llvm.convert.to.fp16 should be used
  /// to convert to and from __fp16.
  /// FIXME: This function should be removed once all targets stop using the
  /// conversion intrinsics.
  virtual bool useFP16ConversionIntrinsics() const {
    return true;
  }

  /// Specify if mangling based on address space map should be used or
  /// not for language specific address spaces
  bool useAddressSpaceMapMangling() const {
    return UseAddrSpaceMapMangling;
  }

  ///===---- Other target property query methods --------------------------===//

  /// Appends the target-specific \#define values for this
  /// target set to the specified buffer.
  virtual void getTargetDefines(const LangOptions &Opts,
                                MacroBuilder &Builder) const = 0;


  /// Return information about target-specific builtins for
  /// the current primary target, and info about which builtins are non-portable
  /// across the current set of primary and secondary targets.
  virtual ArrayRef<Builtin::Info> getTargetBuiltins() const = 0;

  /// The __builtin_clz* and __builtin_ctz* built-in
  /// functions are specified to have undefined results for zero inputs, but
  /// on targets that support these operations in a way that provides
  /// well-defined results for zero without loss of performance, it is a good
  /// idea to avoid optimizing based on that undef behavior.
  virtual bool isCLZForZeroUndef() const { return true; }

  /// Returns the kind of __builtin_va_list type that should be used
  /// with this target.
  virtual BuiltinVaListKind getBuiltinVaListKind() const = 0;

  /// Returns whether or not type \c __builtin_ms_va_list type is
  /// available on this target.
  bool hasBuiltinMSVaList() const { return HasBuiltinMSVaList; }

  /// Returns true for RenderScript.
  bool isRenderScriptTarget() const { return IsRenderScriptTarget; }

  /// Returns whether or not the AArch64 SVE built-in types are
  /// available on this target.
  bool hasAArch64SVETypes() const { return HasAArch64SVETypes; }

  /// For ARM targets returns a mask defining which coprocessors are configured
  /// as Custom Datapath.
  uint32_t getARMCDECoprocMask() const { return ARMCDECoprocMask; }

  /// Returns whether the passed in string is a valid clobber in an
  /// inline asm statement.
  ///
  /// This is used by Sema.
  bool isValidClobber(StringRef Name) const;

  /// Returns whether the passed in string is a valid register name
  /// according to GCC.
  ///
  /// This is used by Sema for inline asm statements.
  virtual bool isValidGCCRegisterName(StringRef Name) const;

  /// Returns the "normalized" GCC register name.
  ///
  /// ReturnCannonical true will return the register name without any additions
  /// such as "{}" or "%" in it's canonical form, for example:
  /// ReturnCanonical = true and Name = "rax", will return "ax".
  StringRef getNormalizedGCCRegisterName(StringRef Name,
                                         bool ReturnCanonical = false) const;

  virtual bool isSPRegName(StringRef) const { return false; }

  /// Extracts a register from the passed constraint (if it is a
  /// single-register constraint) and the asm label expression related to a
  /// variable in the input or output list of an inline asm statement.
  ///
  /// This function is used by Sema in order to diagnose conflicts between
  /// the clobber list and the input/output lists.
  virtual StringRef getConstraintRegister(StringRef Constraint,
                                          StringRef Expression) const {
    return "";
  }

  struct ConstraintInfo {
    enum {
      CI_None = 0x00,
      CI_AllowsMemory = 0x01,
      CI_AllowsRegister = 0x02,
      CI_ReadWrite = 0x04,         // "+r" output constraint (read and write).
      CI_HasMatchingInput = 0x08,  // This output operand has a matching input.
      CI_ImmediateConstant = 0x10, // This operand must be an immediate constant
      CI_EarlyClobber = 0x20,      // "&" output constraint (early clobber).
    };
    unsigned Flags;
    int TiedOperand;
    struct {
      int Min;
      int Max;
      bool isConstrained;
    } ImmRange;
    llvm::SmallSet<int, 4> ImmSet;

    std::string ConstraintStr;  // constraint: "=rm"
    std::string Name;           // Operand name: [foo] with no []'s.
  public:
    ConstraintInfo(StringRef ConstraintStr, StringRef Name)
        : Flags(0), TiedOperand(-1), ConstraintStr(ConstraintStr.str()),
          Name(Name.str()) {
      ImmRange.Min = ImmRange.Max = 0;
      ImmRange.isConstrained = false;
    }

    const std::string &getConstraintStr() const { return ConstraintStr; }
    const std::string &getName() const { return Name; }
    bool isReadWrite() const { return (Flags & CI_ReadWrite) != 0; }
    bool earlyClobber() { return (Flags & CI_EarlyClobber) != 0; }
    bool allowsRegister() const { return (Flags & CI_AllowsRegister) != 0; }
    bool allowsMemory() const { return (Flags & CI_AllowsMemory) != 0; }

    /// Return true if this output operand has a matching
    /// (tied) input operand.
    bool hasMatchingInput() const { return (Flags & CI_HasMatchingInput) != 0; }

    /// Return true if this input operand is a matching
    /// constraint that ties it to an output operand.
    ///
    /// If this returns true then getTiedOperand will indicate which output
    /// operand this is tied to.
    bool hasTiedOperand() const { return TiedOperand != -1; }
    unsigned getTiedOperand() const {
      assert(hasTiedOperand() && "Has no tied operand!");
      return (unsigned)TiedOperand;
    }

    bool requiresImmediateConstant() const {
      return (Flags & CI_ImmediateConstant) != 0;
    }
    bool isValidAsmImmediate(const llvm::APInt &Value) const {
      if (!ImmSet.empty())
        return Value.isSignedIntN(32) &&
               ImmSet.count(Value.getZExtValue()) != 0;
      return !ImmRange.isConstrained ||
             (Value.sge(ImmRange.Min) && Value.sle(ImmRange.Max));
    }

    void setIsReadWrite() { Flags |= CI_ReadWrite; }
    void setEarlyClobber() { Flags |= CI_EarlyClobber; }
    void setAllowsMemory() { Flags |= CI_AllowsMemory; }
    void setAllowsRegister() { Flags |= CI_AllowsRegister; }
    void setHasMatchingInput() { Flags |= CI_HasMatchingInput; }
    void setRequiresImmediate(int Min, int Max) {
      Flags |= CI_ImmediateConstant;
      ImmRange.Min = Min;
      ImmRange.Max = Max;
      ImmRange.isConstrained = true;
    }
    void setRequiresImmediate(llvm::ArrayRef<int> Exacts) {
      Flags |= CI_ImmediateConstant;
      for (int Exact : Exacts)
        ImmSet.insert(Exact);
    }
    void setRequiresImmediate(int Exact) {
      Flags |= CI_ImmediateConstant;
      ImmSet.insert(Exact);
    }
    void setRequiresImmediate() {
      Flags |= CI_ImmediateConstant;
    }

    /// Indicate that this is an input operand that is tied to
    /// the specified output operand.
    ///
    /// Copy over the various constraint information from the output.
    void setTiedOperand(unsigned N, ConstraintInfo &Output) {
      Output.setHasMatchingInput();
      Flags = Output.Flags;
      TiedOperand = N;
      // Don't copy Name or constraint string.
    }
  };

  /// Validate register name used for global register variables.
  ///
  /// This function returns true if the register passed in RegName can be used
  /// for global register variables on this target. In addition, it returns
  /// true in HasSizeMismatch if the size of the register doesn't match the
  /// variable size passed in RegSize.
  virtual bool validateGlobalRegisterVariable(StringRef RegName,
                                              unsigned RegSize,
                                              bool &HasSizeMismatch) const {
    HasSizeMismatch = false;
    return true;
  }

  // validateOutputConstraint, validateInputConstraint - Checks that
  // a constraint is valid and provides information about it.
  // FIXME: These should return a real error instead of just true/false.
  bool validateOutputConstraint(ConstraintInfo &Info) const;
  bool validateInputConstraint(MutableArrayRef<ConstraintInfo> OutputConstraints,
                               ConstraintInfo &info) const;

  virtual bool validateOutputSize(const llvm::StringMap<bool> &FeatureMap,
                                  StringRef /*Constraint*/,
                                  unsigned /*Size*/) const {
    return true;
  }

  virtual bool validateInputSize(const llvm::StringMap<bool> &FeatureMap,
                                 StringRef /*Constraint*/,
                                 unsigned /*Size*/) const {
    return true;
  }
  virtual bool
  validateConstraintModifier(StringRef /*Constraint*/,
                             char /*Modifier*/,
                             unsigned /*Size*/,
                             std::string &/*SuggestedModifier*/) const {
    return true;
  }
  virtual bool
  validateAsmConstraint(const char *&Name,
                        TargetInfo::ConstraintInfo &info) const = 0;

  bool resolveSymbolicName(const char *&Name,
                           ArrayRef<ConstraintInfo> OutputConstraints,
                           unsigned &Index) const;

  // Constraint parm will be left pointing at the last character of
  // the constraint.  In practice, it won't be changed unless the
  // constraint is longer than one character.
  virtual std::string convertConstraint(const char *&Constraint) const {
    // 'p' defaults to 'r', but can be overridden by targets.
    if (*Constraint == 'p')
      return std::string("r");
    return std::string(1, *Constraint);
  }

  /// Returns a string of target-specific clobbers, in LLVM format.
  virtual const char *getClobbers() const = 0;

  /// Returns true if NaN encoding is IEEE 754-2008.
  /// Only MIPS allows a different encoding.
  virtual bool isNan2008() const {
    return true;
  }

  /// Returns the target triple of the primary target.
  const llvm::Triple &getTriple() const {
    return Triple;
  }

  const llvm::DataLayout &getDataLayout() const {
    assert(DataLayout && "Uninitialized DataLayout!");
    return *DataLayout;
  }

  struct GCCRegAlias {
    const char * const Aliases[5];
    const char * const Register;
  };

  struct AddlRegName {
    const char * const Names[5];
    const unsigned RegNum;
  };

  /// Does this target support "protected" visibility?
  ///
  /// Any target which dynamic libraries will naturally support
  /// something like "default" (meaning that the symbol is visible
  /// outside this shared object) and "hidden" (meaning that it isn't)
  /// visibilities, but "protected" is really an ELF-specific concept
  /// with weird semantics designed around the convenience of dynamic
  /// linker implementations.  Which is not to suggest that there's
  /// consistent target-independent semantics for "default" visibility
  /// either; the entire thing is pretty badly mangled.
  virtual bool hasProtectedVisibility() const { return true; }

  /// An optional hook that targets can implement to perform semantic
  /// checking on attribute((section("foo"))) specifiers.
  ///
  /// In this case, "foo" is passed in to be checked.  If the section
  /// specifier is invalid, the backend should return a non-empty string
  /// that indicates the problem.
  ///
  /// This hook is a simple quality of implementation feature to catch errors
  /// and give good diagnostics in cases when the assembler or code generator
  /// would otherwise reject the section specifier.
  ///
  virtual std::string isValidSectionSpecifier(StringRef SR) const {
    return "";
  }

  /// Set forced language options.
  ///
  /// Apply changes to the target information with respect to certain
  /// language options which change the target configuration and adjust
  /// the language based on the target options where applicable.
  virtual void adjust(LangOptions &Opts);

  /// Adjust target options based on codegen options.
  virtual void adjustTargetOptions(const CodeGenOptions &CGOpts,
                                   TargetOptions &TargetOpts) const {}

  /// Initialize the map with the default set of target features for the
  /// CPU this should include all legal feature strings on the target.
  ///
  /// \return False on error (invalid features).
  virtual bool initFeatureMap(llvm::StringMap<bool> &Features,
                              DiagnosticsEngine &Diags, StringRef CPU,
                              const std::vector<std::string> &FeatureVec) const;

  /// Get the ABI currently in use.
  virtual StringRef getABI() const { return StringRef(); }

  /// Get the C++ ABI currently in use.
  TargetCXXABI getCXXABI() const {
    return TheCXXABI;
  }

  /// Target the specified CPU.
  ///
  /// \return  False on error (invalid CPU name).
  virtual bool setCPU(const std::string &Name) {
    return false;
  }

  /// Fill a SmallVectorImpl with the valid values to setCPU.
  virtual void fillValidCPUList(SmallVectorImpl<StringRef> &Values) const {}

  /// brief Determine whether this TargetInfo supports the given CPU name.
  virtual bool isValidCPUName(StringRef Name) const {
    return true;
  }

  /// Use the specified ABI.
  ///
  /// \return False on error (invalid ABI name).
  virtual bool setABI(const std::string &Name) {
    return false;
  }

  /// Use the specified unit for FP math.
  ///
  /// \return False on error (invalid unit name).
  virtual bool setFPMath(StringRef Name) {
    return false;
  }

  /// Enable or disable a specific target feature;
  /// the feature name must be valid.
  virtual void setFeatureEnabled(llvm::StringMap<bool> &Features,
                                 StringRef Name,
                                 bool Enabled) const {
    Features[Name] = Enabled;
  }

  /// Determine whether this TargetInfo supports the given feature.
  virtual bool isValidFeatureName(StringRef Feature) const {
    return true;
  }

  struct BranchProtectionInfo {
    LangOptions::SignReturnAddressScopeKind SignReturnAddr =
        LangOptions::SignReturnAddressScopeKind::None;
    LangOptions::SignReturnAddressKeyKind SignKey =
        LangOptions::SignReturnAddressKeyKind::AKey;
    bool BranchTargetEnforcement = false;
  };

  /// Determine if this TargetInfo supports the given branch protection
  /// specification
  virtual bool validateBranchProtection(StringRef Spec,
                                        BranchProtectionInfo &BPI,
                                        StringRef &Err) const {
    Err = "";
    return false;
  }

  /// Perform initialization based on the user configured
  /// set of features (e.g., +sse4).
  ///
  /// The list is guaranteed to have at most one entry per feature.
  ///
  /// The target may modify the features list, to change which options are
  /// passed onwards to the backend.
  /// FIXME: This part should be fixed so that we can change handleTargetFeatures
  /// to merely a TargetInfo initialization routine.
  ///
  /// \return  False on error.
  virtual bool handleTargetFeatures(std::vector<std::string> &Features,
                                    DiagnosticsEngine &Diags) {
    return true;
  }

  /// Determine whether the given target has the given feature.
  virtual bool hasFeature(StringRef Feature) const {
    return false;
  }

  /// Identify whether this target supports multiversioning of functions,
  /// which requires support for cpu_supports and cpu_is functionality.
  bool supportsMultiVersioning() const { return getTriple().isX86(); }

  /// Identify whether this target supports IFuncs.
  bool supportsIFunc() const { return getTriple().isOSBinFormatELF(); }

  // Validate the contents of the __builtin_cpu_supports(const char*)
  // argument.
  virtual bool validateCpuSupports(StringRef Name) const { return false; }

  // Return the target-specific priority for features/cpus/vendors so
  // that they can be properly sorted for checking.
  virtual unsigned multiVersionSortPriority(StringRef Name) const {
    return 0;
  }

  // Validate the contents of the __builtin_cpu_is(const char*)
  // argument.
  virtual bool validateCpuIs(StringRef Name) const { return false; }

  // Validate a cpu_dispatch/cpu_specific CPU option, which is a different list
  // from cpu_is, since it checks via features rather than CPUs directly.
  virtual bool validateCPUSpecificCPUDispatch(StringRef Name) const {
    return false;
  }

  // Get the character to be added for mangling purposes for cpu_specific.
  virtual char CPUSpecificManglingCharacter(StringRef Name) const {
    llvm_unreachable(
        "cpu_specific Multiversioning not implemented on this target");
  }

  // Get a list of the features that make up the CPU option for
  // cpu_specific/cpu_dispatch so that it can be passed to llvm as optimization
  // options.
  virtual void getCPUSpecificCPUDispatchFeatures(
      StringRef Name, llvm::SmallVectorImpl<StringRef> &Features) const {
    llvm_unreachable(
        "cpu_specific Multiversioning not implemented on this target");
  }

  // Get the cache line size of a given cpu. This method switches over
  // the given cpu and returns "None" if the CPU is not found.
  virtual Optional<unsigned> getCPUCacheLineSize() const { return None; }

  // Returns maximal number of args passed in registers.
  unsigned getRegParmMax() const {
    assert(RegParmMax < 7 && "RegParmMax value is larger than AST can handle");
    return RegParmMax;
  }

  /// Whether the target supports thread-local storage.
  bool isTLSSupported() const {
    return TLSSupported;
  }

  /// Return the maximum alignment (in bits) of a TLS variable
  ///
  /// Gets the maximum alignment (in bits) of a TLS variable on this target.
  /// Returns zero if there is no such constraint.
  unsigned short getMaxTLSAlign() const {
    return MaxTLSAlign;
  }

  /// Whether target supports variable-length arrays.
  bool isVLASupported() const { return VLASupported; }

  /// Whether the target supports SEH __try.
  bool isSEHTrySupported() const {
    return getTriple().isOSWindows() &&
           (getTriple().isX86() ||
            getTriple().getArch() == llvm::Triple::aarch64);
  }

  /// Return true if {|} are normal characters in the asm string.
  ///
  /// If this returns false (the default), then {abc|xyz} is syntax
  /// that says that when compiling for asm variant #0, "abc" should be
  /// generated, but when compiling for asm variant #1, "xyz" should be
  /// generated.
  bool hasNoAsmVariants() const {
    return NoAsmVariants;
  }

  /// Return the register number that __builtin_eh_return_regno would
  /// return with the specified argument.
  /// This corresponds with TargetLowering's getExceptionPointerRegister
  /// and getExceptionSelectorRegister in the backend.
  virtual int getEHDataRegisterNumber(unsigned RegNo) const {
    return -1;
  }

  /// Return the section to use for C++ static initialization functions.
  virtual const char *getStaticInitSectionSpecifier() const {
    return nullptr;
  }

  const LangASMap &getAddressSpaceMap() const { return *AddrSpaceMap; }

  /// Map from the address space field in builtin description strings to the
  /// language address space.
  virtual LangAS getOpenCLBuiltinAddressSpace(unsigned AS) const {
    return getLangASFromTargetAS(AS);
  }

  /// Map from the address space field in builtin description strings to the
  /// language address space.
  virtual LangAS getCUDABuiltinAddressSpace(unsigned AS) const {
    return getLangASFromTargetAS(AS);
  }

  /// Return an AST address space which can be used opportunistically
  /// for constant global memory. It must be possible to convert pointers into
  /// this address space to LangAS::Default. If no such address space exists,
  /// this may return None, and such optimizations will be disabled.
  virtual llvm::Optional<LangAS> getConstantAddressSpace() const {
    return LangAS::Default;
  }

<<<<<<< HEAD
  int getGridValue(GPU::GVIDX gv) const { return GridValues[gv]; }

  long long getLongGridValue(GPU::GVLIDX gv) const {
    return LongGridValues[gv];
=======
  /// Return a target-specific GPU grid value based on the GVIDX enum \p gv
  unsigned getGridValue(llvm::omp::GVIDX gv) const {
    assert(GridValues != nullptr && "GridValues not initialized");
    return GridValues[gv];
>>>>>>> 5a33ba52
  }

  /// Retrieve the name of the platform as it is used in the
  /// availability attribute.
  StringRef getPlatformName() const { return PlatformName; }

  /// Retrieve the minimum desired version of the platform, to
  /// which the program should be compiled.
  VersionTuple getPlatformMinVersion() const { return PlatformMinVersion; }

  bool isBigEndian() const { return BigEndian; }
  bool isLittleEndian() const { return !BigEndian; }

  /// Gets the default calling convention for the given target and
  /// declaration context.
  virtual CallingConv getDefaultCallingConv() const {
    // Not all targets will specify an explicit calling convention that we can
    // express.  This will always do the right thing, even though it's not
    // an explicit calling convention.
    return CC_C;
  }

  enum CallingConvCheckResult {
    CCCR_OK,
    CCCR_Warning,
    CCCR_Ignore,
    CCCR_Error,
  };

  /// Determines whether a given calling convention is valid for the
  /// target. A calling convention can either be accepted, produce a warning
  /// and be substituted with the default calling convention, or (someday)
  /// produce an error (such as using thiscall on a non-instance function).
  virtual CallingConvCheckResult checkCallingConvention(CallingConv CC) const {
    switch (CC) {
      default:
        return CCCR_Warning;
      case CC_C:
        return CCCR_OK;
    }
  }

  enum CallingConvKind {
    CCK_Default,
    CCK_ClangABI4OrPS4,
    CCK_MicrosoftWin64
  };

  virtual CallingConvKind getCallingConvKind(bool ClangABICompat4) const;

  /// Controls if __builtin_longjmp / __builtin_setjmp can be lowered to
  /// llvm.eh.sjlj.longjmp / llvm.eh.sjlj.setjmp.
  virtual bool hasSjLjLowering() const {
    return false;
  }

  /// Check if the target supports CFProtection branch.
  virtual bool
  checkCFProtectionBranchSupported(DiagnosticsEngine &Diags) const;

  /// Check if the target supports CFProtection branch.
  virtual bool
  checkCFProtectionReturnSupported(DiagnosticsEngine &Diags) const;

  /// Whether target allows to overalign ABI-specified preferred alignment
  virtual bool allowsLargerPreferedTypeAlignment() const { return true; }

  /// Set supported OpenCL extensions and optional core features.
  virtual void setSupportedOpenCLOpts() {}

  /// Set supported OpenCL extensions as written on command line
  virtual void setOpenCLExtensionOpts() {
    for (const auto &Ext : getTargetOpts().OpenCLExtensionsAsWritten) {
      getTargetOpts().SupportedOpenCLOptions.support(Ext);
    }
  }

  /// Get supported OpenCL extensions and optional core features.
  OpenCLOptions &getSupportedOpenCLOpts() {
    return getTargetOpts().SupportedOpenCLOptions;
  }

  /// Get const supported OpenCL extensions and optional core features.
  const OpenCLOptions &getSupportedOpenCLOpts() const {
      return getTargetOpts().SupportedOpenCLOptions;
  }

  /// Get address space for OpenCL type.
  virtual LangAS getOpenCLTypeAddrSpace(OpenCLTypeKind TK) const;

  /// \returns Target specific vtbl ptr address space.
  virtual unsigned getVtblPtrAddressSpace() const {
    return 0;
  }

  /// \returns If a target requires an address within a target specific address
  /// space \p AddressSpace to be converted in order to be used, then return the
  /// corresponding target specific DWARF address space.
  ///
  /// \returns Otherwise return None and no conversion will be emitted in the
  /// DWARF.
  virtual Optional<unsigned> getDWARFAddressSpace(unsigned AddressSpace) const {
    return None;
  }

  /// \returns The version of the SDK which was used during the compilation if
  /// one was specified, or an empty version otherwise.
  const llvm::VersionTuple &getSDKVersion() const {
    return getTargetOpts().SDKVersion;
  }

  /// Check the target is valid after it is fully initialized.
  virtual bool validateTarget(DiagnosticsEngine &Diags) const {
    return true;
  }

  virtual void setAuxTarget(const TargetInfo *Aux) {}

  /// Whether target allows debuginfo types for decl only variables.
  virtual bool allowDebugInfoForExternalVar() const { return false; }

protected:
  /// Copy type and layout related info.
  void copyAuxTarget(const TargetInfo *Aux);
  virtual uint64_t getPointerWidthV(unsigned AddrSpace) const {
    return PointerWidth;
  }
  virtual uint64_t getPointerAlignV(unsigned AddrSpace) const {
    return PointerAlign;
  }
  virtual enum IntType getPtrDiffTypeV(unsigned AddrSpace) const {
    return PtrDiffType;
  }
  virtual ArrayRef<const char *> getGCCRegNames() const = 0;
  virtual ArrayRef<GCCRegAlias> getGCCRegAliases() const = 0;
  virtual ArrayRef<AddlRegName> getGCCAddlRegNames() const {
    return None;
  }

 private:
  // Assert the values for the fractional and integral bits for each fixed point
  // type follow the restrictions given in clause 6.2.6.3 of N1169.
  void CheckFixedPointBits() const;
};

}  // end namespace clang

#endif<|MERGE_RESOLUTION|>--- conflicted
+++ resolved
@@ -18,7 +18,6 @@
 #include "clang/Basic/CodeGenOptions.h"
 #include "clang/Basic/LLVM.h"
 #include "clang/Basic/LangOptions.h"
-#include "clang/Basic/OpenMPGridValues.h"
 #include "clang/Basic/Specifiers.h"
 #include "clang/Basic/TargetCXXABI.h"
 #include "clang/Basic/TargetOptions.h"
@@ -201,14 +200,9 @@
   unsigned char RegParmMax, SSERegParmMax;
   TargetCXXABI TheCXXABI;
   const LangASMap *AddrSpaceMap;
-<<<<<<< HEAD
-  const int *GridValues;
-  const long long int *LongGridValues;
-=======
   const unsigned *GridValues =
       nullptr; // Array of target-specific GPU grid values that must be
                // consistent between host RTL (plugin), device RTL, and clang.
->>>>>>> 5a33ba52
 
   mutable StringRef PlatformName;
   mutable VersionTuple PlatformMinVersion;
@@ -1332,17 +1326,10 @@
     return LangAS::Default;
   }
 
-<<<<<<< HEAD
-  int getGridValue(GPU::GVIDX gv) const { return GridValues[gv]; }
-
-  long long getLongGridValue(GPU::GVLIDX gv) const {
-    return LongGridValues[gv];
-=======
   /// Return a target-specific GPU grid value based on the GVIDX enum \p gv
   unsigned getGridValue(llvm::omp::GVIDX gv) const {
     assert(GridValues != nullptr && "GridValues not initialized");
     return GridValues[gv];
->>>>>>> 5a33ba52
   }
 
   /// Retrieve the name of the platform as it is used in the
