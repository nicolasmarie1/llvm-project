//===--- Options.td - Options for clang -----------------------------------===//
//
// Part of the LLVM Project, under the Apache License v2.0 with LLVM Exceptions.
// See https://llvm.org/LICENSE.txt for license information.
// SPDX-License-Identifier: Apache-2.0 WITH LLVM-exception
//
//===----------------------------------------------------------------------===//
//
//  This file defines the options accepted by clang.
//
//===----------------------------------------------------------------------===//

// Include the common option parsing interfaces.
include "llvm/Option/OptParser.td"

/////////
// Flags

// The option is a "driver"-only option, and should not be forwarded to other
// tools via `-Xarch` options.
def NoXarchOption : OptionFlag;

// LinkerInput - The option is a linker input.
def LinkerInput : OptionFlag;

// NoArgumentUnused - Don't report argument unused warnings for this option; this
// is useful for options like -static or -dynamic which a user may always end up
// passing, even if the platform defaults to (or only supports) that option.
def NoArgumentUnused : OptionFlag;

// Unsupported - The option is unsupported, and the driver will reject command
// lines that use it.
def Unsupported : OptionFlag;

// Ignored - The option is unsupported, and the driver will silently ignore it.
def Ignored : OptionFlag;

// CoreOption - This is considered a "core" Clang option, available in both
// clang and clang-cl modes.
def CoreOption : OptionFlag;

// CLOption - This is a cl.exe compatibility option. Options with this flag
// are made available when the driver is running in CL compatibility mode.
def CLOption : OptionFlag;

// CC1Option - This option should be accepted by clang -cc1.
def CC1Option : OptionFlag;

// CC1AsOption - This option should be accepted by clang -cc1as.
def CC1AsOption : OptionFlag;

// DXCOption - This is a dxc.exe compatibility option. Options with this flag
// are made available when the driver is running in DXC compatibility mode.
def DXCOption : OptionFlag;

// CLDXCOption - This is a cl.exe/dxc.exe compatibility option. Options with this flag
// are made available when the driver is running in CL/DXC compatibility mode.
def CLDXCOption : OptionFlag;

// NoDriverOption - This option should not be accepted by the driver.
def NoDriverOption : OptionFlag;

// If an option affects linking, but has a primary group (so Link_Group cannot
// be used), add this flag.
def LinkOption : OptionFlag;

// FlangOption - This is considered a "core" Flang option, available in
// flang mode.
def FlangOption : OptionFlag;

// FlangOnlyOption - This option should only be used by Flang (i.e. it is not
// available for Clang)
def FlangOnlyOption : OptionFlag;

// FC1Option - This option should be accepted by flang -fc1.
def FC1Option : OptionFlag;

// A short name to show in documentation. The name will be interpreted as rST.
class DocName<string name> { string DocName = name; }

// A brief description to show in documentation, interpreted as rST.
class DocBrief<code descr> { code DocBrief = descr; }

// Indicates that this group should be flattened into its parent when generating
// documentation.
class DocFlatten { bit DocFlatten = 1; }

// Indicates that this warning is ignored, but accepted with a warning for
// GCC compatibility.
class IgnoredGCCCompat : Flags<[HelpHidden]> {}

/////////
// Groups

def Action_Group : OptionGroup<"<action group>">, DocName<"Actions">,
                   DocBrief<[{The action to perform on the input.}]>;

// Meta-group for options which are only used for compilation,
// and not linking etc.
def CompileOnly_Group : OptionGroup<"<CompileOnly group>">,
                        DocName<"Compilation flags">, DocBrief<[{
Flags controlling the behavior of Clang during compilation. These flags have
no effect during actions that do not perform compilation.}]>;

def Preprocessor_Group : OptionGroup<"<Preprocessor group>">,
                         Group<CompileOnly_Group>,
                         DocName<"Preprocessor flags">, DocBrief<[{
Flags controlling the behavior of the Clang preprocessor.}]>;

def IncludePath_Group : OptionGroup<"<I/i group>">, Group<Preprocessor_Group>,
                        DocName<"Include path management">,
                        DocBrief<[{
Flags controlling how ``#include``\s are resolved to files.}]>;

def I_Group : OptionGroup<"<I group>">, Group<IncludePath_Group>, DocFlatten;
def i_Group : OptionGroup<"<i group>">, Group<IncludePath_Group>, DocFlatten;
def clang_i_Group : OptionGroup<"<clang i group>">, Group<i_Group>, DocFlatten;

def M_Group : OptionGroup<"<M group>">, Group<Preprocessor_Group>,
              DocName<"Dependency file generation">, DocBrief<[{
Flags controlling generation of a dependency file for ``make``-like build
systems.}]>;

def d_Group : OptionGroup<"<d group>">, Group<Preprocessor_Group>,
              DocName<"Dumping preprocessor state">, DocBrief<[{
Flags allowing the state of the preprocessor to be dumped in various ways.}]>;

def Diag_Group : OptionGroup<"<W/R group>">, Group<CompileOnly_Group>,
                 DocName<"Diagnostic flags">, DocBrief<[{
Flags controlling which warnings, errors, and remarks Clang will generate.
See the :doc:`full list of warning and remark flags <DiagnosticsReference>`.}]>;

def R_Group : OptionGroup<"<R group>">, Group<Diag_Group>, DocFlatten;
def R_value_Group : OptionGroup<"<R (with value) group>">, Group<R_Group>,
                    DocFlatten;
def W_Group : OptionGroup<"<W group>">, Group<Diag_Group>, DocFlatten;
def W_value_Group : OptionGroup<"<W (with value) group>">, Group<W_Group>,
                    DocFlatten;

def f_Group : OptionGroup<"<f group>">, Group<CompileOnly_Group>,
              DocName<"Target-independent compilation options">;

def f_clang_Group : OptionGroup<"<f (clang-only) group>">,
                    Group<CompileOnly_Group>, DocFlatten;
def pedantic_Group : OptionGroup<"<pedantic group>">, Group<f_Group>,
                     DocFlatten;
def opencl_Group : OptionGroup<"<opencl group>">, Group<f_Group>,
                   DocName<"OpenCL flags">;

def sycl_Group : OptionGroup<"<SYCL group>">, Group<f_Group>,
                 DocName<"SYCL flags">;

def m_Group : OptionGroup<"<m group>">, Group<CompileOnly_Group>,
              DocName<"Target-dependent compilation options">;

// Feature groups - these take command line options that correspond directly to
// target specific features and can be translated directly from command line
// options.
def m_aarch64_Features_Group : OptionGroup<"<aarch64 features group>">,
                               Group<m_Group>, DocName<"AARCH64">;
def m_amdgpu_Features_Group : OptionGroup<"<amdgpu features group>">,
                              Group<m_Group>, DocName<"AMDGPU">;
def m_arm_Features_Group : OptionGroup<"<arm features group>">,
                           Group<m_Group>, DocName<"ARM">;
def m_hexagon_Features_Group : OptionGroup<"<hexagon features group>">,
                               Group<m_Group>, DocName<"Hexagon">;
def m_sparc_Features_Group : OptionGroup<"<sparc features group>">,
                               Group<m_Group>, DocName<"SPARC">;
// The features added by this group will not be added to target features.
// These are explicitly handled.
def m_hexagon_Features_HVX_Group : OptionGroup<"<hexagon features group>">,
                                   Group<m_Group>, DocName<"Hexagon">;
def m_m68k_Features_Group: OptionGroup<"<m68k features group>">,
                           Group<m_Group>, DocName<"M68k">;
def m_mips_Features_Group : OptionGroup<"<mips features group>">,
                            Group<m_Group>, DocName<"MIPS">;
def m_ppc_Features_Group : OptionGroup<"<ppc features group>">,
                           Group<m_Group>, DocName<"PowerPC">;
def m_wasm_Features_Group : OptionGroup<"<wasm features group>">,
                            Group<m_Group>, DocName<"WebAssembly">;
// The features added by this group will not be added to target features.
// These are explicitly handled.
def m_wasm_Features_Driver_Group : OptionGroup<"<wasm driver features group>">,
                                   Group<m_Group>, DocName<"WebAssembly Driver">;
def m_x86_Features_Group : OptionGroup<"<x86 features group>">,
                           Group<m_Group>, Flags<[CoreOption]>, DocName<"X86">;
def m_riscv_Features_Group : OptionGroup<"<riscv features group>">,
                             Group<m_Group>, DocName<"RISCV">;

def m_libc_Group : OptionGroup<"<m libc group>">, Group<m_mips_Features_Group>,
                   Flags<[HelpHidden]>;

def O_Group : OptionGroup<"<O group>">, Group<CompileOnly_Group>,
              DocName<"Optimization level">, DocBrief<[{
Flags controlling how much optimization should be performed.}]>;

def DebugInfo_Group : OptionGroup<"<g group>">, Group<CompileOnly_Group>,
                      DocName<"Debug information generation">, DocBrief<[{
Flags controlling how much and what kind of debug information should be
generated.}]>;

def g_Group : OptionGroup<"<g group>">, Group<DebugInfo_Group>,
              DocName<"Kind and level of debug information">;
def gN_Group : OptionGroup<"<gN group>">, Group<g_Group>,
               DocName<"Debug level">;
def ggdbN_Group : OptionGroup<"<ggdbN group>">, Group<gN_Group>, DocFlatten;
def gTune_Group : OptionGroup<"<gTune group>">, Group<g_Group>,
                  DocName<"Debugger to tune debug information for">;
def g_flags_Group : OptionGroup<"<g flags group>">, Group<DebugInfo_Group>,
                    DocName<"Debug information flags">;

def StaticAnalyzer_Group : OptionGroup<"<Static analyzer group>">,
                           DocName<"Static analyzer flags">, DocBrief<[{
Flags controlling the behavior of the Clang Static Analyzer.}]>;

// gfortran options that we recognize in the driver and pass along when
// invoking GCC to compile Fortran code.
def gfortran_Group : OptionGroup<"<gfortran group>">,
                     DocName<"Fortran compilation flags">, DocBrief<[{
Flags that will be passed onto the ``gfortran`` compiler when Clang is given
a Fortran input.}]>;

def flang_rt_Group : OptionGroup<"Flang runtime library Group">;
def pgi_fortran_Group : OptionGroup<"PGI Fortran compatibility Group">,
  Flags<[FlangOption, FlangOnlyOption]>;

def Link_Group : OptionGroup<"<T/e/s/t/u group>">, DocName<"Linker flags">,
                 DocBrief<[{Flags that are passed on to the linker}]>;
def T_Group : OptionGroup<"<T group>">, Group<Link_Group>, DocFlatten;
def u_Group : OptionGroup<"<u group>">, Group<Link_Group>, DocFlatten;

def reserved_lib_Group : OptionGroup<"<reserved libs group>">,
                         Flags<[Unsupported]>;

// Temporary groups for clang options which we know we don't support,
// but don't want to verbosely warn the user about.
def clang_ignored_f_Group : OptionGroup<"<clang ignored f group>">,
  Group<f_Group>, Flags<[Ignored]>;
def clang_ignored_m_Group : OptionGroup<"<clang ignored m group>">,
  Group<m_Group>, Flags<[Ignored]>;

// Unsupported flang groups
def flang_ignored_w_Group : OptionGroup<"<flang ignored W group>">,
  Group<W_Group>, Flags<[FlangOnlyOption, Ignored]>;

// Group for clang options in the process of deprecation.
// Please include the version that deprecated the flag as comment to allow
// easier garbage collection.
def clang_ignored_legacy_options_Group : OptionGroup<"<clang legacy flags>">,
  Group<f_Group>, Flags<[Ignored]>;

// Retired with clang-5.0
def : Flag<["-"], "fslp-vectorize-aggressive">, Group<clang_ignored_legacy_options_Group>;
def : Flag<["-"], "fno-slp-vectorize-aggressive">, Group<clang_ignored_legacy_options_Group>;

// Retired with clang-10.0. Previously controlled X86 MPX ISA.
def mmpx : Flag<["-"], "mmpx">, Group<clang_ignored_legacy_options_Group>;
def mno_mpx : Flag<["-"], "mno-mpx">, Group<clang_ignored_legacy_options_Group>;

// Retired with clang-16.0, to provide a deprecation period; it should
// be removed in Clang 18 or later.
def enable_trivial_var_init_zero : Flag<["-"], "enable-trivial-auto-var-init-zero-knowing-it-will-be-removed-from-clang">,
  Flags<[CC1Option, CoreOption, NoArgumentUnused]>,
  Group<clang_ignored_legacy_options_Group>;

// Group that ignores all gcc optimizations that won't be implemented
def clang_ignored_gcc_optimization_f_Group : OptionGroup<
  "<clang_ignored_gcc_optimization_f_Group>">, Group<f_Group>, Flags<[Ignored]>;

class DiagnosticOpts<string base>
  : KeyPathAndMacro<"DiagnosticOpts->", base, "DIAG_"> {}
class LangOpts<string base>
  : KeyPathAndMacro<"LangOpts->", base, "LANG_"> {}
class TargetOpts<string base>
  : KeyPathAndMacro<"TargetOpts->", base, "TARGET_"> {}
class FrontendOpts<string base>
  : KeyPathAndMacro<"FrontendOpts.", base, "FRONTEND_"> {}
class PreprocessorOutputOpts<string base>
  : KeyPathAndMacro<"PreprocessorOutputOpts.", base, "PREPROCESSOR_OUTPUT_"> {}
class DependencyOutputOpts<string base>
  : KeyPathAndMacro<"DependencyOutputOpts.", base, "DEPENDENCY_OUTPUT_"> {}
class CodeGenOpts<string base>
  : KeyPathAndMacro<"CodeGenOpts.", base, "CODEGEN_"> {}
class HeaderSearchOpts<string base>
  : KeyPathAndMacro<"HeaderSearchOpts->", base, "HEADER_SEARCH_"> {}
class PreprocessorOpts<string base>
  : KeyPathAndMacro<"PreprocessorOpts->", base, "PREPROCESSOR_"> {}
class FileSystemOpts<string base>
  : KeyPathAndMacro<"FileSystemOpts.", base, "FILE_SYSTEM_"> {}
class AnalyzerOpts<string base>
  : KeyPathAndMacro<"AnalyzerOpts->", base, "ANALYZER_"> {}
class MigratorOpts<string base>
  : KeyPathAndMacro<"MigratorOpts.", base, "MIGRATOR_"> {}

// A boolean option which is opt-in in CC1. The positive option exists in CC1 and
// Args.hasArg(OPT_ffoo) can be used to check that the flag is enabled.
// This is useful if the option is usually disabled.
// Use this only when the option cannot be declared via BoolFOption.
multiclass OptInCC1FFlag<string name, string pos_prefix, string neg_prefix="",
                      string help="", list<OptionFlag> flags=[]> {
  def f#NAME : Flag<["-"], "f"#name>, Flags<[CC1Option] # flags>,
               Group<f_Group>, HelpText<pos_prefix # help>;
  def fno_#NAME : Flag<["-"], "fno-"#name>, Flags<flags>,
                  Group<f_Group>, HelpText<neg_prefix # help>;
}

// A boolean option which is opt-out in CC1. The negative option exists in CC1 and
// Args.hasArg(OPT_fno_foo) can be used to check that the flag is disabled.
// Use this only when the option cannot be declared via BoolFOption.
multiclass OptOutCC1FFlag<string name, string pos_prefix, string neg_prefix,
                       string help="", list<OptionFlag> flags=[]> {
  def f#NAME : Flag<["-"], "f"#name>, Flags<flags>,
               Group<f_Group>, HelpText<pos_prefix # help>;
  def fno_#NAME : Flag<["-"], "fno-"#name>, Flags<[CC1Option] # flags>,
                  Group<f_Group>, HelpText<neg_prefix # help>;
}

// A boolean option which is opt-in in FC1. The positive option exists in FC1 and
// Args.hasArg(OPT_ffoo) can be used to check that the flag is enabled.
// This is useful if the option is usually disabled.
multiclass OptInFC1FFlag<string name, string pos_prefix, string neg_prefix="",
                      string help="", list<OptionFlag> flags=[]> {
  def f#NAME : Flag<["-"], "f"#name>, Flags<[FC1Option] # flags>,
               Group<f_Group>, HelpText<pos_prefix # help>;
  def fno_#NAME : Flag<["-"], "fno-"#name>, Flags<flags>,
                  Group<f_Group>, HelpText<neg_prefix # help>;
}

// A boolean option which is opt-out in FC1. The negative option exists in FC1 and
// Args.hasArg(OPT_fno_foo) can be used to check that the flag is disabled.
multiclass OptOutFC1FFlag<string name, string pos_prefix, string neg_prefix,
                       string help="", list<OptionFlag> flags=[]> {
  def f#NAME : Flag<["-"], "f"#name>, Flags<flags>,
               Group<f_Group>, HelpText<pos_prefix # help>;
  def fno_#NAME : Flag<["-"], "fno-"#name>, Flags<[FC1Option] # flags>,
                  Group<f_Group>, HelpText<neg_prefix # help>;
}

// Creates a positive and negative flags where both of them are prefixed with
// "m", have help text specified for positive and negative option, and a Group
// optionally specified by the opt_group argument, otherwise Group<m_Group>.
multiclass SimpleMFlag<string name, string pos_prefix, string neg_prefix,
                       string help, OptionGroup opt_group = m_Group> {
  def m#NAME : Flag<["-"], "m"#name>, Group<opt_group>,
    HelpText<pos_prefix # help>;
  def mno_#NAME : Flag<["-"], "mno-"#name>, Group<opt_group>,
    HelpText<neg_prefix # help>;
}

//===----------------------------------------------------------------------===//
// BoolOption
//===----------------------------------------------------------------------===//

// The default value of a marshalled key path.
class Default<code value> { code Value = value; }

// Convenience variables for boolean defaults.
def DefaultTrue : Default<"true"> {}
def DefaultFalse : Default<"false"> {}

// The value set to the key path when the flag is present on the command line.
class Set<bit value> { bit Value = value; }
def SetTrue : Set<true> {}
def SetFalse : Set<false> {}

// Definition of single command line flag. This is an implementation detail, use
// SetTrueBy or SetFalseBy instead.
class FlagDef<bit polarity, bit value, list<OptionFlag> option_flags,
              string help, list<code> implied_by_expressions = []> {
  // The polarity. Besides spelling, this also decides whether the TableGen
  // record will be prefixed with "no_".
  bit Polarity = polarity;

  // The value assigned to key path when the flag is present on command line.
  bit Value = value;

  // OptionFlags that control visibility of the flag in different tools.
  list<OptionFlag> OptionFlags = option_flags;

  // The help text associated with the flag.
  string Help = help;

  // List of expressions that, when true, imply this flag.
  list<code> ImpliedBy = implied_by_expressions;
}

// Additional information to be appended to both positive and negative flag.
class BothFlags<list<OptionFlag> option_flags, string help = ""> {
  list<OptionFlag> OptionFlags = option_flags;
  string Help = help;
}

// Functor that appends the suffix to the base flag definition.
class ApplySuffix<FlagDef flag, BothFlags suffix> {
  FlagDef Result
    = FlagDef<flag.Polarity, flag.Value,
              flag.OptionFlags # suffix.OptionFlags,
              flag.Help # suffix.Help, flag.ImpliedBy>;
}

// Definition of the command line flag with positive spelling, e.g. "-ffoo".
class PosFlag<Set value, list<OptionFlag> flags = [], string help = "",
              list<code> implied_by_expressions = []>
  : FlagDef<true, value.Value, flags, help, implied_by_expressions> {}

// Definition of the command line flag with negative spelling, e.g. "-fno-foo".
class NegFlag<Set value, list<OptionFlag> flags = [], string help = "",
              list<code> implied_by_expressions = []>
  : FlagDef<false, value.Value, flags, help, implied_by_expressions> {}

// Expanded FlagDef that's convenient for creation of TableGen records.
class FlagDefExpanded<FlagDef flag, string prefix, string name, string spelling>
  : FlagDef<flag.Polarity, flag.Value, flag.OptionFlags, flag.Help,
            flag.ImpliedBy> {
  // Name of the TableGen record.
  string RecordName = prefix # !if(flag.Polarity, "", "no_") # name;

  // Spelling of the flag.
  string Spelling = prefix # !if(flag.Polarity, "", "no-") # spelling;

  // Can the flag be implied by another flag?
  bit CanBeImplied = !not(!empty(flag.ImpliedBy));

  // C++ code that will be assigned to the keypath when the flag is present.
  code ValueAsCode = !if(flag.Value, "true", "false");
}

// TableGen record for a single marshalled flag.
class MarshalledFlagRec<FlagDefExpanded flag, FlagDefExpanded other,
                        FlagDefExpanded implied, KeyPathAndMacro kpm,
                        Default default>
  : Flag<["-"], flag.Spelling>, Flags<flag.OptionFlags>, HelpText<flag.Help>,
    MarshallingInfoBooleanFlag<kpm, default.Value, flag.ValueAsCode,
                               other.ValueAsCode, other.RecordName>,
    ImpliedByAnyOf<implied.ImpliedBy, implied.ValueAsCode> {}

// Generates TableGen records for two command line flags that control the same
// key path via the marshalling infrastructure.
// Names of the records consist of the specified prefix, "no_" for the negative
// flag, and NAME.
// Used for -cc1 frontend options. Driver-only options do not map to
// CompilerInvocation.
multiclass BoolOption<string prefix = "", string spelling_base,
                      KeyPathAndMacro kpm, Default default,
                      FlagDef flag1_base, FlagDef flag2_base,
                      BothFlags suffix = BothFlags<[], "">> {
  defvar flag1 = FlagDefExpanded<ApplySuffix<flag1_base, suffix>.Result, prefix,
                                 NAME, spelling_base>;

  defvar flag2 = FlagDefExpanded<ApplySuffix<flag2_base, suffix>.Result, prefix,
                                 NAME, spelling_base>;

  // The flags must have different polarity, different values, and only
  // one can be implied.
  assert !xor(flag1.Polarity, flag2.Polarity),
         "the flags must have different polarity: flag1: " #
             flag1.Polarity # ", flag2: " # flag2.Polarity;
  assert !ne(flag1.Value, flag2.Value),
         "the flags must have different values: flag1: " #
             flag1.Value # ", flag2: " # flag2.Value;
  assert !not(!and(flag1.CanBeImplied, flag2.CanBeImplied)),
         "only one of the flags can be implied: flag1: " #
             flag1.CanBeImplied # ", flag2: " # flag2.CanBeImplied;

  defvar implied = !if(flag1.CanBeImplied, flag1, flag2);

  def flag1.RecordName : MarshalledFlagRec<flag1, flag2, implied, kpm, default>;
  def flag2.RecordName : MarshalledFlagRec<flag2, flag1, implied, kpm, default>;
}

/// Creates a BoolOption where both of the flags are prefixed with "f", are in
/// the Group<f_Group>.
/// Used for -cc1 frontend options. Driver-only options do not map to
/// CompilerInvocation.
multiclass BoolFOption<string flag_base, KeyPathAndMacro kpm,
                       Default default, FlagDef flag1, FlagDef flag2,
                       BothFlags both = BothFlags<[], "">> {
  defm NAME : BoolOption<"f", flag_base, kpm, default, flag1, flag2, both>,
              Group<f_Group>;
}

// Creates a BoolOption where both of the flags are prefixed with "g" and have
// the Group<g_Group>.
// Used for -cc1 frontend options. Driver-only options do not map to
// CompilerInvocation.
multiclass BoolGOption<string flag_base, KeyPathAndMacro kpm,
                       Default default, FlagDef flag1, FlagDef flag2,
                       BothFlags both = BothFlags<[], "">> {
  defm NAME : BoolOption<"g", flag_base, kpm, default, flag1, flag2, both>,
              Group<g_Group>;
}

// Works like BoolOption except without marshalling
multiclass BoolOptionWithoutMarshalling<string prefix = "", string spelling_base,
                                        FlagDef flag1_base, FlagDef flag2_base,
                                        BothFlags suffix = BothFlags<[], "">> {
  defvar flag1 = FlagDefExpanded<ApplySuffix<flag1_base, suffix>.Result, prefix,
                                 NAME, spelling_base>;

  defvar flag2 = FlagDefExpanded<ApplySuffix<flag2_base, suffix>.Result, prefix,
                                 NAME, spelling_base>;

  // The flags must have different polarity, different values, and only
  // one can be implied.
  assert !xor(flag1.Polarity, flag2.Polarity),
         "the flags must have different polarity: flag1: " #
             flag1.Polarity # ", flag2: " # flag2.Polarity;
  assert !ne(flag1.Value, flag2.Value),
         "the flags must have different values: flag1: " #
             flag1.Value # ", flag2: " # flag2.Value;
  assert !not(!and(flag1.CanBeImplied, flag2.CanBeImplied)),
         "only one of the flags can be implied: flag1: " #
             flag1.CanBeImplied # ", flag2: " # flag2.CanBeImplied;

  defvar implied = !if(flag1.CanBeImplied, flag1, flag2);

  def flag1.RecordName : Flag<["-"], flag1.Spelling>, Flags<flag1.OptionFlags>,
                         HelpText<flag1.Help>,
                         ImpliedByAnyOf<implied.ImpliedBy, implied.ValueAsCode>
                         {}
  def flag2.RecordName : Flag<["-"], flag2.Spelling>, Flags<flag2.OptionFlags>,
                         HelpText<flag2.Help>,
                         ImpliedByAnyOf<implied.ImpliedBy, implied.ValueAsCode>
                         {}
}

// FIXME: Diagnose if target does not support protected visibility.
class MarshallingInfoVisibility<KeyPathAndMacro kpm, code default>
  : MarshallingInfoEnum<kpm, default>,
    Values<"default,hidden,internal,protected">,
    NormalizedValues<["DefaultVisibility", "HiddenVisibility",
                      "HiddenVisibility", "ProtectedVisibility"]> {}

// Key paths that are constant during parsing of options with the same key path prefix.
defvar cplusplus = LangOpts<"CPlusPlus">;
defvar cpp11 = LangOpts<"CPlusPlus11">;
defvar cpp17 = LangOpts<"CPlusPlus17">;
defvar cpp20 = LangOpts<"CPlusPlus20">;
defvar c99 = LangOpts<"C99">;
defvar c2x = LangOpts<"C2x">;
defvar lang_std = LangOpts<"LangStd">;
defvar open_cl = LangOpts<"OpenCL">;
defvar cuda = LangOpts<"CUDA">;
defvar render_script = LangOpts<"RenderScript">;
defvar hip = LangOpts<"HIP">;
defvar gnu_mode = LangOpts<"GNUMode">;
defvar asm_preprocessor = LangOpts<"AsmPreprocessor">;
defvar hlsl = LangOpts<"HLSL">;

defvar std = !strconcat("LangStandard::getLangStandardForKind(", lang_std.KeyPath, ")");

/////////
// Options

// The internal option ID must be a valid C++ identifier and results in a
// clang::driver::options::OPT_XX enum constant for XX.
//
// We want to unambiguously be able to refer to options from the driver source
// code, for this reason the option name is mangled into an ID. This mangling
// isn't guaranteed to have an inverse, but for practical purposes it does.
//
// The mangling scheme is to ignore the leading '-', and perform the following
// substitutions:
//   _ => __
//   - => _
//   / => _SLASH
//   # => _HASH
//   ? => _QUESTION
//   , => _COMMA
//   = => _EQ
//   C++ => CXX
//   . => _

// Developer Driver Options

def internal_Group : OptionGroup<"<clang internal options>">, Flags<[HelpHidden]>;
def internal_driver_Group : OptionGroup<"<clang driver internal options>">,
  Group<internal_Group>, HelpText<"DRIVER OPTIONS">;
def internal_debug_Group :
  OptionGroup<"<clang debug/development internal options>">,
  Group<internal_Group>, HelpText<"DEBUG/DEVELOPMENT OPTIONS">;

class InternalDriverOpt : Group<internal_driver_Group>,
  Flags<[NoXarchOption, HelpHidden]>;
def driver_mode : Joined<["--"], "driver-mode=">, Group<internal_driver_Group>,
  Flags<[CoreOption, NoXarchOption, HelpHidden]>,
  HelpText<"Set the driver mode to either 'gcc', 'g++', 'cpp', or 'cl'">;
def rsp_quoting : Joined<["--"], "rsp-quoting=">, Group<internal_driver_Group>,
  Flags<[CoreOption, NoXarchOption, HelpHidden]>,
  HelpText<"Set the rsp quoting to either 'posix', or 'windows'">;
def ccc_gcc_name : Separate<["-"], "ccc-gcc-name">, InternalDriverOpt,
  HelpText<"Name for native GCC compiler">,
  MetaVarName<"<gcc-path>">;

class InternalDebugOpt : Group<internal_debug_Group>,
  Flags<[NoXarchOption, HelpHidden, CoreOption]>;
def ccc_install_dir : Separate<["-"], "ccc-install-dir">, InternalDebugOpt,
  HelpText<"Simulate installation in the given directory">;
def ccc_print_phases : Flag<["-"], "ccc-print-phases">, InternalDebugOpt,
  HelpText<"Dump list of actions to perform">;
def ccc_print_bindings : Flag<["-"], "ccc-print-bindings">, InternalDebugOpt,
  HelpText<"Show bindings of tools to actions">;

def ccc_arcmt_check : Flag<["-"], "ccc-arcmt-check">, InternalDriverOpt,
  HelpText<"Check for ARC migration issues that need manual handling">;
def ccc_arcmt_modify : Flag<["-"], "ccc-arcmt-modify">, InternalDriverOpt,
  HelpText<"Apply modifications to files to conform to ARC">;
def ccc_arcmt_migrate : Separate<["-"], "ccc-arcmt-migrate">, InternalDriverOpt,
  HelpText<"Apply modifications and produces temporary files that conform to ARC">;
def arcmt_migrate_report_output : Separate<["-"], "arcmt-migrate-report-output">,
  HelpText<"Output path for the plist report">,  Flags<[CC1Option]>,
  MarshallingInfoString<FrontendOpts<"ARCMTMigrateReportOut">>;
def arcmt_migrate_emit_arc_errors : Flag<["-"], "arcmt-migrate-emit-errors">,
  HelpText<"Emit ARC errors even if the migrator can fix them">, Flags<[CC1Option]>,
  MarshallingInfoFlag<FrontendOpts<"ARCMTMigrateEmitARCErrors">>;
def gen_reproducer_eq: Joined<["-"], "gen-reproducer=">, Flags<[NoArgumentUnused, CoreOption]>,
  HelpText<"Emit reproducer on (option: off, crash (default), error, always)">;
def gen_reproducer: Flag<["-"], "gen-reproducer">, InternalDebugOpt,
  Alias<gen_reproducer_eq>, AliasArgs<["always"]>,
  HelpText<"Auto-generates preprocessed source files and a reproduction script">;
def gen_cdb_fragment_path: Separate<["-"], "gen-cdb-fragment-path">, InternalDebugOpt,
  HelpText<"Emit a compilation database fragment to the specified directory">;

def round_trip_args : Flag<["-"], "round-trip-args">, Flags<[CC1Option, NoDriverOption]>,
  HelpText<"Enable command line arguments round-trip.">;
def no_round_trip_args : Flag<["-"], "no-round-trip-args">, Flags<[CC1Option, NoDriverOption]>,
  HelpText<"Disable command line arguments round-trip.">;

def _migrate : Flag<["--"], "migrate">, Flags<[NoXarchOption]>,
  HelpText<"Run the migrator">;
def ccc_objcmt_migrate : Separate<["-"], "ccc-objcmt-migrate">,
  InternalDriverOpt,
  HelpText<"Apply modifications and produces temporary files to migrate to "
   "modern ObjC syntax">;

def objcmt_migrate_literals : Flag<["-"], "objcmt-migrate-literals">, Flags<[CC1Option]>,
  HelpText<"Enable migration to modern ObjC literals">,
  MarshallingInfoBitfieldFlag<FrontendOpts<"ObjCMTAction">, "FrontendOptions::ObjCMT_Literals">;
def objcmt_migrate_subscripting : Flag<["-"], "objcmt-migrate-subscripting">, Flags<[CC1Option]>,
  HelpText<"Enable migration to modern ObjC subscripting">,
  MarshallingInfoBitfieldFlag<FrontendOpts<"ObjCMTAction">, "FrontendOptions::ObjCMT_Subscripting">;
def objcmt_migrate_property : Flag<["-"], "objcmt-migrate-property">, Flags<[CC1Option]>,
  HelpText<"Enable migration to modern ObjC property">,
  MarshallingInfoBitfieldFlag<FrontendOpts<"ObjCMTAction">, "FrontendOptions::ObjCMT_Property">;
def objcmt_migrate_all : Flag<["-"], "objcmt-migrate-all">, Flags<[CC1Option]>,
  HelpText<"Enable migration to modern ObjC">,
  MarshallingInfoBitfieldFlag<FrontendOpts<"ObjCMTAction">, "FrontendOptions::ObjCMT_MigrateDecls">;
def objcmt_migrate_readonly_property : Flag<["-"], "objcmt-migrate-readonly-property">, Flags<[CC1Option]>,
  HelpText<"Enable migration to modern ObjC readonly property">,
  MarshallingInfoBitfieldFlag<FrontendOpts<"ObjCMTAction">, "FrontendOptions::ObjCMT_ReadonlyProperty">;
def objcmt_migrate_readwrite_property : Flag<["-"], "objcmt-migrate-readwrite-property">, Flags<[CC1Option]>,
  HelpText<"Enable migration to modern ObjC readwrite property">,
  MarshallingInfoBitfieldFlag<FrontendOpts<"ObjCMTAction">, "FrontendOptions::ObjCMT_ReadwriteProperty">;
def objcmt_migrate_property_dot_syntax : Flag<["-"], "objcmt-migrate-property-dot-syntax">, Flags<[CC1Option]>,
  HelpText<"Enable migration of setter/getter messages to property-dot syntax">,
  MarshallingInfoBitfieldFlag<FrontendOpts<"ObjCMTAction">, "FrontendOptions::ObjCMT_PropertyDotSyntax">;
def objcmt_migrate_annotation : Flag<["-"], "objcmt-migrate-annotation">, Flags<[CC1Option]>,
  HelpText<"Enable migration to property and method annotations">,
  MarshallingInfoBitfieldFlag<FrontendOpts<"ObjCMTAction">, "FrontendOptions::ObjCMT_Annotation">;
def objcmt_migrate_instancetype : Flag<["-"], "objcmt-migrate-instancetype">, Flags<[CC1Option]>,
  HelpText<"Enable migration to infer instancetype for method result type">,
  MarshallingInfoBitfieldFlag<FrontendOpts<"ObjCMTAction">, "FrontendOptions::ObjCMT_Instancetype">;
def objcmt_migrate_nsmacros : Flag<["-"], "objcmt-migrate-ns-macros">, Flags<[CC1Option]>,
  HelpText<"Enable migration to NS_ENUM/NS_OPTIONS macros">,
  MarshallingInfoBitfieldFlag<FrontendOpts<"ObjCMTAction">, "FrontendOptions::ObjCMT_NsMacros">;
def objcmt_migrate_protocol_conformance : Flag<["-"], "objcmt-migrate-protocol-conformance">, Flags<[CC1Option]>,
  HelpText<"Enable migration to add protocol conformance on classes">,
  MarshallingInfoBitfieldFlag<FrontendOpts<"ObjCMTAction">, "FrontendOptions::ObjCMT_ProtocolConformance">;
def objcmt_atomic_property : Flag<["-"], "objcmt-atomic-property">, Flags<[CC1Option]>,
  HelpText<"Make migration to 'atomic' properties">,
  MarshallingInfoBitfieldFlag<FrontendOpts<"ObjCMTAction">, "FrontendOptions::ObjCMT_AtomicProperty">;
def objcmt_returns_innerpointer_property : Flag<["-"], "objcmt-returns-innerpointer-property">, Flags<[CC1Option]>,
  HelpText<"Enable migration to annotate property with NS_RETURNS_INNER_POINTER">,
  MarshallingInfoBitfieldFlag<FrontendOpts<"ObjCMTAction">, "FrontendOptions::ObjCMT_ReturnsInnerPointerProperty">;
def objcmt_ns_nonatomic_iosonly: Flag<["-"], "objcmt-ns-nonatomic-iosonly">, Flags<[CC1Option]>,
  HelpText<"Enable migration to use NS_NONATOMIC_IOSONLY macro for setting property's 'atomic' attribute">,
  MarshallingInfoBitfieldFlag<FrontendOpts<"ObjCMTAction">, "FrontendOptions::ObjCMT_NsAtomicIOSOnlyProperty">;
def objcmt_migrate_designated_init : Flag<["-"], "objcmt-migrate-designated-init">, Flags<[CC1Option]>,
  HelpText<"Enable migration to infer NS_DESIGNATED_INITIALIZER for initializer methods">,
  MarshallingInfoBitfieldFlag<FrontendOpts<"ObjCMTAction">, "FrontendOptions::ObjCMT_DesignatedInitializer">;

def objcmt_allowlist_dir_path: Joined<["-"], "objcmt-allowlist-dir-path=">, Flags<[CC1Option]>,
  HelpText<"Only modify files with a filename contained in the provided directory path">,
  MarshallingInfoString<FrontendOpts<"ObjCMTAllowListPath">>;
def : Joined<["-"], "objcmt-whitelist-dir-path=">, Flags<[CC1Option]>,
  HelpText<"Alias for -objcmt-allowlist-dir-path">,
  Alias<objcmt_allowlist_dir_path>;
// The misspelt "white-list" [sic] alias is due for removal.
def : Joined<["-"], "objcmt-white-list-dir-path=">, Flags<[CC1Option]>,
  Alias<objcmt_allowlist_dir_path>;

// Make sure all other -ccc- options are rejected.
def ccc_ : Joined<["-"], "ccc-">, Group<internal_Group>, Flags<[Unsupported]>;

// Standard Options

def _HASH_HASH_HASH : Flag<["-"], "###">, Flags<[NoXarchOption, CoreOption, FlangOption]>,
    HelpText<"Print (but do not run) the commands to run for this compilation">;
def _DASH_DASH : Option<["--"], "", KIND_REMAINING_ARGS>,
    Flags<[NoXarchOption, CoreOption]>;
def A : JoinedOrSeparate<["-"], "A">, Flags<[RenderJoined]>, Group<gfortran_Group>;
def B : JoinedOrSeparate<["-"], "B">, MetaVarName<"<prefix>">,
    HelpText<"Search $prefix$file for executables, libraries, and data files. "
    "If $prefix is a directory, search $prefix/$file">;
def gcc_install_dir_EQ : Joined<["--"], "gcc-install-dir=">,
  HelpText<"Use GCC installation in the specified directory. The directory ends with path components like 'lib{,32,64}/gcc{,-cross}/$triple/$version'. "
  "Note: executables (e.g. ld) used by the compiler are not overridden by the selected GCC installation">;
def gcc_toolchain : Joined<["--"], "gcc-toolchain=">, Flags<[NoXarchOption]>,
  HelpText<"Specify a directory where Clang can find 'include' and 'lib{,32,64}/gcc{,-cross}/$triple/$version'. "
  "Clang will use the GCC installation with the largest version">;
def CC : Flag<["-"], "CC">, Flags<[CC1Option]>, Group<Preprocessor_Group>,
    HelpText<"Include comments from within macros in preprocessed output">,
    MarshallingInfoFlag<PreprocessorOutputOpts<"ShowMacroComments">>;
def C : Flag<["-"], "C">, Flags<[CC1Option]>, Group<Preprocessor_Group>,
    HelpText<"Include comments in preprocessed output">,
    MarshallingInfoFlag<PreprocessorOutputOpts<"ShowComments">>;
def D : JoinedOrSeparate<["-"], "D">, Group<Preprocessor_Group>,
    Flags<[CC1Option, FlangOption, FC1Option]>, MetaVarName<"<macro>=<value>">,
    HelpText<"Define <macro> to <value> (or 1 if <value> omitted)">;
def E : Flag<["-"], "E">, Flags<[NoXarchOption,CC1Option, FlangOption, FC1Option]>, Group<Action_Group>,
    HelpText<"Only run the preprocessor">;
def F : JoinedOrSeparate<["-"], "F">, Flags<[RenderJoined,CC1Option]>,
    HelpText<"Add directory to framework include search path">;
def G : JoinedOrSeparate<["-"], "G">, Flags<[NoXarchOption]>, Group<m_Group>,
    MetaVarName<"<size>">, HelpText<"Put objects of at most <size> bytes "
    "into small data section (MIPS / Hexagon)">;
def G_EQ : Joined<["-"], "G=">, Flags<[NoXarchOption]>, Group<m_Group>, Alias<G>;
def H : Flag<["-"], "H">, Flags<[CC1Option]>, Group<Preprocessor_Group>,
    HelpText<"Show header includes and nesting depth">,
    MarshallingInfoFlag<DependencyOutputOpts<"ShowHeaderIncludes">>;
def fshow_skipped_includes : Flag<["-"], "fshow-skipped-includes">,
  Flags<[CC1Option]>, HelpText<"Show skipped includes in -H output.">,
  DocBrief<[{#include files may be "skipped" due to include guard optimization
             or #pragma once. This flag makes -H show also such includes.}]>,
  MarshallingInfoFlag<DependencyOutputOpts<"ShowSkippedHeaderIncludes">>;

def I_ : Flag<["-"], "I-">, Group<I_Group>,
    HelpText<"Restrict all prior -I flags to double-quoted inclusion and "
             "remove current directory from include path">;
def I : JoinedOrSeparate<["-"], "I">, Group<I_Group>,
    Flags<[CC1Option,CC1AsOption,FlangOption,FC1Option]>, MetaVarName<"<dir>">,
    HelpText<"Add directory to the end of the list of include search paths">,
    DocBrief<[{Add directory to include search path. For C++ inputs, if
there are multiple -I options, these directories are searched
in the order they are given before the standard system directories
are searched. If the same directory is in the SYSTEM include search
paths, for example if also specified with -isystem, the -I option
will be ignored}]>;
def L : JoinedOrSeparate<["-"], "L">, Flags<[RenderJoined]>, Group<Link_Group>,
    MetaVarName<"<dir>">, HelpText<"Add directory to library search path">;
def MD : Flag<["-"], "MD">, Group<M_Group>,
    HelpText<"Write a depfile containing user and system headers">;
def MMD : Flag<["-"], "MMD">, Group<M_Group>,
    HelpText<"Write a depfile containing user headers">;
def M : Flag<["-"], "M">, Group<M_Group>,
    HelpText<"Like -MD, but also implies -E and writes to stdout by default">;
def MM : Flag<["-"], "MM">, Group<M_Group>,
    HelpText<"Like -MMD, but also implies -E and writes to stdout by default">;
def MF : JoinedOrSeparate<["-"], "MF">, Group<M_Group>,
    HelpText<"Write depfile output from -MMD, -MD, -MM, or -M to <file>">,
    MetaVarName<"<file>">;
def MG : Flag<["-"], "MG">, Group<M_Group>, Flags<[CC1Option]>,
    HelpText<"Add missing headers to depfile">,
    MarshallingInfoFlag<DependencyOutputOpts<"AddMissingHeaderDeps">>;
def MJ : JoinedOrSeparate<["-"], "MJ">, Group<M_Group>,
    HelpText<"Write a compilation database entry per input">;
def MP : Flag<["-"], "MP">, Group<M_Group>, Flags<[CC1Option]>,
    HelpText<"Create phony target for each dependency (other than main file)">,
    MarshallingInfoFlag<DependencyOutputOpts<"UsePhonyTargets">>;
def MQ : JoinedOrSeparate<["-"], "MQ">, Group<M_Group>, Flags<[CC1Option]>,
    HelpText<"Specify name of main file output to quote in depfile">;
def MT : JoinedOrSeparate<["-"], "MT">, Group<M_Group>, Flags<[CC1Option]>,
    HelpText<"Specify name of main file output in depfile">,
    MarshallingInfoStringVector<DependencyOutputOpts<"Targets">>;
def MV : Flag<["-"], "MV">, Group<M_Group>, Flags<[CC1Option]>,
    HelpText<"Use NMake/Jom format for the depfile">,
    MarshallingInfoFlag<DependencyOutputOpts<"OutputFormat">, "DependencyOutputFormat::Make">,
    Normalizer<"makeFlagToValueNormalizer(DependencyOutputFormat::NMake)">;
def Mach : Flag<["-"], "Mach">, Group<Link_Group>;
def O0 : Flag<["-"], "O0">, Group<O_Group>, Flags<[CC1Option, FC1Option, HelpHidden]>;
def O4 : Flag<["-"], "O4">, Group<O_Group>, Flags<[CC1Option, FC1Option, HelpHidden]>;
def ObjCXX : Flag<["-"], "ObjC++">, Flags<[NoXarchOption]>,
  HelpText<"Treat source input files as Objective-C++ inputs">;
def ObjC : Flag<["-"], "ObjC">, Flags<[NoXarchOption]>,
  HelpText<"Treat source input files as Objective-C inputs">;
def O : Joined<["-"], "O">, Group<O_Group>, Flags<[CC1Option,FC1Option]>;
def O_flag : Flag<["-"], "O">, Flags<[CC1Option,FC1Option]>, Alias<O>, AliasArgs<["1"]>;
def Ofast : Joined<["-"], "Ofast">, Group<O_Group>, Flags<[CC1Option, FlangOption]>;
def P : Flag<["-"], "P">, Flags<[CC1Option,FlangOption,FC1Option]>, Group<Preprocessor_Group>,
  HelpText<"Disable linemarker output in -E mode">,
  MarshallingInfoNegativeFlag<PreprocessorOutputOpts<"ShowLineMarkers">>;
def parallel_jobs_EQ : Joined<["-"], "parallel-jobs=">, Flags<[NoXarchOption]>,
  HelpText<"Number of parallel jobs">;
def Qy : Flag<["-"], "Qy">, Flags<[CC1Option]>,
  HelpText<"Emit metadata containing compiler name and version">;
def Qn : Flag<["-"], "Qn">, Flags<[CC1Option]>,
  HelpText<"Do not emit metadata containing compiler name and version">;
def : Flag<["-"], "fident">, Group<f_Group>, Alias<Qy>,
  Flags<[CoreOption, CC1Option]>;
def : Flag<["-"], "fno-ident">, Group<f_Group>, Alias<Qn>,
  Flags<[CoreOption, CC1Option]>;
def Qunused_arguments : Flag<["-"], "Qunused-arguments">, Flags<[NoXarchOption, CoreOption]>,
  HelpText<"Don't emit warning for unused driver arguments">;
def Q : Flag<["-"], "Q">, IgnoredGCCCompat;
def Rpass_EQ : Joined<["-"], "Rpass=">, Group<R_value_Group>, Flags<[CC1Option]>,
  HelpText<"Report transformations performed by optimization passes whose "
           "name matches the given POSIX regular expression">;
def Rpass_missed_EQ : Joined<["-"], "Rpass-missed=">, Group<R_value_Group>,
  Flags<[CC1Option]>,
  HelpText<"Report missed transformations by optimization passes whose "
           "name matches the given POSIX regular expression">;
def Rpass_analysis_EQ : Joined<["-"], "Rpass-analysis=">, Group<R_value_Group>,
  Flags<[CC1Option]>,
  HelpText<"Report transformation analysis from optimization passes whose "
           "name matches the given POSIX regular expression">;
def R_Joined : Joined<["-"], "R">, Group<R_Group>, Flags<[CC1Option, CoreOption]>,
  MetaVarName<"<remark>">, HelpText<"Enable the specified remark">;
def S : Flag<["-"], "S">, Flags<[NoXarchOption,CC1Option,FlangOption,FC1Option]>, Group<Action_Group>,
  HelpText<"Only run preprocess and compilation steps">;
def T : JoinedOrSeparate<["-"], "T">, Group<T_Group>,
  MetaVarName<"<script>">, HelpText<"Specify <script> as linker script">;
def U : JoinedOrSeparate<["-"], "U">, Group<Preprocessor_Group>,
  Flags<[CC1Option, FlangOption, FC1Option]>, MetaVarName<"<macro>">, HelpText<"Undefine macro <macro>">;
def V : JoinedOrSeparate<["-"], "V">, Flags<[NoXarchOption, Unsupported]>;
def Wa_COMMA : CommaJoined<["-"], "Wa,">,
  HelpText<"Pass the comma separated arguments in <arg> to the assembler">,
  MetaVarName<"<arg>">;
def Wall : Flag<["-"], "Wall">, Group<W_Group>, Flags<[CC1Option, HelpHidden]>;
def WCL4 : Flag<["-"], "WCL4">, Group<W_Group>, Flags<[CC1Option, HelpHidden]>;
def Wsystem_headers : Flag<["-"], "Wsystem-headers">, Group<W_Group>, Flags<[CC1Option, HelpHidden]>;
def Wno_system_headers : Flag<["-"], "Wno-system-headers">, Group<W_Group>, Flags<[CC1Option, HelpHidden]>;
def Wdeprecated : Flag<["-"], "Wdeprecated">, Group<W_Group>, Flags<[CC1Option]>,
  HelpText<"Enable warnings for deprecated constructs and define __DEPRECATED">;
def Wno_deprecated : Flag<["-"], "Wno-deprecated">, Group<W_Group>, Flags<[CC1Option]>;
def Wl_COMMA : CommaJoined<["-"], "Wl,">, Flags<[LinkerInput, RenderAsInput]>,
  HelpText<"Pass the comma separated arguments in <arg> to the linker">,
  MetaVarName<"<arg>">, Group<Link_Group>;
// FIXME: This is broken; these should not be Joined arguments.
def Wno_nonportable_cfstrings : Joined<["-"], "Wno-nonportable-cfstrings">, Group<W_Group>,
  Flags<[CC1Option]>;
def Wnonportable_cfstrings : Joined<["-"], "Wnonportable-cfstrings">, Group<W_Group>,
  Flags<[CC1Option]>;
def Wp_COMMA : CommaJoined<["-"], "Wp,">,
  HelpText<"Pass the comma separated arguments in <arg> to the preprocessor">,
  MetaVarName<"<arg>">, Group<Preprocessor_Group>;
def Wundef_prefix_EQ : CommaJoined<["-"], "Wundef-prefix=">, Group<W_value_Group>,
  Flags<[CC1Option, CoreOption, HelpHidden]>, MetaVarName<"<arg>">,
  HelpText<"Enable warnings for undefined macros with a prefix in the comma separated list <arg>">,
  MarshallingInfoStringVector<DiagnosticOpts<"UndefPrefixes">>;
def Wwrite_strings : Flag<["-"], "Wwrite-strings">, Group<W_Group>, Flags<[CC1Option, HelpHidden]>;
def Wno_write_strings : Flag<["-"], "Wno-write-strings">, Group<W_Group>, Flags<[CC1Option, HelpHidden]>;
def W_Joined : Joined<["-"], "W">, Group<W_Group>, Flags<[CC1Option, CoreOption, FC1Option, FlangOption]>,
  MetaVarName<"<warning>">, HelpText<"Enable the specified warning">;
def Xanalyzer : Separate<["-"], "Xanalyzer">,
  HelpText<"Pass <arg> to the static analyzer">, MetaVarName<"<arg>">,
  Group<StaticAnalyzer_Group>;
def Xarch__ : JoinedAndSeparate<["-"], "Xarch_">, Flags<[NoXarchOption]>;
def Xarch_host : Separate<["-"], "Xarch_host">, Flags<[NoXarchOption]>,
  HelpText<"Pass <arg> to the CUDA/HIP host compilation">, MetaVarName<"<arg>">;
def Xarch_device : Separate<["-"], "Xarch_device">, Flags<[NoXarchOption]>,
  HelpText<"Pass <arg> to the CUDA/HIP device compilation">, MetaVarName<"<arg>">;
def Xassembler : Separate<["-"], "Xassembler">,
  HelpText<"Pass <arg> to the assembler">, MetaVarName<"<arg>">,
  Group<CompileOnly_Group>;
def Xclang : Separate<["-"], "Xclang">,
  HelpText<"Pass <arg> to clang -cc1">, MetaVarName<"<arg>">,
  Flags<[NoXarchOption, CoreOption]>, Group<CompileOnly_Group>;
def : Joined<["-"], "Xclang=">, Group<CompileOnly_Group>, Flags<[NoXarchOption, CoreOption]>, Alias<Xclang>,
  HelpText<"Alias for -Xclang">, MetaVarName<"<arg>">;
def Xcuda_fatbinary : Separate<["-"], "Xcuda-fatbinary">,
  HelpText<"Pass <arg> to fatbinary invocation">, MetaVarName<"<arg>">;
def Xcuda_ptxas : Separate<["-"], "Xcuda-ptxas">,
  HelpText<"Pass <arg> to the ptxas assembler">, MetaVarName<"<arg>">;
def Xopenmp_target : Separate<["-"], "Xopenmp-target">, Group<CompileOnly_Group>,
  HelpText<"Pass <arg> to the target offloading toolchain.">, MetaVarName<"<arg>">;
def Xopenmp_target_EQ : JoinedAndSeparate<["-"], "Xopenmp-target=">, Group<CompileOnly_Group>,
  HelpText<"Pass <arg> to the target offloading toolchain identified by <triple>.">,
  MetaVarName<"<triple> <arg>">;
def z : Separate<["-"], "z">, Flags<[LinkerInput]>,
  HelpText<"Pass -z <arg> to the linker">, MetaVarName<"<arg>">,
  Group<Link_Group>;
def offload_link : Flag<["--"], "offload-link">, Group<Link_Group>,
  HelpText<"Use the new offloading linker to perform the link job.">;
def Xlinker : Separate<["-"], "Xlinker">, Flags<[LinkerInput, RenderAsInput]>,
  HelpText<"Pass <arg> to the linker">, MetaVarName<"<arg>">,
  Group<Link_Group>;
def Xoffload_linker : JoinedAndSeparate<["-"], "Xoffload-linker">,
  HelpText<"Pass <arg> to the offload linkers or the ones idenfied by -<triple>">,
  MetaVarName<"<triple> <arg>">, Group<Link_Group>;
def Xpreprocessor : Separate<["-"], "Xpreprocessor">, Group<Preprocessor_Group>,
  HelpText<"Pass <arg> to the preprocessor">, MetaVarName<"<arg>">;
def X_Flag : Flag<["-"], "X">, Group<Link_Group>;
// Used by some macOS projects. IgnoredGCCCompat is a misnomer since GCC doesn't allow it.
def : Flag<["-"], "Xparser">, IgnoredGCCCompat;
// FIXME -Xcompiler is misused by some ChromeOS packages. Remove it after a while.
def : Flag<["-"], "Xcompiler">, IgnoredGCCCompat;
def Z_Flag : Flag<["-"], "Z">, Group<Link_Group>;
def all__load : Flag<["-"], "all_load">;
def allowable__client : Separate<["-"], "allowable_client">;
def ansi : Flag<["-", "--"], "ansi">, Group<CompileOnly_Group>;
def arch__errors__fatal : Flag<["-"], "arch_errors_fatal">;
def arch : Separate<["-"], "arch">, Flags<[NoXarchOption]>;
def arch__only : Separate<["-"], "arch_only">;
def autocomplete : Joined<["--"], "autocomplete=">;
def bind__at__load : Flag<["-"], "bind_at_load">;
def bundle__loader : Separate<["-"], "bundle_loader">;
def bundle : Flag<["-"], "bundle">;
def b : JoinedOrSeparate<["-"], "b">, Flags<[LinkerInput]>,
  HelpText<"Pass -b <arg> to the linker on AIX">, MetaVarName<"<arg>">,
  Group<Link_Group>;
// OpenCL-only Options
def cl_opt_disable : Flag<["-"], "cl-opt-disable">, Group<opencl_Group>, Flags<[CC1Option]>,
  HelpText<"OpenCL only. This option disables all optimizations. By default optimizations are enabled.">;
def cl_strict_aliasing : Flag<["-"], "cl-strict-aliasing">, Group<opencl_Group>, Flags<[CC1Option]>,
  HelpText<"OpenCL only. This option is added for compatibility with OpenCL 1.0.">;
def cl_single_precision_constant : Flag<["-"], "cl-single-precision-constant">, Group<opencl_Group>, Flags<[CC1Option]>,
  HelpText<"OpenCL only. Treat double precision floating-point constant as single precision constant.">,
  MarshallingInfoFlag<LangOpts<"SinglePrecisionConstants">>;
def cl_finite_math_only : Flag<["-"], "cl-finite-math-only">, Group<opencl_Group>, Flags<[CC1Option]>,
  HelpText<"OpenCL only. Allow floating-point optimizations that assume arguments and results are not NaNs or +-Inf.">,
  MarshallingInfoFlag<LangOpts<"CLFiniteMathOnly">>;
def cl_kernel_arg_info : Flag<["-"], "cl-kernel-arg-info">, Group<opencl_Group>, Flags<[CC1Option]>,
  HelpText<"OpenCL only. Generate kernel argument metadata.">,
  MarshallingInfoFlag<CodeGenOpts<"EmitOpenCLArgMetadata">>;
def cl_unsafe_math_optimizations : Flag<["-"], "cl-unsafe-math-optimizations">, Group<opencl_Group>, Flags<[CC1Option]>,
  HelpText<"OpenCL only. Allow unsafe floating-point optimizations.  Also implies -cl-no-signed-zeros and -cl-mad-enable.">,
  MarshallingInfoFlag<LangOpts<"CLUnsafeMath">>;
def cl_fast_relaxed_math : Flag<["-"], "cl-fast-relaxed-math">, Group<opencl_Group>, Flags<[CC1Option]>,
  HelpText<"OpenCL only. Sets -cl-finite-math-only and -cl-unsafe-math-optimizations, and defines __FAST_RELAXED_MATH__.">,
  MarshallingInfoFlag<LangOpts<"FastRelaxedMath">>;
def cl_mad_enable : Flag<["-"], "cl-mad-enable">, Group<opencl_Group>, Flags<[CC1Option]>,
  HelpText<"OpenCL only. Allow use of less precise MAD computations in the generated binary.">,
  MarshallingInfoFlag<CodeGenOpts<"LessPreciseFPMAD">>,
  ImpliedByAnyOf<[cl_unsafe_math_optimizations.KeyPath, cl_fast_relaxed_math.KeyPath]>;
def cl_no_signed_zeros : Flag<["-"], "cl-no-signed-zeros">, Group<opencl_Group>, Flags<[CC1Option]>,
  HelpText<"OpenCL only. Allow use of less precise no signed zeros computations in the generated binary.">,
  MarshallingInfoFlag<LangOpts<"CLNoSignedZero">>;
def cl_std_EQ : Joined<["-"], "cl-std=">, Group<opencl_Group>, Flags<[CC1Option]>,
  HelpText<"OpenCL language standard to compile for.">,
  Values<"cl,CL,cl1.0,CL1.0,cl1.1,CL1.1,cl1.2,CL1.2,cl2.0,CL2.0,cl3.0,CL3.0,clc++,CLC++,clc++1.0,CLC++1.0,clc++2021,CLC++2021">;
def cl_denorms_are_zero : Flag<["-"], "cl-denorms-are-zero">, Group<opencl_Group>,
  HelpText<"OpenCL only. Allow denormals to be flushed to zero.">;
def cl_fp32_correctly_rounded_divide_sqrt : Flag<["-"], "cl-fp32-correctly-rounded-divide-sqrt">, Group<opencl_Group>, Flags<[CC1Option]>,
  HelpText<"OpenCL only. Specify that single precision floating-point divide and sqrt used in the program source are correctly rounded.">,
  MarshallingInfoFlag<CodeGenOpts<"OpenCLCorrectlyRoundedDivSqrt">>;
def cl_uniform_work_group_size : Flag<["-"], "cl-uniform-work-group-size">, Group<opencl_Group>, Flags<[CC1Option]>,
  HelpText<"OpenCL only. Defines that the global work-size be a multiple of the work-group size specified to clEnqueueNDRangeKernel">,
  MarshallingInfoFlag<CodeGenOpts<"UniformWGSize">>;
def cl_no_stdinc : Flag<["-"], "cl-no-stdinc">, Group<opencl_Group>,
  HelpText<"OpenCL only. Disables all standard includes containing non-native compiler types and functions.">;
def cl_ext_EQ : CommaJoined<["-"], "cl-ext=">, Group<opencl_Group>, Flags<[CC1Option]>,
  HelpText<"OpenCL only. Enable or disable OpenCL extensions/optional features. The argument is a comma-separated "
           "sequence of one or more extension names, each prefixed by '+' or '-'.">,
  MarshallingInfoStringVector<TargetOpts<"OpenCLExtensionsAsWritten">>;

def client__name : JoinedOrSeparate<["-"], "client_name">;
def combine : Flag<["-", "--"], "combine">, Flags<[NoXarchOption, Unsupported]>;
def compatibility__version : JoinedOrSeparate<["-"], "compatibility_version">;
def config : Joined<["--"], "config=">, Flags<[NoXarchOption, CoreOption]>, MetaVarName<"<file>">,
  HelpText<"Specify configuration file">;
def : Separate<["--"], "config">, Alias<config>;
def no_default_config : Flag<["--"], "no-default-config">, Flags<[NoXarchOption, CoreOption]>,
  HelpText<"Disable loading default configuration files">;
def config_system_dir_EQ : Joined<["--"], "config-system-dir=">, Flags<[NoXarchOption, CoreOption, HelpHidden]>,
  HelpText<"System directory for configuration files">;
def config_user_dir_EQ : Joined<["--"], "config-user-dir=">, Flags<[NoXarchOption, CoreOption, HelpHidden]>,
  HelpText<"User directory for configuration files">;
def coverage : Flag<["-", "--"], "coverage">, Group<Link_Group>, Flags<[CoreOption]>;
def cpp_precomp : Flag<["-"], "cpp-precomp">, Group<clang_ignored_f_Group>;
def current__version : JoinedOrSeparate<["-"], "current_version">;
def cxx_isystem : JoinedOrSeparate<["-"], "cxx-isystem">, Group<clang_i_Group>,
  HelpText<"Add directory to the C++ SYSTEM include search path">, Flags<[CC1Option]>,
  MetaVarName<"<directory>">;
def c : Flag<["-"], "c">, Flags<[NoXarchOption, FlangOption]>, Group<Action_Group>,
  HelpText<"Only run preprocess, compile, and assemble steps">;
def fconvergent_functions : Flag<["-"], "fconvergent-functions">, Group<f_Group>, Flags<[CC1Option]>,
  HelpText<"Assume functions may be convergent">;

def gpu_use_aux_triple_only : Flag<["--"], "gpu-use-aux-triple-only">,
  InternalDriverOpt, HelpText<"Prepare '-aux-triple' only without populating "
                              "'-aux-target-cpu' and '-aux-target-feature'.">;
def cuda_include_ptx_EQ : Joined<["--"], "cuda-include-ptx=">, Flags<[NoXarchOption]>,
  HelpText<"Include PTX for the following GPU architecture (e.g. sm_35) or 'all'. May be specified more than once.">;
def no_cuda_include_ptx_EQ : Joined<["--"], "no-cuda-include-ptx=">, Flags<[NoXarchOption]>,
  HelpText<"Do not include PTX for the following GPU architecture (e.g. sm_35) or 'all'. May be specified more than once.">;
def offload_arch_EQ : Joined<["--"], "offload-arch=">, Flags<[NoXarchOption]>,
  HelpText<"Specify an offloading device architecture for CUDA, HIP, or OpenMP. (e.g. sm_35). "
           "If 'native' is used the compiler will detect locally installed architectures. "
           "For HIP offloading, the device architecture can be followed by target ID features "
           "delimited by a colon (e.g. gfx908:xnack+:sramecc-). May be specified more than once.">;
def cuda_gpu_arch_EQ : Joined<["--"], "cuda-gpu-arch=">, Flags<[NoXarchOption]>,
  Alias<offload_arch_EQ>;
def cuda_feature_EQ : Joined<["--"], "cuda-feature=">, HelpText<"Manually specify the CUDA feature to use">;
def hip_link : Flag<["--"], "hip-link">,
  HelpText<"Link clang-offload-bundler bundles for HIP">;
def no_hip_rt: Flag<["-"], "no-hip-rt">,
  HelpText<"Do not link against HIP runtime libraries">;
def no_offload_arch_EQ : Joined<["--"], "no-offload-arch=">, Flags<[NoXarchOption]>,
  HelpText<"Remove CUDA/HIP offloading device architecture (e.g. sm_35, gfx906) from the list of devices to compile for. "
           "'all' resets the list to its default value.">;
def emit_static_lib : Flag<["--"], "emit-static-lib">,
  HelpText<"Enable linker job to emit a static library.">;
def no_cuda_gpu_arch_EQ : Joined<["--"], "no-cuda-gpu-arch=">, Flags<[NoXarchOption]>,
  Alias<no_offload_arch_EQ>;
def cuda_noopt_device_debug : Flag<["--"], "cuda-noopt-device-debug">,
  HelpText<"Enable device-side debug info generation. Disables ptxas optimizations.">;
def no_cuda_version_check : Flag<["--"], "no-cuda-version-check">,
  HelpText<"Don't error out if the detected version of the CUDA install is "
           "too low for the requested CUDA gpu architecture.">;
def no_cuda_noopt_device_debug : Flag<["--"], "no-cuda-noopt-device-debug">;
def cuda_path_EQ : Joined<["--"], "cuda-path=">, Group<i_Group>,
  HelpText<"CUDA installation path">;
def cuda_path_ignore_env : Flag<["--"], "cuda-path-ignore-env">, Group<i_Group>,
  HelpText<"Ignore environment variables to detect CUDA installation">;
def ptxas_path_EQ : Joined<["--"], "ptxas-path=">, Group<i_Group>,
  HelpText<"Path to ptxas (used for compiling CUDA code)">;
def fgpu_flush_denormals_to_zero : Flag<["-"], "fgpu-flush-denormals-to-zero">,
  HelpText<"Flush denormal floating point values to zero in CUDA/HIP device mode.">;
def fno_gpu_flush_denormals_to_zero : Flag<["-"], "fno-gpu-flush-denormals-to-zero">;
def fcuda_flush_denormals_to_zero : Flag<["-"], "fcuda-flush-denormals-to-zero">,
  Alias<fgpu_flush_denormals_to_zero>;
def fno_cuda_flush_denormals_to_zero : Flag<["-"], "fno-cuda-flush-denormals-to-zero">,
  Alias<fno_gpu_flush_denormals_to_zero>;
defm gpu_rdc : BoolFOption<"gpu-rdc",
  LangOpts<"GPURelocatableDeviceCode">, DefaultFalse,
  PosFlag<SetTrue, [CC1Option], "Generate relocatable device code, also known as separate compilation mode">,
  NegFlag<SetFalse>>;
def : Flag<["-"], "fcuda-rdc">, Alias<fgpu_rdc>;
def : Flag<["-"], "fno-cuda-rdc">, Alias<fno_gpu_rdc>;
defm cuda_short_ptr : BoolFOption<"cuda-short-ptr",
  TargetOpts<"NVPTXUseShortPointers">, DefaultFalse,
  PosFlag<SetTrue, [CC1Option], "Use 32-bit pointers for accessing const/local/shared address spaces">,
  NegFlag<SetFalse>>;
def fgpu_default_stream_EQ : Joined<["-"], "fgpu-default-stream=">,
  HelpText<"Specify default stream. The default value is 'legacy'. (HIP only)">,
  Flags<[CC1Option]>,
  Values<"legacy,per-thread">,
  NormalizedValuesScope<"LangOptions::GPUDefaultStreamKind">,
  NormalizedValues<["Legacy", "PerThread"]>,
  MarshallingInfoEnum<LangOpts<"GPUDefaultStream">, "Legacy">;
def rocm_path_EQ : Joined<["--"], "rocm-path=">, Group<i_Group>,
  HelpText<"ROCm installation path, used for finding and automatically linking required bitcode libraries.">;
def hip_path_EQ : Joined<["--"], "hip-path=">, Group<i_Group>,
  HelpText<"HIP runtime installation path, used for finding HIP version and adding HIP include path.">;
def amdgpu_arch_tool_EQ : Joined<["--"], "amdgpu-arch-tool=">, Group<i_Group>,
  HelpText<"Tool used for detecting AMD GPU arch in the system.">;
def nvptx_arch_tool_EQ : Joined<["--"], "nvptx-arch-tool=">, Group<i_Group>,
  HelpText<"Tool used for detecting NVIDIA GPU arch in the system.">;
def rocm_device_lib_path_EQ : Joined<["--"], "rocm-device-lib-path=">, Group<Link_Group>,
  HelpText<"ROCm device library path. Alternative to rocm-path.">;
def : Joined<["--"], "hip-device-lib-path=">, Alias<rocm_device_lib_path_EQ>;
def hip_device_lib_EQ : Joined<["--"], "hip-device-lib=">, Group<Link_Group>,
  HelpText<"HIP device library">;
def hip_version_EQ : Joined<["--"], "hip-version=">,
  HelpText<"HIP version in the format of major.minor.patch">;
def fhip_dump_offload_linker_script : Flag<["-"], "fhip-dump-offload-linker-script">,
  Group<f_Group>, Flags<[NoArgumentUnused, HelpHidden]>;
defm hip_new_launch_api : BoolFOption<"hip-new-launch-api",
  LangOpts<"HIPUseNewLaunchAPI">, DefaultFalse,
  PosFlag<SetTrue, [CC1Option], "Use">, NegFlag<SetFalse, [], "Don't use">,
  BothFlags<[], " new kernel launching API for HIP">>;
defm hip_fp32_correctly_rounded_divide_sqrt : BoolFOption<"hip-fp32-correctly-rounded-divide-sqrt",
  CodeGenOpts<"HIPCorrectlyRoundedDivSqrt">, DefaultTrue,
  PosFlag<SetTrue, [], "Specify">,
  NegFlag<SetFalse, [CC1Option], "Don't specify">,
  BothFlags<[], " that single precision floating-point divide and sqrt used in "
  "the program source are correctly rounded (HIP device compilation only)">>,
  ShouldParseIf<hip.KeyPath>;
defm hip_kernel_arg_name : BoolFOption<"hip-kernel-arg-name",
  CodeGenOpts<"HIPSaveKernelArgName">, DefaultFalse,
  PosFlag<SetTrue, [CC1Option], "Specify">,
  NegFlag<SetFalse, [], "Don't specify">,
  BothFlags<[], " that kernel argument names are preserved (HIP only)">>,
  ShouldParseIf<hip.KeyPath>;
def hipspv_pass_plugin_EQ : Joined<["--"], "hipspv-pass-plugin=">,
  Group<Link_Group>, MetaVarName<"<dsopath>">,
  HelpText<"path to a pass plugin for HIP to SPIR-V passes.">;
defm gpu_allow_device_init : BoolFOption<"gpu-allow-device-init",
  LangOpts<"GPUAllowDeviceInit">, DefaultFalse,
  PosFlag<SetTrue, [CC1Option], "Allow">, NegFlag<SetFalse, [], "Don't allow">,
  BothFlags<[], " device side init function in HIP (experimental)">>,
  ShouldParseIf<hip.KeyPath>;
defm gpu_defer_diag : BoolFOption<"gpu-defer-diag",
  LangOpts<"GPUDeferDiag">, DefaultFalse,
  PosFlag<SetTrue, [CC1Option], "Defer">, NegFlag<SetFalse, [], "Don't defer">,
  BothFlags<[], " host/device related diagnostic messages for CUDA/HIP">>;
defm gpu_exclude_wrong_side_overloads : BoolFOption<"gpu-exclude-wrong-side-overloads",
  LangOpts<"GPUExcludeWrongSideOverloads">, DefaultFalse,
  PosFlag<SetTrue, [CC1Option], "Always exclude wrong side overloads">,
  NegFlag<SetFalse, [], "Exclude wrong side overloads only if there are same side overloads">,
  BothFlags<[HelpHidden], " in overloading resolution for CUDA/HIP">>;
def gpu_max_threads_per_block_EQ : Joined<["--"], "gpu-max-threads-per-block=">,
  Flags<[CC1Option]>,
  HelpText<"Default max threads per block for kernel launch bounds for HIP">,
  MarshallingInfoInt<LangOpts<"GPUMaxThreadsPerBlock">, "1024">,
  ShouldParseIf<hip.KeyPath>;
def fgpu_inline_threshold_EQ : Joined<["-"], "fgpu-inline-threshold=">,
  Flags<[HelpHidden]>,
  HelpText<"Inline threshold for device compilation for CUDA/HIP">;
def gpu_instrument_lib_EQ : Joined<["--"], "gpu-instrument-lib=">,
  HelpText<"Instrument device library for HIP, which is a LLVM bitcode containing "
  "__cyg_profile_func_enter and __cyg_profile_func_exit">;
def fgpu_sanitize : Flag<["-"], "fgpu-sanitize">, Group<f_Group>,
  HelpText<"Enable sanitizer for AMDGPU target">;
def fno_gpu_sanitize : Flag<["-"], "fno-gpu-sanitize">, Group<f_Group>;
def fenable_host_devmem : Flag<["-"], "fenable-host-devmem">, Group<f_Group>,
  HelpText<"Enable host-assisted dynamic device memory management (Default)">;
def fdisable_host_devmem : Flag<["-"], "fdisable-host-devmem">, Group<f_Group>,
  HelpText<"Disable host-assisted dynamic device memory management">;
def gpu_bundle_output : Flag<["--"], "gpu-bundle-output">,
  Group<f_Group>, HelpText<"Bundle output files of HIP device compilation">;
def no_gpu_bundle_output : Flag<["--"], "no-gpu-bundle-output">,
  Group<f_Group>, HelpText<"Do not bundle output files of HIP device compilation">;
def cuid_EQ : Joined<["-"], "cuid=">, Flags<[CC1Option]>,
  HelpText<"An ID for compilation unit, which should be the same for the same "
           "compilation unit but different for different compilation units. "
           "It is used to externalize device-side static variables for single "
           "source offloading languages CUDA and HIP so that they can be "
           "accessed by the host code of the same compilation unit.">,
  MarshallingInfoString<LangOpts<"CUID">>;
def fuse_cuid_EQ : Joined<["-"], "fuse-cuid=">,
  HelpText<"Method to generate ID's for compilation units for single source "
           "offloading languages CUDA and HIP: 'hash' (ID's generated by hashing "
           "file path and command line options) | 'random' (ID's generated as "
           "random numbers) | 'none' (disabled). Default is 'hash'. This option "
           "will be overridden by option '-cuid=[ID]' if it is specified." >;
def libomptarget_amdgpu_bc_path_EQ : Joined<["--"], "libomptarget-amdgpu-bc-path=">, Group<i_Group>,
  HelpText<"Path to libomptarget-amdgcn bitcode library">;
def libomptarget_amdgcn_bc_path_EQ : Joined<["--"], "libomptarget-amdgcn-bc-path=">, Group<i_Group>,
  HelpText<"Path to libomptarget-amdgcn bitcode library">, Alias<libomptarget_amdgpu_bc_path_EQ>;
def libomptarget_nvptx_bc_path_EQ : Joined<["--"], "libomptarget-nvptx-bc-path=">, Group<i_Group>,
  HelpText<"Path to libomptarget-nvptx bitcode library">;
def dD : Flag<["-"], "dD">, Group<d_Group>, Flags<[CC1Option]>,
  HelpText<"Print macro definitions in -E mode in addition to normal output">;
def dI : Flag<["-"], "dI">, Group<d_Group>, Flags<[CC1Option]>,
  HelpText<"Print include directives in -E mode in addition to normal output">,
  MarshallingInfoFlag<PreprocessorOutputOpts<"ShowIncludeDirectives">>;
def dM : Flag<["-"], "dM">, Group<d_Group>, Flags<[CC1Option]>,
  HelpText<"Print macro definitions in -E mode instead of normal output">;
def dead__strip : Flag<["-"], "dead_strip">;
def dependency_file : Separate<["-"], "dependency-file">, Flags<[CC1Option]>,
  HelpText<"Filename (or -) to write dependency output to">,
  MarshallingInfoString<DependencyOutputOpts<"OutputFile">>;
def dependency_dot : Separate<["-"], "dependency-dot">, Flags<[CC1Option]>,
  HelpText<"Filename to write DOT-formatted header dependencies to">,
  MarshallingInfoString<DependencyOutputOpts<"DOTOutputFile">>;
def module_dependency_dir : Separate<["-"], "module-dependency-dir">,
  Flags<[CC1Option]>, HelpText<"Directory to dump module dependencies to">,
  MarshallingInfoString<DependencyOutputOpts<"ModuleDependencyOutputDir">>;
def module_dir : Separate<["-"], "module-dir">, Flags<[FlangOption,FC1Option]>, MetaVarName<"<dir>">,
  HelpText<"Put MODULE files in <dir>">,
  DocBrief<[{This option specifies where to put .mod files for compiled modules.
It is also added to the list of directories to be searched by an USE statement.
The default is the current directory.}]>;
def dsym_dir : JoinedOrSeparate<["-"], "dsym-dir">,
  Flags<[NoXarchOption, RenderAsInput]>,
  HelpText<"Directory to output dSYM's (if any) to">, MetaVarName<"<dir>">;
def dumpmachine : Flag<["-"], "dumpmachine">;
def dumpspecs : Flag<["-"], "dumpspecs">, Flags<[Unsupported]>;
def dumpversion : Flag<["-"], "dumpversion">;
def dylib__file : Separate<["-"], "dylib_file">;
def dylinker__install__name : JoinedOrSeparate<["-"], "dylinker_install_name">;
def dylinker : Flag<["-"], "dylinker">;
def dynamiclib : Flag<["-"], "dynamiclib">;
def dynamic : Flag<["-"], "dynamic">, Flags<[NoArgumentUnused]>;
def d_Flag : Flag<["-"], "d">, Group<d_Group>;
def d_Joined : Joined<["-"], "d">, Group<d_Group>;
def emit_ast : Flag<["-"], "emit-ast">, Flags<[CoreOption]>,
  HelpText<"Emit Clang AST files for source inputs">;
def emit_llvm : Flag<["-"], "emit-llvm">, Flags<[CC1Option, FC1Option, FlangOption]>, Group<Action_Group>,
  HelpText<"Use the LLVM representation for assembler and object files">;
def emit_interface_stubs : Flag<["-"], "emit-interface-stubs">, Flags<[CC1Option]>, Group<Action_Group>,
  HelpText<"Generate Interface Stub Files.">;
def emit_merged_ifs : Flag<["-"], "emit-merged-ifs">,
  Flags<[CC1Option]>, Group<Action_Group>,
  HelpText<"Generate Interface Stub Files, emit merged text not binary.">;
def end_no_unused_arguments : Flag<["--"], "end-no-unused-arguments">, Flags<[CoreOption]>,
  HelpText<"Start emitting warnings for unused driver arguments">;
def interface_stub_version_EQ : JoinedOrSeparate<["-"], "interface-stub-version=">, Flags<[CC1Option]>;
def exported__symbols__list : Separate<["-"], "exported_symbols_list">;
def extract_api : Flag<["-"], "extract-api">, Flags<[CC1Option]>, Group<Action_Group>,
  HelpText<"Extract API information">;
def product_name_EQ: Joined<["--"], "product-name=">, Flags<[CC1Option]>,
  MarshallingInfoString<FrontendOpts<"ProductName">>;
def extract_api_ignores_EQ: CommaJoined<["--"], "extract-api-ignores=">, Flags<[CC1Option]>,
    HelpText<"Comma separated list of files containing a new line separated list of API symbols to ignore when extracting API information.">,
    MarshallingInfoStringVector<FrontendOpts<"ExtractAPIIgnoresFileList">>;
def e : JoinedOrSeparate<["-"], "e">, Flags<[LinkerInput]>, Group<Link_Group>;
def fmax_tokens_EQ : Joined<["-"], "fmax-tokens=">, Group<f_Group>, Flags<[CC1Option]>,
  HelpText<"Max total number of preprocessed tokens for -Wmax-tokens.">,
  MarshallingInfoInt<LangOpts<"MaxTokens">>;
def fPIC : Flag<["-"], "fPIC">, Group<f_Group>;
def fno_PIC : Flag<["-"], "fno-PIC">, Group<f_Group>;
def fPIE : Flag<["-"], "fPIE">, Group<f_Group>;
def fno_PIE : Flag<["-"], "fno-PIE">, Group<f_Group>;
defm access_control : BoolFOption<"access-control",
  LangOpts<"AccessControl">, DefaultTrue,
  NegFlag<SetFalse, [CC1Option], "Disable C++ access control">,
  PosFlag<SetTrue>>;
def falign_functions : Flag<["-"], "falign-functions">, Group<f_Group>;
def falign_functions_EQ : Joined<["-"], "falign-functions=">, Group<f_Group>;
def falign_loops_EQ : Joined<["-"], "falign-loops=">, Group<f_Group>, Flags<[CC1Option]>, MetaVarName<"<N>">,
  HelpText<"N must be a power of two. Align loops to the boundary">,
  MarshallingInfoInt<CodeGenOpts<"LoopAlignment">>;
def fno_align_functions: Flag<["-"], "fno-align-functions">, Group<f_Group>;
defm allow_editor_placeholders : BoolFOption<"allow-editor-placeholders",
  LangOpts<"AllowEditorPlaceholders">, DefaultFalse,
  PosFlag<SetTrue, [CC1Option], "Treat editor placeholders as valid source code">,
  NegFlag<SetFalse>>;
def fallow_unsupported : Flag<["-"], "fallow-unsupported">, Group<f_Group>;
def fapple_kext : Flag<["-"], "fapple-kext">, Group<f_Group>, Flags<[CC1Option]>,
  HelpText<"Use Apple's kernel extensions ABI">,
  MarshallingInfoFlag<LangOpts<"AppleKext">>;
def fstrict_flex_arrays_EQ : Joined<["-"], "fstrict-flex-arrays=">, Group<f_Group>,
  MetaVarName<"<n>">, Values<"0,1,2,3">,
  LangOpts<"StrictFlexArraysLevel">,
  Flags<[CC1Option]>,
  NormalizedValuesScope<"LangOptions::StrictFlexArraysLevelKind">,
  NormalizedValues<["Default", "OneZeroOrIncomplete", "ZeroOrIncomplete", "IncompleteOnly"]>,
  HelpText<"Enable optimizations based on the strict definition of flexible arrays">,
  MarshallingInfoEnum<LangOpts<"StrictFlexArraysLevel">, "Default">;
defm apple_pragma_pack : BoolFOption<"apple-pragma-pack",
  LangOpts<"ApplePragmaPack">, DefaultFalse,
  PosFlag<SetTrue, [CC1Option], "Enable Apple gcc-compatible #pragma pack handling">,
  NegFlag<SetFalse>>;
defm xl_pragma_pack : BoolFOption<"xl-pragma-pack",
  LangOpts<"XLPragmaPack">, DefaultFalse,
  PosFlag<SetTrue, [CC1Option], "Enable IBM XL #pragma pack handling">,
  NegFlag<SetFalse>>;
def shared_libsan : Flag<["-"], "shared-libsan">,
  HelpText<"Dynamically link the sanitizer runtime">;
def static_libsan : Flag<["-"], "static-libsan">,
  HelpText<"Statically link the sanitizer runtime (Not supported for ASan, TSan or UBSan on darwin)">;
def : Flag<["-"], "shared-libasan">, Alias<shared_libsan>;
def fasm : Flag<["-"], "fasm">, Group<f_Group>;

def fassume_sane_operator_new : Flag<["-"], "fassume-sane-operator-new">, Group<f_Group>;
def fastcp : Flag<["-"], "fastcp">, Group<f_Group>;
def fastf : Flag<["-"], "fastf">, Group<f_Group>;
def fast : Flag<["-"], "fast">, Group<f_Group>;
def fasynchronous_unwind_tables : Flag<["-"], "fasynchronous-unwind-tables">, Group<f_Group>;

defm double_square_bracket_attributes : BoolFOption<"double-square-bracket-attributes",
  LangOpts<"DoubleSquareBracketAttributes">, Default<!strconcat(cpp11.KeyPath, "||", c2x.KeyPath)>,
  PosFlag<SetTrue, [], "Enable">, NegFlag<SetFalse, [], "Disable">,
  BothFlags<[NoXarchOption, CC1Option], " '[[]]' attributes in all C and C++ language modes">>;

defm autolink : BoolFOption<"autolink",
  CodeGenOpts<"Autolink">, DefaultTrue,
  NegFlag<SetFalse, [CC1Option], "Disable generation of linker directives for automatic library linking">,
  PosFlag<SetTrue>>;

// In the future this option will be supported by other offloading
// languages and accept other values such as CPU/GPU architectures,
// offload kinds and target aliases.
def offload_EQ : CommaJoined<["--"], "offload=">, Flags<[NoXarchOption]>,
  HelpText<"Specify comma-separated list of offloading target triples (CUDA and HIP only)">;

// C++ Coroutines
defm coroutines : BoolFOption<"coroutines",
  LangOpts<"Coroutines">, Default<cpp20.KeyPath>,
  PosFlag<SetTrue, [CC1Option], "Enable support for the C++ Coroutines">,
  NegFlag<SetFalse>>;

defm coro_aligned_allocation : BoolFOption<"coro-aligned-allocation",
  LangOpts<"CoroAlignedAllocation">, DefaultFalse,
  PosFlag<SetTrue, [CC1Option], "Prefer aligned allocation for C++ Coroutines">,
  NegFlag<SetFalse>>;

defm experimental_library : BoolFOption<"experimental-library",
  LangOpts<"ExperimentalLibrary">, DefaultFalse,
  PosFlag<SetTrue, [CC1Option, CoreOption], "Control whether unstable and experimental library features are enabled. "
          "This option enables various library features that are either experimental (also known as TSes), or have been "
          "but are not stable yet in the selected Standard Library implementation. It is not recommended to use this option "
          "in production code, since neither ABI nor API stability are guaranteed. This is intended to provide a preview "
          "of features that will ship in the future for experimentation purposes">,
  NegFlag<SetFalse>>;

def fembed_offload_object_EQ : Joined<["-"], "fembed-offload-object=">,
  Group<f_Group>, Flags<[NoXarchOption, CC1Option, FC1Option]>,
  HelpText<"Embed Offloading device-side binary into host object file as a section.">,
  MarshallingInfoStringVector<CodeGenOpts<"OffloadObjects">>;
def fembed_bitcode_EQ : Joined<["-"], "fembed-bitcode=">,
    Group<f_Group>, Flags<[NoXarchOption, CC1Option, CC1AsOption]>, MetaVarName<"<option>">,
    HelpText<"Embed LLVM bitcode">,
    Values<"off,all,bitcode,marker">, NormalizedValuesScope<"CodeGenOptions">,
    NormalizedValues<["Embed_Off", "Embed_All", "Embed_Bitcode", "Embed_Marker"]>,
    MarshallingInfoEnum<CodeGenOpts<"EmbedBitcode">, "Embed_Off">;
def fembed_bitcode : Flag<["-"], "fembed-bitcode">, Group<f_Group>,
  Alias<fembed_bitcode_EQ>, AliasArgs<["all"]>,
  HelpText<"Embed LLVM IR bitcode as data">;
def fembed_bitcode_marker : Flag<["-"], "fembed-bitcode-marker">,
  Alias<fembed_bitcode_EQ>, AliasArgs<["marker"]>,
  HelpText<"Embed placeholder LLVM IR data as a marker">;
defm gnu_inline_asm : BoolFOption<"gnu-inline-asm",
  LangOpts<"GNUAsm">, DefaultTrue,
  NegFlag<SetFalse, [CC1Option], "Disable GNU style inline asm">, PosFlag<SetTrue>>;

def fprofile_sample_use : Flag<["-"], "fprofile-sample-use">, Group<f_Group>,
    Flags<[CoreOption]>;
def fno_profile_sample_use : Flag<["-"], "fno-profile-sample-use">, Group<f_Group>,
    Flags<[CoreOption]>;
def fprofile_sample_use_EQ : Joined<["-"], "fprofile-sample-use=">,
    Group<f_Group>, Flags<[NoXarchOption, CC1Option]>,
    HelpText<"Enable sample-based profile guided optimizations">,
    MarshallingInfoString<CodeGenOpts<"SampleProfileFile">>;
def fprofile_sample_accurate : Flag<["-"], "fprofile-sample-accurate">,
    Group<f_Group>, Flags<[NoXarchOption, CC1Option]>,
    HelpText<"Specifies that the sample profile is accurate">,
    DocBrief<[{Specifies that the sample profile is accurate. If the sample
               profile is accurate, callsites without profile samples are marked
               as cold. Otherwise, treat callsites without profile samples as if
               we have no profile}]>,
   MarshallingInfoFlag<CodeGenOpts<"ProfileSampleAccurate">>;
def fsample_profile_use_profi : Flag<["-"], "fsample-profile-use-profi">,
    Flags<[NoXarchOption, CC1Option]>, Group<f_Group>,
    HelpText<"Use profi to infer block and edge counts">,
    DocBrief<[{Infer block and edge counts. If the profiles have errors or missing
               blocks caused by sampling, profile inference (profi) can convert
               basic block counts to branch probabilites to fix them by extended
               and re-engineered classic MCMF (min-cost max-flow) approach.}]>;
def fno_profile_sample_accurate : Flag<["-"], "fno-profile-sample-accurate">,
  Group<f_Group>, Flags<[NoXarchOption]>;
def fauto_profile : Flag<["-"], "fauto-profile">, Group<f_Group>,
    Alias<fprofile_sample_use>;
def fno_auto_profile : Flag<["-"], "fno-auto-profile">, Group<f_Group>,
    Alias<fno_profile_sample_use>;
def fauto_profile_EQ : Joined<["-"], "fauto-profile=">,
    Alias<fprofile_sample_use_EQ>;
def fauto_profile_accurate : Flag<["-"], "fauto-profile-accurate">,
    Group<f_Group>, Alias<fprofile_sample_accurate>;
def fno_auto_profile_accurate : Flag<["-"], "fno-auto-profile-accurate">,
    Group<f_Group>, Alias<fno_profile_sample_accurate>;
def fdebug_compilation_dir_EQ : Joined<["-"], "fdebug-compilation-dir=">,
    Group<f_Group>, Flags<[CC1Option, CC1AsOption, CoreOption]>,
    HelpText<"The compilation directory to embed in the debug info">,
    MarshallingInfoString<CodeGenOpts<"DebugCompilationDir">>;
def fdebug_compilation_dir : Separate<["-"], "fdebug-compilation-dir">,
    Group<f_Group>, Flags<[CC1Option, CC1AsOption, CoreOption]>,
    Alias<fdebug_compilation_dir_EQ>;
def fcoverage_compilation_dir_EQ : Joined<["-"], "fcoverage-compilation-dir=">,
    Group<f_Group>, Flags<[CC1Option, CC1AsOption, CoreOption]>,
    HelpText<"The compilation directory to embed in the coverage mapping.">,
    MarshallingInfoString<CodeGenOpts<"CoverageCompilationDir">>;
def ffile_compilation_dir_EQ : Joined<["-"], "ffile-compilation-dir=">, Group<f_Group>,
    Flags<[CoreOption]>,
    HelpText<"The compilation directory to embed in the debug info and coverage mapping.">;
defm debug_info_for_profiling : BoolFOption<"debug-info-for-profiling",
  CodeGenOpts<"DebugInfoForProfiling">, DefaultFalse,
  PosFlag<SetTrue, [CC1Option], "Emit extra debug info to make sample profile more accurate">,
  NegFlag<SetFalse>>;
def fprofile_instr_generate : Flag<["-"], "fprofile-instr-generate">,
    Group<f_Group>, Flags<[CoreOption]>,
    HelpText<"Generate instrumented code to collect execution counts into default.profraw file (overridden by '=' form of option or LLVM_PROFILE_FILE env var)">;
def fprofile_instr_generate_EQ : Joined<["-"], "fprofile-instr-generate=">,
    Group<f_Group>, Flags<[CoreOption]>, MetaVarName<"<file>">,
    HelpText<"Generate instrumented code to collect execution counts into <file> (overridden by LLVM_PROFILE_FILE env var)">;
def fprofile_instr_use : Flag<["-"], "fprofile-instr-use">, Group<f_Group>,
    Flags<[CoreOption]>;
def fprofile_instr_use_EQ : Joined<["-"], "fprofile-instr-use=">,
    Group<f_Group>, Flags<[CoreOption]>,
    HelpText<"Use instrumentation data for profile-guided optimization">;
def fprofile_remapping_file_EQ : Joined<["-"], "fprofile-remapping-file=">,
    Group<f_Group>, Flags<[CC1Option, CoreOption]>, MetaVarName<"<file>">,
    HelpText<"Use the remappings described in <file> to match the profile data against names in the program">,
    MarshallingInfoString<CodeGenOpts<"ProfileRemappingFile">>;
defm coverage_mapping : BoolFOption<"coverage-mapping",
  CodeGenOpts<"CoverageMapping">, DefaultFalse,
  PosFlag<SetTrue, [CC1Option], "Generate coverage mapping to enable code coverage analysis">,
  NegFlag<SetFalse, [], "Disable code coverage analysis">, BothFlags<[CoreOption]>>;
def fprofile_generate : Flag<["-"], "fprofile-generate">,
    Group<f_Group>, Flags<[CoreOption]>,
    HelpText<"Generate instrumented code to collect execution counts into default.profraw (overridden by LLVM_PROFILE_FILE env var)">;
def fprofile_generate_EQ : Joined<["-"], "fprofile-generate=">,
    Group<f_Group>, Flags<[CoreOption]>, MetaVarName<"<directory>">,
    HelpText<"Generate instrumented code to collect execution counts into <directory>/default.profraw (overridden by LLVM_PROFILE_FILE env var)">;
def fcs_profile_generate : Flag<["-"], "fcs-profile-generate">,
    Group<f_Group>, Flags<[CoreOption]>,
    HelpText<"Generate instrumented code to collect context sensitive execution counts into default.profraw (overridden by LLVM_PROFILE_FILE env var)">;
def fcs_profile_generate_EQ : Joined<["-"], "fcs-profile-generate=">,
    Group<f_Group>, Flags<[CoreOption]>, MetaVarName<"<directory>">,
    HelpText<"Generate instrumented code to collect context sensitive execution counts into <directory>/default.profraw (overridden by LLVM_PROFILE_FILE env var)">;
def fprofile_use : Flag<["-"], "fprofile-use">, Group<f_Group>,
    Flags<[CoreOption]>, Alias<fprofile_instr_use>;
def fprofile_use_EQ : Joined<["-"], "fprofile-use=">,
    Group<f_Group>, Flags<[NoXarchOption, CoreOption]>,
    MetaVarName<"<pathname>">,
    HelpText<"Use instrumentation data for profile-guided optimization. If pathname is a directory, it reads from <pathname>/default.profdata. Otherwise, it reads from file <pathname>.">;
def fno_profile_instr_generate : Flag<["-"], "fno-profile-instr-generate">,
    Group<f_Group>, Flags<[CoreOption]>,
    HelpText<"Disable generation of profile instrumentation.">;
def fno_profile_generate : Flag<["-"], "fno-profile-generate">,
    Group<f_Group>, Flags<[CoreOption]>,
    HelpText<"Disable generation of profile instrumentation.">;
def fno_profile_instr_use : Flag<["-"], "fno-profile-instr-use">,
    Group<f_Group>, Flags<[CoreOption]>,
    HelpText<"Disable using instrumentation data for profile-guided optimization">;
def fno_profile_use : Flag<["-"], "fno-profile-use">,
    Alias<fno_profile_instr_use>;
defm profile_arcs : BoolFOption<"profile-arcs",
  CodeGenOpts<"EmitGcovArcs">, DefaultFalse,
  PosFlag<SetTrue, [CC1Option, LinkOption]>, NegFlag<SetFalse>>;
defm test_coverage : BoolFOption<"test-coverage",
  CodeGenOpts<"EmitGcovNotes">, DefaultFalse,
  PosFlag<SetTrue, [CC1Option]>, NegFlag<SetFalse>>;
def fprofile_filter_files_EQ : Joined<["-"], "fprofile-filter-files=">,
    Group<f_Group>, Flags<[CC1Option, CoreOption]>,
    HelpText<"Instrument only functions from files where names match any regex separated by a semi-colon">,
    MarshallingInfoString<CodeGenOpts<"ProfileFilterFiles">>,
    ShouldParseIf<!strconcat(fprofile_arcs.KeyPath, "||", ftest_coverage.KeyPath)>;
def fprofile_exclude_files_EQ : Joined<["-"], "fprofile-exclude-files=">,
    Group<f_Group>, Flags<[CC1Option, CoreOption]>,
    HelpText<"Instrument only functions from files where names don't match all the regexes separated by a semi-colon">,
    MarshallingInfoString<CodeGenOpts<"ProfileExcludeFiles">>,
    ShouldParseIf<!strconcat(fprofile_arcs.KeyPath, "||", ftest_coverage.KeyPath)>;
def fprofile_update_EQ : Joined<["-"], "fprofile-update=">,
    Group<f_Group>, Flags<[CC1Option, CoreOption]>, Values<"atomic,prefer-atomic,single">,
    MetaVarName<"<method>">, HelpText<"Set update method of profile counters">,
    MarshallingInfoFlag<CodeGenOpts<"AtomicProfileUpdate">>;
defm pseudo_probe_for_profiling : BoolFOption<"pseudo-probe-for-profiling",
  CodeGenOpts<"PseudoProbeForProfiling">, DefaultFalse,
  PosFlag<SetTrue, [], "Emit">, NegFlag<SetFalse, [], "Do not emit">,
  BothFlags<[NoXarchOption, CC1Option], " pseudo probes for sample profiling">>;
def forder_file_instrumentation : Flag<["-"], "forder-file-instrumentation">,
    Group<f_Group>, Flags<[CC1Option, CoreOption]>,
    HelpText<"Generate instrumented code to collect order file into default.profraw file (overridden by '=' form of option or LLVM_PROFILE_FILE env var)">;
def fprofile_list_EQ : Joined<["-"], "fprofile-list=">,
    Group<f_Group>, Flags<[CC1Option, CoreOption]>,
    HelpText<"Filename defining the list of functions/files to instrument">,
    MarshallingInfoStringVector<LangOpts<"ProfileListFiles">>;
def fprofile_function_groups : Joined<["-"], "fprofile-function-groups=">,
  Group<f_Group>, Flags<[CC1Option]>, MetaVarName<"<N>">,
  HelpText<"Partition functions into N groups and select only functions in group i to be instrumented using -fprofile-selected-function-group">,
  MarshallingInfoInt<CodeGenOpts<"ProfileTotalFunctionGroups">, "1">;
def fprofile_selected_function_group :
  Joined<["-"], "fprofile-selected-function-group=">, Group<f_Group>,
  Flags<[CC1Option]>, MetaVarName<"<i>">,
  HelpText<"Partition functions into N groups using -fprofile-function-groups and select only functions in group i to be instrumented. The valid range is 0 to N-1 inclusive">,
  MarshallingInfoInt<CodeGenOpts<"ProfileSelectedFunctionGroup">>;
def fswift_async_fp_EQ : Joined<["-"], "fswift-async-fp=">,
    Group<f_Group>, Flags<[CC1Option, CC1AsOption, CoreOption]>, MetaVarName<"<option>">,
    HelpText<"Control emission of Swift async extended frame info">,
    Values<"auto,always,never">,
    NormalizedValuesScope<"CodeGenOptions::SwiftAsyncFramePointerKind">,
    NormalizedValues<["Auto", "Always", "Never"]>,
    MarshallingInfoEnum<CodeGenOpts<"SwiftAsyncFramePointer">, "Always">;

defm addrsig : BoolFOption<"addrsig",
  CodeGenOpts<"Addrsig">, DefaultFalse,
  PosFlag<SetTrue, [CC1Option], "Emit">, NegFlag<SetFalse, [], "Don't emit">,
  BothFlags<[CoreOption], " an address-significance table">>;
defm blocks : OptInCC1FFlag<"blocks", "Enable the 'blocks' language feature", "", "", [CoreOption]>;
def fbootclasspath_EQ : Joined<["-"], "fbootclasspath=">, Group<f_Group>;
defm borland_extensions : BoolFOption<"borland-extensions",
  LangOpts<"Borland">, DefaultFalse,
  PosFlag<SetTrue, [CC1Option], "Accept non-standard constructs supported by the Borland compiler">,
  NegFlag<SetFalse>>;
def fbuiltin : Flag<["-"], "fbuiltin">, Group<f_Group>, Flags<[CoreOption]>;
def fbuiltin_module_map : Flag <["-"], "fbuiltin-module-map">, Group<f_Group>,
  Flags<[NoXarchOption]>, HelpText<"Load the clang builtins module map file.">;
defm caret_diagnostics : BoolFOption<"caret-diagnostics",
  DiagnosticOpts<"ShowCarets">, DefaultTrue,
  NegFlag<SetFalse, [CC1Option]>, PosFlag<SetTrue>>;
def fclang_abi_compat_EQ : Joined<["-"], "fclang-abi-compat=">, Group<f_clang_Group>,
  Flags<[CC1Option]>, MetaVarName<"<version>">, Values<"<major>.<minor>,latest">,
  HelpText<"Attempt to match the ABI of Clang <version>">;
def fclasspath_EQ : Joined<["-"], "fclasspath=">, Group<f_Group>;
def fcolor_diagnostics : Flag<["-"], "fcolor-diagnostics">, Group<f_Group>,
  Flags<[CoreOption, CC1Option, FlangOption, FC1Option]>,
  HelpText<"Enable colors in diagnostics">;
def fno_color_diagnostics : Flag<["-"], "fno-color-diagnostics">, Group<f_Group>,
  Flags<[CoreOption, FlangOption]>, HelpText<"Disable colors in diagnostics">;
def : Flag<["-"], "fdiagnostics-color">, Group<f_Group>, Flags<[CoreOption]>, Alias<fcolor_diagnostics>;
def : Flag<["-"], "fno-diagnostics-color">, Group<f_Group>, Flags<[CoreOption]>, Alias<fno_color_diagnostics>;
def fdiagnostics_color_EQ : Joined<["-"], "fdiagnostics-color=">, Group<f_Group>;
def fansi_escape_codes : Flag<["-"], "fansi-escape-codes">, Group<f_Group>,
  Flags<[CoreOption, CC1Option]>, HelpText<"Use ANSI escape codes for diagnostics">,
  MarshallingInfoFlag<DiagnosticOpts<"UseANSIEscapeCodes">>;
def fcomment_block_commands : CommaJoined<["-"], "fcomment-block-commands=">, Group<f_clang_Group>, Flags<[CC1Option]>,
  HelpText<"Treat each comma separated argument in <arg> as a documentation comment block command">,
  MetaVarName<"<arg>">, MarshallingInfoStringVector<LangOpts<"CommentOpts.BlockCommandNames">>;
def fparse_all_comments : Flag<["-"], "fparse-all-comments">, Group<f_clang_Group>, Flags<[CC1Option]>,
  MarshallingInfoFlag<LangOpts<"CommentOpts.ParseAllComments">>;
def frecord_command_line : Flag<["-"], "frecord-command-line">,
  Group<f_clang_Group>;
def fno_record_command_line : Flag<["-"], "fno-record-command-line">,
  Group<f_clang_Group>;
def : Flag<["-"], "frecord-gcc-switches">, Alias<frecord_command_line>;
def : Flag<["-"], "fno-record-gcc-switches">, Alias<fno_record_command_line>;
def fcommon : Flag<["-"], "fcommon">, Group<f_Group>,
  Flags<[CoreOption, CC1Option]>, HelpText<"Place uninitialized global variables in a common block">,
  MarshallingInfoNegativeFlag<CodeGenOpts<"NoCommon">>;
def fcompile_resource_EQ : Joined<["-"], "fcompile-resource=">, Group<f_Group>;
defm complete_member_pointers : BoolOption<"f", "complete-member-pointers",
  LangOpts<"CompleteMemberPointers">, DefaultFalse,
  PosFlag<SetTrue, [CC1Option], "Require">, NegFlag<SetFalse, [], "Do not require">,
  BothFlags<[CoreOption], " member pointer base types to be complete if they"
            " would be significant under the Microsoft ABI">>,
  Group<f_clang_Group>;
def fcf_runtime_abi_EQ : Joined<["-"], "fcf-runtime-abi=">, Group<f_Group>,
    Flags<[CC1Option]>, Values<"unspecified,standalone,objc,swift,swift-5.0,swift-4.2,swift-4.1">,
    NormalizedValuesScope<"LangOptions::CoreFoundationABI">,
    NormalizedValues<["ObjectiveC", "ObjectiveC", "ObjectiveC", "Swift5_0", "Swift5_0", "Swift4_2", "Swift4_1"]>,
    MarshallingInfoEnum<LangOpts<"CFRuntime">, "ObjectiveC">;
defm constant_cfstrings : BoolFOption<"constant-cfstrings",
  LangOpts<"NoConstantCFStrings">, DefaultFalse,
  NegFlag<SetTrue, [CC1Option], "Disable creation of CodeFoundation-type constant strings">,
  PosFlag<SetFalse>>;
def fconstant_string_class_EQ : Joined<["-"], "fconstant-string-class=">, Group<f_Group>;
def fconstexpr_depth_EQ : Joined<["-"], "fconstexpr-depth=">, Group<f_Group>;
def fconstexpr_steps_EQ : Joined<["-"], "fconstexpr-steps=">, Group<f_Group>;
def fexperimental_new_constant_interpreter : Flag<["-"], "fexperimental-new-constant-interpreter">, Group<f_Group>,
  HelpText<"Enable the experimental new constant interpreter">, Flags<[CC1Option]>,
  MarshallingInfoFlag<LangOpts<"EnableNewConstInterp">>;
def fconstexpr_backtrace_limit_EQ : Joined<["-"], "fconstexpr-backtrace-limit=">,
                                    Group<f_Group>;
def fcrash_diagnostics_EQ : Joined<["-"], "fcrash-diagnostics=">, Group<f_clang_Group>, Flags<[NoArgumentUnused, CoreOption]>,
  HelpText<"Set level of crash diagnostic reporting, (option: off, compiler, all)">;
def fcrash_diagnostics : Flag<["-"], "fcrash-diagnostics">, Group<f_clang_Group>, Flags<[NoArgumentUnused, CoreOption]>,
  HelpText<"Enable crash diagnostic reporting (default)">, Alias<fcrash_diagnostics_EQ>, AliasArgs<["compiler"]>;
def fno_crash_diagnostics : Flag<["-"], "fno-crash-diagnostics">, Group<f_clang_Group>, Flags<[NoArgumentUnused, CoreOption]>,
  Alias<gen_reproducer_eq>, AliasArgs<["off"]>,
  HelpText<"Disable auto-generation of preprocessed source files and a script for reproduction during a clang crash">;
def fcrash_diagnostics_dir : Joined<["-"], "fcrash-diagnostics-dir=">,
  Group<f_clang_Group>, Flags<[NoArgumentUnused, CoreOption]>,
  HelpText<"Put crash-report files in <dir>">, MetaVarName<"<dir>">;
def fcreate_profile : Flag<["-"], "fcreate-profile">, Group<f_Group>;
defm cxx_exceptions: BoolFOption<"cxx-exceptions",
  LangOpts<"CXXExceptions">, DefaultFalse,
  PosFlag<SetTrue, [CC1Option], "Enable C++ exceptions">, NegFlag<SetFalse>>;
defm async_exceptions: BoolFOption<"async-exceptions",
  LangOpts<"EHAsynch">, DefaultFalse,
  PosFlag<SetTrue, [CC1Option], "Enable EH Asynchronous exceptions">, NegFlag<SetFalse>>;
defm cxx_modules : BoolFOption<"cxx-modules",
  LangOpts<"CPlusPlusModules">, Default<cpp20.KeyPath>,
  NegFlag<SetFalse, [CC1Option], "Disable">, PosFlag<SetTrue, [], "Enable">,
  BothFlags<[NoXarchOption], " modules for C++">>,
  ShouldParseIf<cplusplus.KeyPath>;
def fdebug_pass_arguments : Flag<["-"], "fdebug-pass-arguments">, Group<f_Group>;
def fdebug_pass_structure : Flag<["-"], "fdebug-pass-structure">, Group<f_Group>;
def fdepfile_entry : Joined<["-"], "fdepfile-entry=">,
    Group<f_clang_Group>, Flags<[CC1Option]>;
def fdiagnostics_fixit_info : Flag<["-"], "fdiagnostics-fixit-info">, Group<f_clang_Group>;
def fno_diagnostics_fixit_info : Flag<["-"], "fno-diagnostics-fixit-info">, Group<f_Group>,
  Flags<[CC1Option]>, HelpText<"Do not include fixit information in diagnostics">,
  MarshallingInfoNegativeFlag<DiagnosticOpts<"ShowFixits">>;
def fdiagnostics_parseable_fixits : Flag<["-"], "fdiagnostics-parseable-fixits">, Group<f_clang_Group>,
    Flags<[CoreOption, CC1Option]>, HelpText<"Print fix-its in machine parseable form">,
    MarshallingInfoFlag<DiagnosticOpts<"ShowParseableFixits">>;
def fdiagnostics_print_source_range_info : Flag<["-"], "fdiagnostics-print-source-range-info">,
    Group<f_clang_Group>,  Flags<[CC1Option]>,
    HelpText<"Print source range spans in numeric form">,
    MarshallingInfoFlag<DiagnosticOpts<"ShowSourceRanges">>;
defm diagnostics_show_hotness : BoolFOption<"diagnostics-show-hotness",
  CodeGenOpts<"DiagnosticsWithHotness">, DefaultFalse,
  PosFlag<SetTrue, [CC1Option], "Enable profile hotness information in diagnostic line">,
  NegFlag<SetFalse>>;
def fdiagnostics_hotness_threshold_EQ : Joined<["-"], "fdiagnostics-hotness-threshold=">,
    Group<f_Group>, Flags<[CC1Option]>, MetaVarName<"<value>">,
    HelpText<"Prevent optimization remarks from being output if they do not have at least this profile count. "
    "Use 'auto' to apply the threshold from profile summary">;
def fdiagnostics_misexpect_tolerance_EQ : Joined<["-"], "fdiagnostics-misexpect-tolerance=">,
    Group<f_Group>, Flags<[CC1Option]>, MetaVarName<"<value>">,
    HelpText<"Prevent misexpect diagnostics from being output if the profile counts are within N% of the expected. ">;
defm diagnostics_show_option : BoolFOption<"diagnostics-show-option",
    DiagnosticOpts<"ShowOptionNames">, DefaultTrue,
    NegFlag<SetFalse, [CC1Option]>, PosFlag<SetTrue, [], "Print option name with mappable diagnostics">>;
defm diagnostics_show_note_include_stack : BoolFOption<"diagnostics-show-note-include-stack",
    DiagnosticOpts<"ShowNoteIncludeStack">, DefaultFalse,
    PosFlag<SetTrue, [], "Display include stacks for diagnostic notes">,
    NegFlag<SetFalse>, BothFlags<[CC1Option]>>;
def fdiagnostics_format_EQ : Joined<["-"], "fdiagnostics-format=">, Group<f_clang_Group>;
def fdiagnostics_show_category_EQ : Joined<["-"], "fdiagnostics-show-category=">, Group<f_clang_Group>;
def fdiagnostics_show_template_tree : Flag<["-"], "fdiagnostics-show-template-tree">,
    Group<f_Group>, Flags<[CC1Option]>,
    HelpText<"Print a template comparison tree for differing templates">,
    MarshallingInfoFlag<DiagnosticOpts<"ShowTemplateTree">>;
def fdiscard_value_names : Flag<["-"], "fdiscard-value-names">, Group<f_clang_Group>,
  HelpText<"Discard value names in LLVM IR">, Flags<[NoXarchOption]>;
def fno_discard_value_names : Flag<["-"], "fno-discard-value-names">, Group<f_clang_Group>,
  HelpText<"Do not discard value names in LLVM IR">, Flags<[NoXarchOption]>;
defm dollars_in_identifiers : BoolFOption<"dollars-in-identifiers",
  LangOpts<"DollarIdents">, Default<!strconcat("!", asm_preprocessor.KeyPath)>,
  PosFlag<SetTrue, [], "Allow">, NegFlag<SetFalse, [], "Disallow">,
  BothFlags<[CC1Option], " '$' in identifiers">>;
def fdwarf2_cfi_asm : Flag<["-"], "fdwarf2-cfi-asm">, Group<clang_ignored_f_Group>;
def fno_dwarf2_cfi_asm : Flag<["-"], "fno-dwarf2-cfi-asm">, Group<clang_ignored_f_Group>;
defm dwarf_directory_asm : BoolFOption<"dwarf-directory-asm",
  CodeGenOpts<"NoDwarfDirectoryAsm">, DefaultFalse,
  NegFlag<SetTrue, [CC1Option]>, PosFlag<SetFalse>>;
defm elide_constructors : BoolFOption<"elide-constructors",
  LangOpts<"ElideConstructors">, DefaultTrue,
  NegFlag<SetFalse, [CC1Option], "Disable C++ copy constructor elision">,
  PosFlag<SetTrue>>;
def fno_elide_type : Flag<["-"], "fno-elide-type">, Group<f_Group>,
    Flags<[CC1Option]>,
    HelpText<"Do not elide types when printing diagnostics">,
    MarshallingInfoNegativeFlag<DiagnosticOpts<"ElideType">>;
def feliminate_unused_debug_symbols : Flag<["-"], "feliminate-unused-debug-symbols">, Group<f_Group>;
defm eliminate_unused_debug_types : OptOutCC1FFlag<"eliminate-unused-debug-types",
  "Do not emit ", "Emit ", " debug info for defined but unused types">;
def femit_all_decls : Flag<["-"], "femit-all-decls">, Group<f_Group>, Flags<[CC1Option]>,
  HelpText<"Emit all declarations, even if unused">,
  MarshallingInfoFlag<LangOpts<"EmitAllDecls">>;
defm emulated_tls : BoolFOption<"emulated-tls",
  CodeGenOpts<"EmulatedTLS">, DefaultFalse,
  PosFlag<SetTrue, [CC1Option], "Use emutls functions to access thread_local variables">,
  NegFlag<SetFalse>, BothFlags<[CC1Option]>>;
def fencoding_EQ : Joined<["-"], "fencoding=">, Group<f_Group>;
def ferror_limit_EQ : Joined<["-"], "ferror-limit=">, Group<f_Group>, Flags<[CoreOption]>;
defm exceptions : BoolFOption<"exceptions",
  LangOpts<"Exceptions">, DefaultFalse,
  PosFlag<SetTrue, [CC1Option], "Enable">, NegFlag<SetFalse, [], "Disable">,
  BothFlags<[], " support for exception handling">>;
def fdwarf_exceptions : Flag<["-"], "fdwarf-exceptions">, Group<f_Group>,
  HelpText<"Use DWARF style exceptions">;
def fsjlj_exceptions : Flag<["-"], "fsjlj-exceptions">, Group<f_Group>,
  HelpText<"Use SjLj style exceptions">;
def fseh_exceptions : Flag<["-"], "fseh-exceptions">, Group<f_Group>,
  HelpText<"Use SEH style exceptions">;
def fwasm_exceptions : Flag<["-"], "fwasm-exceptions">, Group<f_Group>,
  HelpText<"Use WebAssembly style exceptions">;
def exception_model : Separate<["-"], "exception-model">,
  Flags<[CC1Option, NoDriverOption]>, HelpText<"The exception model">,
  Values<"dwarf,sjlj,seh,wasm">,
  NormalizedValuesScope<"LangOptions::ExceptionHandlingKind">,
  NormalizedValues<["DwarfCFI", "SjLj", "WinEH", "Wasm"]>,
  MarshallingInfoEnum<LangOpts<"ExceptionHandling">, "None">;
def exception_model_EQ : Joined<["-"], "exception-model=">,
  Flags<[CC1Option, NoDriverOption]>, Alias<exception_model>;
def fignore_exceptions : Flag<["-"], "fignore-exceptions">, Group<f_Group>, Flags<[CC1Option]>,
  HelpText<"Enable support for ignoring exception handling constructs">,
  MarshallingInfoFlag<LangOpts<"IgnoreExceptions">>;
def fexcess_precision_EQ : Joined<["-"], "fexcess-precision=">, Group<f_Group>,
  Flags<[CoreOption]>,
  HelpText<"Allows control over excess precision on targets where native "
  "support for the precision types is not available. By default, excess "
  "precision is used to calculate intermediate results following the "
  "rules specified in ISO C99.">,
  Values<"standard,fast,none">, NormalizedValuesScope<"LangOptions">,
  NormalizedValues<["FPP_Standard", "FPP_Fast", "FPP_None"]>;
def ffloat16_excess_precision_EQ : Joined<["-"], "ffloat16-excess-precision=">,
  Group<f_Group>, Flags<[CC1Option, NoDriverOption]>,
  HelpText<"Allows control over excess precision on targets where native "
  "support for Float16 precision types is not available. By default, excess "
  "precision is used to calculate intermediate results following the "
  "rules specified in ISO C99.">,
  Values<"standard,fast,none">, NormalizedValuesScope<"LangOptions">,
  NormalizedValues<["FPP_Standard", "FPP_Fast", "FPP_None"]>,
  MarshallingInfoEnum<LangOpts<"Float16ExcessPrecision">, "FPP_Standard">;
def : Flag<["-"], "fexpensive-optimizations">, Group<clang_ignored_gcc_optimization_f_Group>;
def : Flag<["-"], "fno-expensive-optimizations">, Group<clang_ignored_gcc_optimization_f_Group>;
def fextdirs_EQ : Joined<["-"], "fextdirs=">, Group<f_Group>;
def : Flag<["-"], "fdefer-pop">, Group<clang_ignored_gcc_optimization_f_Group>;
def : Flag<["-"], "fno-defer-pop">, Group<clang_ignored_gcc_optimization_f_Group>;
def : Flag<["-"], "fextended-identifiers">, Group<clang_ignored_f_Group>;
def : Flag<["-"], "fno-extended-identifiers">, Group<f_Group>, Flags<[Unsupported]>;
def fhosted : Flag<["-"], "fhosted">, Group<f_Group>;
def fdenormal_fp_math_EQ : Joined<["-"], "fdenormal-fp-math=">, Group<f_Group>, Flags<[CC1Option]>;
def ffile_reproducible : Flag<["-"], "ffile-reproducible">, Group<f_Group>,
  Flags<[CoreOption, CC1Option]>,
  HelpText<"Use the target's platform-specific path separator character when "
           "expanding the __FILE__ macro">;
def fno_file_reproducible : Flag<["-"], "fno-file-reproducible">,
  Group<f_Group>, Flags<[CoreOption, CC1Option]>,
  HelpText<"Use the host's platform-specific path separator character when "
           "expanding the __FILE__ macro">;
def ffp_eval_method_EQ : Joined<["-"], "ffp-eval-method=">, Group<f_Group>, Flags<[CC1Option]>,
  HelpText<"Specifies the evaluation method to use for floating-point arithmetic.">,
  Values<"source,double,extended">, NormalizedValuesScope<"LangOptions">,
  NormalizedValues<["FEM_Source", "FEM_Double", "FEM_Extended"]>,
  MarshallingInfoEnum<LangOpts<"FPEvalMethod">, "FEM_UnsetOnCommandLine">;
def ffp_model_EQ : Joined<["-"], "ffp-model=">, Group<f_Group>, Flags<[NoXarchOption]>,
  HelpText<"Controls the semantics of floating-point calculations.">;
def ffp_exception_behavior_EQ : Joined<["-"], "ffp-exception-behavior=">, Group<f_Group>, Flags<[CC1Option]>,
  HelpText<"Specifies the exception behavior of floating-point operations.">,
  Values<"ignore,maytrap,strict">, NormalizedValuesScope<"LangOptions">,
  NormalizedValues<["FPE_Ignore", "FPE_MayTrap", "FPE_Strict"]>,
  MarshallingInfoEnum<LangOpts<"FPExceptionMode">, "FPE_Default">;
defm fast_math : BoolFOption<"fast-math",
  LangOpts<"FastMath">, DefaultFalse,
  PosFlag<SetTrue, [CC1Option, FC1Option, FlangOption], "Allow aggressive, lossy floating-point optimizations",
          [cl_fast_relaxed_math.KeyPath]>,
  NegFlag<SetFalse>>;
defm math_errno : BoolFOption<"math-errno",
  LangOpts<"MathErrno">, DefaultFalse,
  PosFlag<SetTrue, [CC1Option], "Require math functions to indicate errors by setting errno">,
  NegFlag<SetFalse>>,
  ShouldParseIf<!strconcat("!", open_cl.KeyPath)>;
def fextend_args_EQ : Joined<["-"], "fextend-arguments=">, Group<f_Group>,
  Flags<[CC1Option, NoArgumentUnused]>,
  HelpText<"Controls how scalar integer arguments are extended in calls "
           "to unprototyped and varargs functions">,
  Values<"32,64">,
  NormalizedValues<["ExtendTo32", "ExtendTo64"]>,
  NormalizedValuesScope<"LangOptions::ExtendArgsKind">,
  MarshallingInfoEnum<LangOpts<"ExtendIntArgs">,"ExtendTo32">;
def fbracket_depth_EQ : Joined<["-"], "fbracket-depth=">, Group<f_Group>, Flags<[CoreOption]>;
def fsignaling_math : Flag<["-"], "fsignaling-math">, Group<f_Group>;
def fno_signaling_math : Flag<["-"], "fno-signaling-math">, Group<f_Group>;
defm jump_tables : BoolFOption<"jump-tables",
  CodeGenOpts<"NoUseJumpTables">, DefaultFalse,
  NegFlag<SetTrue, [CC1Option], "Do not use">, PosFlag<SetFalse, [], "Use">,
  BothFlags<[], " jump tables for lowering switches">>;
defm force_enable_int128 : BoolFOption<"force-enable-int128",
  TargetOpts<"ForceEnableInt128">, DefaultFalse,
  PosFlag<SetTrue, [CC1Option], "Enable">, NegFlag<SetFalse, [], "Disable">,
  BothFlags<[], " support for int128_t type">>;
defm keep_static_consts : BoolFOption<"keep-static-consts",
  CodeGenOpts<"KeepStaticConsts">, DefaultFalse,
  PosFlag<SetTrue, [CC1Option], "Keep">, NegFlag<SetFalse, [], "Don't keep">,
  BothFlags<[NoXarchOption], " static const variables if unused">>;
defm fixed_point : BoolFOption<"fixed-point",
  LangOpts<"FixedPoint">, DefaultFalse,
  PosFlag<SetTrue, [CC1Option], "Enable">, NegFlag<SetFalse, [], "Disable">,
  BothFlags<[], " fixed point types">>, ShouldParseIf<!strconcat("!", cplusplus.KeyPath)>;
defm cxx_static_destructors : BoolFOption<"c++-static-destructors",
  LangOpts<"RegisterStaticDestructors">, DefaultTrue,
  NegFlag<SetFalse, [CC1Option], "Disable C++ static destructor registration">,
  PosFlag<SetTrue>>;
def fsymbol_partition_EQ : Joined<["-"], "fsymbol-partition=">, Group<f_Group>,
  Flags<[CC1Option]>, MarshallingInfoString<CodeGenOpts<"SymbolPartition">>;

defm memory_profile : OptInCC1FFlag<"memory-profile", "Enable", "Disable", " heap memory profiling">;
def fmemory_profile_EQ : Joined<["-"], "fmemory-profile=">,
    Group<f_Group>, Flags<[CC1Option]>, MetaVarName<"<directory>">,
    HelpText<"Enable heap memory profiling and dump results into <directory>">;

// Begin sanitizer flags. These should all be core options exposed in all driver
// modes.
let Flags = [CC1Option, CoreOption] in {

def fsanitize_EQ : CommaJoined<["-"], "fsanitize=">, Group<f_clang_Group>,
                   MetaVarName<"<check>">,
                   HelpText<"Turn on runtime checks for various forms of undefined "
                            "or suspicious behavior. See user manual for available checks">;
def fno_sanitize_EQ : CommaJoined<["-"], "fno-sanitize=">, Group<f_clang_Group>,
                      Flags<[CoreOption, NoXarchOption]>;

def fsanitize_ignorelist_EQ : Joined<["-"], "fsanitize-ignorelist=">,
  Group<f_clang_Group>, HelpText<"Path to ignorelist file for sanitizers">;
def : Joined<["-"], "fsanitize-blacklist=">,
  Group<f_clang_Group>, Flags<[HelpHidden]>, Alias<fsanitize_ignorelist_EQ>,
  HelpText<"Alias for -fsanitize-ignorelist=">;

def fsanitize_system_ignorelist_EQ : Joined<["-"], "fsanitize-system-ignorelist=">,
  HelpText<"Path to system ignorelist file for sanitizers">, Flags<[CC1Option]>;

def fno_sanitize_ignorelist : Flag<["-"], "fno-sanitize-ignorelist">,
  Group<f_clang_Group>, HelpText<"Don't use ignorelist file for sanitizers">;
def : Flag<["-"], "fno-sanitize-blacklist">,
  Group<f_clang_Group>, Flags<[HelpHidden]>, Alias<fno_sanitize_ignorelist>;

def fsanitize_coverage : CommaJoined<["-"], "fsanitize-coverage=">,
  Group<f_clang_Group>,
  HelpText<"Specify the type of coverage instrumentation for Sanitizers">;
def fno_sanitize_coverage : CommaJoined<["-"], "fno-sanitize-coverage=">,
  Group<f_clang_Group>, Flags<[CoreOption, NoXarchOption]>,
  HelpText<"Disable features of coverage instrumentation for Sanitizers">,
  Values<"func,bb,edge,indirect-calls,trace-bb,trace-cmp,trace-div,trace-gep,"
         "8bit-counters,trace-pc,trace-pc-guard,no-prune,inline-8bit-counters,"
         "inline-bool-flag">;
def fsanitize_coverage_allowlist : Joined<["-"], "fsanitize-coverage-allowlist=">,
    Group<f_clang_Group>, Flags<[CoreOption, NoXarchOption]>,
    HelpText<"Restrict sanitizer coverage instrumentation exclusively to modules and functions that match the provided special case list, except the blocked ones">,
    MarshallingInfoStringVector<CodeGenOpts<"SanitizeCoverageAllowlistFiles">>;
def fsanitize_coverage_ignorelist : Joined<["-"], "fsanitize-coverage-ignorelist=">,
    Group<f_clang_Group>, Flags<[CoreOption, NoXarchOption]>,
    HelpText<"Disable sanitizer coverage instrumentation for modules and functions "
             "that match the provided special case list, even the allowed ones">,
    MarshallingInfoStringVector<CodeGenOpts<"SanitizeCoverageIgnorelistFiles">>;
def fexperimental_sanitize_metadata_EQ : CommaJoined<["-"], "fexperimental-sanitize-metadata=">,
  Group<f_Group>,
  HelpText<"Specify the type of metadata to emit for binary analysis sanitizers">;
def fno_experimental_sanitize_metadata_EQ : CommaJoined<["-"], "fno-experimental-sanitize-metadata=">,
  Group<f_Group>, Flags<[CoreOption]>,
  HelpText<"Disable emitting metadata for binary analysis sanitizers">;
def fexperimental_sanitize_metadata_ignorelist_EQ : Joined<["-"], "fexperimental-sanitize-metadata-ignorelist=">,
    Group<f_Group>, Flags<[CoreOption]>,
    HelpText<"Disable sanitizer metadata for modules and functions that match the provided special case list">,
    MarshallingInfoStringVector<CodeGenOpts<"SanitizeMetadataIgnorelistFiles">>;
def fsanitize_memory_track_origins_EQ : Joined<["-"], "fsanitize-memory-track-origins=">,
                                        Group<f_clang_Group>,
                                        HelpText<"Enable origins tracking in MemorySanitizer">,
                                        MarshallingInfoInt<CodeGenOpts<"SanitizeMemoryTrackOrigins">>;
def fsanitize_memory_track_origins : Flag<["-"], "fsanitize-memory-track-origins">,
                                     Group<f_clang_Group>,
                                     Alias<fsanitize_memory_track_origins_EQ>, AliasArgs<["2"]>,
                                     HelpText<"Enable origins tracking in MemorySanitizer">;
def fno_sanitize_memory_track_origins : Flag<["-"], "fno-sanitize-memory-track-origins">,
                                        Group<f_clang_Group>,
                                        Flags<[CoreOption, NoXarchOption]>,
                                        HelpText<"Disable origins tracking in MemorySanitizer">;
def fsanitize_address_outline_instrumentation : Flag<["-"], "fsanitize-address-outline-instrumentation">,
                                                Group<f_clang_Group>,
                                                HelpText<"Always generate function calls for address sanitizer instrumentation">;
def fno_sanitize_address_outline_instrumentation : Flag<["-"], "fno-sanitize-address-outline-instrumentation">,
                                                   Group<f_clang_Group>,
                                                   HelpText<"Use default code inlining logic for the address sanitizer">;
def fsanitize_memtag_mode_EQ : Joined<["-"], "fsanitize-memtag-mode=">,
                                        Group<f_clang_Group>,
                                        HelpText<"Set default MTE mode to 'sync' (default) or 'async'">;
def fsanitize_hwaddress_experimental_aliasing
  : Flag<["-"], "fsanitize-hwaddress-experimental-aliasing">,
    Group<f_clang_Group>,
    HelpText<"Enable aliasing mode in HWAddressSanitizer">;
def fno_sanitize_hwaddress_experimental_aliasing
  : Flag<["-"], "fno-sanitize-hwaddress-experimental-aliasing">,
    Group<f_clang_Group>, Flags<[CoreOption, NoXarchOption]>,
    HelpText<"Disable aliasing mode in HWAddressSanitizer">;
defm sanitize_memory_use_after_dtor : BoolOption<"f", "sanitize-memory-use-after-dtor",
  CodeGenOpts<"SanitizeMemoryUseAfterDtor">, DefaultFalse,
  PosFlag<SetTrue, [CC1Option], "Enable">, NegFlag<SetFalse, [], "Disable">,
  BothFlags<[], " use-after-destroy detection in MemorySanitizer">>,
  Group<f_clang_Group>;
def fsanitize_address_field_padding : Joined<["-"], "fsanitize-address-field-padding=">,
                                        Group<f_clang_Group>,
                                        HelpText<"Level of field padding for AddressSanitizer">,
                                        MarshallingInfoInt<LangOpts<"SanitizeAddressFieldPadding">>;
defm sanitize_address_use_after_scope : BoolOption<"f", "sanitize-address-use-after-scope",
  CodeGenOpts<"SanitizeAddressUseAfterScope">, DefaultFalse,
  PosFlag<SetTrue, [], "Enable">, NegFlag<SetFalse, [CoreOption, NoXarchOption], "Disable">,
  BothFlags<[], " use-after-scope detection in AddressSanitizer">>,
  Group<f_clang_Group>;
def sanitize_address_use_after_return_EQ
  : Joined<["-"], "fsanitize-address-use-after-return=">,
    MetaVarName<"<mode>">,
    Flags<[CC1Option]>,
    HelpText<"Select the mode of detecting stack use-after-return in AddressSanitizer">,
    Group<f_clang_Group>,
    Values<"never,runtime,always">,
    NormalizedValuesScope<"llvm::AsanDetectStackUseAfterReturnMode">,
    NormalizedValues<["Never", "Runtime", "Always"]>,
    MarshallingInfoEnum<CodeGenOpts<"SanitizeAddressUseAfterReturn">, "Runtime">;
defm sanitize_address_poison_custom_array_cookie : BoolOption<"f", "sanitize-address-poison-custom-array-cookie",
  CodeGenOpts<"SanitizeAddressPoisonCustomArrayCookie">, DefaultFalse,
  PosFlag<SetTrue, [], "Enable">, NegFlag<SetFalse, [], "Disable">,
  BothFlags<[], " poisoning array cookies when using custom operator new[] in AddressSanitizer">>,
  Group<f_clang_Group>;
defm sanitize_address_globals_dead_stripping : BoolOption<"f", "sanitize-address-globals-dead-stripping",
  CodeGenOpts<"SanitizeAddressGlobalsDeadStripping">, DefaultFalse,
  PosFlag<SetTrue, [], "Enable linker dead stripping of globals in AddressSanitizer">,
  NegFlag<SetFalse, [], "Disable linker dead stripping of globals in AddressSanitizer">>,
  Group<f_clang_Group>;
defm sanitize_address_use_odr_indicator : BoolOption<"f", "sanitize-address-use-odr-indicator",
  CodeGenOpts<"SanitizeAddressUseOdrIndicator">, DefaultTrue,
  PosFlag<SetTrue, [], "Enable ODR indicator globals to avoid false ODR violation"
            " reports in partially sanitized programs at the cost of an increase in binary size">,
  NegFlag<SetFalse, [], "Disable ODR indicator globals">>,
  Group<f_clang_Group>;
def sanitize_address_destructor_EQ
    : Joined<["-"], "fsanitize-address-destructor=">,
      Flags<[CC1Option]>,
      HelpText<"Set destructor type used in ASan instrumentation">,
      Group<f_clang_Group>,
      Values<"none,global">,
      NormalizedValuesScope<"llvm::AsanDtorKind">,
      NormalizedValues<["None", "Global"]>,
      MarshallingInfoEnum<CodeGenOpts<"SanitizeAddressDtor">, "Global">;
defm sanitize_memory_param_retval
    : BoolFOption<"sanitize-memory-param-retval",
        CodeGenOpts<"SanitizeMemoryParamRetval">,
        DefaultTrue,
        PosFlag<SetTrue, [CC1Option], "Enable">, NegFlag<SetFalse, [], "Disable">,
        BothFlags<[], " detection of uninitialized parameters and return values">>;
//// Note: This flag was introduced when it was necessary to distinguish between
//       ABI for correct codegen.  This is no longer needed, but the flag is
//       not removed since targeting either ABI will behave the same.
//       This way we cause no disturbance to existing scripts & code, and if we
//       want to use this flag in the future we will cause no disturbance then
//       either.
def fsanitize_hwaddress_abi_EQ
    : Joined<["-"], "fsanitize-hwaddress-abi=">,
      Group<f_clang_Group>,
      HelpText<"Select the HWAddressSanitizer ABI to target (interceptor or platform, default interceptor). This option is currently unused.">;
def fsanitize_recover_EQ : CommaJoined<["-"], "fsanitize-recover=">,
                           Group<f_clang_Group>,
                           HelpText<"Enable recovery for specified sanitizers">;
def fno_sanitize_recover_EQ : CommaJoined<["-"], "fno-sanitize-recover=">,
                              Group<f_clang_Group>, Flags<[CoreOption, NoXarchOption]>,
                              HelpText<"Disable recovery for specified sanitizers">;
def fsanitize_recover : Flag<["-"], "fsanitize-recover">, Group<f_clang_Group>,
                        Alias<fsanitize_recover_EQ>, AliasArgs<["all"]>;
def fno_sanitize_recover : Flag<["-"], "fno-sanitize-recover">,
                           Flags<[CoreOption, NoXarchOption]>, Group<f_clang_Group>,
                           Alias<fno_sanitize_recover_EQ>, AliasArgs<["all"]>;
def fsanitize_trap_EQ : CommaJoined<["-"], "fsanitize-trap=">, Group<f_clang_Group>,
                        HelpText<"Enable trapping for specified sanitizers">;
def fno_sanitize_trap_EQ : CommaJoined<["-"], "fno-sanitize-trap=">, Group<f_clang_Group>,
                           Flags<[CoreOption, NoXarchOption]>,
                           HelpText<"Disable trapping for specified sanitizers">;
def fsanitize_trap : Flag<["-"], "fsanitize-trap">, Group<f_clang_Group>,
                     Alias<fsanitize_trap_EQ>, AliasArgs<["all"]>,
                     HelpText<"Enable trapping for all sanitizers">;
def fno_sanitize_trap : Flag<["-"], "fno-sanitize-trap">, Group<f_clang_Group>,
                        Alias<fno_sanitize_trap_EQ>, AliasArgs<["all"]>,
                        Flags<[CoreOption, NoXarchOption]>,
                        HelpText<"Disable trapping for all sanitizers">;
def fsanitize_undefined_trap_on_error
    : Flag<["-"], "fsanitize-undefined-trap-on-error">, Group<f_clang_Group>,
      Alias<fsanitize_trap_EQ>, AliasArgs<["undefined"]>;
def fno_sanitize_undefined_trap_on_error
    : Flag<["-"], "fno-sanitize-undefined-trap-on-error">, Group<f_clang_Group>,
      Alias<fno_sanitize_trap_EQ>, AliasArgs<["undefined"]>;
defm sanitize_minimal_runtime : BoolOption<"f", "sanitize-minimal-runtime",
  CodeGenOpts<"SanitizeMinimalRuntime">, DefaultFalse,
  PosFlag<SetTrue>, NegFlag<SetFalse>>,
  Group<f_clang_Group>;
def fsanitize_link_runtime : Flag<["-"], "fsanitize-link-runtime">,
                           Group<f_clang_Group>;
def fno_sanitize_link_runtime : Flag<["-"], "fno-sanitize-link-runtime">,
                              Group<f_clang_Group>;
def fsanitize_link_cxx_runtime : Flag<["-"], "fsanitize-link-c++-runtime">,
                                 Group<f_clang_Group>;
def fno_sanitize_link_cxx_runtime : Flag<["-"], "fno-sanitize-link-c++-runtime">,
                                    Group<f_clang_Group>;
defm sanitize_cfi_cross_dso : BoolOption<"f", "sanitize-cfi-cross-dso",
  CodeGenOpts<"SanitizeCfiCrossDso">, DefaultFalse,
  PosFlag<SetTrue, [], "Enable">, NegFlag<SetFalse, [CoreOption, NoXarchOption], "Disable">,
  BothFlags<[], " control flow integrity (CFI) checks for cross-DSO calls.">>,
  Group<f_clang_Group>;
def fsanitize_cfi_icall_generalize_pointers : Flag<["-"], "fsanitize-cfi-icall-generalize-pointers">,
                                              Group<f_clang_Group>,
                                              HelpText<"Generalize pointers in CFI indirect call type signature checks">,
                                              MarshallingInfoFlag<CodeGenOpts<"SanitizeCfiICallGeneralizePointers">>;
def fsanitize_cfi_icall_normalize_integers : Flag<["-"], "fsanitize-cfi-icall-experimental-normalize-integers">,
                                             Group<f_clang_Group>,
                                             HelpText<"Normalize integers in CFI indirect call type signature checks">,
                                             MarshallingInfoFlag<CodeGenOpts<"SanitizeCfiICallNormalizeIntegers">>;
defm sanitize_cfi_canonical_jump_tables : BoolOption<"f", "sanitize-cfi-canonical-jump-tables",
  CodeGenOpts<"SanitizeCfiCanonicalJumpTables">, DefaultFalse,
  PosFlag<SetTrue, [], "Make">, NegFlag<SetFalse, [CoreOption, NoXarchOption], "Do not make">,
  BothFlags<[], " the jump table addresses canonical in the symbol table">>,
  Group<f_clang_Group>;
defm sanitize_stats : BoolOption<"f", "sanitize-stats",
  CodeGenOpts<"SanitizeStats">, DefaultFalse,
  PosFlag<SetTrue, [], "Enable">, NegFlag<SetFalse, [CoreOption, NoXarchOption], "Disable">,
  BothFlags<[], " sanitizer statistics gathering.">>,
  Group<f_clang_Group>;
def fsanitize_thread_memory_access : Flag<["-"], "fsanitize-thread-memory-access">,
                                     Group<f_clang_Group>,
                                     HelpText<"Enable memory access instrumentation in ThreadSanitizer (default)">;
def fno_sanitize_thread_memory_access : Flag<["-"], "fno-sanitize-thread-memory-access">,
                                        Group<f_clang_Group>,
                                        Flags<[CoreOption, NoXarchOption]>,
                                        HelpText<"Disable memory access instrumentation in ThreadSanitizer">;
def fsanitize_thread_func_entry_exit : Flag<["-"], "fsanitize-thread-func-entry-exit">,
                                       Group<f_clang_Group>,
                                       HelpText<"Enable function entry/exit instrumentation in ThreadSanitizer (default)">;
def fno_sanitize_thread_func_entry_exit : Flag<["-"], "fno-sanitize-thread-func-entry-exit">,
                                          Group<f_clang_Group>,
                                          Flags<[CoreOption, NoXarchOption]>,
                                          HelpText<"Disable function entry/exit instrumentation in ThreadSanitizer">;
def fsanitize_thread_atomics : Flag<["-"], "fsanitize-thread-atomics">,
                               Group<f_clang_Group>,
                               HelpText<"Enable atomic operations instrumentation in ThreadSanitizer (default)">;
def fno_sanitize_thread_atomics : Flag<["-"], "fno-sanitize-thread-atomics">,
                                  Group<f_clang_Group>,
                                  Flags<[CoreOption, NoXarchOption]>,
                                  HelpText<"Disable atomic operations instrumentation in ThreadSanitizer">;
def fsanitize_undefined_strip_path_components_EQ : Joined<["-"], "fsanitize-undefined-strip-path-components=">,
  Group<f_clang_Group>, MetaVarName<"<number>">,
  HelpText<"Strip (or keep only, if negative) a given number of path components "
           "when emitting check metadata.">,
  MarshallingInfoInt<CodeGenOpts<"EmitCheckPathComponentsToStrip">, "0", "int">;

} // end -f[no-]sanitize* flags

def funsafe_math_optimizations : Flag<["-"], "funsafe-math-optimizations">,
  Group<f_Group>, Flags<[CC1Option]>,
  HelpText<"Allow unsafe floating-point math optimizations which may decrease precision">,
  MarshallingInfoFlag<LangOpts<"UnsafeFPMath">>,
  ImpliedByAnyOf<[cl_unsafe_math_optimizations.KeyPath, ffast_math.KeyPath]>;
def fno_unsafe_math_optimizations : Flag<["-"], "fno-unsafe-math-optimizations">,
  Group<f_Group>;
def fassociative_math : Flag<["-"], "fassociative-math">, Group<f_Group>;
def fno_associative_math : Flag<["-"], "fno-associative-math">, Group<f_Group>;
defm reciprocal_math : BoolFOption<"reciprocal-math",
  LangOpts<"AllowRecip">, DefaultFalse,
  PosFlag<SetTrue, [CC1Option, FC1Option, FlangOption], "Allow division operations to be reassociated",
          [funsafe_math_optimizations.KeyPath]>,
  NegFlag<SetFalse>>;
defm approx_func : BoolFOption<"approx-func", LangOpts<"ApproxFunc">, DefaultFalse,
   PosFlag<SetTrue, [CC1Option, FC1Option, FlangOption], "Allow certain math function calls to be replaced "
           "with an approximately equivalent calculation",
           [funsafe_math_optimizations.KeyPath]>,
   NegFlag<SetFalse>>;
defm finite_math_only : BoolFOption<"finite-math-only",
  LangOpts<"FiniteMathOnly">, DefaultFalse,
  PosFlag<SetTrue, [CC1Option], "", [cl_finite_math_only.KeyPath, ffast_math.KeyPath]>,
  NegFlag<SetFalse>>;
defm signed_zeros : BoolFOption<"signed-zeros",
  LangOpts<"NoSignedZero">, DefaultFalse,
  NegFlag<SetTrue, [CC1Option, FC1Option, FlangOption], "Allow optimizations that ignore the sign of floating point zeros",
            [cl_no_signed_zeros.KeyPath, funsafe_math_optimizations.KeyPath]>,
  PosFlag<SetFalse>>;
def fhonor_nans : Flag<["-"], "fhonor-nans">, Group<f_Group>;
def fno_honor_nans : Flag<["-"], "fno-honor-nans">, Group<f_Group>;
def fhonor_infinities : Flag<["-"], "fhonor-infinities">, Group<f_Group>;
def fno_honor_infinities : Flag<["-"], "fno-honor-infinities">, Group<f_Group>;
// This option was originally misspelt "infinites" [sic].
def : Flag<["-"], "fhonor-infinites">, Alias<fhonor_infinities>;
def : Flag<["-"], "fno-honor-infinites">, Alias<fno_honor_infinities>;
def frounding_math : Flag<["-"], "frounding-math">, Group<f_Group>, Flags<[CC1Option]>,
  MarshallingInfoFlag<LangOpts<"RoundingMath">>,
  Normalizer<"makeFlagToValueNormalizer(llvm::RoundingMode::Dynamic)">;
def fno_rounding_math : Flag<["-"], "fno-rounding-math">, Group<f_Group>, Flags<[CC1Option]>;
def ftrapping_math : Flag<["-"], "ftrapping-math">, Group<f_Group>;
def fno_trapping_math : Flag<["-"], "fno-trapping-math">, Group<f_Group>;
def ffp_contract : Joined<["-"], "ffp-contract=">, Group<f_Group>,
  Flags<[CC1Option, FC1Option, FlangOption]>,
  DocBrief<"Form fused FP ops (e.g. FMAs):"
  " fast (fuses across statements disregarding pragmas)"
  " | on (only fuses in the same statement unless dictated by pragmas)"
  " | off (never fuses)"
  " | fast-honor-pragmas (fuses across statements unless dictated by pragmas)."
  " Default is 'fast' for CUDA, 'fast-honor-pragmas' for HIP, and 'on' otherwise.">,
  HelpText<"Form fused FP ops (e.g. FMAs)">,
  Values<"fast,on,off,fast-honor-pragmas">;

defm strict_float_cast_overflow : BoolFOption<"strict-float-cast-overflow",
  CodeGenOpts<"StrictFloatCastOverflow">, DefaultTrue,
  NegFlag<SetFalse, [CC1Option], "Relax language rules and try to match the behavior"
            " of the target's native float-to-int conversion instructions">,
  PosFlag<SetTrue, [], "Assume that overflowing float-to-int casts are undefined (default)">>;

defm protect_parens : BoolFOption<"protect-parens",
  LangOpts<"ProtectParens">, DefaultFalse,
  PosFlag<SetTrue, [CoreOption, CC1Option],
          "Determines whether the optimizer honors parentheses when "
          "floating-point expressions are evaluated">,
  NegFlag<SetFalse>>;

def ffor_scope : Flag<["-"], "ffor-scope">, Group<f_Group>;
def fno_for_scope : Flag<["-"], "fno-for-scope">, Group<f_Group>;

defm rewrite_imports : BoolFOption<"rewrite-imports",
  PreprocessorOutputOpts<"RewriteImports">, DefaultFalse,
  PosFlag<SetTrue, [CC1Option]>, NegFlag<SetFalse>>;
defm rewrite_includes : BoolFOption<"rewrite-includes",
  PreprocessorOutputOpts<"RewriteIncludes">, DefaultFalse,
  PosFlag<SetTrue, [CC1Option]>, NegFlag<SetFalse>>;

defm directives_only : OptInCC1FFlag<"directives-only", "">;

defm delete_null_pointer_checks : BoolFOption<"delete-null-pointer-checks",
  CodeGenOpts<"NullPointerIsValid">, DefaultFalse,
  NegFlag<SetTrue, [CC1Option], "Do not treat usage of null pointers as undefined behavior">,
  PosFlag<SetFalse, [], "Treat usage of null pointers as undefined behavior (default)">,
  BothFlags<[CoreOption]>>;

def frewrite_map_file_EQ : Joined<["-"], "frewrite-map-file=">,
                           Group<f_Group>,
                           Flags<[NoXarchOption, CC1Option]>,
                           MarshallingInfoStringVector<CodeGenOpts<"RewriteMapFiles">>;

defm use_line_directives : BoolFOption<"use-line-directives",
  PreprocessorOutputOpts<"UseLineDirectives">, DefaultFalse,
  PosFlag<SetTrue, [CC1Option], "Use #line in preprocessed output">, NegFlag<SetFalse>>;
defm minimize_whitespace : BoolFOption<"minimize-whitespace",
  PreprocessorOutputOpts<"MinimizeWhitespace">, DefaultFalse,
  PosFlag<SetTrue, [CC1Option], "Minimize whitespace when emitting preprocessor output">, NegFlag<SetFalse>>;

def ffreestanding : Flag<["-"], "ffreestanding">, Group<f_Group>, Flags<[CC1Option]>,
  HelpText<"Assert that the compilation takes place in a freestanding environment">,
  MarshallingInfoFlag<LangOpts<"Freestanding">>;
def fgnuc_version_EQ : Joined<["-"], "fgnuc-version=">, Group<f_Group>,
  HelpText<"Sets various macros to claim compatibility with the given GCC version (default is 4.2.1)">,
  Flags<[CC1Option, CoreOption]>;
// We abuse '-f[no-]gnu-keywords' to force overriding all GNU-extension
// keywords. This behavior is provided by GCC's poorly named '-fasm' flag,
// while a subset (the non-C++ GNU keywords) is provided by GCC's
// '-fgnu-keywords'. Clang conflates the two for simplicity under the single
// name, as it doesn't seem a useful distinction.
defm gnu_keywords : BoolFOption<"gnu-keywords",
  LangOpts<"GNUKeywords">, Default<gnu_mode.KeyPath>,
  PosFlag<SetTrue, [], "Allow GNU-extension keywords regardless of language standard">,
  NegFlag<SetFalse>, BothFlags<[CC1Option]>>;
defm gnu89_inline : BoolFOption<"gnu89-inline",
  LangOpts<"GNUInline">, Default<!strconcat("!", c99.KeyPath, " && !", cplusplus.KeyPath)>,
  PosFlag<SetTrue, [CC1Option], "Use the gnu89 inline semantics">,
  NegFlag<SetFalse>>, ShouldParseIf<!strconcat("!", cplusplus.KeyPath)>;
def fgnu_runtime : Flag<["-"], "fgnu-runtime">, Group<f_Group>,
  HelpText<"Generate output compatible with the standard GNU Objective-C runtime">;
def fheinous_gnu_extensions : Flag<["-"], "fheinous-gnu-extensions">, Flags<[CC1Option]>,
  MarshallingInfoFlag<LangOpts<"HeinousExtensions">>;
def filelist : Separate<["-"], "filelist">, Flags<[LinkerInput]>,
               Group<Link_Group>;
def : Flag<["-"], "findirect-virtual-calls">, Alias<fapple_kext>;
def finline_functions : Flag<["-"], "finline-functions">, Group<f_clang_Group>, Flags<[CC1Option]>,
  HelpText<"Inline suitable functions">;
def finline_hint_functions: Flag<["-"], "finline-hint-functions">, Group<f_clang_Group>, Flags<[CC1Option]>,
  HelpText<"Inline functions which are (explicitly or implicitly) marked inline">;
def finline : Flag<["-"], "finline">, Group<clang_ignored_f_Group>;
def finline_max_stacksize_EQ
    : Joined<["-"], "finline-max-stacksize=">,
      Group<f_Group>, Flags<[CoreOption, CC1Option]>,
      HelpText<"Suppress inlining of functions whose stack size exceeds the given value">,
      MarshallingInfoInt<CodeGenOpts<"InlineMaxStackSize">, "UINT_MAX">;
defm jmc : BoolFOption<"jmc",
  CodeGenOpts<"JMCInstrument">, DefaultFalse,
  PosFlag<SetTrue, [CC1Option], "Enable just-my-code debugging">,
  NegFlag<SetFalse>>;
def fglobal_isel : Flag<["-"], "fglobal-isel">, Group<f_clang_Group>,
  HelpText<"Enables the global instruction selector">;
def fexperimental_isel : Flag<["-"], "fexperimental-isel">, Group<f_clang_Group>,
  Alias<fglobal_isel>;
def fexperimental_strict_floating_point : Flag<["-"], "fexperimental-strict-floating-point">,
  Group<f_clang_Group>, Flags<[CC1Option]>,
  HelpText<"Enables experimental strict floating point in LLVM.">,
  MarshallingInfoFlag<LangOpts<"ExpStrictFP">>;
def finput_charset_EQ : Joined<["-"], "finput-charset=">, Flags<[FlangOption, FC1Option]>, Group<f_Group>,
  HelpText<"Specify the default character set for source files">;
def fexec_charset_EQ : Joined<["-"], "fexec-charset=">, Group<f_Group>;
def finstrument_functions : Flag<["-"], "finstrument-functions">, Group<f_Group>, Flags<[CC1Option]>,
  HelpText<"Generate calls to instrument function entry and exit">,
  MarshallingInfoFlag<CodeGenOpts<"InstrumentFunctions">>;
def finstrument_functions_after_inlining : Flag<["-"], "finstrument-functions-after-inlining">, Group<f_Group>, Flags<[CC1Option]>,
  HelpText<"Like -finstrument-functions, but insert the calls after inlining">,
  MarshallingInfoFlag<CodeGenOpts<"InstrumentFunctionsAfterInlining">>;
def finstrument_function_entry_bare : Flag<["-"], "finstrument-function-entry-bare">, Group<f_Group>, Flags<[CC1Option]>,
  HelpText<"Instrument function entry only, after inlining, without arguments to the instrumentation call">,
  MarshallingInfoFlag<CodeGenOpts<"InstrumentFunctionEntryBare">>;
def fcf_protection_EQ : Joined<["-"], "fcf-protection=">, Flags<[CoreOption, CC1Option]>, Group<f_Group>,
  HelpText<"Instrument control-flow architecture protection">, Values<"return,branch,full,none">;
def fcf_protection : Flag<["-"], "fcf-protection">, Group<f_Group>, Flags<[CoreOption, CC1Option]>,
  Alias<fcf_protection_EQ>, AliasArgs<["full"]>,
  HelpText<"Enable cf-protection in 'full' mode">;
def mfunction_return_EQ : Joined<["-"], "mfunction-return=">,
  Group<m_Group>, Flags<[CoreOption, CC1Option]>,
  HelpText<"Replace returns with jumps to ``__x86_return_thunk`` (x86 only, error otherwise)">,
  Values<"keep,thunk-extern">,
  NormalizedValues<["Keep", "Extern"]>,
  NormalizedValuesScope<"llvm::FunctionReturnThunksKind">,
  MarshallingInfoEnum<CodeGenOpts<"FunctionReturnThunks">, "Keep">;
def mindirect_branch_cs_prefix : Flag<["-"], "mindirect-branch-cs-prefix">,
  Group<m_Group>, Flags<[CoreOption, CC1Option]>,
  HelpText<"Add cs prefix to call and jmp to indirect thunk">,
  MarshallingInfoFlag<CodeGenOpts<"IndirectBranchCSPrefix">>;

defm xray_instrument : BoolFOption<"xray-instrument",
  LangOpts<"XRayInstrument">, DefaultFalse,
  PosFlag<SetTrue, [CC1Option], "Generate XRay instrumentation sleds on function entry and exit">,
  NegFlag<SetFalse>>;

def fxray_instruction_threshold_EQ :
  Joined<["-"], "fxray-instruction-threshold=">,
  Group<f_Group>, Flags<[CC1Option]>,
  HelpText<"Sets the minimum function size to instrument with XRay">,
  MarshallingInfoInt<CodeGenOpts<"XRayInstructionThreshold">, "200">;

def fxray_always_instrument :
  Joined<["-"], "fxray-always-instrument=">,
  Group<f_Group>, Flags<[CC1Option]>,
  HelpText<"DEPRECATED: Filename defining the whitelist for imbuing the 'always instrument' XRay attribute.">,
  MarshallingInfoStringVector<LangOpts<"XRayAlwaysInstrumentFiles">>;
def fxray_never_instrument :
  Joined<["-"], "fxray-never-instrument=">,
  Group<f_Group>, Flags<[CC1Option]>,
  HelpText<"DEPRECATED: Filename defining the whitelist for imbuing the 'never instrument' XRay attribute.">,
  MarshallingInfoStringVector<LangOpts<"XRayNeverInstrumentFiles">>;
def fxray_attr_list :
  Joined<["-"], "fxray-attr-list=">,
  Group<f_Group>, Flags<[CC1Option]>,
  HelpText<"Filename defining the list of functions/types for imbuing XRay attributes.">,
  MarshallingInfoStringVector<LangOpts<"XRayAttrListFiles">>;
def fxray_modes :
  Joined<["-"], "fxray-modes=">,
  Group<f_Group>, Flags<[CC1Option]>,
  HelpText<"List of modes to link in by default into XRay instrumented binaries.">;

defm xray_always_emit_customevents : BoolFOption<"xray-always-emit-customevents",
  LangOpts<"XRayAlwaysEmitCustomEvents">, DefaultFalse,
  PosFlag<SetTrue, [CC1Option], "Always emit __xray_customevent(...) calls"
          " even if the containing function is not always instrumented">,
  NegFlag<SetFalse>>;

defm xray_always_emit_typedevents : BoolFOption<"xray-always-emit-typedevents",
  LangOpts<"XRayAlwaysEmitTypedEvents">, DefaultFalse,
  PosFlag<SetTrue, [CC1Option], "Always emit __xray_typedevent(...) calls"
          " even if the containing function is not always instrumented">,
  NegFlag<SetFalse>>;

defm xray_ignore_loops : BoolFOption<"xray-ignore-loops",
  CodeGenOpts<"XRayIgnoreLoops">, DefaultFalse,
  PosFlag<SetTrue, [CC1Option], "Don't instrument functions with loops"
          " unless they also meet the minimum function size">,
  NegFlag<SetFalse>>;

defm xray_function_index : BoolFOption<"xray-function-index",
  CodeGenOpts<"XRayOmitFunctionIndex">, DefaultTrue,
  NegFlag<SetFalse, [CC1Option], "Omit function index section at the"
          " expense of single-function patching performance">,
  PosFlag<SetTrue>>;

def fxray_link_deps : Flag<["-"], "fxray-link-deps">, Group<f_Group>,
  Flags<[CC1Option]>,
  HelpText<"Tells clang to add the link dependencies for XRay.">;
def fnoxray_link_deps : Flag<["-"], "fnoxray-link-deps">, Group<f_Group>,
  Flags<[CC1Option]>;

def fxray_instrumentation_bundle :
  Joined<["-"], "fxray-instrumentation-bundle=">,
  Group<f_Group>, Flags<[CC1Option]>,
  HelpText<"Select which XRay instrumentation points to emit. Options: all, none, function-entry, function-exit, function, custom. Default is 'all'.  'function' includes both 'function-entry' and 'function-exit'.">;

def fxray_function_groups :
  Joined<["-"], "fxray-function-groups=">,
  Group<f_Group>, Flags<[CC1Option]>,
  HelpText<"Only instrument 1 of N groups">,
  MarshallingInfoInt<CodeGenOpts<"XRayTotalFunctionGroups">, "1">;

def fxray_selected_function_group :
  Joined<["-"], "fxray-selected-function-group=">,
  Group<f_Group>, Flags<[CC1Option]>,
  HelpText<"When using -fxray-function-groups, select which group of functions to instrument. Valid range is 0 to fxray-function-groups - 1">,
  MarshallingInfoInt<CodeGenOpts<"XRaySelectedFunctionGroup">, "0">;


defm fine_grained_bitfield_accesses : BoolOption<"f", "fine-grained-bitfield-accesses",
  CodeGenOpts<"FineGrainedBitfieldAccesses">, DefaultFalse,
  PosFlag<SetTrue, [], "Use separate accesses for consecutive bitfield runs with legal widths and alignments.">,
  NegFlag<SetFalse, [], "Use large-integer access for consecutive bitfield runs.">,
  BothFlags<[CC1Option]>>,
  Group<f_clang_Group>;

def fexperimental_relative_cxx_abi_vtables :
  Flag<["-"], "fexperimental-relative-c++-abi-vtables">,
  Group<f_clang_Group>, Flags<[CC1Option]>,
  HelpText<"Use the experimental C++ class ABI for classes with virtual tables">;
def fno_experimental_relative_cxx_abi_vtables :
  Flag<["-"], "fno-experimental-relative-c++-abi-vtables">,
  Group<f_clang_Group>, Flags<[CC1Option]>,
  HelpText<"Do not use the experimental C++ class ABI for classes with virtual tables">;

def fcxx_abi_EQ : Joined<["-"], "fc++-abi=">,
                  Group<f_clang_Group>, Flags<[CC1Option]>,
                  HelpText<"C++ ABI to use. This will override the target C++ ABI.">;

def flat__namespace : Flag<["-"], "flat_namespace">;
def flax_vector_conversions_EQ : Joined<["-"], "flax-vector-conversions=">, Group<f_Group>,
  HelpText<"Enable implicit vector bit-casts">, Values<"none,integer,all">, Flags<[CC1Option]>,
  NormalizedValues<["LangOptions::LaxVectorConversionKind::None",
                    "LangOptions::LaxVectorConversionKind::Integer",
                    "LangOptions::LaxVectorConversionKind::All"]>,
  MarshallingInfoEnum<LangOpts<"LaxVectorConversions">,
                      open_cl.KeyPath #
                          " ? LangOptions::LaxVectorConversionKind::None" #
                          " : LangOptions::LaxVectorConversionKind::All">;
def flax_vector_conversions : Flag<["-"], "flax-vector-conversions">, Group<f_Group>,
  Alias<flax_vector_conversions_EQ>, AliasArgs<["integer"]>;
def flimited_precision_EQ : Joined<["-"], "flimited-precision=">, Group<f_Group>;
def fapple_link_rtlib : Flag<["-"], "fapple-link-rtlib">, Group<f_Group>,
  HelpText<"Force linking the clang builtins runtime library">;
def flto_EQ : Joined<["-"], "flto=">, Flags<[CoreOption, CC1Option, FC1Option, FlangOption]>, Group<f_Group>,
  HelpText<"Set LTO mode">, Values<"thin,full">;
def flto_EQ_jobserver : Flag<["-"], "flto=jobserver">, Group<f_Group>,
  Alias<flto_EQ>, AliasArgs<["full"]>, HelpText<"Enable LTO in 'full' mode">;
def flto_EQ_auto : Flag<["-"], "flto=auto">, Group<f_Group>,
  Alias<flto_EQ>, AliasArgs<["full"]>, HelpText<"Enable LTO in 'full' mode">;
def flto : Flag<["-"], "flto">, Flags<[CoreOption, CC1Option, FC1Option, FlangOption]>, Group<f_Group>,
  Alias<flto_EQ>, AliasArgs<["full"]>, HelpText<"Enable LTO in 'full' mode">;
def fno_lto : Flag<["-"], "fno-lto">, Flags<[CoreOption, CC1Option]>, Group<f_Group>,
  HelpText<"Disable LTO mode (default)">;
def foffload_lto_EQ : Joined<["-"], "foffload-lto=">, Flags<[CoreOption]>, Group<f_Group>,
  HelpText<"Set LTO mode for offload compilation">, Values<"thin,full">;
def foffload_lto : Flag<["-"], "foffload-lto">, Flags<[CoreOption]>, Group<f_Group>,
  Alias<foffload_lto_EQ>, AliasArgs<["full"]>, HelpText<"Enable LTO in 'full' mode for offload compilation">;
def fno_offload_lto : Flag<["-"], "fno-offload-lto">, Flags<[CoreOption]>, Group<f_Group>,
  HelpText<"Disable LTO mode (default) for offload compilation">;
def flto_jobs_EQ : Joined<["-"], "flto-jobs=">,
  Flags<[CC1Option]>, Group<f_Group>,
  HelpText<"Controls the backend parallelism of -flto=thin (default "
           "of 0 means the number of threads will be derived from "
           "the number of CPUs detected)">;
def fthinlto_index_EQ : Joined<["-"], "fthinlto-index=">,
  Flags<[CoreOption, CC1Option]>, Group<f_Group>,
  HelpText<"Perform ThinLTO importing using provided function summary index">;
def fthin_link_bitcode_EQ : Joined<["-"], "fthin-link-bitcode=">,
  Flags<[CoreOption, CC1Option]>, Group<f_Group>,
  HelpText<"Write minimized bitcode to <file> for the ThinLTO thin link only">,
  MarshallingInfoString<CodeGenOpts<"ThinLinkBitcodeFile">>;
def fmacro_backtrace_limit_EQ : Joined<["-"], "fmacro-backtrace-limit=">,
                                Group<f_Group>, Flags<[NoXarchOption, CoreOption]>;
defm merge_all_constants : BoolFOption<"merge-all-constants",
  CodeGenOpts<"MergeAllConstants">, DefaultFalse,
  PosFlag<SetTrue, [CC1Option, CoreOption], "Allow">, NegFlag<SetFalse, [], "Disallow">,
  BothFlags<[], " merging of constants">>;
def fmessage_length_EQ : Joined<["-"], "fmessage-length=">, Group<f_Group>, Flags<[CC1Option]>,
  HelpText<"Format message diagnostics so that they fit within N columns">,
  MarshallingInfoInt<DiagnosticOpts<"MessageLength">>;
def frandomize_layout_seed_EQ : Joined<["-"], "frandomize-layout-seed=">,
  MetaVarName<"<seed>">, Group<f_clang_Group>, Flags<[CC1Option]>,
  HelpText<"The seed used by the randomize structure layout feature">;
def frandomize_layout_seed_file_EQ : Joined<["-"], "frandomize-layout-seed-file=">,
  MetaVarName<"<file>">, Group<f_clang_Group>, Flags<[CC1Option]>,
  HelpText<"File holding the seed used by the randomize structure layout feature">;
def fms_compatibility : Flag<["-"], "fms-compatibility">, Group<f_Group>, Flags<[CC1Option, CoreOption]>,
  HelpText<"Enable full Microsoft Visual C++ compatibility">,
  MarshallingInfoFlag<LangOpts<"MSVCCompat">>;
def fms_extensions : Flag<["-"], "fms-extensions">, Group<f_Group>, Flags<[CC1Option, CoreOption]>,
  HelpText<"Accept some non-standard constructs supported by the Microsoft compiler">,
  MarshallingInfoFlag<LangOpts<"MicrosoftExt">>, ImpliedByAnyOf<[fms_compatibility.KeyPath]>;
defm asm_blocks : BoolFOption<"asm-blocks",
  LangOpts<"AsmBlocks">, Default<fms_extensions.KeyPath>,
  PosFlag<SetTrue, [CC1Option]>, NegFlag<SetFalse>>;
def fms_volatile : Flag<["-"], "fms-volatile">, Group<f_Group>, Flags<[CC1Option]>,
  MarshallingInfoFlag<LangOpts<"MSVolatile">>;
def fmsc_version : Joined<["-"], "fmsc-version=">, Group<f_Group>, Flags<[NoXarchOption, CoreOption]>,
  HelpText<"Microsoft compiler version number to report in _MSC_VER (0 = don't define it (default))">;
def fms_compatibility_version
    : Joined<["-"], "fms-compatibility-version=">,
      Group<f_Group>,
      Flags<[ CC1Option, CoreOption ]>,
      HelpText<"Dot-separated value representing the Microsoft compiler "
               "version number to report in _MSC_VER (0 = don't define it "
               "(default))">;
def fms_runtime_lib_EQ : Joined<["-"], "fms-runtime-lib=">, Group<f_Group>,
  Flags<[NoXarchOption, CoreOption]>, Values<"static,static_dbg,dll,dll_dbg">,
  HelpText<"Select Windows run-time library">,
  DocBrief<[{
Specify Visual Studio C runtime library. "static" and "static_dbg" correspond
to the cl flags /MT and /MTd which use the multithread, static version. "dll"
and "dll_dbg" correspond to the cl flags /MD and /MDd which use the multithread,
dll version.}]>;
def fms_omit_default_lib : Joined<["-"], "fms-omit-default-lib">,
  Group<f_Group>, Flags<[NoXarchOption, CoreOption]>;
defm delayed_template_parsing : BoolFOption<"delayed-template-parsing",
  LangOpts<"DelayedTemplateParsing">, DefaultFalse,
  PosFlag<SetTrue, [CC1Option], "Parse templated function definitions at the end of the translation unit">,
  NegFlag<SetFalse, [NoXarchOption], "Disable delayed template parsing">,
  BothFlags<[CoreOption]>>;
def fms_memptr_rep_EQ : Joined<["-"], "fms-memptr-rep=">, Group<f_Group>, Flags<[CC1Option]>,
  Values<"single,multiple,virtual">, NormalizedValuesScope<"LangOptions">,
  NormalizedValues<["PPTMK_FullGeneralitySingleInheritance", "PPTMK_FullGeneralityMultipleInheritance",
                    "PPTMK_FullGeneralityVirtualInheritance"]>,
  MarshallingInfoEnum<LangOpts<"MSPointerToMemberRepresentationMethod">, "PPTMK_BestCase">;
def fms_kernel : Flag<["-"], "fms-kernel">, Group<f_Group>, Flags<[CC1Option, NoDriverOption]>,
  MarshallingInfoFlag<LangOpts<"Kernel">>;
// __declspec is enabled by default for the PS4 by the driver, and also
// enabled for Microsoft Extensions or Borland Extensions, here.
//
// FIXME: __declspec is also currently enabled for CUDA, but isn't really a
// CUDA extension. However, it is required for supporting
// __clang_cuda_builtin_vars.h, which uses __declspec(property). Once that has
// been rewritten in terms of something more generic, remove the Opts.CUDA
// term here.
defm declspec : BoolOption<"f", "declspec",
  LangOpts<"DeclSpecKeyword">, DefaultFalse,
  PosFlag<SetTrue, [], "Allow", [fms_extensions.KeyPath, fborland_extensions.KeyPath, cuda.KeyPath]>,
  NegFlag<SetFalse, [], "Disallow">,
  BothFlags<[CC1Option], " __declspec as a keyword">>, Group<f_clang_Group>;
def fmodules_cache_path : Joined<["-"], "fmodules-cache-path=">, Group<i_Group>,
  Flags<[NoXarchOption, CC1Option]>, MetaVarName<"<directory>">,
  HelpText<"Specify the module cache path">;
def fmodules_user_build_path : Separate<["-"], "fmodules-user-build-path">, Group<i_Group>,
  Flags<[NoXarchOption, CC1Option]>, MetaVarName<"<directory>">,
  HelpText<"Specify the module user build path">,
  MarshallingInfoString<HeaderSearchOpts<"ModuleUserBuildPath">>;
def fprebuilt_module_path : Joined<["-"], "fprebuilt-module-path=">, Group<i_Group>,
  Flags<[NoXarchOption, CC1Option]>, MetaVarName<"<directory>">,
  HelpText<"Specify the prebuilt module path">;
defm prebuilt_implicit_modules : BoolFOption<"prebuilt-implicit-modules",
  HeaderSearchOpts<"EnablePrebuiltImplicitModules">, DefaultFalse,
  PosFlag<SetTrue, [], "Look up implicit modules in the prebuilt module path">,
  NegFlag<SetFalse>, BothFlags<[NoXarchOption, CC1Option]>>;

def fmodule_output_EQ : Joined<["-"], "fmodule-output=">, Flags<[NoXarchOption, CC1Option]>,
  HelpText<"Save intermediate module file results when compiling a standard C++ module unit.">;
def fmodule_output : Flag<["-"], "fmodule-output">, Flags<[NoXarchOption, CC1Option]>,
  HelpText<"Save intermediate module file results when compiling a standard C++ module unit.">;

def fmodules_prune_interval : Joined<["-"], "fmodules-prune-interval=">, Group<i_Group>,
  Flags<[CC1Option]>, MetaVarName<"<seconds>">,
  HelpText<"Specify the interval (in seconds) between attempts to prune the module cache">,
  MarshallingInfoInt<HeaderSearchOpts<"ModuleCachePruneInterval">, "7 * 24 * 60 * 60">;
def fmodules_prune_after : Joined<["-"], "fmodules-prune-after=">, Group<i_Group>,
  Flags<[CC1Option]>, MetaVarName<"<seconds>">,
  HelpText<"Specify the interval (in seconds) after which a module file will be considered unused">,
  MarshallingInfoInt<HeaderSearchOpts<"ModuleCachePruneAfter">, "31 * 24 * 60 * 60">;
def fbuild_session_timestamp : Joined<["-"], "fbuild-session-timestamp=">,
  Group<i_Group>, Flags<[CC1Option]>, MetaVarName<"<time since Epoch in seconds>">,
  HelpText<"Time when the current build session started">,
  MarshallingInfoInt<HeaderSearchOpts<"BuildSessionTimestamp">, "0", "uint64_t">;
def fbuild_session_file : Joined<["-"], "fbuild-session-file=">,
  Group<i_Group>, MetaVarName<"<file>">,
  HelpText<"Use the last modification time of <file> as the build session timestamp">;
def fmodules_validate_once_per_build_session : Flag<["-"], "fmodules-validate-once-per-build-session">,
  Group<i_Group>, Flags<[CC1Option]>,
  HelpText<"Don't verify input files for the modules if the module has been "
           "successfully validated or loaded during this build session">,
  MarshallingInfoFlag<HeaderSearchOpts<"ModulesValidateOncePerBuildSession">>;
def fmodules_disable_diagnostic_validation : Flag<["-"], "fmodules-disable-diagnostic-validation">,
  Group<i_Group>, Flags<[CC1Option]>,
  HelpText<"Disable validation of the diagnostic options when loading the module">,
  MarshallingInfoNegativeFlag<HeaderSearchOpts<"ModulesValidateDiagnosticOptions">>;
defm modules_validate_system_headers : BoolOption<"f", "modules-validate-system-headers",
  HeaderSearchOpts<"ModulesValidateSystemHeaders">, DefaultFalse,
  PosFlag<SetTrue, [CC1Option], "Validate the system headers that a module depends on when loading the module">,
  NegFlag<SetFalse, [NoXarchOption]>>, Group<i_Group>;
def fno_modules_validate_textual_header_includes :
  Flag<["-"], "fno-modules-validate-textual-header-includes">,
  Group<f_Group>, Flags<[CC1Option, NoXarchOption]>,
  MarshallingInfoNegativeFlag<LangOpts<"ModulesValidateTextualHeaderIncludes">>,
  HelpText<"Do not enforce -fmodules-decluse and private header restrictions for textual headers. "
           "This flag will be removed in a future Clang release.">;

def fincremental_extensions :
  Flag<["-"], "fincremental-extensions">,
  Group<f_Group>, Flags<[CC1Option]>,
  HelpText<"Enable incremental processing extensions such as processing"
           "statements on the global scope.">,
  MarshallingInfoFlag<LangOpts<"IncrementalExtensions">>;

def fvalidate_ast_input_files_content:
  Flag <["-"], "fvalidate-ast-input-files-content">,
  Group<f_Group>, Flags<[CC1Option]>,
  HelpText<"Compute and store the hash of input files used to build an AST."
           " Files with mismatching mtime's are considered valid"
           " if both contents is identical">,
  MarshallingInfoFlag<HeaderSearchOpts<"ValidateASTInputFilesContent">>;
def fmodules_validate_input_files_content:
  Flag <["-"], "fmodules-validate-input-files-content">,
  Group<f_Group>, Flags<[NoXarchOption]>,
  HelpText<"Validate PCM input files based on content if mtime differs">;
def fno_modules_validate_input_files_content:
  Flag <["-"], "fno_modules-validate-input-files-content">,
  Group<f_Group>, Flags<[NoXarchOption]>;
def fpch_validate_input_files_content:
  Flag <["-"], "fpch-validate-input-files-content">,
  Group<f_Group>, Flags<[NoXarchOption]>,
  HelpText<"Validate PCH input files based on content if mtime differs">;
def fno_pch_validate_input_files_content:
  Flag <["-"], "fno_pch-validate-input-files-content">,
  Group<f_Group>, Flags<[NoXarchOption]>;
defm pch_instantiate_templates : BoolFOption<"pch-instantiate-templates",
  LangOpts<"PCHInstantiateTemplates">, DefaultFalse,
  PosFlag<SetTrue, [], "Instantiate templates already while building a PCH">,
  NegFlag<SetFalse>, BothFlags<[CC1Option, CoreOption]>>;
defm pch_codegen: OptInCC1FFlag<"pch-codegen", "Generate ", "Do not generate ",
  "code for uses of this PCH that assumes an explicit object file will be built for the PCH">;
defm pch_debuginfo: OptInCC1FFlag<"pch-debuginfo", "Generate ", "Do not generate ",
  "debug info for types in an object file built from this PCH and do not generate them elsewhere">;

def fimplicit_module_maps : Flag <["-"], "fimplicit-module-maps">, Group<f_Group>,
  Flags<[NoXarchOption, CC1Option, CoreOption]>,
  HelpText<"Implicitly search the file system for module map files.">,
  MarshallingInfoFlag<HeaderSearchOpts<"ImplicitModuleMaps">>;
defm modules : BoolFOption<"modules",
  LangOpts<"Modules">, Default<fcxx_modules.KeyPath>,
  PosFlag<SetTrue, [CC1Option], "Enable the 'modules' language feature">,
  NegFlag<SetFalse>, BothFlags<[NoXarchOption, CoreOption]>>;
def fmodule_maps : Flag <["-"], "fmodule-maps">, Flags<[CoreOption]>, Alias<fimplicit_module_maps>;
def fmodule_name_EQ : Joined<["-"], "fmodule-name=">, Group<f_Group>,
  Flags<[NoXarchOption,CC1Option,CoreOption]>, MetaVarName<"<name>">,
  HelpText<"Specify the name of the module to build">,
  MarshallingInfoString<LangOpts<"ModuleName">>;
def fmodule_implementation_of : Separate<["-"], "fmodule-implementation-of">,
  Flags<[CC1Option,CoreOption]>, Alias<fmodule_name_EQ>;
def fsystem_module : Flag<["-"], "fsystem-module">, Flags<[CC1Option,CoreOption]>,
  HelpText<"Build this module as a system module. Only used with -emit-module">,
  MarshallingInfoFlag<FrontendOpts<"IsSystemModule">>;
def fmodule_map_file : Joined<["-"], "fmodule-map-file=">,
  Group<f_Group>, Flags<[NoXarchOption,CC1Option,CoreOption]>, MetaVarName<"<file>">,
  HelpText<"Load this module map file">,
  MarshallingInfoStringVector<FrontendOpts<"ModuleMapFiles">>;
def fmodule_file : Joined<["-"], "fmodule-file=">,
  Group<i_Group>, Flags<[NoXarchOption,CC1Option,CoreOption]>, MetaVarName<"[<name>=]<file>">,
  HelpText<"Specify the mapping of module name to precompiled module file, or load a module file if name is omitted.">;
def fmodules_ignore_macro : Joined<["-"], "fmodules-ignore-macro=">, Group<f_Group>,
  Flags<[CC1Option,CoreOption]>,
  HelpText<"Ignore the definition of the given macro when building and loading modules">;
def fmodules_strict_decluse : Flag <["-"], "fmodules-strict-decluse">, Group<f_Group>,
  Flags<[NoXarchOption,CC1Option,CoreOption]>,
  HelpText<"Like -fmodules-decluse but requires all headers to be in modules">,
  MarshallingInfoFlag<LangOpts<"ModulesStrictDeclUse">>;
defm modules_decluse : BoolFOption<"modules-decluse",
  LangOpts<"ModulesDeclUse">, Default<fmodules_strict_decluse.KeyPath>,
  PosFlag<SetTrue, [CC1Option], "Require declaration of modules used within a module">,
  NegFlag<SetFalse>, BothFlags<[NoXarchOption,CoreOption]>>;
defm modules_search_all : BoolFOption<"modules-search-all",
  LangOpts<"ModulesSearchAll">, DefaultFalse,
  PosFlag<SetTrue, [], "Search even non-imported modules to resolve references">,
  NegFlag<SetFalse>, BothFlags<[NoXarchOption, CC1Option,CoreOption]>>,
  ShouldParseIf<fmodules.KeyPath>;
defm implicit_modules : BoolFOption<"implicit-modules",
  LangOpts<"ImplicitModules">, DefaultTrue,
  NegFlag<SetFalse, [CC1Option]>, PosFlag<SetTrue>, BothFlags<[NoXarchOption,CoreOption]>>;
def fretain_comments_from_system_headers : Flag<["-"], "fretain-comments-from-system-headers">, Group<f_Group>, Flags<[CC1Option]>,
  MarshallingInfoFlag<LangOpts<"RetainCommentsFromSystemHeaders">>;
def fmodule_header : Flag <["-"], "fmodule-header">, Group<f_Group>,
  Flags<[NoXarchOption]>, HelpText<"Build a C++20 Header Unit from a header.">;
def fmodule_header_EQ : Joined<["-"], "fmodule-header=">, Group<f_Group>,
  Flags<[NoXarchOption]>, MetaVarName<"<kind>">,
  HelpText<"Build a C++20 Header Unit from a header that should be found in the user (fmodule-header=user) or system (fmodule-header=system) search path.">;

def fno_knr_functions : Flag<["-"], "fno-knr-functions">, Group<f_Group>,
  MarshallingInfoFlag<LangOpts<"DisableKNRFunctions">>,
  HelpText<"Disable support for K&R C function declarations">,
  Flags<[CC1Option, CoreOption]>;

def fmudflapth : Flag<["-"], "fmudflapth">, Group<f_Group>;
def fmudflap : Flag<["-"], "fmudflap">, Group<f_Group>;
def fnested_functions : Flag<["-"], "fnested-functions">, Group<f_Group>;
def fnext_runtime : Flag<["-"], "fnext-runtime">, Group<f_Group>;
def fno_asm : Flag<["-"], "fno-asm">, Group<f_Group>;
def fno_asynchronous_unwind_tables : Flag<["-"], "fno-asynchronous-unwind-tables">, Group<f_Group>;
def fno_assume_sane_operator_new : Flag<["-"], "fno-assume-sane-operator-new">, Group<f_Group>,
  HelpText<"Don't assume that C++'s global operator new can't alias any pointer">,
  Flags<[CC1Option]>, MarshallingInfoNegativeFlag<CodeGenOpts<"AssumeSaneOperatorNew">>;
def fno_builtin : Flag<["-"], "fno-builtin">, Group<f_Group>, Flags<[CC1Option, CoreOption]>,
  HelpText<"Disable implicit builtin knowledge of functions">;
def fno_builtin_ : Joined<["-"], "fno-builtin-">, Group<f_Group>, Flags<[CC1Option, CoreOption]>,
  HelpText<"Disable implicit builtin knowledge of a specific function">;
def fno_common : Flag<["-"], "fno-common">, Group<f_Group>, Flags<[CC1Option]>,
    HelpText<"Compile common globals like normal definitions">;
defm digraphs : BoolFOption<"digraphs",
  LangOpts<"Digraphs">, Default<std#".hasDigraphs()">,
  PosFlag<SetTrue, [], "Enable alternative token representations '<:', ':>', '<%', '%>', '%:', '%:%:' (default)">,
  NegFlag<SetFalse, [], "Disallow alternative token representations '<:', ':>', '<%', '%>', '%:', '%:%:'">,
  BothFlags<[CC1Option]>>;
def fno_eliminate_unused_debug_symbols : Flag<["-"], "fno-eliminate-unused-debug-symbols">, Group<f_Group>;
def fno_inline_functions : Flag<["-"], "fno-inline-functions">, Group<f_clang_Group>, Flags<[CC1Option]>;
def fno_inline : Flag<["-"], "fno-inline">, Group<f_clang_Group>, Flags<[CC1Option]>;
def fno_global_isel : Flag<["-"], "fno-global-isel">, Group<f_clang_Group>,
  HelpText<"Disables the global instruction selector">;
def fno_experimental_isel : Flag<["-"], "fno-experimental-isel">, Group<f_clang_Group>,
  Alias<fno_global_isel>;
def fveclib : Joined<["-"], "fveclib=">, Group<f_Group>, Flags<[CC1Option]>,
    HelpText<"Use the given vector functions library">,
    Values<"Accelerate,libmvec,MASSV,SVML,SLEEF,Darwin_libsystem_m,none">,
    NormalizedValuesScope<"CodeGenOptions">,
    NormalizedValues<["Accelerate", "LIBMVEC", "MASSV", "SVML", "SLEEF",
                      "Darwin_libsystem_m", "NoLibrary"]>,
    MarshallingInfoEnum<CodeGenOpts<"VecLib">, "NoLibrary">;
def fno_lax_vector_conversions : Flag<["-"], "fno-lax-vector-conversions">, Group<f_Group>,
  Alias<flax_vector_conversions_EQ>, AliasArgs<["none"]>;
def fno_implicit_module_maps : Flag <["-"], "fno-implicit-module-maps">, Group<f_Group>,
  Flags<[NoXarchOption]>;
def fno_module_maps : Flag <["-"], "fno-module-maps">, Alias<fno_implicit_module_maps>;
def fno_modules_strict_decluse : Flag <["-"], "fno-strict-modules-decluse">, Group<f_Group>,
  Flags<[NoXarchOption]>;
def fmodule_file_deps : Flag <["-"], "fmodule-file-deps">, Group<f_Group>,
  Flags<[NoXarchOption]>;
def fno_module_file_deps : Flag <["-"], "fno-module-file-deps">, Group<f_Group>,
  Flags<[NoXarchOption]>;
def fno_ms_extensions : Flag<["-"], "fno-ms-extensions">, Group<f_Group>,
  Flags<[CoreOption]>;
def fno_ms_compatibility : Flag<["-"], "fno-ms-compatibility">, Group<f_Group>,
  Flags<[CoreOption]>;
def fno_objc_legacy_dispatch : Flag<["-"], "fno-objc-legacy-dispatch">, Group<f_Group>;
def fno_objc_weak : Flag<["-"], "fno-objc-weak">, Group<f_Group>, Flags<[CC1Option]>;
def fno_omit_frame_pointer : Flag<["-"], "fno-omit-frame-pointer">, Group<f_Group>;
defm operator_names : BoolFOption<"operator-names",
  LangOpts<"CXXOperatorNames">, Default<cplusplus.KeyPath>,
  NegFlag<SetFalse, [CC1Option], "Do not treat C++ operator name keywords as synonyms for operators">,
  PosFlag<SetTrue>>;
def fdiagnostics_absolute_paths : Flag<["-"], "fdiagnostics-absolute-paths">, Group<f_Group>,
  Flags<[CC1Option, CoreOption]>, HelpText<"Print absolute paths in diagnostics">,
  MarshallingInfoFlag<DiagnosticOpts<"AbsolutePath">>;
def fno_stack_protector : Flag<["-"], "fno-stack-protector">, Group<f_Group>,
  HelpText<"Disable the use of stack protectors">;
def fno_strict_aliasing : Flag<["-"], "fno-strict-aliasing">, Group<f_Group>,
  Flags<[NoXarchOption, CoreOption]>;
def fstruct_path_tbaa : Flag<["-"], "fstruct-path-tbaa">, Group<f_Group>;
def fno_struct_path_tbaa : Flag<["-"], "fno-struct-path-tbaa">, Group<f_Group>;
def fno_strict_enums : Flag<["-"], "fno-strict-enums">, Group<f_Group>;
def fno_strict_overflow : Flag<["-"], "fno-strict-overflow">, Group<f_Group>;
def fno_temp_file : Flag<["-"], "fno-temp-file">, Group<f_Group>,
  Flags<[CC1Option, CoreOption]>, HelpText<
  "Directly create compilation output files. This may lead to incorrect incremental builds if the compiler crashes">,
  MarshallingInfoNegativeFlag<FrontendOpts<"UseTemporary">>;
defm use_cxa_atexit : BoolFOption<"use-cxa-atexit",
  CodeGenOpts<"CXAAtExit">, DefaultTrue,
  NegFlag<SetFalse, [CC1Option], "Don't use __cxa_atexit for calling destructors">,
  PosFlag<SetTrue>>;
def fno_unwind_tables : Flag<["-"], "fno-unwind-tables">, Group<f_Group>;
def fno_verbose_asm : Flag<["-"], "fno-verbose-asm">, Group<f_Group>, Flags<[CC1Option]>,
  MarshallingInfoNegativeFlag<CodeGenOpts<"AsmVerbose">>;
def fno_working_directory : Flag<["-"], "fno-working-directory">, Group<f_Group>;
def fno_wrapv : Flag<["-"], "fno-wrapv">, Group<f_Group>;
def fobjc_arc : Flag<["-"], "fobjc-arc">, Group<f_Group>, Flags<[CC1Option]>,
  HelpText<"Synthesize retain and release calls for Objective-C pointers">;
def fno_objc_arc : Flag<["-"], "fno-objc-arc">, Group<f_Group>;
defm objc_encode_cxx_class_template_spec : BoolFOption<"objc-encode-cxx-class-template-spec",
  LangOpts<"EncodeCXXClassTemplateSpec">, DefaultFalse,
  PosFlag<SetTrue, [CC1Option], "Fully encode c++ class template specialization">,
  NegFlag<SetFalse>>;
defm objc_convert_messages_to_runtime_calls : BoolFOption<"objc-convert-messages-to-runtime-calls",
  CodeGenOpts<"ObjCConvertMessagesToRuntimeCalls">, DefaultTrue,
  NegFlag<SetFalse, [CC1Option]>, PosFlag<SetTrue>>;
defm objc_arc_exceptions : BoolFOption<"objc-arc-exceptions",
  CodeGenOpts<"ObjCAutoRefCountExceptions">, DefaultFalse,
  PosFlag<SetTrue, [CC1Option], "Use EH-safe code when synthesizing retains and releases in -fobjc-arc">,
  NegFlag<SetFalse>>;
def fobjc_atdefs : Flag<["-"], "fobjc-atdefs">, Group<clang_ignored_f_Group>;
def fobjc_call_cxx_cdtors : Flag<["-"], "fobjc-call-cxx-cdtors">, Group<clang_ignored_f_Group>;
defm objc_exceptions : BoolFOption<"objc-exceptions",
  LangOpts<"ObjCExceptions">, DefaultFalse,
  PosFlag<SetTrue, [CC1Option], "Enable Objective-C exceptions">, NegFlag<SetFalse>>;
defm application_extension : BoolFOption<"application-extension",
  LangOpts<"AppExt">, DefaultFalse,
  PosFlag<SetTrue, [CC1Option], "Restrict code to those available for App Extensions">,
  NegFlag<SetFalse>>;
defm relaxed_template_template_args : BoolFOption<"relaxed-template-template-args",
  LangOpts<"RelaxedTemplateTemplateArgs">, DefaultFalse,
  PosFlag<SetTrue, [CC1Option], "Enable C++17 relaxed template template argument matching">,
  NegFlag<SetFalse>>;
defm sized_deallocation : BoolFOption<"sized-deallocation",
  LangOpts<"SizedDeallocation">, DefaultFalse,
  PosFlag<SetTrue, [CC1Option], "Enable C++14 sized global deallocation functions">,
  NegFlag<SetFalse>>;
defm aligned_allocation : BoolFOption<"aligned-allocation",
  LangOpts<"AlignedAllocation">, Default<cpp17.KeyPath>,
  PosFlag<SetTrue, [], "Enable C++17 aligned allocation functions">,
  NegFlag<SetFalse>, BothFlags<[CC1Option]>>;
def fnew_alignment_EQ : Joined<["-"], "fnew-alignment=">,
  HelpText<"Specifies the largest alignment guaranteed by '::operator new(size_t)'">,
  MetaVarName<"<align>">, Group<f_Group>, Flags<[CC1Option]>,
  MarshallingInfoInt<LangOpts<"NewAlignOverride">>;
def : Separate<["-"], "fnew-alignment">, Alias<fnew_alignment_EQ>;
def : Flag<["-"], "faligned-new">, Alias<faligned_allocation>;
def : Flag<["-"], "fno-aligned-new">, Alias<fno_aligned_allocation>;
def faligned_new_EQ : Joined<["-"], "faligned-new=">;

def fobjc_legacy_dispatch : Flag<["-"], "fobjc-legacy-dispatch">, Group<f_Group>;
def fobjc_new_property : Flag<["-"], "fobjc-new-property">, Group<clang_ignored_f_Group>;
defm objc_infer_related_result_type : BoolFOption<"objc-infer-related-result-type",
  LangOpts<"ObjCInferRelatedResultType">, DefaultTrue,
  NegFlag<SetFalse, [CC1Option], "do not infer Objective-C related result type based on method family">,
  PosFlag<SetTrue>>;
def fobjc_link_runtime: Flag<["-"], "fobjc-link-runtime">, Group<f_Group>;
def fobjc_weak : Flag<["-"], "fobjc-weak">, Group<f_Group>, Flags<[CC1Option]>,
  HelpText<"Enable ARC-style weak references in Objective-C">;

// Objective-C ABI options.
def fobjc_runtime_EQ : Joined<["-"], "fobjc-runtime=">, Group<f_Group>, Flags<[CC1Option, CoreOption]>,
  HelpText<"Specify the target Objective-C runtime kind and version">;
def fobjc_abi_version_EQ : Joined<["-"], "fobjc-abi-version=">, Group<f_Group>;
def fobjc_nonfragile_abi_version_EQ : Joined<["-"], "fobjc-nonfragile-abi-version=">, Group<f_Group>;
def fobjc_nonfragile_abi : Flag<["-"], "fobjc-nonfragile-abi">, Group<f_Group>;
def fno_objc_nonfragile_abi : Flag<["-"], "fno-objc-nonfragile-abi">, Group<f_Group>;

def fobjc_sender_dependent_dispatch : Flag<["-"], "fobjc-sender-dependent-dispatch">, Group<f_Group>;
def fobjc_disable_direct_methods_for_testing :
  Flag<["-"], "fobjc-disable-direct-methods-for-testing">,
  Group<f_Group>, Flags<[CC1Option]>,
  HelpText<"Ignore attribute objc_direct so that direct methods can be tested">,
  MarshallingInfoFlag<LangOpts<"ObjCDisableDirectMethodsForTesting">>;
defm objc_avoid_heapify_local_blocks : BoolFOption<"objc-avoid-heapify-local-blocks",
  CodeGenOpts<"ObjCAvoidHeapifyLocalBlocks">, DefaultFalse,
  PosFlag<SetTrue, [], "Try">,
  NegFlag<SetFalse, [], "Don't try">,
  BothFlags<[CC1Option, NoDriverOption], " to avoid heapifying local blocks">>;

def fomit_frame_pointer : Flag<["-"], "fomit-frame-pointer">, Group<f_Group>,
  HelpText<"Omit the frame pointer from functions that don't need it. "
  "Some stack unwinding cases, such as profilers and sanitizers, may prefer specifying -fno-omit-frame-pointer. "
  "On many targets, -O1 and higher omit the frame pointer by default. "
  "-m[no-]omit-leaf-frame-pointer takes precedence for leaf functions">;
def fopenmp : Flag<["-"], "fopenmp">, Group<f_Group>, Flags<[CC1Option, NoArgumentUnused, FlangOption, FC1Option]>,
  HelpText<"Parse OpenMP pragmas and generate parallel code.">;
def fno_openmp : Flag<["-"], "fno-openmp">, Group<f_Group>, Flags<[NoArgumentUnused]>;
def fopenmp_version_EQ : Joined<["-"], "fopenmp-version=">, Group<f_Group>, Flags<[CC1Option, NoArgumentUnused]>,
  HelpText<"Set OpenMP version (e.g. 45 for OpenMP 4.5, 50 for OpenMP 5.0). Default value is 50.">;
defm openmp_extensions: BoolFOption<"openmp-extensions",
  LangOpts<"OpenMPExtensions">, DefaultTrue,
  PosFlag<SetTrue, [CC1Option, NoArgumentUnused],
          "Enable all Clang extensions for OpenMP directives and clauses">,
  NegFlag<SetFalse, [CC1Option, NoArgumentUnused],
          "Disable all Clang extensions for OpenMP directives and clauses">>;
def fopenmp_EQ : Joined<["-"], "fopenmp=">, Group<f_Group>;
def fopenmp_use_tls : Flag<["-"], "fopenmp-use-tls">, Group<f_Group>,
  Flags<[NoArgumentUnused, HelpHidden]>;
def fnoopenmp_use_tls : Flag<["-"], "fnoopenmp-use-tls">, Group<f_Group>,
  Flags<[CC1Option, NoArgumentUnused, HelpHidden]>;
def fopenmp_targets_EQ : CommaJoined<["-"], "fopenmp-targets=">, Flags<[NoXarchOption, CC1Option]>,
  HelpText<"Specify comma-separated list of triples OpenMP offloading targets to be supported">;
def fopenmp_relocatable_target : Flag<["-"], "fopenmp-relocatable-target">,
  Group<f_Group>, Flags<[CC1Option, NoArgumentUnused, HelpHidden]>;
def fnoopenmp_relocatable_target : Flag<["-"], "fnoopenmp-relocatable-target">,
  Group<f_Group>, Flags<[CC1Option, NoArgumentUnused, HelpHidden]>;
def fopenmp_simd : Flag<["-"], "fopenmp-simd">, Group<f_Group>, Flags<[CC1Option, NoArgumentUnused]>,
  HelpText<"Emit OpenMP code only for SIMD-based constructs.">;
def fopenmp_enable_irbuilder : Flag<["-"], "fopenmp-enable-irbuilder">, Group<f_Group>, Flags<[CC1Option, NoArgumentUnused, HelpHidden]>,
  HelpText<"Use the experimental OpenMP-IR-Builder codegen path.">;
def fno_openmp_simd : Flag<["-"], "fno-openmp-simd">, Group<f_Group>, Flags<[CC1Option, NoArgumentUnused]>;
def fopenmp_cuda_mode : Flag<["-"], "fopenmp-cuda-mode">, Group<f_Group>,
  Flags<[CC1Option, NoArgumentUnused, HelpHidden]>;
def fno_openmp_cuda_mode : Flag<["-"], "fno-openmp-cuda-mode">, Group<f_Group>,
  Flags<[NoArgumentUnused, HelpHidden]>;
def fopenmp_cuda_number_of_sm_EQ : Joined<["-"], "fopenmp-cuda-number-of-sm=">, Group<f_Group>,
  Flags<[CC1Option, NoArgumentUnused, HelpHidden]>;
def fopenmp_cuda_blocks_per_sm_EQ : Joined<["-"], "fopenmp-cuda-blocks-per-sm=">, Group<f_Group>,
  Flags<[CC1Option, NoArgumentUnused, HelpHidden]>;
def fopenmp_cuda_teams_reduction_recs_num_EQ : Joined<["-"], "fopenmp-cuda-teams-reduction-recs-num=">, Group<f_Group>,
  Flags<[CC1Option, NoArgumentUnused, HelpHidden]>;
def fopenmp_gpu_threads_per_team_EQ : Joined<["-"], "fopenmp-gpu-threads-per-team=">, Group<f_Group>,
  Flags<[CC1Option, NoArgumentUnused, HelpHidden]>;
def fopenmp_target_xteam_reduction_blocksize_EQ : Joined<["-"], "fopenmp-target-xteam-reduction-blocksize=">, Group<f_Group>,
  Flags<[CC1Option, NoArgumentUnused, HelpHidden]>;
def fopenmp_target_debug : Flag<["-"], "fopenmp-target-debug">, Group<f_Group>, Flags<[CC1Option, NoArgumentUnused]>,
  HelpText<"Enable debugging in the OpenMP offloading device RTL">;
def fno_openmp_target_debug : Flag<["-"], "fno-openmp-target-debug">, Group<f_Group>, Flags<[NoArgumentUnused]>;
def fopenmp_target_debug_EQ : Joined<["-"], "fopenmp-target-debug=">, Group<f_Group>, Flags<[CC1Option, NoArgumentUnused, HelpHidden]>;
def fopenmp_target_fast : Flag<["-"], "fopenmp-target-fast">, Group<f_Group>, Flags<[CC1Option, NoArgumentUnused, HelpHidden]>;
def fno_openmp_target_fast : Flag<["-"], "fno-openmp-target-fast">, Group<f_Group>, Flags<[CC1Option, NoArgumentUnused, HelpHidden]>;
def fopenmp_target_ignore_env_vars : Flag<["-"], "fopenmp-target-ignore-env-vars">, Group<f_Group>, 
  Flags<[CC1Option, NoArgumentUnused, HelpHidden]>, 
  HelpText<"Assert that device related environment variables can be ignored while generating code">,
  MarshallingInfoFlag<LangOpts<"OpenMPTargetIgnoreEnvVars">>;
def fno_openmp_target_ignore_env_vars : Flag<["-"], "fno-openmp-target-ignore-env-vars">, Group<f_Group>, 
  Flags<[CC1Option, NoArgumentUnused, HelpHidden]>, 
  HelpText<"Assert that device related environment variables cannot be ignored while generating code">,
  MarshallingInfoFlag<LangOpts<"OpenMPTargetIgnoreEnvVars">>;
def fopenmp_target_big_jump_loop : Flag<["-"], "fopenmp-target-big-jump-loop">, Group<f_Group>, 
  Flags<[CC1Option, NoArgumentUnused, HelpHidden]>, 
  HelpText<"Use the big-jump-loop code generation technique if possible">,
  MarshallingInfoFlag<LangOpts<"OpenMPTargetBigJumpLoop">>;
def fno_openmp_target_big_jump_loop : Flag<["-"], "fno-openmp-target-big-jump-loop">, Group<f_Group>, 
  Flags<[CC1Option, NoArgumentUnused, HelpHidden]>, 
  HelpText<"Do not use the big-jump-loop code generation technique">,
  MarshallingInfoFlag<LangOpts<"OpenMPTargetBigJumpLoop">>;
def fopenmp_assume_teams_oversubscription : Flag<["-"], "fopenmp-assume-teams-oversubscription">,
  Group<f_Group>, Flags<[CC1Option, NoArgumentUnused, HelpHidden]>;
def fopenmp_assume_threads_oversubscription : Flag<["-"], "fopenmp-assume-threads-oversubscription">,
  Group<f_Group>, Flags<[CC1Option, NoArgumentUnused, HelpHidden]>;
def fno_openmp_assume_teams_oversubscription : Flag<["-"], "fno-openmp-assume-teams-oversubscription">,
  Group<f_Group>, Flags<[CC1Option, NoArgumentUnused, HelpHidden]>;
def fno_openmp_assume_threads_oversubscription : Flag<["-"], "fno-openmp-assume-threads-oversubscription">,
  Group<f_Group>, Flags<[CC1Option, NoArgumentUnused, HelpHidden]>;
def fopenmp_assume_no_thread_state : Flag<["-"], "fopenmp-assume-no-thread-state">, Group<f_Group>,
  Flags<[CC1Option, NoArgumentUnused, HelpHidden]>,
  HelpText<"Assert no thread in a parallel region modifies an ICV">,
  MarshallingInfoFlag<LangOpts<"OpenMPNoThreadState">>;
def fno_openmp_assume_no_thread_state : Flag<["-"], "fno-openmp-assume-no-thread-state">, Group<f_Group>,
  Flags<[CC1Option, NoArgumentUnused, HelpHidden]>,
  HelpText<"Assert that a thread in a parallel region may modify an ICV">,
  MarshallingInfoFlag<LangOpts<"OpenMPNoThreadState">>;
def fopenmp_assume_no_nested_parallelism : Flag<["-"], "fopenmp-assume-no-nested-parallelism">, Group<f_Group>,
  Flags<[CC1Option, NoArgumentUnused, HelpHidden]>,
  HelpText<"Assert no nested parallel regions in the GPU">,
  MarshallingInfoFlag<LangOpts<"OpenMPNoNestedParallelism">>;
def fno_openmp_assume_no_nested_parallelism : Flag<["-"], "fno-openmp-assume-no-nested-parallelism">, Group<f_Group>,
  Flags<[CC1Option, NoArgumentUnused, HelpHidden]>,
  HelpText<"Assert that a nested parallel region may be used in the GPU">,
  MarshallingInfoFlag<LangOpts<"OpenMPNoNestedParallelism">>;
def fopenmp_offload_mandatory : Flag<["-"], "fopenmp-offload-mandatory">, Group<f_Group>,
  Flags<[CC1Option, NoArgumentUnused]>,
  HelpText<"Do not create a host fallback if offloading to the device fails.">,
  MarshallingInfoFlag<LangOpts<"OpenMPOffloadMandatory">>;
def fopenmp_target_jit : Flag<["-"], "fopenmp-target-jit">, Group<f_Group>,
  Flags<[CoreOption, NoArgumentUnused]>,
  HelpText<"Emit code that can be JIT compiled for OpenMP offloading. Implies -foffload-lto=full">;
def fno_openmp_target_jit : Flag<["-"], "fno-openmp-target-jit">, Group<f_Group>,
  Flags<[CoreOption, NoArgumentUnused, HelpHidden]>;

// This option deprecated. The old runtime was deleted.
def fopenmp_target_new_runtime : Flag<["-"], "fopenmp-target-new-runtime">,
  Group<f_Group>, Flags<[CC1Option, HelpHidden]>;
def fno_openmp_target_new_runtime : Flag<["-"], "fno-openmp-target-new-runtime">,
  Group<f_Group>, Flags<[CC1Option, HelpHidden]>;

defm openmp_optimistic_collapse : BoolFOption<"openmp-optimistic-collapse",
  LangOpts<"OpenMPOptimisticCollapse">, DefaultFalse,
  PosFlag<SetTrue, [CC1Option]>, NegFlag<SetFalse>, BothFlags<[NoArgumentUnused, HelpHidden]>>;
def static_openmp: Flag<["-"], "static-openmp">,
  HelpText<"Use the static host OpenMP runtime while linking.">;
def offload_new_driver : Flag<["--"], "offload-new-driver">, Flags<[CC1Option]>, Group<f_Group>,
  MarshallingInfoFlag<LangOpts<"OffloadingNewDriver">>, HelpText<"Use the new driver for offloading compilation.">;
def no_offload_new_driver : Flag<["--"], "no-offload-new-driver">, Flags<[CC1Option]>, Group<f_Group>,
  HelpText<"Don't Use the new driver for offloading compilation.">;
def offload_device_only : Flag<["--"], "offload-device-only">,
  HelpText<"Only compile for the offloading device.">;
def offload_host_only : Flag<["--"], "offload-host-only">,
  HelpText<"Only compile for the offloading host.">;
def offload_host_device : Flag<["--"], "offload-host-device">,
  HelpText<"Only compile for the offloading host.">;
def cuda_device_only : Flag<["--"], "cuda-device-only">, Alias<offload_device_only>,
  HelpText<"Compile CUDA code for device only">;
def cuda_host_only : Flag<["--"], "cuda-host-only">, Alias<offload_host_only>,
  HelpText<"Compile CUDA code for host only. Has no effect on non-CUDA compilations.">;
def cuda_compile_host_device : Flag<["--"], "cuda-compile-host-device">, Alias<offload_host_device>,
  HelpText<"Compile CUDA code for both host and device (default). Has no "
           "effect on non-CUDA compilations.">;
def fopenmp_new_driver : Flag<["-"], "fopenmp-new-driver">, Flags<[HelpHidden]>,
  HelpText<"Use the new driver for OpenMP offloading.">;
def fno_openmp_new_driver : Flag<["-"], "fno-openmp-new-driver">, Flags<[HelpHidden]>,
  HelpText<"Don't use the new driver for OpenMP offloading.">;
def fno_optimize_sibling_calls : Flag<["-"], "fno-optimize-sibling-calls">, Group<f_Group>, Flags<[CC1Option]>,
  HelpText<"Disable tail call optimization, keeping the call stack accurate">,
  MarshallingInfoFlag<CodeGenOpts<"DisableTailCalls">>;
def foptimize_sibling_calls : Flag<["-"], "foptimize-sibling-calls">, Group<f_Group>;
defm escaping_block_tail_calls : BoolFOption<"escaping-block-tail-calls",
  CodeGenOpts<"NoEscapingBlockTailCalls">, DefaultFalse,
  NegFlag<SetTrue, [CC1Option]>, PosFlag<SetFalse>>;
def force__cpusubtype__ALL : Flag<["-"], "force_cpusubtype_ALL">;
def force__flat__namespace : Flag<["-"], "force_flat_namespace">;
def force__load : Separate<["-"], "force_load">;
def force_addr : Joined<["-"], "fforce-addr">, Group<clang_ignored_f_Group>;
def foutput_class_dir_EQ : Joined<["-"], "foutput-class-dir=">, Group<f_Group>;
def fpack_struct : Flag<["-"], "fpack-struct">, Group<f_Group>;
def fno_pack_struct : Flag<["-"], "fno-pack-struct">, Group<f_Group>;
def fpack_struct_EQ : Joined<["-"], "fpack-struct=">, Group<f_Group>, Flags<[CC1Option]>,
  HelpText<"Specify the default maximum struct packing alignment">,
  MarshallingInfoInt<LangOpts<"PackStruct">>;
def fmax_type_align_EQ : Joined<["-"], "fmax-type-align=">, Group<f_Group>, Flags<[CC1Option]>,
  HelpText<"Specify the maximum alignment to enforce on pointers lacking an explicit alignment">,
  MarshallingInfoInt<LangOpts<"MaxTypeAlign">>;
def fno_max_type_align : Flag<["-"], "fno-max-type-align">, Group<f_Group>;
defm pascal_strings : BoolFOption<"pascal-strings",
  LangOpts<"PascalStrings">, DefaultFalse,
  PosFlag<SetTrue, [CC1Option], "Recognize and construct Pascal-style string literals">,
  NegFlag<SetFalse>>;
// Note: This flag has different semantics in the driver and in -cc1. The driver accepts -fpatchable-function-entry=M,N
// and forwards it to -cc1 as -fpatchable-function-entry=M and -fpatchable-function-entry-offset=N. In -cc1, both flags
// are treated as a single integer.
def fpatchable_function_entry_EQ : Joined<["-"], "fpatchable-function-entry=">, Group<f_Group>, Flags<[CC1Option]>,
  MetaVarName<"<N,M>">, HelpText<"Generate M NOPs before function entry and N-M NOPs after function entry">,
  MarshallingInfoInt<CodeGenOpts<"PatchableFunctionEntryCount">>;
def fms_hotpatch : Flag<["-"], "fms-hotpatch">, Group<f_Group>, Flags<[CC1Option, CoreOption]>,
  HelpText<"Ensure that all functions can be hotpatched at runtime">,
  MarshallingInfoFlag<CodeGenOpts<"HotPatch">>;
def fpcc_struct_return : Flag<["-"], "fpcc-struct-return">, Group<f_Group>, Flags<[CC1Option]>,
  HelpText<"Override the default ABI to return all structs on the stack">;
def fpch_preprocess : Flag<["-"], "fpch-preprocess">, Group<f_Group>;
def fpic : Flag<["-"], "fpic">, Group<f_Group>;
def fno_pic : Flag<["-"], "fno-pic">, Group<f_Group>;
def fpie : Flag<["-"], "fpie">, Group<f_Group>;
def fno_pie : Flag<["-"], "fno-pie">, Group<f_Group>;
defm pic_data_is_text_relative : SimpleMFlag<"pic-data-is-text-relative",
     "Assume", "Don't assume", " data segments are relative to text segment">;
def fdirect_access_external_data : Flag<["-"], "fdirect-access-external-data">, Group<f_Group>, Flags<[CC1Option]>,
  HelpText<"Don't use GOT indirection to reference external data symbols">;
def fno_direct_access_external_data : Flag<["-"], "fno-direct-access-external-data">, Group<f_Group>, Flags<[CC1Option]>,
  HelpText<"Use GOT indirection to reference external data symbols">;
defm plt : BoolFOption<"plt",
  CodeGenOpts<"NoPLT">, DefaultFalse,
  NegFlag<SetTrue, [CC1Option], "Use GOT indirection instead of PLT to make external function calls (x86 only)">,
  PosFlag<SetFalse>>;
defm ropi : BoolFOption<"ropi",
  LangOpts<"ROPI">, DefaultFalse,
  PosFlag<SetTrue, [CC1Option], "Generate read-only position independent code (ARM only)">,
  NegFlag<SetFalse>>;
defm rwpi : BoolFOption<"rwpi",
  LangOpts<"RWPI">, DefaultFalse,
  PosFlag<SetTrue, [CC1Option], "Generate read-write position independent code (ARM only)">,
  NegFlag<SetFalse>>;
def fplugin_EQ : Joined<["-"], "fplugin=">, Group<f_Group>, Flags<[NoXarchOption]>, MetaVarName<"<dsopath>">,
  HelpText<"Load the named plugin (dynamic shared object)">;
def fplugin_arg : Joined<["-"], "fplugin-arg-">,
  MetaVarName<"<name>-<arg>">,
  HelpText<"Pass <arg> to plugin <name>">;
def fpass_plugin_EQ : Joined<["-"], "fpass-plugin=">,
  Group<f_Group>, Flags<[CC1Option,FlangOption,FC1Option]>, MetaVarName<"<dsopath>">,
  HelpText<"Load pass plugin from a dynamic shared object file (only with new pass manager).">,
  MarshallingInfoStringVector<CodeGenOpts<"PassPlugins">>;
defm preserve_as_comments : BoolFOption<"preserve-as-comments",
  CodeGenOpts<"PreserveAsmComments">, DefaultTrue,
  NegFlag<SetFalse, [CC1Option], "Do not preserve comments in inline assembly">,
  PosFlag<SetTrue>>;
def framework : Separate<["-"], "framework">, Flags<[LinkerInput]>;
def frandom_seed_EQ : Joined<["-"], "frandom-seed=">, Group<clang_ignored_f_Group>;
def freg_struct_return : Flag<["-"], "freg-struct-return">, Group<f_Group>, Flags<[CC1Option]>,
  HelpText<"Override the default ABI to return small structs in registers">;
defm rtti : BoolFOption<"rtti",
  LangOpts<"RTTI">, Default<cplusplus.KeyPath>,
  NegFlag<SetFalse, [CC1Option], "Disable generation of rtti information">,
  PosFlag<SetTrue>>, ShouldParseIf<cplusplus.KeyPath>;
defm rtti_data : BoolFOption<"rtti-data",
  LangOpts<"RTTIData">, Default<frtti.KeyPath>,
  NegFlag<SetFalse, [CC1Option], "Disable generation of RTTI data">,
  PosFlag<SetTrue>>, ShouldParseIf<frtti.KeyPath>;
def : Flag<["-"], "fsched-interblock">, Group<clang_ignored_f_Group>;
defm short_enums : BoolFOption<"short-enums",
  LangOpts<"ShortEnums">, DefaultFalse,
  PosFlag<SetTrue, [CC1Option], "Allocate to an enum type only as many bytes as it"
           " needs for the declared range of possible values">,
  NegFlag<SetFalse>>;
defm char8__t : BoolFOption<"char8_t",
  LangOpts<"Char8">, Default<cpp20.KeyPath>,
  PosFlag<SetTrue, [], "Enable">, NegFlag<SetFalse, [], "Disable">,
  BothFlags<[CC1Option], " C++ builtin type char8_t">>;
def fshort_wchar : Flag<["-"], "fshort-wchar">, Group<f_Group>,
  HelpText<"Force wchar_t to be a short unsigned int">;
def fno_short_wchar : Flag<["-"], "fno-short-wchar">, Group<f_Group>,
  HelpText<"Force wchar_t to be an unsigned int">;
def fshow_overloads_EQ : Joined<["-"], "fshow-overloads=">, Group<f_Group>, Flags<[CC1Option]>,
  HelpText<"Which overload candidates to show when overload resolution fails. Defaults to 'all'">,
  Values<"best,all">,
  NormalizedValues<["Ovl_Best", "Ovl_All"]>,
  MarshallingInfoEnum<DiagnosticOpts<"ShowOverloads">, "Ovl_All">;
defm show_column : BoolFOption<"show-column",
  DiagnosticOpts<"ShowColumn">, DefaultTrue,
  NegFlag<SetFalse, [CC1Option], "Do not include column number on diagnostics">,
  PosFlag<SetTrue>>;
defm show_source_location : BoolFOption<"show-source-location",
  DiagnosticOpts<"ShowLocation">, DefaultTrue,
  NegFlag<SetFalse, [CC1Option], "Do not include source location information with diagnostics">,
  PosFlag<SetTrue>>;
defm spell_checking : BoolFOption<"spell-checking",
  LangOpts<"SpellChecking">, DefaultTrue,
  NegFlag<SetFalse, [CC1Option], "Disable spell-checking">, PosFlag<SetTrue>>;
def fspell_checking_limit_EQ : Joined<["-"], "fspell-checking-limit=">, Group<f_Group>;
def fsigned_bitfields : Flag<["-"], "fsigned-bitfields">, Group<f_Group>;
defm signed_char : BoolFOption<"signed-char",
  LangOpts<"CharIsSigned">, DefaultTrue,
  NegFlag<SetFalse, [CC1Option], "char is unsigned">, PosFlag<SetTrue, [], "char is signed">>,
  ShouldParseIf<!strconcat("!", open_cl.KeyPath)>;
defm split_stack : BoolFOption<"split-stack",
  CodeGenOpts<"EnableSegmentedStacks">, DefaultFalse,
  NegFlag<SetFalse, [], "Wouldn't use segmented stack">,
  PosFlag<SetTrue, [CC1Option], "Use segmented stack">>;
def fstack_protector_all : Flag<["-"], "fstack-protector-all">, Group<f_Group>,
  HelpText<"Enable stack protectors for all functions">;
defm stack_clash_protection : BoolFOption<"stack-clash-protection",
  CodeGenOpts<"StackClashProtector">, DefaultFalse,
  PosFlag<SetTrue, [CC1Option], "Enable">, NegFlag<SetFalse, [], "Disable">,
  BothFlags<[], " stack clash protection">>;
def fstack_protector_strong : Flag<["-"], "fstack-protector-strong">, Group<f_Group>,
  HelpText<"Enable stack protectors for some functions vulnerable to stack smashing. "
           "Compared to -fstack-protector, this uses a stronger heuristic "
           "that includes functions containing arrays of any size (and any type), "
           "as well as any calls to alloca or the taking of an address from a local variable">;
def fstack_protector : Flag<["-"], "fstack-protector">, Group<f_Group>,
  HelpText<"Enable stack protectors for some functions vulnerable to stack smashing. "
           "This uses a loose heuristic which considers functions vulnerable if they "
           "contain a char (or 8bit integer) array or constant sized calls to alloca "
           ", which are of greater size than ssp-buffer-size (default: 8 bytes). All "
           "variable sized calls to alloca are considered vulnerable. A function with "
           "a stack protector has a guard value added to the stack frame that is "
           "checked on function exit. The guard value must be positioned in the "
           "stack frame such that a buffer overflow from a vulnerable variable will "
           "overwrite the guard value before overwriting the function's return "
           "address. The reference stack guard value is stored in a global variable.">;
def ftrivial_auto_var_init : Joined<["-"], "ftrivial-auto-var-init=">, Group<f_Group>,
  Flags<[CC1Option, CoreOption]>, HelpText<"Initialize trivial automatic stack variables. Defaults to 'uninitialized'">,
  Values<"uninitialized,zero,pattern">,
  NormalizedValuesScope<"LangOptions::TrivialAutoVarInitKind">,
  NormalizedValues<["Uninitialized", "Zero", "Pattern"]>,
  MarshallingInfoEnum<LangOpts<"TrivialAutoVarInit">, "Uninitialized">;
def ftrivial_auto_var_init_stop_after : Joined<["-"], "ftrivial-auto-var-init-stop-after=">, Group<f_Group>,
  Flags<[CC1Option, CoreOption]>, HelpText<"Stop initializing trivial automatic stack variables after the specified number of instances">,
  MarshallingInfoInt<LangOpts<"TrivialAutoVarInitStopAfter">>;
def fstandalone_debug : Flag<["-"], "fstandalone-debug">, Group<f_Group>, Flags<[CoreOption]>,
  HelpText<"Emit full debug info for all types used by the program">;
def fno_standalone_debug : Flag<["-"], "fno-standalone-debug">, Group<f_Group>, Flags<[CoreOption]>,
  HelpText<"Limit debug information produced to reduce size of debug binary">;
def flimit_debug_info : Flag<["-"], "flimit-debug-info">, Flags<[CoreOption]>, Alias<fno_standalone_debug>;
def fno_limit_debug_info : Flag<["-"], "fno-limit-debug-info">, Flags<[CoreOption]>, Alias<fstandalone_debug>;
def fdebug_macro : Flag<["-"], "fdebug-macro">, Group<f_Group>, Flags<[CoreOption]>,
  HelpText<"Emit macro debug information">;
def fno_debug_macro : Flag<["-"], "fno-debug-macro">, Group<f_Group>, Flags<[CoreOption]>,
  HelpText<"Do not emit macro debug information">;
def fstrict_aliasing : Flag<["-"], "fstrict-aliasing">, Group<f_Group>,
  Flags<[NoXarchOption, CoreOption]>;
def fstrict_enums : Flag<["-"], "fstrict-enums">, Group<f_Group>, Flags<[CC1Option]>,
  HelpText<"Enable optimizations based on the strict definition of an enum's "
           "value range">,
  MarshallingInfoFlag<CodeGenOpts<"StrictEnums">>;
defm strict_vtable_pointers : BoolFOption<"strict-vtable-pointers",
  CodeGenOpts<"StrictVTablePointers">, DefaultFalse,
  PosFlag<SetTrue, [CC1Option], "Enable optimizations based on the strict rules for"
            " overwriting polymorphic C++ objects">,
  NegFlag<SetFalse>>;
def fstrict_overflow : Flag<["-"], "fstrict-overflow">, Group<f_Group>;
def fdriver_only : Flag<["-"], "fdriver-only">, Flags<[NoXarchOption, CoreOption]>,
  Group<Action_Group>, HelpText<"Only run the driver.">;
def fsyntax_only : Flag<["-"], "fsyntax-only">,
  Flags<[NoXarchOption,CoreOption,CC1Option,FC1Option,FlangOption]>, Group<Action_Group>,
  HelpText<"Run the preprocessor, parser and semantic analysis stages">;
def ftabstop_EQ : Joined<["-"], "ftabstop=">, Group<f_Group>;
def ftemplate_depth_EQ : Joined<["-"], "ftemplate-depth=">, Group<f_Group>;
def ftemplate_depth_ : Joined<["-"], "ftemplate-depth-">, Group<f_Group>;
def ftemplate_backtrace_limit_EQ : Joined<["-"], "ftemplate-backtrace-limit=">,
                                   Group<f_Group>;
def foperator_arrow_depth_EQ : Joined<["-"], "foperator-arrow-depth=">,
                               Group<f_Group>;

def fsave_optimization_record : Flag<["-"], "fsave-optimization-record">,
  Group<f_Group>, HelpText<"Generate a YAML optimization record file">;
def fsave_optimization_record_EQ : Joined<["-"], "fsave-optimization-record=">,
  Group<f_Group>, HelpText<"Generate an optimization record file in a specific format">,
  MetaVarName<"<format>">;
def fno_save_optimization_record : Flag<["-"], "fno-save-optimization-record">,
  Group<f_Group>, Flags<[NoArgumentUnused]>;
def foptimization_record_file_EQ : Joined<["-"], "foptimization-record-file=">,
  Group<f_Group>,
  HelpText<"Specify the output name of the file containing the optimization remarks. Implies -fsave-optimization-record. On Darwin platforms, this cannot be used with multiple -arch <arch> options.">,
  MetaVarName<"<file>">;
def foptimization_record_passes_EQ : Joined<["-"], "foptimization-record-passes=">,
  Group<f_Group>,
  HelpText<"Only include passes which match a specified regular expression in the generated optimization record (by default, include all passes)">,
  MetaVarName<"<regex>">;

def fvectorize : Flag<["-"], "fvectorize">, Group<f_Group>,
  HelpText<"Enable the loop vectorization passes">;
def fno_vectorize : Flag<["-"], "fno-vectorize">, Group<f_Group>;
def : Flag<["-"], "ftree-vectorize">, Alias<fvectorize>;
def : Flag<["-"], "fno-tree-vectorize">, Alias<fno_vectorize>;
def fslp_vectorize : Flag<["-"], "fslp-vectorize">, Group<f_Group>,
  HelpText<"Enable the superword-level parallelism vectorization passes">;
def fno_slp_vectorize : Flag<["-"], "fno-slp-vectorize">, Group<f_Group>;
def : Flag<["-"], "ftree-slp-vectorize">, Alias<fslp_vectorize>;
def : Flag<["-"], "fno-tree-slp-vectorize">, Alias<fno_slp_vectorize>;
def Wlarge_by_value_copy_def : Flag<["-"], "Wlarge-by-value-copy">,
  HelpText<"Warn if a function definition returns or accepts an object larger "
           "in bytes than a given value">, Flags<[HelpHidden]>;
def Wlarge_by_value_copy_EQ : Joined<["-"], "Wlarge-by-value-copy=">, Flags<[CC1Option]>,
  MarshallingInfoInt<LangOpts<"NumLargeByValueCopy">>;

// These "special" warning flags are effectively processed as f_Group flags by the driver:
// Just silence warnings about -Wlarger-than for now.
def Wlarger_than_EQ : Joined<["-"], "Wlarger-than=">, Group<clang_ignored_f_Group>;
def Wlarger_than_ : Joined<["-"], "Wlarger-than-">, Alias<Wlarger_than_EQ>;

// This is converted to -fwarn-stack-size=N and also passed through by the driver.
// FIXME: The driver should strip out the =<value> when passing W_value_Group through.
def Wframe_larger_than_EQ : Joined<["-"], "Wframe-larger-than=">, Group<W_value_Group>,
                            Flags<[NoXarchOption, CC1Option]>;
def Wframe_larger_than : Flag<["-"], "Wframe-larger-than">, Alias<Wframe_larger_than_EQ>;

def : Flag<["-"], "fterminated-vtables">, Alias<fapple_kext>;
defm threadsafe_statics : BoolFOption<"threadsafe-statics",
  LangOpts<"ThreadsafeStatics">, DefaultTrue,
  NegFlag<SetFalse, [CC1Option], "Do not emit code to make initialization of local statics thread safe">,
  PosFlag<SetTrue>>;
def ftime_report : Flag<["-"], "ftime-report">, Group<f_Group>, Flags<[CC1Option]>,
  MarshallingInfoFlag<CodeGenOpts<"TimePasses">>;
def ftime_report_EQ: Joined<["-"], "ftime-report=">, Group<f_Group>,
  Flags<[CC1Option]>, Values<"per-pass,per-pass-run">,
  MarshallingInfoFlag<CodeGenOpts<"TimePassesPerRun">>,
  HelpText<"(For new pass manager) 'per-pass': one report for each pass; "
           "'per-pass-run': one report for each pass invocation">;
def ftime_trace : Flag<["-"], "ftime-trace">, Group<f_Group>,
  HelpText<"Turn on time profiler. Generates JSON file based on output filename.">,
  DocBrief<[{
Turn on time profiler. Generates JSON file based on output filename. Results
can be analyzed with chrome://tracing or `Speedscope App
<https://www.speedscope.app>`_ for flamegraph visualization.}]>,
  Flags<[CC1Option, CoreOption]>,
  MarshallingInfoFlag<FrontendOpts<"TimeTrace">>;
def ftime_trace_granularity_EQ : Joined<["-"], "ftime-trace-granularity=">, Group<f_Group>,
  HelpText<"Minimum time granularity (in microseconds) traced by time profiler">,
  Flags<[CC1Option, CoreOption]>,
  MarshallingInfoInt<FrontendOpts<"TimeTraceGranularity">, "500u">;
def ftime_trace_EQ : Joined<["-"], "ftime-trace=">, Group<f_Group>,
  HelpText<"Similar to -ftime-trace. Specify the JSON file or a directory which will contain the JSON file">,
  Flags<[CC1Option, CoreOption]>,
  MarshallingInfoString<FrontendOpts<"TimeTracePath">>;
def fproc_stat_report : Joined<["-"], "fproc-stat-report">, Group<f_Group>,
  HelpText<"Print subprocess statistics">;
def fproc_stat_report_EQ : Joined<["-"], "fproc-stat-report=">, Group<f_Group>,
  HelpText<"Save subprocess statistics to the given file">;
def ftlsmodel_EQ : Joined<["-"], "ftls-model=">, Group<f_Group>, Flags<[CC1Option]>,
  Values<"global-dynamic,local-dynamic,initial-exec,local-exec">,
  NormalizedValuesScope<"CodeGenOptions">,
  NormalizedValues<["GeneralDynamicTLSModel", "LocalDynamicTLSModel", "InitialExecTLSModel", "LocalExecTLSModel"]>,
  MarshallingInfoEnum<CodeGenOpts<"DefaultTLSModel">, "GeneralDynamicTLSModel">;
def ftrapv : Flag<["-"], "ftrapv">, Group<f_Group>, Flags<[CC1Option]>,
  HelpText<"Trap on integer overflow">;
def ftrapv_handler_EQ : Joined<["-"], "ftrapv-handler=">, Group<f_Group>,
  MetaVarName<"<function name>">,
  HelpText<"Specify the function to be called on overflow">;
def ftrapv_handler : Separate<["-"], "ftrapv-handler">, Group<f_Group>, Flags<[CC1Option]>;
def ftrap_function_EQ : Joined<["-"], "ftrap-function=">, Group<f_Group>, Flags<[CC1Option]>,
  HelpText<"Issue call to specified function rather than a trap instruction">,
  MarshallingInfoString<CodeGenOpts<"TrapFuncName">>;
def funroll_loops : Flag<["-"], "funroll-loops">, Group<f_Group>,
  HelpText<"Turn on loop unroller">, Flags<[CC1Option]>;
def fno_unroll_loops : Flag<["-"], "fno-unroll-loops">, Group<f_Group>,
  HelpText<"Turn off loop unroller">, Flags<[CC1Option]>;
defm reroll_loops : BoolFOption<"reroll-loops",
  CodeGenOpts<"RerollLoops">, DefaultFalse,
  PosFlag<SetTrue, [CC1Option], "Turn on loop reroller">, NegFlag<SetFalse>>;
def ffinite_loops: Flag<["-"],  "ffinite-loops">, Group<f_Group>,
  HelpText<"Assume all loops are finite.">, Flags<[CC1Option]>;
def fno_finite_loops: Flag<["-"], "fno-finite-loops">, Group<f_Group>,
  HelpText<"Do not assume that any loop is finite.">, Flags<[CC1Option]>;

def ftrigraphs : Flag<["-"], "ftrigraphs">, Group<f_Group>,
  HelpText<"Process trigraph sequences">, Flags<[CC1Option]>;
def fno_trigraphs : Flag<["-"], "fno-trigraphs">, Group<f_Group>,
  HelpText<"Do not process trigraph sequences">, Flags<[CC1Option]>;
def funsigned_bitfields : Flag<["-"], "funsigned-bitfields">, Group<f_Group>;
def funsigned_char : Flag<["-"], "funsigned-char">, Group<f_Group>;
def fno_unsigned_char : Flag<["-"], "fno-unsigned-char">;
def funwind_tables : Flag<["-"], "funwind-tables">, Group<f_Group>;
defm register_global_dtors_with_atexit : BoolFOption<"register-global-dtors-with-atexit",
  CodeGenOpts<"RegisterGlobalDtorsWithAtExit">, DefaultFalse,
  PosFlag<SetTrue, [CC1Option], "Use">, NegFlag<SetFalse, [], "Don't use">,
  BothFlags<[], " atexit or __cxa_atexit to register global destructors">>;
defm use_init_array : BoolFOption<"use-init-array",
  CodeGenOpts<"UseInitArray">, DefaultTrue,
  NegFlag<SetFalse, [CC1Option], "Use .ctors/.dtors instead of .init_array/.fini_array">,
  PosFlag<SetTrue>>;
def fno_var_tracking : Flag<["-"], "fno-var-tracking">, Group<clang_ignored_f_Group>;
def fverbose_asm : Flag<["-"], "fverbose-asm">, Group<f_Group>,
  HelpText<"Generate verbose assembly output">;
def dA : Flag<["-"], "dA">, Alias<fverbose_asm>;
defm visibility_from_dllstorageclass : BoolFOption<"visibility-from-dllstorageclass",
  LangOpts<"VisibilityFromDLLStorageClass">, DefaultFalse,
  PosFlag<SetTrue, [CC1Option], "Set the visibility of symbols in the generated code from their DLL storage class">,
  NegFlag<SetFalse>>;
def fvisibility_dllexport_EQ : Joined<["-"], "fvisibility-dllexport=">, Group<f_Group>, Flags<[CC1Option]>,
  HelpText<"The visibility for dllexport definitions [-fvisibility-from-dllstorageclass]">,
  MarshallingInfoVisibility<LangOpts<"DLLExportVisibility">, "DefaultVisibility">,
  ShouldParseIf<fvisibility_from_dllstorageclass.KeyPath>;
def fvisibility_nodllstorageclass_EQ : Joined<["-"], "fvisibility-nodllstorageclass=">, Group<f_Group>, Flags<[CC1Option]>,
  HelpText<"The visibility for definitions without an explicit DLL export class [-fvisibility-from-dllstorageclass]">,
  MarshallingInfoVisibility<LangOpts<"NoDLLStorageClassVisibility">, "HiddenVisibility">,
  ShouldParseIf<fvisibility_from_dllstorageclass.KeyPath>;
def fvisibility_externs_dllimport_EQ : Joined<["-"], "fvisibility-externs-dllimport=">, Group<f_Group>, Flags<[CC1Option]>,
  HelpText<"The visibility for dllimport external declarations [-fvisibility-from-dllstorageclass]">,
  MarshallingInfoVisibility<LangOpts<"ExternDeclDLLImportVisibility">, "DefaultVisibility">,
  ShouldParseIf<fvisibility_from_dllstorageclass.KeyPath>;
def fvisibility_externs_nodllstorageclass_EQ : Joined<["-"], "fvisibility-externs-nodllstorageclass=">, Group<f_Group>, Flags<[CC1Option]>,
  HelpText<"The visibility for external declarations without an explicit DLL dllstorageclass [-fvisibility-from-dllstorageclass]">,
  MarshallingInfoVisibility<LangOpts<"ExternDeclNoDLLStorageClassVisibility">, "HiddenVisibility">,
  ShouldParseIf<fvisibility_from_dllstorageclass.KeyPath>;
def fvisibility_EQ : Joined<["-"], "fvisibility=">, Group<f_Group>, Flags<[CC1Option]>,
  HelpText<"Set the default symbol visibility for all global definitions">,
  MarshallingInfoVisibility<LangOpts<"ValueVisibilityMode">, "DefaultVisibility">;
defm visibility_inlines_hidden : BoolFOption<"visibility-inlines-hidden",
  LangOpts<"InlineVisibilityHidden">, DefaultFalse,
  PosFlag<SetTrue, [CC1Option], "Give inline C++ member functions hidden visibility by default">,
  NegFlag<SetFalse>>;
defm visibility_inlines_hidden_static_local_var : BoolFOption<"visibility-inlines-hidden-static-local-var",
  LangOpts<"VisibilityInlinesHiddenStaticLocalVar">, DefaultFalse,
  PosFlag<SetTrue, [CC1Option], "When -fvisibility-inlines-hidden is enabled, static variables in"
            " inline C++ member functions will also be given hidden visibility by default">,
  NegFlag<SetFalse, [], "Disables -fvisibility-inlines-hidden-static-local-var"
         " (this is the default on non-darwin targets)">, BothFlags<[CC1Option]>>;
def fvisibility_ms_compat : Flag<["-"], "fvisibility-ms-compat">, Group<f_Group>,
  HelpText<"Give global types 'default' visibility and global functions and "
           "variables 'hidden' visibility by default">;
def fvisibility_global_new_delete_hidden : Flag<["-"], "fvisibility-global-new-delete-hidden">, Group<f_Group>,
  HelpText<"Give global C++ operator new and delete declarations hidden visibility">, Flags<[CC1Option]>,
  MarshallingInfoFlag<LangOpts<"GlobalAllocationFunctionVisibilityHidden">>;
def mdefault_visibility_export_mapping_EQ : Joined<["-"], "mdefault-visibility-export-mapping=">,
  Values<"none,explicit,all">,
  NormalizedValuesScope<"LangOptions::DefaultVisiblityExportMapping">,
  NormalizedValues<["None", "Explicit", "All"]>,
  HelpText<"Mapping between default visibility and export">,
  Group<m_Group>, Flags<[CC1Option]>,
  MarshallingInfoEnum<LangOpts<"DefaultVisibilityExportMapping">,"None">;
defm new_infallible : BoolFOption<"new-infallible",
  LangOpts<"NewInfallible">, DefaultFalse,
  PosFlag<SetTrue, [], "Enable">, NegFlag<SetFalse, [], "Disable">,
  BothFlags<[CC1Option], " treating throwing global C++ operator new as always returning valid memory "
  "(annotates with __attribute__((returns_nonnull)) and throw()). This is detectable in source.">>;
defm whole_program_vtables : BoolFOption<"whole-program-vtables",
  CodeGenOpts<"WholeProgramVTables">, DefaultFalse,
  PosFlag<SetTrue, [CC1Option], "Enables whole-program vtable optimization. Requires -flto">,
  NegFlag<SetFalse>, BothFlags<[CoreOption]>>;
defm split_lto_unit : BoolFOption<"split-lto-unit",
  CodeGenOpts<"EnableSplitLTOUnit">, DefaultFalse,
  PosFlag<SetTrue, [CC1Option], "Enables splitting of the LTO unit">,
  NegFlag<SetFalse>, BothFlags<[CoreOption]>>;
defm force_emit_vtables : BoolFOption<"force-emit-vtables",
  CodeGenOpts<"ForceEmitVTables">, DefaultFalse,
  PosFlag<SetTrue, [CC1Option], "Emits more virtual tables to improve devirtualization">,
  NegFlag<SetFalse>, BothFlags<[CoreOption]>>;
defm virtual_function_elimination : BoolFOption<"virtual-function-elimination",
  CodeGenOpts<"VirtualFunctionElimination">, DefaultFalse,
  PosFlag<SetTrue, [CC1Option], "Enables dead virtual function elimination optimization. Requires -flto=full">,
  NegFlag<SetFalse>, BothFlags<[CoreOption]>>;

def fwrapv : Flag<["-"], "fwrapv">, Group<f_Group>, Flags<[CC1Option]>,
  HelpText<"Treat signed integer overflow as two's complement">;
def fwritable_strings : Flag<["-"], "fwritable-strings">, Group<f_Group>, Flags<[CC1Option]>,
  HelpText<"Store string literals as writable data">,
  MarshallingInfoFlag<LangOpts<"WritableStrings">>;
defm zero_initialized_in_bss : BoolFOption<"zero-initialized-in-bss",
  CodeGenOpts<"NoZeroInitializedInBSS">, DefaultFalse,
  NegFlag<SetTrue, [CC1Option], "Don't place zero initialized data in BSS">,
  PosFlag<SetFalse>>;
defm function_sections : BoolFOption<"function-sections",
  CodeGenOpts<"FunctionSections">, DefaultFalse,
  PosFlag<SetTrue, [CC1Option], "Place each function in its own section">,
  NegFlag<SetFalse>>;
def fbasic_block_sections_EQ : Joined<["-"], "fbasic-block-sections=">, Group<f_Group>,
  Flags<[CC1Option, CC1AsOption]>,
  HelpText<"Place each function's basic blocks in unique sections (ELF Only)">,
  DocBrief<[{Generate labels for each basic block or place each basic block or a subset of basic blocks in its own section.}]>,
  Values<"all,labels,none,list=">,
  MarshallingInfoString<CodeGenOpts<"BBSections">, [{"none"}]>;
defm data_sections : BoolFOption<"data-sections",
  CodeGenOpts<"DataSections">, DefaultFalse,
  PosFlag<SetTrue, [CC1Option], "Place each data in its own section">, NegFlag<SetFalse>>;
defm stack_size_section : BoolFOption<"stack-size-section",
  CodeGenOpts<"StackSizeSection">, DefaultFalse,
  PosFlag<SetTrue, [CC1Option], "Emit section containing metadata on function stack sizes">,
  NegFlag<SetFalse>>;
def fstack_usage : Flag<["-"], "fstack-usage">, Group<f_Group>,
  HelpText<"Emit .su file containing information on function stack sizes">;
def stack_usage_file : Separate<["-"], "stack-usage-file">,
  Flags<[CC1Option, NoDriverOption]>,
  HelpText<"Filename (or -) to write stack usage output to">,
  MarshallingInfoString<CodeGenOpts<"StackUsageOutput">>;

defm unique_basic_block_section_names : BoolFOption<"unique-basic-block-section-names",
  CodeGenOpts<"UniqueBasicBlockSectionNames">, DefaultFalse,
  PosFlag<SetTrue, [CC1Option], "Use unique names for basic block sections (ELF Only)">,
  NegFlag<SetFalse>>;
defm unique_internal_linkage_names : BoolFOption<"unique-internal-linkage-names",
  CodeGenOpts<"UniqueInternalLinkageNames">, DefaultFalse,
  PosFlag<SetTrue, [CC1Option], "Uniqueify Internal Linkage Symbol Names by appending"
            " the MD5 hash of the module path">,
  NegFlag<SetFalse>>;
defm unique_section_names : BoolFOption<"unique-section-names",
  CodeGenOpts<"UniqueSectionNames">, DefaultTrue,
  NegFlag<SetFalse, [CC1Option], "Don't use unique names for text and data sections">,
  PosFlag<SetTrue>>;

defm split_machine_functions: BoolFOption<"split-machine-functions",
  CodeGenOpts<"SplitMachineFunctions">, DefaultFalse,
  PosFlag<SetTrue, [CC1Option], "Enable">, NegFlag<SetFalse, [], "Disable">,
  BothFlags<[], " late function splitting using profile information (x86 ELF)">>;

defm strict_return : BoolFOption<"strict-return",
  CodeGenOpts<"StrictReturn">, DefaultTrue,
  NegFlag<SetFalse, [CC1Option], "Don't treat control flow paths that fall off the end"
            " of a non-void function as unreachable">,
  PosFlag<SetTrue>>;

def fenable_matrix : Flag<["-"], "fenable-matrix">, Group<f_Group>,
    Flags<[CC1Option]>,
    HelpText<"Enable matrix data type and related builtin functions">,
    MarshallingInfoFlag<LangOpts<"MatrixTypes">>;

def fzero_call_used_regs_EQ
    : Joined<["-"], "fzero-call-used-regs=">, Group<f_Group>, Flags<[CC1Option]>,
      HelpText<"Clear call-used registers upon function return (AArch64/x86 only)">,
      Values<"skip,used-gpr-arg,used-gpr,used-arg,used,all-gpr-arg,all-gpr,all-arg,all">,
      NormalizedValues<["Skip", "UsedGPRArg", "UsedGPR", "UsedArg", "Used",
                        "AllGPRArg", "AllGPR", "AllArg", "All"]>,
      NormalizedValuesScope<"llvm::ZeroCallUsedRegs::ZeroCallUsedRegsKind">,
      MarshallingInfoEnum<CodeGenOpts<"ZeroCallUsedRegs">, "Skip">;

def fdebug_types_section: Flag <["-"], "fdebug-types-section">, Group<f_Group>,
  HelpText<"Place debug types in their own section (ELF Only)">;
def fno_debug_types_section: Flag<["-"], "fno-debug-types-section">, Group<f_Group>;
defm debug_ranges_base_address : BoolFOption<"debug-ranges-base-address",
  CodeGenOpts<"DebugRangesBaseAddress">, DefaultFalse,
  PosFlag<SetTrue, [CC1Option], "Use DWARF base address selection entries in .debug_ranges">,
  NegFlag<SetFalse>>;
defm split_dwarf_inlining : BoolFOption<"split-dwarf-inlining",
  CodeGenOpts<"SplitDwarfInlining">, DefaultFalse,
  NegFlag<SetFalse, []>,
  PosFlag<SetTrue, [CC1Option], "Provide minimal debug info in the object/executable"
          " to facilitate online symbolication/stack traces in the absence of"
          " .dwo/.dwp files when using Split DWARF">>;
def fdebug_default_version: Joined<["-"], "fdebug-default-version=">, Group<f_Group>,
  HelpText<"Default DWARF version to use, if a -g option caused DWARF debug info to be produced">;
def fdebug_prefix_map_EQ
  : Joined<["-"], "fdebug-prefix-map=">, Group<f_Group>,
    Flags<[CC1Option,CC1AsOption]>,
    HelpText<"remap file source paths in debug info">;
def fcoverage_prefix_map_EQ
  : Joined<["-"], "fcoverage-prefix-map=">, Group<f_Group>,
    Flags<[CC1Option]>,
    HelpText<"remap file source paths in coverage mapping">;
def ffile_prefix_map_EQ
  : Joined<["-"], "ffile-prefix-map=">, Group<f_Group>,
    HelpText<"remap file source paths in debug info, predefined preprocessor "
             "macros and __builtin_FILE(). Implies -ffile-reproducible.">;
def fmacro_prefix_map_EQ
  : Joined<["-"], "fmacro-prefix-map=">, Group<f_Group>, Flags<[CC1Option]>,
    HelpText<"remap file source paths in predefined preprocessor macros and "
             "__builtin_FILE(). Implies -ffile-reproducible.">;
defm force_dwarf_frame : BoolFOption<"force-dwarf-frame",
  CodeGenOpts<"ForceDwarfFrameSection">, DefaultFalse,
  PosFlag<SetTrue, [CC1Option], "Always emit a debug frame section">, NegFlag<SetFalse>>;
def femit_dwarf_unwind_EQ : Joined<["-"], "femit-dwarf-unwind=">,
  Group<f_Group>, Flags<[CC1Option, CC1AsOption]>,
  HelpText<"When to emit DWARF unwind (EH frame) info">,
  Values<"always,no-compact-unwind,default">,
  NormalizedValues<["Always", "NoCompactUnwind", "Default"]>,
  NormalizedValuesScope<"llvm::EmitDwarfUnwindType">,
  MarshallingInfoEnum<CodeGenOpts<"EmitDwarfUnwind">, "Default">;
def g_Flag : Flag<["-"], "g">, Group<g_Group>,
  HelpText<"Generate source-level debug information">;
def gline_tables_only : Flag<["-"], "gline-tables-only">, Group<gN_Group>,
  Flags<[CoreOption]>, HelpText<"Emit debug line number tables only">;
def gline_directives_only : Flag<["-"], "gline-directives-only">, Group<gN_Group>,
  Flags<[CoreOption]>, HelpText<"Emit debug line info directives only">;
def gmlt : Flag<["-"], "gmlt">, Alias<gline_tables_only>;
def g0 : Flag<["-"], "g0">, Group<gN_Group>;
def g1 : Flag<["-"], "g1">, Group<gN_Group>, Alias<gline_tables_only>;
def g2 : Flag<["-"], "g2">, Group<gN_Group>;
def g3 : Flag<["-"], "g3">, Group<gN_Group>;
def ggdb : Flag<["-"], "ggdb">, Group<gTune_Group>;
def ggdb0 : Flag<["-"], "ggdb0">, Group<ggdbN_Group>;
def ggdb1 : Flag<["-"], "ggdb1">, Group<ggdbN_Group>;
def ggdb2 : Flag<["-"], "ggdb2">, Group<ggdbN_Group>;
def ggdb3 : Flag<["-"], "ggdb3">, Group<ggdbN_Group>;
def glldb : Flag<["-"], "glldb">, Group<gTune_Group>;
def gsce : Flag<["-"], "gsce">, Group<gTune_Group>;
def gdbx : Flag<["-"], "gdbx">, Group<gTune_Group>;
// Equivalent to our default dwarf version. Forces usual dwarf emission when
// CodeView is enabled.
def gdwarf : Flag<["-"], "gdwarf">, Group<g_Group>, Flags<[CoreOption]>,
  HelpText<"Generate source-level debug information with the default dwarf version">;
def gdwarf_2 : Flag<["-"], "gdwarf-2">, Group<g_Group>,
  HelpText<"Generate source-level debug information with dwarf version 2">;
def gdwarf_3 : Flag<["-"], "gdwarf-3">, Group<g_Group>,
  HelpText<"Generate source-level debug information with dwarf version 3">;
def gdwarf_4 : Flag<["-"], "gdwarf-4">, Group<g_Group>,
  HelpText<"Generate source-level debug information with dwarf version 4">;
def gdwarf_5 : Flag<["-"], "gdwarf-5">, Group<g_Group>,
  HelpText<"Generate source-level debug information with dwarf version 5">;
def gdwarf64 : Flag<["-"], "gdwarf64">, Group<g_Group>,
  Flags<[CC1Option, CC1AsOption]>,
  HelpText<"Enables DWARF64 format for ELF binaries, if debug information emission is enabled.">,
  MarshallingInfoFlag<CodeGenOpts<"Dwarf64">>;
def gdwarf32 : Flag<["-"], "gdwarf32">, Group<g_Group>,
  Flags<[CC1Option, CC1AsOption]>,
  HelpText<"Enables DWARF32 format for ELF binaries, if debug information emission is enabled.">;
def gheterogeneous_dwarf : Flag<["-"], "gheterogeneous-dwarf">,
  Group<g_Group>, Flags<[CC1Option]>,
  HelpText<"Enable DWARF extensions for heterogeneous debugging">,
  MarshallingInfoFlag<CodeGenOpts<"HeterogeneousDwarf">>;
def gno_heterogeneous_dwarf : Flag<["-"], "gno-heterogeneous-dwarf">,
  Group<g_Group>, HelpText<"Disable DWARF extensions for heterogeneous debugging">;

def gcodeview : Flag<["-"], "gcodeview">,
  HelpText<"Generate CodeView debug information">,
  Flags<[CC1Option, CC1AsOption, CoreOption]>,
  MarshallingInfoFlag<CodeGenOpts<"EmitCodeView">>;
defm codeview_ghash : BoolOption<"g", "codeview-ghash",
  CodeGenOpts<"CodeViewGHash">, DefaultFalse,
  PosFlag<SetTrue, [CC1Option], "Emit type record hashes in a .debug$H section">,
  NegFlag<SetFalse>, BothFlags<[CoreOption]>>;
defm codeview_command_line : BoolOption<"g", "codeview-command-line",
  CodeGenOpts<"CodeViewCommandLine">, DefaultTrue,
  PosFlag<SetTrue, [], "Emit compiler path and command line into CodeView debug information">,
  NegFlag<SetFalse, [], "Don't emit compiler path and command line into CodeView debug information">,
  BothFlags<[CoreOption, CC1Option]>>;
defm inline_line_tables : BoolGOption<"inline-line-tables",
  CodeGenOpts<"NoInlineLineTables">, DefaultFalse,
  NegFlag<SetTrue, [CC1Option], "Don't emit inline line tables.">,
  PosFlag<SetFalse>, BothFlags<[CoreOption]>>;

def gfull : Flag<["-"], "gfull">, Group<g_Group>;
def gused : Flag<["-"], "gused">, Group<g_Group>;
def gstabs : Joined<["-"], "gstabs">, Group<g_Group>, Flags<[Unsupported]>;
def gcoff : Joined<["-"], "gcoff">, Group<g_Group>, Flags<[Unsupported]>;
def gxcoff : Joined<["-"], "gxcoff">, Group<g_Group>, Flags<[Unsupported]>;
def gvms : Joined<["-"], "gvms">, Group<g_Group>, Flags<[Unsupported]>;
def gtoggle : Flag<["-"], "gtoggle">, Group<g_flags_Group>, Flags<[Unsupported]>;
def grecord_command_line : Flag<["-"], "grecord-command-line">,
  Group<g_flags_Group>;
def gno_record_command_line : Flag<["-"], "gno-record-command-line">,
  Group<g_flags_Group>;
def : Flag<["-"], "grecord-gcc-switches">, Alias<grecord_command_line>;
def : Flag<["-"], "gno-record-gcc-switches">, Alias<gno_record_command_line>;
defm strict_dwarf : BoolOption<"g", "strict-dwarf",
  CodeGenOpts<"DebugStrictDwarf">, DefaultFalse,
  PosFlag<SetTrue, [CC1Option]>, NegFlag<SetFalse>, BothFlags<[CoreOption]>>,
  Group<g_flags_Group>;
defm column_info : BoolOption<"g", "column-info",
  CodeGenOpts<"DebugColumnInfo">, DefaultTrue,
  NegFlag<SetFalse, [CC1Option]>, PosFlag<SetTrue>, BothFlags<[CoreOption]>>,
  Group<g_flags_Group>;
def gsplit_dwarf : Flag<["-"], "gsplit-dwarf">, Group<g_flags_Group>;
def gsplit_dwarf_EQ : Joined<["-"], "gsplit-dwarf=">, Group<g_flags_Group>,
  HelpText<"Set DWARF fission mode">,
  Values<"split,single">;
def gno_split_dwarf : Flag<["-"], "gno-split-dwarf">, Group<g_flags_Group>;
def gsimple_template_names : Flag<["-"], "gsimple-template-names">, Group<g_flags_Group>;
def gsimple_template_names_EQ
    : Joined<["-"], "gsimple-template-names=">,
      HelpText<"Use simple template names in DWARF, or include the full "
               "template name with a modified prefix for validation">,
      Values<"simple,mangled">, Flags<[CC1Option, NoDriverOption]>;
def gsrc_hash_EQ : Joined<["-"], "gsrc-hash=">,
  Group<g_flags_Group>, Flags<[CC1Option, NoDriverOption]>,
  Values<"md5,sha1,sha256">,
  NormalizedValues<["DSH_MD5", "DSH_SHA1", "DSH_SHA256"]>,
  NormalizedValuesScope<"CodeGenOptions">,
  MarshallingInfoEnum<CodeGenOpts<"DebugSrcHash">, "DSH_MD5">;
def gno_simple_template_names : Flag<["-"], "gno-simple-template-names">,
                                Group<g_flags_Group>;
def ggnu_pubnames : Flag<["-"], "ggnu-pubnames">, Group<g_flags_Group>, Flags<[CC1Option]>;
def gno_gnu_pubnames : Flag<["-"], "gno-gnu-pubnames">, Group<g_flags_Group>;
def gpubnames : Flag<["-"], "gpubnames">, Group<g_flags_Group>, Flags<[CC1Option]>;
def gno_pubnames : Flag<["-"], "gno-pubnames">, Group<g_flags_Group>;
def gdwarf_aranges : Flag<["-"], "gdwarf-aranges">, Group<g_flags_Group>;
def gmodules : Flag <["-"], "gmodules">, Group<gN_Group>,
  HelpText<"Generate debug info with external references to clang modules"
           " or precompiled headers">;
def gno_modules : Flag <["-"], "gno-modules">, Group<g_flags_Group>;
def gz_EQ : Joined<["-"], "gz=">, Group<g_flags_Group>,
    HelpText<"DWARF debug sections compression type">;
def gz : Flag<["-"], "gz">, Alias<gz_EQ>, AliasArgs<["zlib"]>, Group<g_flags_Group>;
def gembed_source : Flag<["-"], "gembed-source">, Group<g_flags_Group>, Flags<[CC1Option]>,
    HelpText<"Embed source text in DWARF debug sections">,
    MarshallingInfoFlag<CodeGenOpts<"EmbedSource">>;
def gno_embed_source : Flag<["-"], "gno-embed-source">, Group<g_flags_Group>,
    Flags<[NoXarchOption]>,
    HelpText<"Restore the default behavior of not embedding source text in DWARF debug sections">;
def headerpad__max__install__names : Joined<["-"], "headerpad_max_install_names">;
def help : Flag<["-", "--"], "help">, Flags<[CC1Option,CC1AsOption, FC1Option,
    FlangOption]>, HelpText<"Display available options">,
    MarshallingInfoFlag<FrontendOpts<"ShowHelp">>;
def ibuiltininc : Flag<["-"], "ibuiltininc">,
  HelpText<"Enable builtin #include directories even when -nostdinc is used "
           "before or after -ibuiltininc. "
           "Using -nobuiltininc after the option disables it">;
def index_header_map : Flag<["-"], "index-header-map">, Flags<[CC1Option]>,
  HelpText<"Make the next included directory (-I or -F) an indexer header map">;
def idirafter : JoinedOrSeparate<["-"], "idirafter">, Group<clang_i_Group>, Flags<[CC1Option]>,
  HelpText<"Add directory to AFTER include search path">;
def iframework : JoinedOrSeparate<["-"], "iframework">, Group<clang_i_Group>, Flags<[CC1Option]>,
  HelpText<"Add directory to SYSTEM framework search path">;
def iframeworkwithsysroot : JoinedOrSeparate<["-"], "iframeworkwithsysroot">,
  Group<clang_i_Group>,
  HelpText<"Add directory to SYSTEM framework search path, "
           "absolute paths are relative to -isysroot">,
  MetaVarName<"<directory>">, Flags<[CC1Option]>;
def imacros : JoinedOrSeparate<["-", "--"], "imacros">, Group<clang_i_Group>, Flags<[CC1Option]>,
  HelpText<"Include macros from file before parsing">, MetaVarName<"<file>">,
  MarshallingInfoStringVector<PreprocessorOpts<"MacroIncludes">>;
def image__base : Separate<["-"], "image_base">;
def include_ : JoinedOrSeparate<["-", "--"], "include">, Group<clang_i_Group>, EnumName<"include">,
    MetaVarName<"<file>">, HelpText<"Include file before parsing">, Flags<[CC1Option]>;
def include_pch : Separate<["-"], "include-pch">, Group<clang_i_Group>, Flags<[CC1Option]>,
  HelpText<"Include precompiled header file">, MetaVarName<"<file>">,
  MarshallingInfoString<PreprocessorOpts<"ImplicitPCHInclude">>;
def relocatable_pch : Flag<["-", "--"], "relocatable-pch">, Flags<[CC1Option]>,
  HelpText<"Whether to build a relocatable precompiled header">,
  MarshallingInfoFlag<FrontendOpts<"RelocatablePCH">>;
def verify_pch : Flag<["-"], "verify-pch">, Group<Action_Group>, Flags<[CC1Option]>,
  HelpText<"Load and verify that a pre-compiled header file is not stale">;
def init : Separate<["-"], "init">;
def install__name : Separate<["-"], "install_name">;
def iprefix : JoinedOrSeparate<["-"], "iprefix">, Group<clang_i_Group>, Flags<[CC1Option]>,
  HelpText<"Set the -iwithprefix/-iwithprefixbefore prefix">, MetaVarName<"<dir>">;
def iquote : JoinedOrSeparate<["-"], "iquote">, Group<clang_i_Group>, Flags<[CC1Option]>,
  HelpText<"Add directory to QUOTE include search path">, MetaVarName<"<directory>">;
def isysroot : JoinedOrSeparate<["-"], "isysroot">, Group<clang_i_Group>, Flags<[CC1Option]>,
  HelpText<"Set the system root directory (usually /)">, MetaVarName<"<dir>">,
  MarshallingInfoString<HeaderSearchOpts<"Sysroot">, [{"/"}]>;
def isystem : JoinedOrSeparate<["-"], "isystem">, Group<clang_i_Group>,
  Flags<[CC1Option]>,
  HelpText<"Add directory to SYSTEM include search path">, MetaVarName<"<directory>">;
def isystem_after : JoinedOrSeparate<["-"], "isystem-after">,
  Group<clang_i_Group>, Flags<[NoXarchOption]>, MetaVarName<"<directory>">,
  HelpText<"Add directory to end of the SYSTEM include search path">;
def iwithprefixbefore : JoinedOrSeparate<["-"], "iwithprefixbefore">, Group<clang_i_Group>,
  HelpText<"Set directory to include search path with prefix">, MetaVarName<"<dir>">,
  Flags<[CC1Option]>;
def iwithprefix : JoinedOrSeparate<["-"], "iwithprefix">, Group<clang_i_Group>, Flags<[CC1Option]>,
  HelpText<"Set directory to SYSTEM include search path with prefix">, MetaVarName<"<dir>">;
def iwithsysroot : JoinedOrSeparate<["-"], "iwithsysroot">, Group<clang_i_Group>,
  HelpText<"Add directory to SYSTEM include search path, "
           "absolute paths are relative to -isysroot">, MetaVarName<"<directory>">,
  Flags<[CC1Option]>;
def ivfsoverlay : JoinedOrSeparate<["-"], "ivfsoverlay">, Group<clang_i_Group>, Flags<[CC1Option]>,
  HelpText<"Overlay the virtual filesystem described by file over the real file system">;
def vfsoverlay : JoinedOrSeparate<["-", "--"], "vfsoverlay">, Flags<[CC1Option, CoreOption]>,
  HelpText<"Overlay the virtual filesystem described by file over the real file system. "
           "Additionally, pass this overlay file to the linker if it supports it">;
def imultilib : Separate<["-"], "imultilib">, Group<gfortran_Group>;
def keep__private__externs : Flag<["-"], "keep_private_externs">;
def l : JoinedOrSeparate<["-"], "l">, Flags<[LinkerInput, RenderJoined]>,
        Group<Link_Group>;
def lazy__framework : Separate<["-"], "lazy_framework">, Flags<[LinkerInput]>;
def lazy__library : Separate<["-"], "lazy_library">, Flags<[LinkerInput]>;
def mlittle_endian : Flag<["-"], "mlittle-endian">, Flags<[NoXarchOption]>;
def EL : Flag<["-"], "EL">, Alias<mlittle_endian>;
def mbig_endian : Flag<["-"], "mbig-endian">, Flags<[NoXarchOption]>;
def EB : Flag<["-"], "EB">, Alias<mbig_endian>;
def m16 : Flag<["-"], "m16">, Group<m_Group>, Flags<[NoXarchOption, CoreOption]>;
def m32 : Flag<["-"], "m32">, Group<m_Group>, Flags<[NoXarchOption, CoreOption]>;
def maix32 : Flag<["-"], "maix32">, Group<m_Group>, Flags<[NoXarchOption]>;
def mqdsp6_compat : Flag<["-"], "mqdsp6-compat">, Group<m_Group>, Flags<[NoXarchOption,CC1Option]>,
  HelpText<"Enable hexagon-qdsp6 backward compatibility">,
  MarshallingInfoFlag<LangOpts<"HexagonQdsp6Compat">>;
def m64 : Flag<["-"], "m64">, Group<m_Group>, Flags<[NoXarchOption, CoreOption]>;
def maix64 : Flag<["-"], "maix64">, Group<m_Group>, Flags<[NoXarchOption]>;
def mx32 : Flag<["-"], "mx32">, Group<m_Group>, Flags<[NoXarchOption, CoreOption]>;
def mabi_EQ : Joined<["-"], "mabi=">, Group<m_Group>;
def miamcu : Flag<["-"], "miamcu">, Group<m_Group>, Flags<[NoXarchOption, CoreOption]>,
  HelpText<"Use Intel MCU ABI">;
def mno_iamcu : Flag<["-"], "mno-iamcu">, Group<m_Group>, Flags<[NoXarchOption, CoreOption]>;
def malign_functions_EQ : Joined<["-"], "malign-functions=">, Group<clang_ignored_m_Group>;
def malign_loops_EQ : Joined<["-"], "malign-loops=">, Group<clang_ignored_m_Group>;
def malign_jumps_EQ : Joined<["-"], "malign-jumps=">, Group<clang_ignored_m_Group>;
def malign_branch_EQ : CommaJoined<["-"], "malign-branch=">, Group<m_Group>, Flags<[NoXarchOption]>,
  HelpText<"Specify types of branches to align">;
def malign_branch_boundary_EQ : Joined<["-"], "malign-branch-boundary=">, Group<m_Group>, Flags<[NoXarchOption]>,
  HelpText<"Specify the boundary's size to align branches">;
def mpad_max_prefix_size_EQ : Joined<["-"], "mpad-max-prefix-size=">, Group<m_Group>, Flags<[NoXarchOption]>,
  HelpText<"Specify maximum number of prefixes to use for padding">;
def mbranches_within_32B_boundaries : Flag<["-"], "mbranches-within-32B-boundaries">, Flags<[NoXarchOption]>, Group<m_Group>,
  HelpText<"Align selected branches (fused, jcc, jmp) within 32-byte boundary">;
def mfancy_math_387 : Flag<["-"], "mfancy-math-387">, Group<clang_ignored_m_Group>;
def mlong_calls : Flag<["-"], "mlong-calls">, Group<m_Group>,
  HelpText<"Generate branches with extended addressability, usually via indirect jumps.">;
def mdouble_EQ : Joined<["-"], "mdouble=">, Group<m_Group>,
  MetaVarName<"<n">, Values<"32,64">, Flags<[CC1Option]>,
  HelpText<"Force double to be <n> bits">,
  MarshallingInfoInt<LangOpts<"DoubleSize">, "0">;
def LongDouble_Group : OptionGroup<"<LongDouble group>">, Group<m_Group>,
  DocName<"Long double flags">,
  DocBrief<[{Selects the long double implementation}]>;
def mlong_double_64 : Flag<["-"], "mlong-double-64">, Group<LongDouble_Group>, Flags<[CC1Option]>,
  HelpText<"Force long double to be 64 bits">;
def mlong_double_80 : Flag<["-"], "mlong-double-80">, Group<LongDouble_Group>, Flags<[CC1Option]>,
  HelpText<"Force long double to be 80 bits, padded to 128 bits for storage">;
def mlong_double_128 : Flag<["-"], "mlong-double-128">, Group<LongDouble_Group>, Flags<[CC1Option]>,
  HelpText<"Force long double to be 128 bits">;
def mno_long_calls : Flag<["-"], "mno-long-calls">, Group<m_Group>,
  HelpText<"Restore the default behaviour of not generating long calls">;
def mexecute_only : Flag<["-"], "mexecute-only">, Group<m_arm_Features_Group>,
  HelpText<"Disallow generation of data access to code sections (ARM only)">;
def mno_execute_only : Flag<["-"], "mno-execute-only">, Group<m_arm_Features_Group>,
  HelpText<"Allow generation of data access to code sections (ARM only)">;
def mtp_mode_EQ : Joined<["-"], "mtp=">, Group<m_arm_Features_Group>, Values<"soft,cp15,el0,el1,el2,el3">,
  HelpText<"Thread pointer access method (AArch32/AArch64 only)">;
def mpure_code : Flag<["-"], "mpure-code">, Alias<mexecute_only>; // Alias for GCC compatibility
def mno_pure_code : Flag<["-"], "mno-pure-code">, Alias<mno_execute_only>;
def mtvos_version_min_EQ : Joined<["-"], "mtvos-version-min=">, Group<m_Group>;
def mappletvos_version_min_EQ : Joined<["-"], "mappletvos-version-min=">, Alias<mtvos_version_min_EQ>;
def mtvos_simulator_version_min_EQ : Joined<["-"], "mtvos-simulator-version-min=">;
def mappletvsimulator_version_min_EQ : Joined<["-"], "mappletvsimulator-version-min=">, Alias<mtvos_simulator_version_min_EQ>;
def mwatchos_version_min_EQ : Joined<["-"], "mwatchos-version-min=">, Group<m_Group>;
def mwatchos_simulator_version_min_EQ : Joined<["-"], "mwatchos-simulator-version-min=">;
def mwatchsimulator_version_min_EQ : Joined<["-"], "mwatchsimulator-version-min=">, Alias<mwatchos_simulator_version_min_EQ>;
def march_EQ : Joined<["-"], "march=">, Group<m_Group>, Flags<[CoreOption]>;
def masm_EQ : Joined<["-"], "masm=">, Group<m_Group>, Flags<[NoXarchOption]>;
def inline_asm_EQ : Joined<["-"], "inline-asm=">, Group<m_Group>, Flags<[CC1Option]>,
  Values<"att,intel">,
  NormalizedValuesScope<"CodeGenOptions">, NormalizedValues<["IAD_ATT", "IAD_Intel"]>,
  MarshallingInfoEnum<CodeGenOpts<"InlineAsmDialect">, "IAD_ATT">;
def mcmodel_EQ : Joined<["-"], "mcmodel=">, Group<m_Group>, Flags<[CC1Option]>,
  MarshallingInfoString<TargetOpts<"CodeModel">, [{"default"}]>;
def mtls_size_EQ : Joined<["-"], "mtls-size=">, Group<m_Group>, Flags<[NoXarchOption, CC1Option]>,
  HelpText<"Specify bit size of immediate TLS offsets (AArch64 ELF only): "
           "12 (for 4KB) | 24 (for 16MB, default) | 32 (for 4GB) | 48 (for 256TB, needs -mcmodel=large)">,
  MarshallingInfoInt<CodeGenOpts<"TLSSize">>;
def mimplicit_it_EQ : Joined<["-"], "mimplicit-it=">, Group<m_Group>;
def mdefault_build_attributes : Joined<["-"], "mdefault-build-attributes">, Group<m_Group>;
def mno_default_build_attributes : Joined<["-"], "mno-default-build-attributes">, Group<m_Group>;
def mconstant_cfstrings : Flag<["-"], "mconstant-cfstrings">, Group<clang_ignored_m_Group>;
def mconsole : Joined<["-"], "mconsole">, Group<m_Group>, Flags<[NoXarchOption]>;
def mwindows : Joined<["-"], "mwindows">, Group<m_Group>, Flags<[NoXarchOption]>;
def mdll : Joined<["-"], "mdll">, Group<m_Group>, Flags<[NoXarchOption]>;
def municode : Joined<["-"], "municode">, Group<m_Group>, Flags<[NoXarchOption]>;
def mthreads : Joined<["-"], "mthreads">, Group<m_Group>, Flags<[NoXarchOption]>;
def mguard_EQ : Joined<["-"], "mguard=">, Group<m_Group>, Flags<[NoXarchOption]>,
  HelpText<"Enable or disable Control Flow Guard checks and guard tables emission">,
  Values<"none,cf,cf-nochecks">;
def mcpu_EQ : Joined<["-"], "mcpu=">, Group<m_Group>;
def mmcu_EQ : Joined<["-"], "mmcu=">, Group<m_Group>;
def msim : Flag<["-"], "msim">, Group<m_Group>;
def mdynamic_no_pic : Joined<["-"], "mdynamic-no-pic">, Group<m_Group>;
def mfix_and_continue : Flag<["-"], "mfix-and-continue">, Group<clang_ignored_m_Group>;
def mieee_fp : Flag<["-"], "mieee-fp">, Group<clang_ignored_m_Group>;
def minline_all_stringops : Flag<["-"], "minline-all-stringops">, Group<clang_ignored_m_Group>;
def mno_inline_all_stringops : Flag<["-"], "mno-inline-all-stringops">, Group<clang_ignored_m_Group>;
def malign_double : Flag<["-"], "malign-double">, Group<m_Group>, Flags<[CC1Option]>,
  HelpText<"Align doubles to two words in structs (x86 only)">,
  MarshallingInfoFlag<LangOpts<"AlignDouble">>;
def mfloat_abi_EQ : Joined<["-"], "mfloat-abi=">, Group<m_Group>, Values<"soft,softfp,hard">;
def mfpmath_EQ : Joined<["-"], "mfpmath=">, Group<m_Group>;
def mfpu_EQ : Joined<["-"], "mfpu=">, Group<m_Group>;
def mhwdiv_EQ : Joined<["-"], "mhwdiv=">, Group<m_Group>;
def mhwmult_EQ : Joined<["-"], "mhwmult=">, Group<m_Group>;
def mglobal_merge : Flag<["-"], "mglobal-merge">, Group<m_Group>, Flags<[CC1Option]>,
  HelpText<"Enable merging of globals">;
def mhard_float : Flag<["-"], "mhard-float">, Group<m_Group>;
def mios_version_min_EQ : Joined<["-"], "mios-version-min=">,
  Group<m_Group>, HelpText<"Set iOS deployment target">;
def : Joined<["-"], "miphoneos-version-min=">,
  Group<m_Group>, Alias<mios_version_min_EQ>;
def mios_simulator_version_min_EQ : Joined<["-"], "mios-simulator-version-min=">;
def : Joined<["-"], "miphonesimulator-version-min=">, Alias<mios_simulator_version_min_EQ>;
def mkernel : Flag<["-"], "mkernel">, Group<m_Group>;
def mlinker_version_EQ : Joined<["-"], "mlinker-version=">,
  Flags<[NoXarchOption]>;
def mllvm : Separate<["-"], "mllvm">,Flags<[CC1Option,CC1AsOption,CoreOption,FC1Option,FlangOption]>,
  HelpText<"Additional arguments to forward to LLVM's option processing">,
  MarshallingInfoStringVector<FrontendOpts<"LLVMArgs">>;
def : Joined<["-"], "mllvm=">, Flags<[CoreOption,FlangOption]>, Alias<mllvm>,
  HelpText<"Alias for -mllvm">, MetaVarName<"<arg>">;
def mmlir : Separate<["-"], "mmlir">, Flags<[CoreOption,FC1Option,FlangOption]>,
  HelpText<"Additional arguments to forward to MLIR's option processing">;
def ffuchsia_api_level_EQ : Joined<["-"], "ffuchsia-api-level=">,
  Group<m_Group>, Flags<[CC1Option]>, HelpText<"Set Fuchsia API level">,
  MarshallingInfoInt<LangOpts<"FuchsiaAPILevel">>;
def mmacos_version_min_EQ : Joined<["-"], "mmacos-version-min=">,
  Group<m_Group>, HelpText<"Set macOS deployment target">;
def : Joined<["-"], "mmacosx-version-min=">,
  Group<m_Group>, Alias<mmacos_version_min_EQ>;
def mms_bitfields : Flag<["-"], "mms-bitfields">, Group<m_Group>, Flags<[CC1Option]>,
  HelpText<"Set the default structure layout to be compatible with the Microsoft compiler standard">,
  MarshallingInfoFlag<LangOpts<"MSBitfields">>;
def moutline : Flag<["-"], "moutline">, Group<f_clang_Group>, Flags<[CC1Option]>,
    HelpText<"Enable function outlining (AArch64 only)">;
def mno_outline : Flag<["-"], "mno-outline">, Group<f_clang_Group>, Flags<[CC1Option]>,
    HelpText<"Disable function outlining (AArch64 only)">;
def mno_ms_bitfields : Flag<["-"], "mno-ms-bitfields">, Group<m_Group>,
  HelpText<"Do not set the default structure layout to be compatible with the Microsoft compiler standard">;
def mskip_rax_setup : Flag<["-"], "mskip-rax-setup">, Group<m_Group>, Flags<[CC1Option]>,
  HelpText<"Skip setting up RAX register when passing variable arguments (x86 only)">,
  MarshallingInfoFlag<CodeGenOpts<"SkipRaxSetup">>;
def mno_skip_rax_setup : Flag<["-"], "mno-skip-rax-setup">, Group<m_Group>, Flags<[CC1Option]>;
def mstackrealign : Flag<["-"], "mstackrealign">, Group<m_Group>, Flags<[CC1Option]>,
  HelpText<"Force realign the stack at entry to every function">,
  MarshallingInfoFlag<CodeGenOpts<"StackRealignment">>;
def mstack_alignment : Joined<["-"], "mstack-alignment=">, Group<m_Group>, Flags<[CC1Option]>,
  HelpText<"Set the stack alignment">,
  MarshallingInfoInt<CodeGenOpts<"StackAlignment">>;
def mstack_probe_size : Joined<["-"], "mstack-probe-size=">, Group<m_Group>, Flags<[CC1Option]>,
  HelpText<"Set the stack probe size">,
  MarshallingInfoInt<CodeGenOpts<"StackProbeSize">, "4096">;
def mstack_arg_probe : Flag<["-"], "mstack-arg-probe">, Group<m_Group>,
  HelpText<"Enable stack probes">;
def mno_stack_arg_probe : Flag<["-"], "mno-stack-arg-probe">, Group<m_Group>, Flags<[CC1Option]>,
  HelpText<"Disable stack probes which are enabled by default">,
  MarshallingInfoFlag<CodeGenOpts<"NoStackArgProbe">>;
def mthread_model : Separate<["-"], "mthread-model">, Group<m_Group>, Flags<[CC1Option]>,
  HelpText<"The thread model to use. Defaults to 'posix')">, Values<"posix,single">,
  NormalizedValues<["POSIX", "Single"]>, NormalizedValuesScope<"LangOptions::ThreadModelKind">,
  MarshallingInfoEnum<LangOpts<"ThreadModel">, "POSIX">;
def meabi : Separate<["-"], "meabi">, Group<m_Group>, Flags<[CC1Option]>,
  HelpText<"Set EABI type. Default depends on triple)">, Values<"default,4,5,gnu">,
  MarshallingInfoEnum<TargetOpts<"EABIVersion">, "Default">,
  NormalizedValuesScope<"llvm::EABI">,
  NormalizedValues<["Default", "EABI4", "EABI5", "GNU"]>;
def mtargetos_EQ : Joined<["-"], "mtargetos=">, Group<m_Group>,
  HelpText<"Set the deployment target to be the specified OS and OS version">;

def mno_constant_cfstrings : Flag<["-"], "mno-constant-cfstrings">, Group<m_Group>;
def mno_global_merge : Flag<["-"], "mno-global-merge">, Group<m_Group>, Flags<[CC1Option]>,
  HelpText<"Disable merging of globals">;
def mno_pascal_strings : Flag<["-"], "mno-pascal-strings">,
  Alias<fno_pascal_strings>;
def mno_red_zone : Flag<["-"], "mno-red-zone">, Group<m_Group>;
def mno_tls_direct_seg_refs : Flag<["-"], "mno-tls-direct-seg-refs">, Group<m_Group>, Flags<[CC1Option]>,
  HelpText<"Disable direct TLS access through segment registers">,
  MarshallingInfoFlag<CodeGenOpts<"IndirectTlsSegRefs">>;
def mno_relax_all : Flag<["-"], "mno-relax-all">, Group<m_Group>;
def mno_rtd: Flag<["-"], "mno-rtd">, Group<m_Group>;
def mno_soft_float : Flag<["-"], "mno-soft-float">, Group<m_Group>;
def mno_stackrealign : Flag<["-"], "mno-stackrealign">, Group<m_Group>;

def mretpoline : Flag<["-"], "mretpoline">, Group<m_Group>, Flags<[CoreOption,NoXarchOption]>;
def mno_retpoline : Flag<["-"], "mno-retpoline">, Group<m_Group>, Flags<[CoreOption,NoXarchOption]>;
defm speculative_load_hardening : BoolOption<"m", "speculative-load-hardening",
  CodeGenOpts<"SpeculativeLoadHardening">, DefaultFalse,
  PosFlag<SetTrue, [CC1Option]>, NegFlag<SetFalse>, BothFlags<[CoreOption]>>,
  Group<m_Group>;
def mlvi_hardening : Flag<["-"], "mlvi-hardening">, Group<m_Group>, Flags<[CoreOption,NoXarchOption]>,
  HelpText<"Enable all mitigations for Load Value Injection (LVI)">;
def mno_lvi_hardening : Flag<["-"], "mno-lvi-hardening">, Group<m_Group>, Flags<[CoreOption,NoXarchOption]>,
  HelpText<"Disable mitigations for Load Value Injection (LVI)">;
def mlvi_cfi : Flag<["-"], "mlvi-cfi">, Group<m_Group>, Flags<[CoreOption,NoXarchOption]>,
  HelpText<"Enable only control-flow mitigations for Load Value Injection (LVI)">;
def mno_lvi_cfi : Flag<["-"], "mno-lvi-cfi">, Group<m_Group>, Flags<[CoreOption,NoXarchOption]>,
  HelpText<"Disable control-flow mitigations for Load Value Injection (LVI)">;
def m_seses : Flag<["-"], "mseses">, Group<m_Group>, Flags<[CoreOption, NoXarchOption]>,
  HelpText<"Enable speculative execution side effect suppression (SESES). "
    "Includes LVI control flow integrity mitigations">;
def mno_seses : Flag<["-"], "mno-seses">, Group<m_Group>, Flags<[CoreOption, NoXarchOption]>,
  HelpText<"Disable speculative execution side effect suppression (SESES)">;

def mrelax : Flag<["-"], "mrelax">, Group<m_Group>,
  HelpText<"Enable linker relaxation">;
def mno_relax : Flag<["-"], "mno-relax">, Group<m_Group>,
  HelpText<"Disable linker relaxation">;
def msmall_data_limit_EQ : Joined<["-"], "msmall-data-limit=">, Group<m_Group>,
  Alias<G>,
  HelpText<"Put global and static data smaller than the limit into a special section">;
def msave_restore : Flag<["-"], "msave-restore">, Group<m_riscv_Features_Group>,
  HelpText<"Enable using library calls for save and restore">;
def mno_save_restore : Flag<["-"], "mno-save-restore">, Group<m_riscv_Features_Group>,
  HelpText<"Disable using library calls for save and restore">;
def mcmodel_EQ_medlow : Flag<["-"], "mcmodel=medlow">, Group<m_Group>,
  Flags<[CC1Option]>, Alias<mcmodel_EQ>, AliasArgs<["small"]>,
  HelpText<"Equivalent to -mcmodel=small, compatible with RISC-V gcc.">;
def mcmodel_EQ_medany : Flag<["-"], "mcmodel=medany">, Group<m_Group>,
  Flags<[CC1Option]>, Alias<mcmodel_EQ>, AliasArgs<["medium"]>,
  HelpText<"Equivalent to -mcmodel=medium, compatible with RISC-V gcc.">;
def menable_experimental_extensions : Flag<["-"], "menable-experimental-extensions">, Group<m_Group>,
  HelpText<"Enable use of experimental RISC-V extensions.">;
def mrvv_vector_bits_EQ : Joined<["-"], "mrvv-vector-bits=">, Group<m_Group>,
  HelpText<"Specify the size in bits of an RVV vector register. Defaults to the"
           " vector length agnostic value of \"scalable\". Also accepts \"zvl\""
           " to use the value implied by -march/-mcpu (RISC-V only)">;

def munaligned_access : Flag<["-"], "munaligned-access">, Group<m_arm_Features_Group>,
  HelpText<"Allow memory accesses to be unaligned (AArch32/AArch64 only)">;
def mno_unaligned_access : Flag<["-"], "mno-unaligned-access">, Group<m_arm_Features_Group>,
  HelpText<"Force all memory accesses to be aligned (AArch32/AArch64 only)">;
def mstrict_align : Flag<["-"], "mstrict-align">, Alias<mno_unaligned_access>, Flags<[CC1Option,HelpHidden]>,
  HelpText<"Force all memory accesses to be aligned (same as mno-unaligned-access)">;
def mno_thumb : Flag<["-"], "mno-thumb">, Group<m_arm_Features_Group>;
def mrestrict_it: Flag<["-"], "mrestrict-it">, Group<m_arm_Features_Group>,
  HelpText<"Disallow generation of complex IT blocks.">;
def mno_restrict_it: Flag<["-"], "mno-restrict-it">, Group<m_arm_Features_Group>,
  HelpText<"Allow generation of complex IT blocks.">;
def marm : Flag<["-"], "marm">, Alias<mno_thumb>;
def ffixed_r9 : Flag<["-"], "ffixed-r9">, Group<m_arm_Features_Group>,
  HelpText<"Reserve the r9 register (ARM only)">;
def mno_movt : Flag<["-"], "mno-movt">, Group<m_arm_Features_Group>,
  HelpText<"Disallow use of movt/movw pairs (ARM only)">;
def mcrc : Flag<["-"], "mcrc">, Group<m_Group>,
  HelpText<"Allow use of CRC instructions (ARM/Mips only)">;
def mnocrc : Flag<["-"], "mnocrc">, Group<m_arm_Features_Group>,
  HelpText<"Disallow use of CRC instructions (ARM only)">;
def mno_neg_immediates: Flag<["-"], "mno-neg-immediates">, Group<m_arm_Features_Group>,
  HelpText<"Disallow converting instructions with negative immediates to their negation or inversion.">;
def mcmse : Flag<["-"], "mcmse">, Group<m_arm_Features_Group>,
  Flags<[NoXarchOption,CC1Option]>,
  HelpText<"Allow use of CMSE (Armv8-M Security Extensions)">,
  MarshallingInfoFlag<LangOpts<"Cmse">>;
def ForceAAPCSBitfieldLoad : Flag<["-"], "faapcs-bitfield-load">, Group<m_arm_Features_Group>,
  Flags<[NoXarchOption,CC1Option]>,
  HelpText<"Follows the AAPCS standard that all volatile bit-field write generates at least one load. (ARM only).">,
  MarshallingInfoFlag<CodeGenOpts<"ForceAAPCSBitfieldLoad">>;
defm aapcs_bitfield_width : BoolOption<"f", "aapcs-bitfield-width",
  CodeGenOpts<"AAPCSBitfieldWidth">, DefaultTrue,
  NegFlag<SetFalse, [], "Do not follow">, PosFlag<SetTrue, [], "Follow">,
  BothFlags<[NoXarchOption, CC1Option], " the AAPCS standard requirement stating that"
            " volatile bit-field width is dictated by the field container type. (ARM only).">>,
  Group<m_arm_Features_Group>;
def mframe_chain : Joined<["-"], "mframe-chain=">,
  Group<m_arm_Features_Group>, Values<"none,aapcs,aapcs+leaf">,
  HelpText<"Select the frame chain model used to emit frame records (Arm only).">;
def mgeneral_regs_only : Flag<["-"], "mgeneral-regs-only">, Group<m_Group>,
  HelpText<"Generate code which only uses the general purpose registers (AArch64/x86 only)">;
def mfix_cmse_cve_2021_35465 : Flag<["-"], "mfix-cmse-cve-2021-35465">,
  Group<m_arm_Features_Group>,
  HelpText<"Work around VLLDM erratum CVE-2021-35465 (ARM only)">;
def mno_fix_cmse_cve_2021_35465 : Flag<["-"], "mno-fix-cmse-cve-2021-35465">,
  Group<m_arm_Features_Group>,
  HelpText<"Don't work around VLLDM erratum CVE-2021-35465 (ARM only)">;
def mfix_cortex_a57_aes_1742098 : Flag<["-"], "mfix-cortex-a57-aes-1742098">,
  Group<m_arm_Features_Group>,
  HelpText<"Work around Cortex-A57 Erratum 1742098 (ARM only)">;
def mno_fix_cortex_a57_aes_1742098 : Flag<["-"], "mno-fix-cortex-a57-aes-1742098">,
  Group<m_arm_Features_Group>,
  HelpText<"Don't work around Cortex-A57 Erratum 1742098 (ARM only)">;
def mfix_cortex_a72_aes_1655431 : Flag<["-"], "mfix-cortex-a72-aes-1655431">,
  Group<m_arm_Features_Group>,
  HelpText<"Work around Cortex-A72 Erratum 1655431 (ARM only)">,
  Alias<mfix_cortex_a57_aes_1742098>;
def mno_fix_cortex_a72_aes_1655431 : Flag<["-"], "mno-fix-cortex-a72-aes-1655431">,
  Group<m_arm_Features_Group>,
  HelpText<"Don't work around Cortex-A72 Erratum 1655431 (ARM only)">,
  Alias<mno_fix_cortex_a57_aes_1742098>;
def mfix_cortex_a53_835769 : Flag<["-"], "mfix-cortex-a53-835769">,
  Group<m_aarch64_Features_Group>,
  HelpText<"Workaround Cortex-A53 erratum 835769 (AArch64 only)">;
def mno_fix_cortex_a53_835769 : Flag<["-"], "mno-fix-cortex-a53-835769">,
  Group<m_aarch64_Features_Group>,
  HelpText<"Don't workaround Cortex-A53 erratum 835769 (AArch64 only)">;
def mmark_bti_property : Flag<["-"], "mmark-bti-property">,
  Group<m_aarch64_Features_Group>,
  HelpText<"Add .note.gnu.property with BTI to assembly files (AArch64 only)">;
def mno_bti_at_return_twice : Flag<["-"], "mno-bti-at-return-twice">,
  Group<m_arm_Features_Group>,
  HelpText<"Do not add a BTI instruction after a setjmp or other"
           " return-twice construct (Arm/AArch64 only)">;

foreach i = {1-31} in
  def ffixed_x#i : Flag<["-"], "ffixed-x"#i>, Group<m_Group>,
    HelpText<"Reserve the x"#i#" register (AArch64/RISC-V only)">;

foreach i = {8-15,18} in
  def fcall_saved_x#i : Flag<["-"], "fcall-saved-x"#i>, Group<m_aarch64_Features_Group>,
    HelpText<"Make the x"#i#" register call-saved (AArch64 only)">;

def msve_vector_bits_EQ : Joined<["-"], "msve-vector-bits=">, Group<m_aarch64_Features_Group>,
  HelpText<"Specify the size in bits of an SVE vector register. Defaults to the"
           " vector length agnostic value of \"scalable\". (AArch64 only)">;

def mvscale_min_EQ : Joined<["-"], "mvscale-min=">,
  Group<m_aarch64_Features_Group>, Flags<[NoXarchOption,CC1Option]>,
  HelpText<"Specify the vscale minimum. Defaults to \"1\". (AArch64 only)">,
  MarshallingInfoInt<LangOpts<"VScaleMin">>;
def mvscale_max_EQ : Joined<["-"], "mvscale-max=">,
  Group<m_aarch64_Features_Group>, Flags<[NoXarchOption,CC1Option]>,
  HelpText<"Specify the vscale maximum. Defaults to the"
           " vector length agnostic value of \"0\". (AArch64 only)">,
  MarshallingInfoInt<LangOpts<"VScaleMax">>;

def msign_return_address_EQ : Joined<["-"], "msign-return-address=">,
  Flags<[CC1Option]>, Group<m_Group>, Values<"none,all,non-leaf">,
  HelpText<"Select return address signing scope">;
def mbranch_protection_EQ : Joined<["-"], "mbranch-protection=">,
  Group<m_Group>,
  HelpText<"Enforce targets of indirect branches and function returns">;

def mharden_sls_EQ : Joined<["-"], "mharden-sls=">,
  HelpText<"Select straight-line speculation hardening scope (ARM/AArch64/X86"
           " only). <arg> must be: all, none, retbr(ARM/AArch64),"
           " blr(ARM/AArch64), comdat(ARM/AArch64), nocomdat(ARM/AArch64),"
           " return(X86), indirect-jmp(X86)">;

def msimd128 : Flag<["-"], "msimd128">, Group<m_wasm_Features_Group>;
def mno_simd128 : Flag<["-"], "mno-simd128">, Group<m_wasm_Features_Group>;
def mrelaxed_simd : Flag<["-"], "mrelaxed-simd">, Group<m_wasm_Features_Group>;
def mno_relaxed_simd : Flag<["-"], "mno-relaxed-simd">, Group<m_wasm_Features_Group>;
def mnontrapping_fptoint : Flag<["-"], "mnontrapping-fptoint">, Group<m_wasm_Features_Group>;
def mno_nontrapping_fptoint : Flag<["-"], "mno-nontrapping-fptoint">, Group<m_wasm_Features_Group>;
def msign_ext : Flag<["-"], "msign-ext">, Group<m_wasm_Features_Group>;
def mno_sign_ext : Flag<["-"], "mno-sign-ext">, Group<m_wasm_Features_Group>;
def mexception_handing : Flag<["-"], "mexception-handling">, Group<m_wasm_Features_Group>;
def mno_exception_handing : Flag<["-"], "mno-exception-handling">, Group<m_wasm_Features_Group>;
def matomics : Flag<["-"], "matomics">, Group<m_wasm_Features_Group>;
def mno_atomics : Flag<["-"], "mno-atomics">, Group<m_wasm_Features_Group>;
def mbulk_memory : Flag<["-"], "mbulk-memory">, Group<m_wasm_Features_Group>;
def mno_bulk_memory : Flag<["-"], "mno-bulk-memory">, Group<m_wasm_Features_Group>;
def mmutable_globals : Flag<["-"], "mmutable-globals">, Group<m_wasm_Features_Group>;
def mno_mutable_globals : Flag<["-"], "mno-mutable-globals">, Group<m_wasm_Features_Group>;
def mmultivalue : Flag<["-"], "mmultivalue">, Group<m_wasm_Features_Group>;
def mno_multivalue : Flag<["-"], "mno-multivalue">, Group<m_wasm_Features_Group>;
def mtail_call : Flag<["-"], "mtail-call">, Group<m_wasm_Features_Group>;
def mno_tail_call : Flag<["-"], "mno-tail-call">, Group<m_wasm_Features_Group>;
def mreference_types : Flag<["-"], "mreference-types">, Group<m_wasm_Features_Group>;
def mno_reference_types : Flag<["-"], "mno-reference-types">, Group<m_wasm_Features_Group>;
def mextended_const : Flag<["-"], "mextended-const">, Group<m_wasm_Features_Group>;
def mno_extended_const : Flag<["-"], "mno-extended-const">, Group<m_wasm_Features_Group>;
def mexec_model_EQ : Joined<["-"], "mexec-model=">, Group<m_wasm_Features_Driver_Group>,
                     Values<"command,reactor">,
                     HelpText<"Execution model (WebAssembly only)">;

defm amdgpu_ieee : BoolOption<"m", "amdgpu-ieee",
  CodeGenOpts<"EmitIEEENaNCompliantInsts">, DefaultTrue,
  PosFlag<SetTrue, [], "Sets the IEEE bit in the expected default floating point "
  " mode register. Floating point opcodes that support exception flag "
  "gathering quiet and propagate signaling NaN inputs per IEEE 754-2008. "
  "This option changes the ABI. (AMDGPU only)">,
  NegFlag<SetFalse, [CC1Option]>>, Group<m_Group>;

def mcode_object_version_EQ : Joined<["-"], "mcode-object-version=">, Group<m_Group>,
  HelpText<"Specify code object ABI version. Defaults to 4. (AMDGPU only)">,
  Flags<[CC1Option]>,
  Values<"none,2,3,4,5">,
  NormalizedValuesScope<"TargetOptions">,
  NormalizedValues<["COV_None", "COV_2", "COV_3", "COV_4", "COV_5"]>,
  MarshallingInfoEnum<TargetOpts<"CodeObjectVersion">, "COV_4">;

defm code_object_v3_legacy : SimpleMFlag<"code-object-v3",
  "Legacy option to specify code object ABI V3",
  "Legacy option to specify code object ABI V2",
  " (AMDGPU only)">;
defm cumode : SimpleMFlag<"cumode",
  "Specify CU wavefront", "Specify WGP wavefront",
  " execution mode (AMDGPU only)", m_amdgpu_Features_Group>;
defm sram_ecc_legacy : SimpleMFlag<"sram-ecc", "", "",
  "Legacy option to specify SRAM ECC mode (AMDGPU only)">;
defm tgsplit : SimpleMFlag<"tgsplit", "Enable", "Disable",
  " threadgroup split execution mode (AMDGPU only)", m_amdgpu_Features_Group>;
defm wavefrontsize64 : SimpleMFlag<"wavefrontsize64",
  "Specify wavefront size 64", "Specify wavefront size 32",
  " mode (AMDGPU only)">;

defm unsafe_fp_atomics : BoolOption<"m", "unsafe-fp-atomics",
  TargetOpts<"AllowAMDGPUUnsafeFPAtomics">, DefaultFalse,
  PosFlag<SetTrue, [CC1Option], "Enable unsafe floating point atomic instructions (AMDGPU only)">,
  NegFlag<SetFalse>>, Group<m_Group>;

// TODO: Remove during upstreaming target id.
def mxnack : Flag<["-"], "mxnack">, Group<m_amdgpu_Features_Group>,
  HelpText<"Legacy option to specify XNACK mode (AMDGPU only)">;
def mno_xnack : Flag<["-"], "mno-xnack">, Group<m_amdgpu_Features_Group>;

def faltivec : Flag<["-"], "faltivec">, Group<f_Group>, Flags<[NoXarchOption]>;
def fno_altivec : Flag<["-"], "fno-altivec">, Group<f_Group>, Flags<[NoXarchOption]>;
def maltivec : Flag<["-"], "maltivec">, Group<m_ppc_Features_Group>;
def mno_altivec : Flag<["-"], "mno-altivec">, Group<m_ppc_Features_Group>;
def mpcrel: Flag<["-"], "mpcrel">, Group<m_ppc_Features_Group>;
def mno_pcrel: Flag<["-"], "mno-pcrel">, Group<m_ppc_Features_Group>;
def mprefixed: Flag<["-"], "mprefixed">, Group<m_ppc_Features_Group>;
def mno_prefixed: Flag<["-"], "mno-prefixed">, Group<m_ppc_Features_Group>;
def mspe : Flag<["-"], "mspe">, Group<m_ppc_Features_Group>;
def mno_spe : Flag<["-"], "mno-spe">, Group<m_ppc_Features_Group>;
def mefpu2 : Flag<["-"], "mefpu2">, Group<m_ppc_Features_Group>;
def mabi_EQ_vec_extabi : Flag<["-"], "mabi=vec-extabi">, Group<m_Group>, Flags<[CC1Option]>,
  HelpText<"Enable the extended Altivec ABI on AIX (AIX only). Uses volatile and nonvolatile vector registers">,
  MarshallingInfoFlag<LangOpts<"EnableAIXExtendedAltivecABI">>;
def mabi_EQ_vec_default : Flag<["-"], "mabi=vec-default">, Group<m_Group>, Flags<[CC1Option]>,
  HelpText<"Enable the default Altivec ABI on AIX (AIX only). Uses only volatile vector registers.">;
def mabi_EQ_quadword_atomics : Flag<["-"], "mabi=quadword-atomics">,
  Group<m_Group>, Flags<[CC1Option]>,
  HelpText<"Enable quadword atomics ABI on AIX (AIX PPC64 only). Uses lqarx/stqcx. instructions.">,
  MarshallingInfoFlag<LangOpts<"EnableAIXQuadwordAtomicsABI">>;
def mvsx : Flag<["-"], "mvsx">, Group<m_ppc_Features_Group>;
def mno_vsx : Flag<["-"], "mno-vsx">, Group<m_ppc_Features_Group>;
def msecure_plt : Flag<["-"], "msecure-plt">, Group<m_ppc_Features_Group>;
def mpower8_vector : Flag<["-"], "mpower8-vector">,
    Group<m_ppc_Features_Group>;
def mno_power8_vector : Flag<["-"], "mno-power8-vector">,
    Group<m_ppc_Features_Group>;
def mpower9_vector : Flag<["-"], "mpower9-vector">,
    Group<m_ppc_Features_Group>;
def mno_power9_vector : Flag<["-"], "mno-power9-vector">,
    Group<m_ppc_Features_Group>;
def mpower10_vector : Flag<["-"], "mpower10-vector">,
    Group<m_ppc_Features_Group>;
def mno_power10_vector : Flag<["-"], "mno-power10-vector">,
    Group<m_ppc_Features_Group>;
def mpower8_crypto : Flag<["-"], "mcrypto">,
    Group<m_ppc_Features_Group>;
def mnopower8_crypto : Flag<["-"], "mno-crypto">,
    Group<m_ppc_Features_Group>;
def mdirect_move : Flag<["-"], "mdirect-move">,
    Group<m_ppc_Features_Group>;
def mnodirect_move : Flag<["-"], "mno-direct-move">,
    Group<m_ppc_Features_Group>;
def mpaired_vector_memops: Flag<["-"], "mpaired-vector-memops">,
    Group<m_ppc_Features_Group>;
def mnopaired_vector_memops: Flag<["-"], "mno-paired-vector-memops">,
    Group<m_ppc_Features_Group>;
def mhtm : Flag<["-"], "mhtm">, Group<m_ppc_Features_Group>;
def mno_htm : Flag<["-"], "mno-htm">, Group<m_ppc_Features_Group>;
def mfprnd : Flag<["-"], "mfprnd">, Group<m_ppc_Features_Group>;
def mno_fprnd : Flag<["-"], "mno-fprnd">, Group<m_ppc_Features_Group>;
def mcmpb : Flag<["-"], "mcmpb">, Group<m_ppc_Features_Group>;
def mno_cmpb : Flag<["-"], "mno-cmpb">, Group<m_ppc_Features_Group>;
def misel : Flag<["-"], "misel">, Group<m_ppc_Features_Group>;
def mno_isel : Flag<["-"], "mno-isel">, Group<m_ppc_Features_Group>;
def mmfocrf : Flag<["-"], "mmfocrf">, Group<m_ppc_Features_Group>;
def mmfcrf : Flag<["-"], "mmfcrf">, Alias<mmfocrf>;
def mno_mfocrf : Flag<["-"], "mno-mfocrf">, Group<m_ppc_Features_Group>;
def mno_mfcrf : Flag<["-"], "mno-mfcrf">, Alias<mno_mfocrf>;
def mpopcntd : Flag<["-"], "mpopcntd">, Group<m_ppc_Features_Group>;
def mno_popcntd : Flag<["-"], "mno-popcntd">, Group<m_ppc_Features_Group>;
def mcrbits : Flag<["-"], "mcrbits">, Group<m_ppc_Features_Group>;
def mno_crbits : Flag<["-"], "mno-crbits">, Group<m_ppc_Features_Group>;
def minvariant_function_descriptors :
  Flag<["-"], "minvariant-function-descriptors">, Group<m_ppc_Features_Group>;
def mno_invariant_function_descriptors :
  Flag<["-"], "mno-invariant-function-descriptors">,
  Group<m_ppc_Features_Group>;
def mfloat128: Flag<["-"], "mfloat128">,
    Group<m_ppc_Features_Group>;
def mno_float128 : Flag<["-"], "mno-float128">,
    Group<m_ppc_Features_Group>;
def mlongcall: Flag<["-"], "mlongcall">,
    Group<m_ppc_Features_Group>;
def mno_longcall : Flag<["-"], "mno-longcall">,
    Group<m_ppc_Features_Group>;
def mmma: Flag<["-"], "mmma">, Group<m_ppc_Features_Group>;
def mno_mma: Flag<["-"], "mno-mma">, Group<m_ppc_Features_Group>;
def mrop_protect : Flag<["-"], "mrop-protect">,
    Group<m_ppc_Features_Group>;
def mprivileged : Flag<["-"], "mprivileged">,
    Group<m_ppc_Features_Group>;
def maix_struct_return : Flag<["-"], "maix-struct-return">,
  Group<m_Group>, Flags<[CC1Option]>,
  HelpText<"Return all structs in memory (PPC32 only)">;
def msvr4_struct_return : Flag<["-"], "msvr4-struct-return">,
  Group<m_Group>, Flags<[CC1Option]>,
  HelpText<"Return small structs in registers (PPC32 only)">;

def mvx : Flag<["-"], "mvx">, Group<m_Group>;
def mno_vx : Flag<["-"], "mno-vx">, Group<m_Group>;

defm zvector : BoolFOption<"zvector",
  LangOpts<"ZVector">, DefaultFalse,
  PosFlag<SetTrue, [CC1Option], "Enable System z vector language extension">,
  NegFlag<SetFalse>>;
def mzvector : Flag<["-"], "mzvector">, Alias<fzvector>;
def mno_zvector : Flag<["-"], "mno-zvector">, Alias<fno_zvector>;

def mignore_xcoff_visibility : Flag<["-"], "mignore-xcoff-visibility">, Group<m_Group>,
HelpText<"Not emit the visibility attribute for asm in AIX OS or give all symbols 'unspecified' visibility in XCOFF object file">,
  Flags<[CC1Option]>;
defm backchain : BoolOption<"m", "backchain",
  CodeGenOpts<"Backchain">, DefaultFalse,
  PosFlag<SetTrue, [], "Link stack frames through backchain on System Z">,
  NegFlag<SetFalse>, BothFlags<[NoXarchOption,CC1Option]>>, Group<m_Group>;

def mno_warn_nonportable_cfstrings : Flag<["-"], "mno-warn-nonportable-cfstrings">, Group<m_Group>;
def mno_omit_leaf_frame_pointer : Flag<["-"], "mno-omit-leaf-frame-pointer">, Group<m_Group>;
def momit_leaf_frame_pointer : Flag<["-"], "momit-leaf-frame-pointer">, Group<m_Group>,
  HelpText<"Omit frame pointer setup for leaf functions">;
def moslib_EQ : Joined<["-"], "moslib=">, Group<m_Group>;
def mpascal_strings : Flag<["-"], "mpascal-strings">, Alias<fpascal_strings>;
def mred_zone : Flag<["-"], "mred-zone">, Group<m_Group>;
def mtls_direct_seg_refs : Flag<["-"], "mtls-direct-seg-refs">, Group<m_Group>,
  HelpText<"Enable direct TLS access through segment registers (default)">;
def mregparm_EQ : Joined<["-"], "mregparm=">, Group<m_Group>;
def mrelax_all : Flag<["-"], "mrelax-all">, Group<m_Group>, Flags<[CC1Option,CC1AsOption]>,
  HelpText<"(integrated-as) Relax all machine instructions">,
  MarshallingInfoFlag<CodeGenOpts<"RelaxAll">>;
def mincremental_linker_compatible : Flag<["-"], "mincremental-linker-compatible">, Group<m_Group>,
  Flags<[CC1Option,CC1AsOption]>,
  HelpText<"(integrated-as) Emit an object file which can be used with an incremental linker">,
  MarshallingInfoFlag<CodeGenOpts<"IncrementalLinkerCompatible">>;
def mno_incremental_linker_compatible : Flag<["-"], "mno-incremental-linker-compatible">, Group<m_Group>,
  HelpText<"(integrated-as) Emit an object file which cannot be used with an incremental linker">;
def mrtd : Flag<["-"], "mrtd">, Group<m_Group>, Flags<[CC1Option]>,
  HelpText<"Make StdCall calling convention the default">;
def msmall_data_threshold_EQ : Joined <["-"], "msmall-data-threshold=">,
  Group<m_Group>, Alias<G>;
def msoft_float : Flag<["-"], "msoft-float">, Group<m_Group>, Flags<[CC1Option]>,
  HelpText<"Use software floating point">,
  MarshallingInfoFlag<CodeGenOpts<"SoftFloat">>;
def mno_fmv : Flag<["-"], "mno-fmv">, Group<f_clang_Group>, Flags<[CC1Option]>,
  HelpText<"Disable function multiversioning">;
def moutline_atomics : Flag<["-"], "moutline-atomics">, Group<f_clang_Group>, Flags<[CC1Option]>,
  HelpText<"Generate local calls to out-of-line atomic operations">;
def mno_outline_atomics : Flag<["-"], "mno-outline-atomics">, Group<f_clang_Group>, Flags<[CC1Option]>,
  HelpText<"Don't generate local calls to out-of-line atomic operations">;
def mno_implicit_float : Flag<["-"], "mno-implicit-float">, Group<m_Group>,
  HelpText<"Don't generate implicit floating point or vector instructions">;
def mimplicit_float : Flag<["-"], "mimplicit-float">, Group<m_Group>;
def mrecip : Flag<["-"], "mrecip">, Group<m_Group>;
def mrecip_EQ : CommaJoined<["-"], "mrecip=">, Group<m_Group>, Flags<[CC1Option]>,
  MarshallingInfoStringVector<CodeGenOpts<"Reciprocals">>;
def mprefer_vector_width_EQ : Joined<["-"], "mprefer-vector-width=">, Group<m_Group>, Flags<[CC1Option]>,
  HelpText<"Specifies preferred vector width for auto-vectorization. Defaults to 'none' which allows target specific decisions.">,
  MarshallingInfoString<CodeGenOpts<"PreferVectorWidth">>;
def mstack_protector_guard_EQ : Joined<["-"], "mstack-protector-guard=">, Group<m_Group>, Flags<[CC1Option]>,
  HelpText<"Use the given guard (global, tls) for addressing the stack-protector guard">,
  MarshallingInfoString<CodeGenOpts<"StackProtectorGuard">>;
def mstack_protector_guard_offset_EQ : Joined<["-"], "mstack-protector-guard-offset=">, Group<m_Group>, Flags<[CC1Option]>,
  HelpText<"Use the given offset for addressing the stack-protector guard">,
  MarshallingInfoInt<CodeGenOpts<"StackProtectorGuardOffset">, "INT_MAX", "int">;
def mstack_protector_guard_symbol_EQ : Joined<["-"], "mstack-protector-guard-symbol=">, Group<m_Group>, Flags<[CC1Option]>,
  HelpText<"Use the given symbol for addressing the stack-protector guard">,
  MarshallingInfoString<CodeGenOpts<"StackProtectorGuardSymbol">>;
def mstack_protector_guard_reg_EQ : Joined<["-"], "mstack-protector-guard-reg=">, Group<m_Group>, Flags<[CC1Option]>,
  HelpText<"Use the given reg for addressing the stack-protector guard">,
  MarshallingInfoString<CodeGenOpts<"StackProtectorGuardReg">>;
def mfentry : Flag<["-"], "mfentry">, HelpText<"Insert calls to fentry at function entry (x86/SystemZ only)">,
  Flags<[CC1Option]>, Group<m_Group>,
  MarshallingInfoFlag<CodeGenOpts<"CallFEntry">>;
def mnop_mcount : Flag<["-"], "mnop-mcount">, HelpText<"Generate mcount/__fentry__ calls as nops. To activate they need to be patched in.">,
  Flags<[CC1Option]>, Group<m_Group>,
  MarshallingInfoFlag<CodeGenOpts<"MNopMCount">>;
def mrecord_mcount : Flag<["-"], "mrecord-mcount">, HelpText<"Generate a __mcount_loc section entry for each __fentry__ call.">,
  Flags<[CC1Option]>, Group<m_Group>,
  MarshallingInfoFlag<CodeGenOpts<"RecordMCount">>;
def mpacked_stack : Flag<["-"], "mpacked-stack">, HelpText<"Use packed stack layout (SystemZ only).">,
  Flags<[CC1Option]>, Group<m_Group>,
  MarshallingInfoFlag<CodeGenOpts<"PackedStack">>;
def mno_packed_stack : Flag<["-"], "mno-packed-stack">, Flags<[CC1Option]>, Group<m_Group>;
def mips16 : Flag<["-"], "mips16">, Group<m_mips_Features_Group>;
def mno_mips16 : Flag<["-"], "mno-mips16">, Group<m_mips_Features_Group>;
def mmicromips : Flag<["-"], "mmicromips">, Group<m_mips_Features_Group>;
def mno_micromips : Flag<["-"], "mno-micromips">, Group<m_mips_Features_Group>;
def mxgot : Flag<["-"], "mxgot">, Group<m_mips_Features_Group>;
def mno_xgot : Flag<["-"], "mno-xgot">, Group<m_mips_Features_Group>;
def mldc1_sdc1 : Flag<["-"], "mldc1-sdc1">, Group<m_mips_Features_Group>;
def mno_ldc1_sdc1 : Flag<["-"], "mno-ldc1-sdc1">, Group<m_mips_Features_Group>;
def mcheck_zero_division : Flag<["-"], "mcheck-zero-division">,
                           Group<m_mips_Features_Group>;
def mno_check_zero_division : Flag<["-"], "mno-check-zero-division">,
                              Group<m_mips_Features_Group>;
def mfix4300 : Flag<["-"], "mfix4300">, Group<m_mips_Features_Group>;
def mcompact_branches_EQ : Joined<["-"], "mcompact-branches=">,
                           Group<m_mips_Features_Group>;
def mbranch_likely : Flag<["-"], "mbranch-likely">, Group<m_Group>,
  IgnoredGCCCompat;
def mno_branch_likely : Flag<["-"], "mno-branch-likely">, Group<m_Group>,
  IgnoredGCCCompat;
def mindirect_jump_EQ : Joined<["-"], "mindirect-jump=">,
  Group<m_mips_Features_Group>,
  HelpText<"Change indirect jump instructions to inhibit speculation">;
def mdsp : Flag<["-"], "mdsp">, Group<m_mips_Features_Group>;
def mno_dsp : Flag<["-"], "mno-dsp">, Group<m_mips_Features_Group>;
def mdspr2 : Flag<["-"], "mdspr2">, Group<m_mips_Features_Group>;
def mno_dspr2 : Flag<["-"], "mno-dspr2">, Group<m_mips_Features_Group>;
def msingle_float : Flag<["-"], "msingle-float">, Group<m_Group>;
def mdouble_float : Flag<["-"], "mdouble-float">, Group<m_Group>;
def mmadd4 : Flag<["-"], "mmadd4">, Group<m_mips_Features_Group>,
  HelpText<"Enable the generation of 4-operand madd.s, madd.d and related instructions.">;
def mno_madd4 : Flag<["-"], "mno-madd4">, Group<m_mips_Features_Group>,
  HelpText<"Disable the generation of 4-operand madd.s, madd.d and related instructions.">;
def mmsa : Flag<["-"], "mmsa">, Group<m_mips_Features_Group>,
  HelpText<"Enable MSA ASE (MIPS only)">;
def mno_msa : Flag<["-"], "mno-msa">, Group<m_mips_Features_Group>,
  HelpText<"Disable MSA ASE (MIPS only)">;
def mmt : Flag<["-"], "mmt">, Group<m_mips_Features_Group>,
  HelpText<"Enable MT ASE (MIPS only)">;
def mno_mt : Flag<["-"], "mno-mt">, Group<m_mips_Features_Group>,
  HelpText<"Disable MT ASE (MIPS only)">;
def mfp64 : Flag<["-"], "mfp64">, Group<m_mips_Features_Group>,
  HelpText<"Use 64-bit floating point registers (MIPS only)">;
def mfp32 : Flag<["-"], "mfp32">, Group<m_mips_Features_Group>,
  HelpText<"Use 32-bit floating point registers (MIPS only)">;
def mgpopt : Flag<["-"], "mgpopt">, Group<m_mips_Features_Group>,
  HelpText<"Use GP relative accesses for symbols known to be in a small"
           " data section (MIPS)">;
def mno_gpopt : Flag<["-"], "mno-gpopt">, Group<m_mips_Features_Group>,
  HelpText<"Do not use GP relative accesses for symbols known to be in a small"
           " data section (MIPS)">;
def mlocal_sdata : Flag<["-"], "mlocal-sdata">,
  Group<m_mips_Features_Group>,
  HelpText<"Extend the -G behaviour to object local data (MIPS)">;
def mno_local_sdata : Flag<["-"], "mno-local-sdata">,
  Group<m_mips_Features_Group>,
  HelpText<"Do not extend the -G behaviour to object local data (MIPS)">;
def mextern_sdata : Flag<["-"], "mextern-sdata">,
  Group<m_mips_Features_Group>,
  HelpText<"Assume that externally defined data is in the small data if it"
           " meets the -G <size> threshold (MIPS)">;
def mno_extern_sdata : Flag<["-"], "mno-extern-sdata">,
  Group<m_mips_Features_Group>,
  HelpText<"Do not assume that externally defined data is in the small data if"
           " it meets the -G <size> threshold (MIPS)">;
def membedded_data : Flag<["-"], "membedded-data">,
  Group<m_mips_Features_Group>,
  HelpText<"Place constants in the .rodata section instead of the .sdata "
           "section even if they meet the -G <size> threshold (MIPS)">;
def mno_embedded_data : Flag<["-"], "mno-embedded-data">,
  Group<m_mips_Features_Group>,
  HelpText<"Do not place constants in the .rodata section instead of the "
           ".sdata if they meet the -G <size> threshold (MIPS)">;
def mnan_EQ : Joined<["-"], "mnan=">, Group<m_mips_Features_Group>;
def mabs_EQ : Joined<["-"], "mabs=">, Group<m_mips_Features_Group>;
def mabicalls : Flag<["-"], "mabicalls">, Group<m_mips_Features_Group>,
  HelpText<"Enable SVR4-style position-independent code (Mips only)">;
def mno_abicalls : Flag<["-"], "mno-abicalls">, Group<m_mips_Features_Group>,
  HelpText<"Disable SVR4-style position-independent code (Mips only)">;
def mno_crc : Flag<["-"], "mno-crc">, Group<m_mips_Features_Group>,
  HelpText<"Disallow use of CRC instructions (Mips only)">;
def mvirt : Flag<["-"], "mvirt">, Group<m_mips_Features_Group>;
def mno_virt : Flag<["-"], "mno-virt">, Group<m_mips_Features_Group>;
def mginv : Flag<["-"], "mginv">, Group<m_mips_Features_Group>;
def mno_ginv : Flag<["-"], "mno-ginv">, Group<m_mips_Features_Group>;
def mips1 : Flag<["-"], "mips1">,
  Alias<march_EQ>, AliasArgs<["mips1"]>, Group<m_mips_Features_Group>,
  HelpText<"Equivalent to -march=mips1">, Flags<[HelpHidden]>;
def mips2 : Flag<["-"], "mips2">,
  Alias<march_EQ>, AliasArgs<["mips2"]>, Group<m_mips_Features_Group>,
  HelpText<"Equivalent to -march=mips2">, Flags<[HelpHidden]>;
def mips3 : Flag<["-"], "mips3">,
  Alias<march_EQ>, AliasArgs<["mips3"]>, Group<m_mips_Features_Group>,
  HelpText<"Equivalent to -march=mips3">, Flags<[HelpHidden]>;
def mips4 : Flag<["-"], "mips4">,
  Alias<march_EQ>, AliasArgs<["mips4"]>, Group<m_mips_Features_Group>,
  HelpText<"Equivalent to -march=mips4">, Flags<[HelpHidden]>;
def mips5 : Flag<["-"], "mips5">,
  Alias<march_EQ>, AliasArgs<["mips5"]>, Group<m_mips_Features_Group>,
  HelpText<"Equivalent to -march=mips5">, Flags<[HelpHidden]>;
def mips32 : Flag<["-"], "mips32">,
  Alias<march_EQ>, AliasArgs<["mips32"]>, Group<m_mips_Features_Group>,
  HelpText<"Equivalent to -march=mips32">, Flags<[HelpHidden]>;
def mips32r2 : Flag<["-"], "mips32r2">,
  Alias<march_EQ>, AliasArgs<["mips32r2"]>, Group<m_mips_Features_Group>,
  HelpText<"Equivalent to -march=mips32r2">, Flags<[HelpHidden]>;
def mips32r3 : Flag<["-"], "mips32r3">,
  Alias<march_EQ>, AliasArgs<["mips32r3"]>, Group<m_mips_Features_Group>,
  HelpText<"Equivalent to -march=mips32r3">, Flags<[HelpHidden]>;
def mips32r5 : Flag<["-"], "mips32r5">,
  Alias<march_EQ>, AliasArgs<["mips32r5"]>, Group<m_mips_Features_Group>,
  HelpText<"Equivalent to -march=mips32r5">, Flags<[HelpHidden]>;
def mips32r6 : Flag<["-"], "mips32r6">,
  Alias<march_EQ>, AliasArgs<["mips32r6"]>, Group<m_mips_Features_Group>,
  HelpText<"Equivalent to -march=mips32r6">, Flags<[HelpHidden]>;
def mips64 : Flag<["-"], "mips64">,
  Alias<march_EQ>, AliasArgs<["mips64"]>, Group<m_mips_Features_Group>,
  HelpText<"Equivalent to -march=mips64">, Flags<[HelpHidden]>;
def mips64r2 : Flag<["-"], "mips64r2">,
  Alias<march_EQ>, AliasArgs<["mips64r2"]>, Group<m_mips_Features_Group>,
  HelpText<"Equivalent to -march=mips64r2">, Flags<[HelpHidden]>;
def mips64r3 : Flag<["-"], "mips64r3">,
  Alias<march_EQ>, AliasArgs<["mips64r3"]>, Group<m_mips_Features_Group>,
  HelpText<"Equivalent to -march=mips64r3">, Flags<[HelpHidden]>;
def mips64r5 : Flag<["-"], "mips64r5">,
  Alias<march_EQ>, AliasArgs<["mips64r5"]>, Group<m_mips_Features_Group>,
  HelpText<"Equivalent to -march=mips64r5">, Flags<[HelpHidden]>;
def mips64r6 : Flag<["-"], "mips64r6">,
  Alias<march_EQ>, AliasArgs<["mips64r6"]>, Group<m_mips_Features_Group>,
  HelpText<"Equivalent to -march=mips64r6">, Flags<[HelpHidden]>;
def mfpxx : Flag<["-"], "mfpxx">, Group<m_mips_Features_Group>,
  HelpText<"Avoid FPU mode dependent operations when used with the O32 ABI">,
  Flags<[HelpHidden]>;
def modd_spreg : Flag<["-"], "modd-spreg">, Group<m_mips_Features_Group>,
  HelpText<"Enable odd single-precision floating point registers">,
  Flags<[HelpHidden]>;
def mno_odd_spreg : Flag<["-"], "mno-odd-spreg">, Group<m_mips_Features_Group>,
  HelpText<"Disable odd single-precision floating point registers">,
  Flags<[HelpHidden]>;
def mrelax_pic_calls : Flag<["-"], "mrelax-pic-calls">,
  Group<m_mips_Features_Group>,
  HelpText<"Produce relaxation hints for linkers to try optimizing PIC "
           "call sequences into direct calls (MIPS only)">, Flags<[HelpHidden]>;
def mno_relax_pic_calls : Flag<["-"], "mno-relax-pic-calls">,
  Group<m_mips_Features_Group>,
  HelpText<"Do not produce relaxation hints for linkers to try optimizing PIC "
           "call sequences into direct calls (MIPS only)">, Flags<[HelpHidden]>;
def mglibc : Flag<["-"], "mglibc">, Group<m_libc_Group>, Flags<[HelpHidden]>;
def muclibc : Flag<["-"], "muclibc">, Group<m_libc_Group>, Flags<[HelpHidden]>;
def module_file_info : Flag<["-"], "module-file-info">, Flags<[NoXarchOption,CC1Option]>, Group<Action_Group>,
  HelpText<"Provide information about a particular module file">;
def mthumb : Flag<["-"], "mthumb">, Group<m_Group>;
def mtune_EQ : Joined<["-"], "mtune=">, Group<m_Group>,
  HelpText<"Only supported on AArch64, PowerPC, RISC-V, SystemZ, and X86">;
def multi__module : Flag<["-"], "multi_module">;
def multiply__defined__unused : Separate<["-"], "multiply_defined_unused">;
def multiply__defined : Separate<["-"], "multiply_defined">;
def mwarn_nonportable_cfstrings : Flag<["-"], "mwarn-nonportable-cfstrings">, Group<m_Group>;
def canonical_prefixes : Flag<["-"], "canonical-prefixes">, Flags<[HelpHidden, CoreOption]>,
  HelpText<"Use absolute paths for invoking subcommands (default)">;
def no_canonical_prefixes : Flag<["-"], "no-canonical-prefixes">, Flags<[HelpHidden, CoreOption]>,
  HelpText<"Use relative paths for invoking subcommands">;
def no_cpp_precomp : Flag<["-"], "no-cpp-precomp">, Group<clang_ignored_f_Group>;
def no_integrated_cpp : Flag<["-", "--"], "no-integrated-cpp">, Flags<[NoXarchOption]>;
def no_pedantic : Flag<["-", "--"], "no-pedantic">, Group<pedantic_Group>;
def no__dead__strip__inits__and__terms : Flag<["-"], "no_dead_strip_inits_and_terms">;
def nobuiltininc : Flag<["-"], "nobuiltininc">, Flags<[CC1Option, CoreOption]>,
  HelpText<"Disable builtin #include directories">,
  MarshallingInfoNegativeFlag<HeaderSearchOpts<"UseBuiltinIncludes">>;
def nogpuinc : Flag<["-"], "nogpuinc">, HelpText<"Do not add include paths for CUDA/HIP and"
  " do not include the default CUDA/HIP wrapper headers">;
def nohipwrapperinc : Flag<["-"], "nohipwrapperinc">,
  HelpText<"Do not include the default HIP wrapper headers and include paths">;
def : Flag<["-"], "nocudainc">, Alias<nogpuinc>;
def nogpulib : Flag<["-"], "nogpulib">, MarshallingInfoFlag<LangOpts<"NoGPULib">>,
  Flags<[CC1Option]>, HelpText<"Do not link device library for CUDA/HIP device compilation">;
def : Flag<["-"], "nocudalib">, Alias<nogpulib>;
def nodefaultlibs : Flag<["-"], "nodefaultlibs">;
def nodriverkitlib : Flag<["-"], "nodriverkitlib">;
def nofixprebinding : Flag<["-"], "nofixprebinding">;
def nolibc : Flag<["-"], "nolibc">;
def nomultidefs : Flag<["-"], "nomultidefs">;
def nopie : Flag<["-"], "nopie">;
def no_pie : Flag<["-"], "no-pie">, Alias<nopie>;
def noprebind : Flag<["-"], "noprebind">;
def noprofilelib : Flag<["-"], "noprofilelib">;
def noseglinkedit : Flag<["-"], "noseglinkedit">;
def nostartfiles : Flag<["-"], "nostartfiles">, Group<Link_Group>;
def nostdinc : Flag<["-"], "nostdinc">, Flags<[CoreOption]>;
def nostdlibinc : Flag<["-"], "nostdlibinc">;
def nostdincxx : Flag<["-"], "nostdinc++">, Flags<[CC1Option]>,
  HelpText<"Disable standard #include directories for the C++ standard library">,
  MarshallingInfoNegativeFlag<HeaderSearchOpts<"UseStandardCXXIncludes">>;
def nostdlib : Flag<["-"], "nostdlib">, Group<Link_Group>;
def nostdlibxx : Flag<["-"], "nostdlib++">;
def object : Flag<["-"], "object">;
def o : JoinedOrSeparate<["-"], "o">, Flags<[NoXarchOption,
  CC1Option, CC1AsOption, FC1Option, FlangOption]>,
  HelpText<"Write output to <file>">, MetaVarName<"<file>">,
  MarshallingInfoString<FrontendOpts<"OutputFile">>;
def object_file_name_EQ : Joined<["-"], "object-file-name=">, Flags<[CC1Option, CC1AsOption, CoreOption]>,
  HelpText<"Set the output <file> for debug infos">, MetaVarName<"<file>">,
  MarshallingInfoString<CodeGenOpts<"ObjectFilenameForDebug">>;
def object_file_name : Separate<["-"], "object-file-name">, Flags<[CC1Option, CC1AsOption, CoreOption]>,
    Alias<object_file_name_EQ>;
def pagezero__size : JoinedOrSeparate<["-"], "pagezero_size">;
def pass_exit_codes : Flag<["-", "--"], "pass-exit-codes">, Flags<[Unsupported]>;
def pedantic_errors : Flag<["-", "--"], "pedantic-errors">, Group<pedantic_Group>, Flags<[CC1Option]>,
  MarshallingInfoFlag<DiagnosticOpts<"PedanticErrors">>;
def pedantic : Flag<["-", "--"], "pedantic">, Group<pedantic_Group>, Flags<[CC1Option,FlangOption,FC1Option]>,
  HelpText<"Warn on language extensions">, MarshallingInfoFlag<DiagnosticOpts<"Pedantic">>;
def p : Flag<["-"], "p">, HelpText<"Enable mcount instrumentation with prof">;
def pg : Flag<["-"], "pg">, HelpText<"Enable mcount instrumentation">, Flags<[CC1Option]>,
  MarshallingInfoFlag<CodeGenOpts<"InstrumentForProfiling">>;
def pipe : Flag<["-", "--"], "pipe">,
  HelpText<"Use pipes between commands, when possible">;
def prebind__all__twolevel__modules : Flag<["-"], "prebind_all_twolevel_modules">;
def prebind : Flag<["-"], "prebind">;
def preload : Flag<["-"], "preload">;
def print_file_name_EQ : Joined<["-", "--"], "print-file-name=">,
  HelpText<"Print the full library path of <file>">, MetaVarName<"<file>">;
def print_ivar_layout : Flag<["-"], "print-ivar-layout">, Flags<[CC1Option]>,
  HelpText<"Enable Objective-C Ivar layout bitmap print trace">,
  MarshallingInfoFlag<LangOpts<"ObjCGCBitmapPrint">>;
def print_libgcc_file_name : Flag<["-", "--"], "print-libgcc-file-name">,
  HelpText<"Print the library path for the currently used compiler runtime "
           "library (\"libgcc.a\" or \"libclang_rt.builtins.*.a\")">;
def print_multi_directory : Flag<["-", "--"], "print-multi-directory">;
def print_multi_lib : Flag<["-", "--"], "print-multi-lib">;
def print_multi_os_directory : Flag<["-", "--"], "print-multi-os-directory">,
  Flags<[Unsupported]>;
def print_target_triple : Flag<["-", "--"], "print-target-triple">,
  HelpText<"Print the normalized target triple">, Flags<[FlangOption]>;
def print_effective_triple : Flag<["-", "--"], "print-effective-triple">,
  HelpText<"Print the effective target triple">, Flags<[FlangOption]>;
// GCC --disable-multiarch, GCC --enable-multiarch (upstream and Debian
// specific) have different behaviors. We choose not to support the option.
def : Flag<["-", "--"], "print-multiarch">, Flags<[Unsupported]>;
def print_prog_name_EQ : Joined<["-", "--"], "print-prog-name=">,
  HelpText<"Print the full program path of <name>">, MetaVarName<"<name>">;
def print_resource_dir : Flag<["-", "--"], "print-resource-dir">,
  HelpText<"Print the resource directory pathname">;
def print_search_dirs : Flag<["-", "--"], "print-search-dirs">,
  HelpText<"Print the paths used for finding libraries and programs">;
def print_targets : Flag<["-", "--"], "print-targets">,
  HelpText<"Print the registered targets">;
def print_rocm_search_dirs : Flag<["-", "--"], "print-rocm-search-dirs">,
  HelpText<"Print the paths used for finding ROCm installation">;
def print_runtime_dir : Flag<["-", "--"], "print-runtime-dir">,
  HelpText<"Print the directory pathname containing clangs runtime libraries">;
def print_diagnostic_options : Flag<["-", "--"], "print-diagnostic-options">,
  HelpText<"Print all of Clang's warning options">;
def private__bundle : Flag<["-"], "private_bundle">;
def pthreads : Flag<["-"], "pthreads">;
defm pthread : BoolOption<"", "pthread",
  LangOpts<"POSIXThreads">, DefaultFalse,
  PosFlag<SetTrue, [], "Support POSIX threads in generated code">,
  NegFlag<SetFalse>, BothFlags<[CC1Option]>>;
def pie : Flag<["-"], "pie">, Group<Link_Group>;
def static_pie : Flag<["-"], "static-pie">, Group<Link_Group>;
def read__only__relocs : Separate<["-"], "read_only_relocs">;
def remap : Flag<["-"], "remap">;
def rewrite_objc : Flag<["-"], "rewrite-objc">, Flags<[NoXarchOption,CC1Option]>,
  HelpText<"Rewrite Objective-C source to C++">, Group<Action_Group>;
def rewrite_legacy_objc : Flag<["-"], "rewrite-legacy-objc">, Flags<[NoXarchOption]>,
  HelpText<"Rewrite Legacy Objective-C source to C++">;
def rdynamic : Flag<["-"], "rdynamic">, Group<Link_Group>;
def resource_dir : Separate<["-"], "resource-dir">,
  Flags<[NoXarchOption, CC1Option, CoreOption, HelpHidden]>,
  HelpText<"The directory which holds the compiler resource files">,
  MarshallingInfoString<HeaderSearchOpts<"ResourceDir">>;
def resource_dir_EQ : Joined<["-"], "resource-dir=">, Flags<[NoXarchOption, CoreOption]>,
  Alias<resource_dir>;
def rpath : Separate<["-"], "rpath">, Flags<[LinkerInput]>, Group<Link_Group>;
def rtlib_EQ : Joined<["-", "--"], "rtlib=">,
  HelpText<"Compiler runtime library to use">;
def frtlib_add_rpath: Flag<["-"], "frtlib-add-rpath">, Flags<[NoArgumentUnused]>,
  HelpText<"Add -rpath with architecture-specific resource directory to the linker flags. "
  "When --hip-link is specified, also add -rpath with HIP runtime library directory to the linker flags">;
def fno_rtlib_add_rpath: Flag<["-"], "fno-rtlib-add-rpath">, Flags<[NoArgumentUnused]>,
  HelpText<"Do not add -rpath with architecture-specific resource directory to the linker flags. "
  "When --hip-link is specified, do not add -rpath with HIP runtime library directory to the linker flags">;
def offload_add_rpath: Flag<["--"], "offload-add-rpath">, Flags<[NoArgumentUnused]>,
  Alias<frtlib_add_rpath>;
def no_offload_add_rpath: Flag<["--"], "no-offload-add-rpath">, Flags<[NoArgumentUnused]>,
  Alias<frtlib_add_rpath>;
def r : Flag<["-"], "r">, Flags<[LinkerInput,NoArgumentUnused]>,
        Group<Link_Group>;
<<<<<<< HEAD
defm openmp_implicit_rpath: BoolFOption<"openmp-implicit-rpath",
  LangOpts<"OpenMP">,
  DefaultTrue,
  PosFlag<SetTrue, [], "Set rpath on OpenMP executables">,
  NegFlag<SetFalse>,
  BothFlags<[NoArgumentUnused]>>;
def save_temps_EQ : Joined<["-", "--"], "save-temps=">, Flags<[CC1Option, FlangOption, NoXarchOption]>,
=======
def save_temps_EQ : Joined<["-", "--"], "save-temps=">, Flags<[CC1Option, FlangOption, FC1Option, NoXarchOption]>,
>>>>>>> 4c797666
  HelpText<"Save intermediate compilation results.">;
def save_temps : Flag<["-", "--"], "save-temps">, Flags<[FlangOption, FC1Option, NoXarchOption]>,
  Alias<save_temps_EQ>, AliasArgs<["cwd"]>,
  HelpText<"Save intermediate compilation results">;
def save_stats_EQ : Joined<["-", "--"], "save-stats=">, Flags<[NoXarchOption]>,
  HelpText<"Save llvm statistics.">;
def save_stats : Flag<["-", "--"], "save-stats">, Flags<[NoXarchOption]>,
  Alias<save_stats_EQ>, AliasArgs<["cwd"]>,
  HelpText<"Save llvm statistics.">;
def via_file_asm : Flag<["-", "--"], "via-file-asm">, InternalDebugOpt,
  HelpText<"Write assembly to file for input to assemble jobs">;
def sectalign : MultiArg<["-"], "sectalign", 3>;
def sectcreate : MultiArg<["-"], "sectcreate", 3>;
def sectobjectsymbols : MultiArg<["-"], "sectobjectsymbols", 2>;
def sectorder : MultiArg<["-"], "sectorder", 3>;
def seg1addr : JoinedOrSeparate<["-"], "seg1addr">;
def seg__addr__table__filename : Separate<["-"], "seg_addr_table_filename">;
def seg__addr__table : Separate<["-"], "seg_addr_table">;
def segaddr : MultiArg<["-"], "segaddr", 2>;
def segcreate : MultiArg<["-"], "segcreate", 3>;
def seglinkedit : Flag<["-"], "seglinkedit">;
def segprot : MultiArg<["-"], "segprot", 3>;
def segs__read__only__addr : Separate<["-"], "segs_read_only_addr">;
def segs__read__write__addr : Separate<["-"], "segs_read_write_addr">;
def segs__read__ : Joined<["-"], "segs_read_">;
def shared_libgcc : Flag<["-"], "shared-libgcc">;
def shared : Flag<["-", "--"], "shared">, Group<Link_Group>;
def single__module : Flag<["-"], "single_module">;
def specs_EQ : Joined<["-", "--"], "specs=">, Group<Link_Group>;
def specs : Separate<["-", "--"], "specs">, Flags<[Unsupported]>;
def start_no_unused_arguments : Flag<["--"], "start-no-unused-arguments">, Flags<[CoreOption]>,
  HelpText<"Don't emit warnings about unused arguments for the following arguments">;
def static_libgcc : Flag<["-"], "static-libgcc">;
def static_libstdcxx : Flag<["-"], "static-libstdc++">;
def static : Flag<["-", "--"], "static">, Group<Link_Group>, Flags<[NoArgumentUnused]>;
def std_default_EQ : Joined<["-"], "std-default=">;
def std_EQ : Joined<["-", "--"], "std=">, Flags<[CC1Option,FlangOption,FC1Option]>,
  Group<CompileOnly_Group>, HelpText<"Language standard to compile for">,
  ValuesCode<[{
    static constexpr const char VALUES_CODE [] =
    #define LANGSTANDARD(id, name, lang, desc, features) name ","
    #define LANGSTANDARD_ALIAS(id, alias) alias ","
    #include "clang/Basic/LangStandards.def"
    ;
  }]>;
def stdlib_EQ : Joined<["-", "--"], "stdlib=">, Flags<[CC1Option]>,
  HelpText<"C++ standard library to use">, Values<"libc++,libstdc++,platform">;
def stdlibxx_isystem : JoinedOrSeparate<["-"], "stdlib++-isystem">,
  Group<clang_i_Group>,
  HelpText<"Use directory as the C++ standard library include path">,
  Flags<[NoXarchOption]>, MetaVarName<"<directory>">;
def unwindlib_EQ : Joined<["-", "--"], "unwindlib=">, Flags<[CC1Option]>,
  HelpText<"Unwind library to use">, Values<"libgcc,unwindlib,platform">;
def sub__library : JoinedOrSeparate<["-"], "sub_library">;
def sub__umbrella : JoinedOrSeparate<["-"], "sub_umbrella">;
def system_header_prefix : Joined<["--"], "system-header-prefix=">,
  Group<clang_i_Group>, Flags<[CC1Option]>, MetaVarName<"<prefix>">,
  HelpText<"Treat all #include paths starting with <prefix> as including a "
           "system header.">;
def : Separate<["--"], "system-header-prefix">, Alias<system_header_prefix>;
def no_system_header_prefix : Joined<["--"], "no-system-header-prefix=">,
  Group<clang_i_Group>, Flags<[CC1Option]>, MetaVarName<"<prefix>">,
  HelpText<"Treat all #include paths starting with <prefix> as not including a "
           "system header.">;
def : Separate<["--"], "no-system-header-prefix">, Alias<no_system_header_prefix>;
def s : Flag<["-"], "s">, Group<Link_Group>;
def target : Joined<["--"], "target=">, Flags<[NoXarchOption, CoreOption, FlangOption]>,
  HelpText<"Generate code for the given target">;
def darwin_target_variant : Separate<["-"], "darwin-target-variant">,
  Flags<[NoXarchOption, CoreOption]>,
  HelpText<"Generate code for an additional runtime variant of the deployment target">;
def print_supported_cpus : Flag<["-", "--"], "print-supported-cpus">,
  Group<CompileOnly_Group>, Flags<[CC1Option, CoreOption]>,
  HelpText<"Print supported cpu models for the given target (if target is not specified,"
           " it will print the supported cpus for the default target)">,
  MarshallingInfoFlag<FrontendOpts<"PrintSupportedCPUs">>;
def : Flag<["-"], "mcpu=help">, Alias<print_supported_cpus>;
def : Flag<["-"], "mtune=help">, Alias<print_supported_cpus>;
def time : Flag<["-"], "time">,
  HelpText<"Time individual commands">;
def traditional_cpp : Flag<["-", "--"], "traditional-cpp">, Flags<[CC1Option]>,
  HelpText<"Enable some traditional CPP emulation">,
  MarshallingInfoFlag<LangOpts<"TraditionalCPP">>;
def traditional : Flag<["-", "--"], "traditional">;
def trigraphs : Flag<["-", "--"], "trigraphs">, Alias<ftrigraphs>,
  HelpText<"Process trigraph sequences">;
def twolevel__namespace__hints : Flag<["-"], "twolevel_namespace_hints">;
def twolevel__namespace : Flag<["-"], "twolevel_namespace">;
def t : Flag<["-"], "t">, Group<Link_Group>;
def umbrella : Separate<["-"], "umbrella">;
def undefined : JoinedOrSeparate<["-"], "undefined">, Group<u_Group>;
def undef : Flag<["-"], "undef">, Group<u_Group>, Flags<[CC1Option]>,
  HelpText<"undef all system defines">,
  MarshallingInfoNegativeFlag<PreprocessorOpts<"UsePredefines">>;
def unexported__symbols__list : Separate<["-"], "unexported_symbols_list">;
def u : JoinedOrSeparate<["-"], "u">, Group<u_Group>;
def v : Flag<["-"], "v">, Flags<[CC1Option, CoreOption]>,
  HelpText<"Show commands to run and use verbose output">,
  MarshallingInfoFlag<HeaderSearchOpts<"Verbose">>;
def altivec_src_compat : Joined<["-"], "faltivec-src-compat=">,
  Flags<[CC1Option]>, Group<f_Group>,
  HelpText<"Source-level compatibility for Altivec vectors (for PowerPC "
           "targets). This includes results of vector comparison (scalar for "
           "'xl', vector for 'gcc') as well as behavior when initializing with "
           "a scalar (splatting for 'xl', element zero only for 'gcc'). For "
           "'mixed', the compatibility is as 'gcc' for 'vector bool/vector "
           "pixel' and as 'xl' for other types. Current default is 'mixed'.">,
  Values<"mixed,gcc,xl">,
  NormalizedValuesScope<"LangOptions::AltivecSrcCompatKind">,
  NormalizedValues<["Mixed", "GCC", "XL"]>,
  MarshallingInfoEnum<LangOpts<"AltivecSrcCompat">, "Mixed">;
def verify_debug_info : Flag<["--"], "verify-debug-info">, Flags<[NoXarchOption]>,
  HelpText<"Verify the binary representation of debug output">;
def weak_l : Joined<["-"], "weak-l">, Flags<[LinkerInput]>;
def weak__framework : Separate<["-"], "weak_framework">, Flags<[LinkerInput]>;
def weak__library : Separate<["-"], "weak_library">, Flags<[LinkerInput]>;
def weak__reference__mismatches : Separate<["-"], "weak_reference_mismatches">;
def whatsloaded : Flag<["-"], "whatsloaded">;
def why_load : Flag<["-"], "why_load">;
def whyload : Flag<["-"], "whyload">, Alias<why_load>;
def w : Flag<["-"], "w">, HelpText<"Suppress all warnings">, Flags<[CC1Option]>,
  MarshallingInfoFlag<DiagnosticOpts<"IgnoreWarnings">>;
def x : JoinedOrSeparate<["-"], "x">,
Flags<[NoXarchOption,CC1Option,FlangOption,FC1Option]>,
  HelpText<"Treat subsequent input files as having type <language>">,
  MetaVarName<"<language>">;
def y : Joined<["-"], "y">;

defm integrated_as : BoolFOption<"integrated-as",
  CodeGenOpts<"DisableIntegratedAS">, DefaultFalse,
  NegFlag<SetTrue, [CC1Option, FlangOption], "Disable">, PosFlag<SetFalse, [], "Enable">,
  BothFlags<[], " the integrated assembler">>;

def fintegrated_cc1 : Flag<["-"], "fintegrated-cc1">,
                      Flags<[CoreOption, NoXarchOption]>, Group<f_Group>,
                      HelpText<"Run cc1 in-process">;
def fno_integrated_cc1 : Flag<["-"], "fno-integrated-cc1">,
                         Flags<[CoreOption, NoXarchOption]>, Group<f_Group>,
                         HelpText<"Spawn a separate process for each cc1">;

def fintegrated_objemitter : Flag<["-"], "fintegrated-objemitter">,
  Flags<[CoreOption, NoXarchOption]>, Group<f_Group>,
  HelpText<"Use internal machine object code emitter.">;
def fno_integrated_objemitter : Flag<["-"], "fno-integrated-objemitter">,
  Flags<[CoreOption, NoXarchOption]>, Group<f_Group>,
  HelpText<"Use external machine object code emitter.">;

def : Flag<["-"], "integrated-as">, Alias<fintegrated_as>, Flags<[NoXarchOption]>;
def : Flag<["-"], "no-integrated-as">, Alias<fno_integrated_as>,
      Flags<[CC1Option, FlangOption, NoXarchOption]>;

def working_directory : Separate<["-"], "working-directory">, Flags<[CC1Option]>,
  HelpText<"Resolve file paths relative to the specified directory">,
  MarshallingInfoString<FileSystemOpts<"WorkingDir">>;
def working_directory_EQ : Joined<["-"], "working-directory=">, Flags<[CC1Option]>,
  Alias<working_directory>;

// Double dash options, which are usually an alias for one of the previous
// options.

def _mhwdiv_EQ : Joined<["--"], "mhwdiv=">, Alias<mhwdiv_EQ>;
def _mhwdiv : Separate<["--"], "mhwdiv">, Alias<mhwdiv_EQ>;
def _CLASSPATH_EQ : Joined<["--"], "CLASSPATH=">, Alias<fclasspath_EQ>;
def _CLASSPATH : Separate<["--"], "CLASSPATH">, Alias<fclasspath_EQ>;
def _all_warnings : Flag<["--"], "all-warnings">, Alias<Wall>;
def _analyzer_no_default_checks : Flag<["--"], "analyzer-no-default-checks">, Flags<[NoXarchOption]>;
def _analyzer_output : JoinedOrSeparate<["--"], "analyzer-output">, Flags<[NoXarchOption]>,
  HelpText<"Static analyzer report output format (html|plist|plist-multi-file|plist-html|sarif|sarif-html|text).">;
def _analyze : Flag<["--"], "analyze">, Flags<[NoXarchOption, CoreOption]>,
  HelpText<"Run the static analyzer">;
def _assemble : Flag<["--"], "assemble">, Alias<S>;
def _assert_EQ : Joined<["--"], "assert=">, Alias<A>;
def _assert : Separate<["--"], "assert">, Alias<A>;
def _bootclasspath_EQ : Joined<["--"], "bootclasspath=">, Alias<fbootclasspath_EQ>;
def _bootclasspath : Separate<["--"], "bootclasspath">, Alias<fbootclasspath_EQ>;
def _classpath_EQ : Joined<["--"], "classpath=">, Alias<fclasspath_EQ>;
def _classpath : Separate<["--"], "classpath">, Alias<fclasspath_EQ>;
def _comments_in_macros : Flag<["--"], "comments-in-macros">, Alias<CC>;
def _comments : Flag<["--"], "comments">, Alias<C>;
def _compile : Flag<["--"], "compile">, Alias<c>;
def _constant_cfstrings : Flag<["--"], "constant-cfstrings">;
def _debug_EQ : Joined<["--"], "debug=">, Alias<g_Flag>;
def _debug : Flag<["--"], "debug">, Alias<g_Flag>;
def _define_macro_EQ : Joined<["--"], "define-macro=">, Alias<D>;
def _define_macro : Separate<["--"], "define-macro">, Alias<D>;
def _dependencies : Flag<["--"], "dependencies">, Alias<M>;
def _dyld_prefix_EQ : Joined<["--"], "dyld-prefix=">;
def _dyld_prefix : Separate<["--"], "dyld-prefix">, Alias<_dyld_prefix_EQ>;
def _encoding_EQ : Joined<["--"], "encoding=">, Alias<fencoding_EQ>;
def _encoding : Separate<["--"], "encoding">, Alias<fencoding_EQ>;
def _entry : Flag<["--"], "entry">, Alias<e>;
def _extdirs_EQ : Joined<["--"], "extdirs=">, Alias<fextdirs_EQ>;
def _extdirs : Separate<["--"], "extdirs">, Alias<fextdirs_EQ>;
def _extra_warnings : Flag<["--"], "extra-warnings">, Alias<W_Joined>;
def _for_linker_EQ : Joined<["--"], "for-linker=">, Alias<Xlinker>;
def _for_linker : Separate<["--"], "for-linker">, Alias<Xlinker>;
def _force_link_EQ : Joined<["--"], "force-link=">, Alias<u>;
def _force_link : Separate<["--"], "force-link">, Alias<u>;
def _help_hidden : Flag<["--"], "help-hidden">,
  HelpText<"Display help for hidden options">;
def _imacros_EQ : Joined<["--"], "imacros=">, Alias<imacros>;
def _include_barrier : Flag<["--"], "include-barrier">, Alias<I_>;
def _include_directory_after_EQ : Joined<["--"], "include-directory-after=">, Alias<idirafter>;
def _include_directory_after : Separate<["--"], "include-directory-after">, Alias<idirafter>;
def _include_directory_EQ : Joined<["--"], "include-directory=">, Alias<I>;
def _include_directory : Separate<["--"], "include-directory">, Alias<I>;
def _include_prefix_EQ : Joined<["--"], "include-prefix=">, Alias<iprefix>;
def _include_prefix : Separate<["--"], "include-prefix">, Alias<iprefix>;
def _include_with_prefix_after_EQ : Joined<["--"], "include-with-prefix-after=">, Alias<iwithprefix>;
def _include_with_prefix_after : Separate<["--"], "include-with-prefix-after">, Alias<iwithprefix>;
def _include_with_prefix_before_EQ : Joined<["--"], "include-with-prefix-before=">, Alias<iwithprefixbefore>;
def _include_with_prefix_before : Separate<["--"], "include-with-prefix-before">, Alias<iwithprefixbefore>;
def _include_with_prefix_EQ : Joined<["--"], "include-with-prefix=">, Alias<iwithprefix>;
def _include_with_prefix : Separate<["--"], "include-with-prefix">, Alias<iwithprefix>;
def _include_EQ : Joined<["--"], "include=">, Alias<include_>;
def _language_EQ : Joined<["--"], "language=">, Alias<x>;
def _language : Separate<["--"], "language">, Alias<x>;
def _library_directory_EQ : Joined<["--"], "library-directory=">, Alias<L>;
def _library_directory : Separate<["--"], "library-directory">, Alias<L>;
def _no_line_commands : Flag<["--"], "no-line-commands">, Alias<P>;
def _no_standard_includes : Flag<["--"], "no-standard-includes">, Alias<nostdinc>;
def _no_standard_libraries : Flag<["--"], "no-standard-libraries">, Alias<nostdlib>;
def _no_undefined : Flag<["--"], "no-undefined">, Flags<[LinkerInput]>;
def _no_warnings : Flag<["--"], "no-warnings">, Alias<w>;
def _optimize_EQ : Joined<["--"], "optimize=">, Alias<O>;
def _optimize : Flag<["--"], "optimize">, Alias<O>;
def _output_class_directory_EQ : Joined<["--"], "output-class-directory=">, Alias<foutput_class_dir_EQ>;
def _output_class_directory : Separate<["--"], "output-class-directory">, Alias<foutput_class_dir_EQ>;
def _output_EQ : Joined<["--"], "output=">, Alias<o>;
def _output : Separate<["--"], "output">, Alias<o>;
def _param : Separate<["--"], "param">, Group<CompileOnly_Group>;
def _param_EQ : Joined<["--"], "param=">, Alias<_param>;
def _precompile : Flag<["--"], "precompile">, Flags<[NoXarchOption]>,
  Group<Action_Group>, HelpText<"Only precompile the input">;
def _prefix_EQ : Joined<["--"], "prefix=">, Alias<B>;
def _prefix : Separate<["--"], "prefix">, Alias<B>;
def _preprocess : Flag<["--"], "preprocess">, Alias<E>;
def _print_diagnostic_categories : Flag<["--"], "print-diagnostic-categories">;
def _print_file_name : Separate<["--"], "print-file-name">, Alias<print_file_name_EQ>;
def _print_missing_file_dependencies : Flag<["--"], "print-missing-file-dependencies">, Alias<MG>;
def _print_prog_name : Separate<["--"], "print-prog-name">, Alias<print_prog_name_EQ>;
def _profile : Flag<["--"], "profile">, Alias<p>;
def _resource_EQ : Joined<["--"], "resource=">, Alias<fcompile_resource_EQ>;
def _resource : Separate<["--"], "resource">, Alias<fcompile_resource_EQ>;
def _rtlib : Separate<["--"], "rtlib">, Alias<rtlib_EQ>;
def _serialize_diags : Separate<["-", "--"], "serialize-diagnostics">, Flags<[NoXarchOption]>,
  HelpText<"Serialize compiler diagnostics to a file">;
// We give --version different semantics from -version.
def _version : Flag<["--"], "version">,
  Flags<[CoreOption, FlangOption]>,
  HelpText<"Print version information">;
def _signed_char : Flag<["--"], "signed-char">, Alias<fsigned_char>;
def _std : Separate<["--"], "std">, Alias<std_EQ>;
def _stdlib : Separate<["--"], "stdlib">, Alias<stdlib_EQ>;
def _sysroot_EQ : Joined<["--"], "sysroot=">;
def _sysroot : Separate<["--"], "sysroot">, Alias<_sysroot_EQ>;
def _target_help : Flag<["--"], "target-help">;
def _trace_includes : Flag<["--"], "trace-includes">, Alias<H>;
def _undefine_macro_EQ : Joined<["--"], "undefine-macro=">, Alias<U>;
def _undefine_macro : Separate<["--"], "undefine-macro">, Alias<U>;
def _unsigned_char : Flag<["--"], "unsigned-char">, Alias<funsigned_char>;
def _user_dependencies : Flag<["--"], "user-dependencies">, Alias<MM>;
def _verbose : Flag<["--"], "verbose">, Alias<v>;
def _warn__EQ : Joined<["--"], "warn-=">, Alias<W_Joined>;
def _warn_ : Joined<["--"], "warn-">, Alias<W_Joined>;
def _write_dependencies : Flag<["--"], "write-dependencies">, Alias<MD>;
def _write_user_dependencies : Flag<["--"], "write-user-dependencies">, Alias<MMD>;
def _ : Joined<["--"], "">, Flags<[Unsupported]>;

// Hexagon feature flags.
def mieee_rnd_near : Flag<["-"], "mieee-rnd-near">,
  Group<m_hexagon_Features_Group>;
def mv5 : Flag<["-"], "mv5">, Group<m_hexagon_Features_Group>, Alias<mcpu_EQ>,
  AliasArgs<["hexagonv5"]>;
def mv55 : Flag<["-"], "mv55">, Group<m_hexagon_Features_Group>,
  Alias<mcpu_EQ>, AliasArgs<["hexagonv55"]>;
def mv60 : Flag<["-"], "mv60">, Group<m_hexagon_Features_Group>,
  Alias<mcpu_EQ>, AliasArgs<["hexagonv60"]>;
def mv62 : Flag<["-"], "mv62">, Group<m_hexagon_Features_Group>,
  Alias<mcpu_EQ>, AliasArgs<["hexagonv62"]>;
def mv65 : Flag<["-"], "mv65">, Group<m_hexagon_Features_Group>,
  Alias<mcpu_EQ>, AliasArgs<["hexagonv65"]>;
def mv66 : Flag<["-"], "mv66">, Group<m_hexagon_Features_Group>,
  Alias<mcpu_EQ>, AliasArgs<["hexagonv66"]>;
def mv67 : Flag<["-"], "mv67">, Group<m_hexagon_Features_Group>,
  Alias<mcpu_EQ>, AliasArgs<["hexagonv67"]>;
def mv67t : Flag<["-"], "mv67t">, Group<m_hexagon_Features_Group>,
  Alias<mcpu_EQ>, AliasArgs<["hexagonv67t"]>;
def mv68 : Flag<["-"], "mv68">, Group<m_hexagon_Features_Group>,
  Alias<mcpu_EQ>, AliasArgs<["hexagonv68"]>;
def mv69 : Flag<["-"], "mv69">, Group<m_hexagon_Features_Group>,
  Alias<mcpu_EQ>, AliasArgs<["hexagonv69"]>;
def mv71 : Flag<["-"], "mv71">, Group<m_hexagon_Features_Group>,
  Alias<mcpu_EQ>, AliasArgs<["hexagonv71"]>;
def mv71t : Flag<["-"], "mv71t">, Group<m_hexagon_Features_Group>,
  Alias<mcpu_EQ>, AliasArgs<["hexagonv71t"]>;
def mv73 : Flag<["-"], "mv73">, Group<m_hexagon_Features_Group>,
  Alias<mcpu_EQ>, AliasArgs<["hexagonv73"]>;
def mhexagon_hvx : Flag<["-"], "mhvx">, Group<m_hexagon_Features_HVX_Group>,
  HelpText<"Enable Hexagon Vector eXtensions">;
def mhexagon_hvx_EQ : Joined<["-"], "mhvx=">,
  Group<m_hexagon_Features_HVX_Group>,
  HelpText<"Enable Hexagon Vector eXtensions">;
def mno_hexagon_hvx : Flag<["-"], "mno-hvx">,
  Group<m_hexagon_Features_HVX_Group>,
  HelpText<"Disable Hexagon Vector eXtensions">;
def mhexagon_hvx_length_EQ : Joined<["-"], "mhvx-length=">,
  Group<m_hexagon_Features_HVX_Group>, HelpText<"Set Hexagon Vector Length">,
  Values<"64B,128B">;
def mhexagon_hvx_qfloat : Flag<["-"], "mhvx-qfloat">,
  Group<m_hexagon_Features_HVX_Group>,
  HelpText<"Enable Hexagon HVX QFloat instructions">;
def mno_hexagon_hvx_qfloat : Flag<["-"], "mno-hvx-qfloat">,
  Group<m_hexagon_Features_HVX_Group>,
  HelpText<"Disable Hexagon HVX QFloat instructions">;
def mhexagon_hvx_ieee_fp : Flag<["-"], "mhvx-ieee-fp">,
  Group<m_hexagon_Features_Group>,
  HelpText<"Enable Hexagon HVX IEEE floating-point">;
def mno_hexagon_hvx_ieee_fp : Flag<["-"], "mno-hvx-ieee-fp">,
  Group<m_hexagon_Features_Group>,
  HelpText<"Disable Hexagon HVX IEEE floating-point">;
def ffixed_r19: Flag<["-"], "ffixed-r19">,
  HelpText<"Reserve register r19 (Hexagon only)">;
def mmemops : Flag<["-"], "mmemops">, Group<m_hexagon_Features_Group>,
  Flags<[CC1Option]>, HelpText<"Enable generation of memop instructions">;
def mno_memops : Flag<["-"], "mno-memops">, Group<m_hexagon_Features_Group>,
  Flags<[CC1Option]>, HelpText<"Disable generation of memop instructions">;
def mpackets : Flag<["-"], "mpackets">, Group<m_hexagon_Features_Group>,
  Flags<[CC1Option]>, HelpText<"Enable generation of instruction packets">;
def mno_packets : Flag<["-"], "mno-packets">, Group<m_hexagon_Features_Group>,
  Flags<[CC1Option]>, HelpText<"Disable generation of instruction packets">;
def mnvj : Flag<["-"], "mnvj">, Group<m_hexagon_Features_Group>,
  Flags<[CC1Option]>, HelpText<"Enable generation of new-value jumps">;
def mno_nvj : Flag<["-"], "mno-nvj">, Group<m_hexagon_Features_Group>,
  Flags<[CC1Option]>, HelpText<"Disable generation of new-value jumps">;
def mnvs : Flag<["-"], "mnvs">, Group<m_hexagon_Features_Group>,
  Flags<[CC1Option]>, HelpText<"Enable generation of new-value stores">;
def mno_nvs : Flag<["-"], "mno-nvs">, Group<m_hexagon_Features_Group>,
  Flags<[CC1Option]>, HelpText<"Disable generation of new-value stores">;
def mcabac: Flag<["-"], "mcabac">, Group<m_hexagon_Features_Group>,
  HelpText<"Enable CABAC instructions">;

// SPARC feature flags
def mfpu : Flag<["-"], "mfpu">, Group<m_sparc_Features_Group>;
def mno_fpu : Flag<["-"], "mno-fpu">, Group<m_sparc_Features_Group>;
def mfsmuld : Flag<["-"], "mfsmuld">, Group<m_sparc_Features_Group>;
def mno_fsmuld : Flag<["-"], "mno-fsmuld">, Group<m_sparc_Features_Group>;
def mpopc : Flag<["-"], "mpopc">, Group<m_sparc_Features_Group>;
def mno_popc : Flag<["-"], "mno-popc">, Group<m_sparc_Features_Group>;
def mvis : Flag<["-"], "mvis">, Group<m_sparc_Features_Group>;
def mno_vis : Flag<["-"], "mno-vis">, Group<m_sparc_Features_Group>;
def mvis2 : Flag<["-"], "mvis2">, Group<m_sparc_Features_Group>;
def mno_vis2 : Flag<["-"], "mno-vis2">, Group<m_sparc_Features_Group>;
def mvis3 : Flag<["-"], "mvis3">, Group<m_sparc_Features_Group>;
def mno_vis3 : Flag<["-"], "mno-vis3">, Group<m_sparc_Features_Group>;
def mhard_quad_float : Flag<["-"], "mhard-quad-float">, Group<m_sparc_Features_Group>;
def msoft_quad_float : Flag<["-"], "msoft-quad-float">, Group<m_sparc_Features_Group>;

// M68k features flags
def m68000 : Flag<["-"], "m68000">, Group<m_m68k_Features_Group>;
def m68010 : Flag<["-"], "m68010">, Group<m_m68k_Features_Group>;
def m68020 : Flag<["-"], "m68020">, Group<m_m68k_Features_Group>;
def m68030 : Flag<["-"], "m68030">, Group<m_m68k_Features_Group>;
def m68040 : Flag<["-"], "m68040">, Group<m_m68k_Features_Group>;
def m68060 : Flag<["-"], "m68060">, Group<m_m68k_Features_Group>;

foreach i = {0-6} in
  def ffixed_a#i : Flag<["-"], "ffixed-a"#i>, Group<m_m68k_Features_Group>,
    HelpText<"Reserve the a"#i#" register (M68k only)">;
foreach i = {0-7} in
  def ffixed_d#i : Flag<["-"], "ffixed-d"#i>, Group<m_m68k_Features_Group>,
    HelpText<"Reserve the d"#i#" register (M68k only)">;

// X86 feature flags
def mx87 : Flag<["-"], "mx87">, Group<m_x86_Features_Group>;
def mno_x87 : Flag<["-"], "mno-x87">, Group<m_x86_Features_Group>;
def m80387 : Flag<["-"], "m80387">, Alias<mx87>;
def mno_80387 : Flag<["-"], "mno-80387">, Alias<mno_x87>;
def mno_fp_ret_in_387 : Flag<["-"], "mno-fp-ret-in-387">, Alias<mno_x87>;
def mmmx : Flag<["-"], "mmmx">, Group<m_x86_Features_Group>;
def mno_mmx : Flag<["-"], "mno-mmx">, Group<m_x86_Features_Group>;
def m3dnow : Flag<["-"], "m3dnow">, Group<m_x86_Features_Group>;
def mno_3dnow : Flag<["-"], "mno-3dnow">, Group<m_x86_Features_Group>;
def m3dnowa : Flag<["-"], "m3dnowa">, Group<m_x86_Features_Group>;
def mno_3dnowa : Flag<["-"], "mno-3dnowa">, Group<m_x86_Features_Group>;
def mamx_bf16 : Flag<["-"], "mamx-bf16">, Group<m_x86_Features_Group>;
def mno_amx_bf16 : Flag<["-"], "mno-amx-bf16">, Group<m_x86_Features_Group>;
def mamx_fp16 : Flag<["-"], "mamx-fp16">, Group<m_x86_Features_Group>;
def mno_amx_fp16 : Flag<["-"], "mno-amx-fp16">, Group<m_x86_Features_Group>;
def mamx_int8 : Flag<["-"], "mamx-int8">, Group<m_x86_Features_Group>;
def mno_amx_int8 : Flag<["-"], "mno-amx-int8">, Group<m_x86_Features_Group>;
def mamx_tile : Flag<["-"], "mamx-tile">, Group<m_x86_Features_Group>;
def mno_amx_tile : Flag<["-"], "mno-amx-tile">, Group<m_x86_Features_Group>;
def mcmpccxadd : Flag<["-"], "mcmpccxadd">, Group<m_x86_Features_Group>;
def mno_cmpccxadd : Flag<["-"], "mno-cmpccxadd">, Group<m_x86_Features_Group>;
def msse : Flag<["-"], "msse">, Group<m_x86_Features_Group>;
def mno_sse : Flag<["-"], "mno-sse">, Group<m_x86_Features_Group>;
def msse2 : Flag<["-"], "msse2">, Group<m_x86_Features_Group>;
def mno_sse2 : Flag<["-"], "mno-sse2">, Group<m_x86_Features_Group>;
def msse3 : Flag<["-"], "msse3">, Group<m_x86_Features_Group>;
def mno_sse3 : Flag<["-"], "mno-sse3">, Group<m_x86_Features_Group>;
def mssse3 : Flag<["-"], "mssse3">, Group<m_x86_Features_Group>;
def mno_ssse3 : Flag<["-"], "mno-ssse3">, Group<m_x86_Features_Group>;
def msse4_1 : Flag<["-"], "msse4.1">, Group<m_x86_Features_Group>;
def mno_sse4_1 : Flag<["-"], "mno-sse4.1">, Group<m_x86_Features_Group>;
def msse4_2 : Flag<["-"], "msse4.2">, Group<m_x86_Features_Group>;
def mno_sse4_2 : Flag<["-"], "mno-sse4.2">, Group<m_x86_Features_Group>;
def msse4 : Flag<["-"], "msse4">, Alias<msse4_2>;
// -mno-sse4 turns off sse4.1 which has the effect of turning off everything
// later than 4.1. -msse4 turns on 4.2 which has the effect of turning on
// everything earlier than 4.2.
def mno_sse4 : Flag<["-"], "mno-sse4">, Alias<mno_sse4_1>;
def msse4a : Flag<["-"], "msse4a">, Group<m_x86_Features_Group>;
def mno_sse4a : Flag<["-"], "mno-sse4a">, Group<m_x86_Features_Group>;
def mavx : Flag<["-"], "mavx">, Group<m_x86_Features_Group>;
def mno_avx : Flag<["-"], "mno-avx">, Group<m_x86_Features_Group>;
def mavx2 : Flag<["-"], "mavx2">, Group<m_x86_Features_Group>;
def mno_avx2 : Flag<["-"], "mno-avx2">, Group<m_x86_Features_Group>;
def mavx512f : Flag<["-"], "mavx512f">, Group<m_x86_Features_Group>;
def mno_avx512f : Flag<["-"], "mno-avx512f">, Group<m_x86_Features_Group>;
def mavx512bf16 : Flag<["-"], "mavx512bf16">, Group<m_x86_Features_Group>;
def mno_avx512bf16 : Flag<["-"], "mno-avx512bf16">, Group<m_x86_Features_Group>;
def mavx512bitalg : Flag<["-"], "mavx512bitalg">, Group<m_x86_Features_Group>;
def mno_avx512bitalg : Flag<["-"], "mno-avx512bitalg">, Group<m_x86_Features_Group>;
def mavx512bw : Flag<["-"], "mavx512bw">, Group<m_x86_Features_Group>;
def mno_avx512bw : Flag<["-"], "mno-avx512bw">, Group<m_x86_Features_Group>;
def mavx512cd : Flag<["-"], "mavx512cd">, Group<m_x86_Features_Group>;
def mno_avx512cd : Flag<["-"], "mno-avx512cd">, Group<m_x86_Features_Group>;
def mavx512dq : Flag<["-"], "mavx512dq">, Group<m_x86_Features_Group>;
def mno_avx512dq : Flag<["-"], "mno-avx512dq">, Group<m_x86_Features_Group>;
def mavx512er : Flag<["-"], "mavx512er">, Group<m_x86_Features_Group>;
def mno_avx512er : Flag<["-"], "mno-avx512er">, Group<m_x86_Features_Group>;
def mavx512fp16 : Flag<["-"], "mavx512fp16">, Group<m_x86_Features_Group>;
def mno_avx512fp16 : Flag<["-"], "mno-avx512fp16">, Group<m_x86_Features_Group>;
def mavx512ifma : Flag<["-"], "mavx512ifma">, Group<m_x86_Features_Group>;
def mno_avx512ifma : Flag<["-"], "mno-avx512ifma">, Group<m_x86_Features_Group>;
def mavx512pf : Flag<["-"], "mavx512pf">, Group<m_x86_Features_Group>;
def mno_avx512pf : Flag<["-"], "mno-avx512pf">, Group<m_x86_Features_Group>;
def mavx512vbmi : Flag<["-"], "mavx512vbmi">, Group<m_x86_Features_Group>;
def mno_avx512vbmi : Flag<["-"], "mno-avx512vbmi">, Group<m_x86_Features_Group>;
def mavx512vbmi2 : Flag<["-"], "mavx512vbmi2">, Group<m_x86_Features_Group>;
def mno_avx512vbmi2 : Flag<["-"], "mno-avx512vbmi2">, Group<m_x86_Features_Group>;
def mavx512vl : Flag<["-"], "mavx512vl">, Group<m_x86_Features_Group>;
def mno_avx512vl : Flag<["-"], "mno-avx512vl">, Group<m_x86_Features_Group>;
def mavx512vnni : Flag<["-"], "mavx512vnni">, Group<m_x86_Features_Group>;
def mno_avx512vnni : Flag<["-"], "mno-avx512vnni">, Group<m_x86_Features_Group>;
def mavx512vpopcntdq : Flag<["-"], "mavx512vpopcntdq">, Group<m_x86_Features_Group>;
def mno_avx512vpopcntdq : Flag<["-"], "mno-avx512vpopcntdq">, Group<m_x86_Features_Group>;
def mavx512vp2intersect : Flag<["-"], "mavx512vp2intersect">, Group<m_x86_Features_Group>;
def mno_avx512vp2intersect : Flag<["-"], "mno-avx512vp2intersect">, Group<m_x86_Features_Group>;
def mavxifma : Flag<["-"], "mavxifma">, Group<m_x86_Features_Group>;
def mno_avxifma : Flag<["-"], "mno-avxifma">, Group<m_x86_Features_Group>;
def mavxvnniint8 : Flag<["-"], "mavxvnniint8">, Group<m_x86_Features_Group>;
def mno_avxvnniint8 : Flag<["-"], "mno-avxvnniint8">, Group<m_x86_Features_Group>;
def mavxvnni : Flag<["-"], "mavxvnni">, Group<m_x86_Features_Group>;
def mno_avxvnni : Flag<["-"], "mno-avxvnni">, Group<m_x86_Features_Group>;
def madx : Flag<["-"], "madx">, Group<m_x86_Features_Group>;
def mno_adx : Flag<["-"], "mno-adx">, Group<m_x86_Features_Group>;
def maes : Flag<["-"], "maes">, Group<m_x86_Features_Group>;
def mno_aes : Flag<["-"], "mno-aes">, Group<m_x86_Features_Group>;
def mbmi : Flag<["-"], "mbmi">, Group<m_x86_Features_Group>;
def mno_bmi : Flag<["-"], "mno-bmi">, Group<m_x86_Features_Group>;
def mbmi2 : Flag<["-"], "mbmi2">, Group<m_x86_Features_Group>;
def mno_bmi2 : Flag<["-"], "mno-bmi2">, Group<m_x86_Features_Group>;
def mcldemote : Flag<["-"], "mcldemote">, Group<m_x86_Features_Group>;
def mno_cldemote : Flag<["-"], "mno-cldemote">, Group<m_x86_Features_Group>;
def mclflushopt : Flag<["-"], "mclflushopt">, Group<m_x86_Features_Group>;
def mno_clflushopt : Flag<["-"], "mno-clflushopt">, Group<m_x86_Features_Group>;
def mclwb : Flag<["-"], "mclwb">, Group<m_x86_Features_Group>;
def mno_clwb : Flag<["-"], "mno-clwb">, Group<m_x86_Features_Group>;
def mwbnoinvd : Flag<["-"], "mwbnoinvd">, Group<m_x86_Features_Group>;
def mno_wbnoinvd : Flag<["-"], "mno-wbnoinvd">, Group<m_x86_Features_Group>;
def mclzero : Flag<["-"], "mclzero">, Group<m_x86_Features_Group>;
def mno_clzero : Flag<["-"], "mno-clzero">, Group<m_x86_Features_Group>;
def mcrc32 : Flag<["-"], "mcrc32">, Group<m_x86_Features_Group>;
def mno_crc32 : Flag<["-"], "mno-crc32">, Group<m_x86_Features_Group>;
def mcx16 : Flag<["-"], "mcx16">, Group<m_x86_Features_Group>;
def mno_cx16 : Flag<["-"], "mno-cx16">, Group<m_x86_Features_Group>;
def menqcmd : Flag<["-"], "menqcmd">, Group<m_x86_Features_Group>;
def mno_enqcmd : Flag<["-"], "mno-enqcmd">, Group<m_x86_Features_Group>;
def mf16c : Flag<["-"], "mf16c">, Group<m_x86_Features_Group>;
def mno_f16c : Flag<["-"], "mno-f16c">, Group<m_x86_Features_Group>;
def mfma : Flag<["-"], "mfma">, Group<m_x86_Features_Group>;
def mno_fma : Flag<["-"], "mno-fma">, Group<m_x86_Features_Group>;
def mfma4 : Flag<["-"], "mfma4">, Group<m_x86_Features_Group>;
def mno_fma4 : Flag<["-"], "mno-fma4">, Group<m_x86_Features_Group>;
def mfsgsbase : Flag<["-"], "mfsgsbase">, Group<m_x86_Features_Group>;
def mno_fsgsbase : Flag<["-"], "mno-fsgsbase">, Group<m_x86_Features_Group>;
def mfxsr : Flag<["-"], "mfxsr">, Group<m_x86_Features_Group>;
def mno_fxsr : Flag<["-"], "mno-fxsr">, Group<m_x86_Features_Group>;
def minvpcid : Flag<["-"], "minvpcid">, Group<m_x86_Features_Group>;
def mno_invpcid : Flag<["-"], "mno-invpcid">, Group<m_x86_Features_Group>;
def mgfni : Flag<["-"], "mgfni">, Group<m_x86_Features_Group>;
def mno_gfni : Flag<["-"], "mno-gfni">, Group<m_x86_Features_Group>;
def mhreset : Flag<["-"], "mhreset">, Group<m_x86_Features_Group>;
def mno_hreset : Flag<["-"], "mno-hreset">, Group<m_x86_Features_Group>;
def mkl : Flag<["-"], "mkl">, Group<m_x86_Features_Group>;
def mno_kl : Flag<["-"], "mno-kl">, Group<m_x86_Features_Group>;
def mwidekl : Flag<["-"], "mwidekl">, Group<m_x86_Features_Group>;
def mno_widekl : Flag<["-"], "mno-widekl">, Group<m_x86_Features_Group>;
def mlwp : Flag<["-"], "mlwp">, Group<m_x86_Features_Group>;
def mno_lwp : Flag<["-"], "mno-lwp">, Group<m_x86_Features_Group>;
def mlzcnt : Flag<["-"], "mlzcnt">, Group<m_x86_Features_Group>;
def mno_lzcnt : Flag<["-"], "mno-lzcnt">, Group<m_x86_Features_Group>;
def mmovbe : Flag<["-"], "mmovbe">, Group<m_x86_Features_Group>;
def mno_movbe : Flag<["-"], "mno-movbe">, Group<m_x86_Features_Group>;
def mmovdiri : Flag<["-"], "mmovdiri">, Group<m_x86_Features_Group>;
def mno_movdiri : Flag<["-"], "mno-movdiri">, Group<m_x86_Features_Group>;
def mmovdir64b : Flag<["-"], "mmovdir64b">, Group<m_x86_Features_Group>;
def mno_movdir64b : Flag<["-"], "mno-movdir64b">, Group<m_x86_Features_Group>;
def mmwaitx : Flag<["-"], "mmwaitx">, Group<m_x86_Features_Group>;
def mno_mwaitx : Flag<["-"], "mno-mwaitx">, Group<m_x86_Features_Group>;
def mpku : Flag<["-"], "mpku">, Group<m_x86_Features_Group>;
def mno_pku : Flag<["-"], "mno-pku">, Group<m_x86_Features_Group>;
def mpclmul : Flag<["-"], "mpclmul">, Group<m_x86_Features_Group>;
def mno_pclmul : Flag<["-"], "mno-pclmul">, Group<m_x86_Features_Group>;
def mpconfig : Flag<["-"], "mpconfig">, Group<m_x86_Features_Group>;
def mno_pconfig : Flag<["-"], "mno-pconfig">, Group<m_x86_Features_Group>;
def mpopcnt : Flag<["-"], "mpopcnt">, Group<m_x86_Features_Group>;
def mno_popcnt : Flag<["-"], "mno-popcnt">, Group<m_x86_Features_Group>;
def mprefetchi : Flag<["-"], "mprefetchi">, Group<m_x86_Features_Group>;
def mno_prefetchi : Flag<["-"], "mno-prefetchi">, Group<m_x86_Features_Group>;
def mprefetchwt1 : Flag<["-"], "mprefetchwt1">, Group<m_x86_Features_Group>;
def mno_prefetchwt1 : Flag<["-"], "mno-prefetchwt1">, Group<m_x86_Features_Group>;
def mprfchw : Flag<["-"], "mprfchw">, Group<m_x86_Features_Group>;
def mno_prfchw : Flag<["-"], "mno-prfchw">, Group<m_x86_Features_Group>;
def mptwrite : Flag<["-"], "mptwrite">, Group<m_x86_Features_Group>;
def mno_ptwrite : Flag<["-"], "mno-ptwrite">, Group<m_x86_Features_Group>;
def mraoint : Flag<["-"], "mraoint">, Group<m_x86_Features_Group>;
def mno_raoint : Flag<["-"], "mno-raoint">, Group<m_x86_Features_Group>;
def mrdpid : Flag<["-"], "mrdpid">, Group<m_x86_Features_Group>;
def mno_rdpid : Flag<["-"], "mno-rdpid">, Group<m_x86_Features_Group>;
def mrdpru : Flag<["-"], "mrdpru">, Group<m_x86_Features_Group>;
def mno_rdpru : Flag<["-"], "mno-rdpru">, Group<m_x86_Features_Group>;
def mrdrnd : Flag<["-"], "mrdrnd">, Group<m_x86_Features_Group>;
def mno_rdrnd : Flag<["-"], "mno-rdrnd">, Group<m_x86_Features_Group>;
def mrtm : Flag<["-"], "mrtm">, Group<m_x86_Features_Group>;
def mno_rtm : Flag<["-"], "mno-rtm">, Group<m_x86_Features_Group>;
def mrdseed : Flag<["-"], "mrdseed">, Group<m_x86_Features_Group>;
def mno_rdseed : Flag<["-"], "mno-rdseed">, Group<m_x86_Features_Group>;
def msahf : Flag<["-"], "msahf">, Group<m_x86_Features_Group>;
def mno_sahf : Flag<["-"], "mno-sahf">, Group<m_x86_Features_Group>;
def mserialize : Flag<["-"], "mserialize">, Group<m_x86_Features_Group>;
def mno_serialize : Flag<["-"], "mno-serialize">, Group<m_x86_Features_Group>;
def msgx : Flag<["-"], "msgx">, Group<m_x86_Features_Group>;
def mno_sgx : Flag<["-"], "mno-sgx">, Group<m_x86_Features_Group>;
def msha : Flag<["-"], "msha">, Group<m_x86_Features_Group>;
def mno_sha : Flag<["-"], "mno-sha">, Group<m_x86_Features_Group>;
def mtbm : Flag<["-"], "mtbm">, Group<m_x86_Features_Group>;
def mno_tbm : Flag<["-"], "mno-tbm">, Group<m_x86_Features_Group>;
def mtsxldtrk : Flag<["-"], "mtsxldtrk">, Group<m_x86_Features_Group>;
def mno_tsxldtrk : Flag<["-"], "mno-tsxldtrk">, Group<m_x86_Features_Group>;
def muintr : Flag<["-"], "muintr">, Group<m_x86_Features_Group>;
def mno_uintr : Flag<["-"], "mno-uintr">, Group<m_x86_Features_Group>;
def mvaes : Flag<["-"], "mvaes">, Group<m_x86_Features_Group>;
def mno_vaes : Flag<["-"], "mno-vaes">, Group<m_x86_Features_Group>;
def mvpclmulqdq : Flag<["-"], "mvpclmulqdq">, Group<m_x86_Features_Group>;
def mno_vpclmulqdq : Flag<["-"], "mno-vpclmulqdq">, Group<m_x86_Features_Group>;
def mwaitpkg : Flag<["-"], "mwaitpkg">, Group<m_x86_Features_Group>;
def mno_waitpkg : Flag<["-"], "mno-waitpkg">, Group<m_x86_Features_Group>;
def mxop : Flag<["-"], "mxop">, Group<m_x86_Features_Group>;
def mno_xop : Flag<["-"], "mno-xop">, Group<m_x86_Features_Group>;
def mxsave : Flag<["-"], "mxsave">, Group<m_x86_Features_Group>;
def mno_xsave : Flag<["-"], "mno-xsave">, Group<m_x86_Features_Group>;
def mxsavec : Flag<["-"], "mxsavec">, Group<m_x86_Features_Group>;
def mno_xsavec : Flag<["-"], "mno-xsavec">, Group<m_x86_Features_Group>;
def mxsaveopt : Flag<["-"], "mxsaveopt">, Group<m_x86_Features_Group>;
def mno_xsaveopt : Flag<["-"], "mno-xsaveopt">, Group<m_x86_Features_Group>;
def mxsaves : Flag<["-"], "mxsaves">, Group<m_x86_Features_Group>;
def mno_xsaves : Flag<["-"], "mno-xsaves">, Group<m_x86_Features_Group>;
def mshstk : Flag<["-"], "mshstk">, Group<m_x86_Features_Group>;
def mno_shstk : Flag<["-"], "mno-shstk">, Group<m_x86_Features_Group>;
def mretpoline_external_thunk : Flag<["-"], "mretpoline-external-thunk">, Group<m_x86_Features_Group>;
def mno_retpoline_external_thunk : Flag<["-"], "mno-retpoline-external-thunk">, Group<m_x86_Features_Group>;
def mvzeroupper : Flag<["-"], "mvzeroupper">, Group<m_x86_Features_Group>;
def mno_vzeroupper : Flag<["-"], "mno-vzeroupper">, Group<m_x86_Features_Group>;

// These are legacy user-facing driver-level option spellings. They are always
// aliases for options that are spelled using the more common Unix / GNU flag
// style of double-dash and equals-joined flags.
def target_legacy_spelling : Separate<["-"], "target">,
                             Alias<target>,
                             Flags<[CoreOption]>;

// Special internal option to handle -Xlinker --no-demangle.
def Z_Xlinker__no_demangle : Flag<["-"], "Z-Xlinker-no-demangle">,
    Flags<[Unsupported, NoArgumentUnused]>;

// Special internal option to allow forwarding arbitrary arguments to linker.
def Zlinker_input : Separate<["-"], "Zlinker-input">,
    Flags<[Unsupported, NoArgumentUnused]>;

// Reserved library options.
def Z_reserved_lib_stdcxx : Flag<["-"], "Z-reserved-lib-stdc++">,
    Flags<[LinkerInput, NoArgumentUnused, Unsupported]>, Group<reserved_lib_Group>;
def Z_reserved_lib_cckext : Flag<["-"], "Z-reserved-lib-cckext">,
    Flags<[LinkerInput, NoArgumentUnused, Unsupported]>, Group<reserved_lib_Group>;

// Ignored options
multiclass BooleanFFlag<string name> {
  def f#NAME : Flag<["-"], "f"#name>;
  def fno_#NAME : Flag<["-"], "fno-"#name>;
}

multiclass FlangIgnoredDiagOpt<string name> {
  def unsupported_warning_w#NAME : Flag<["-", "--"], "W"#name>, Group<flang_ignored_w_Group>;
}

defm : BooleanFFlag<"keep-inline-functions">, Group<clang_ignored_gcc_optimization_f_Group>;

def fprofile_dir : Joined<["-"], "fprofile-dir=">, Group<f_Group>;

// The default value matches BinutilsVersion in MCAsmInfo.h.
def fbinutils_version_EQ : Joined<["-"], "fbinutils-version=">,
  MetaVarName<"<major.minor>">, Group<f_Group>, Flags<[CC1Option]>,
  HelpText<"Produced object files can use all ELF features supported by this "
  "binutils version and newer. If -fno-integrated-as is specified, the "
  "generated assembly will consider GNU as support. 'none' means that all ELF "
  "features can be used, regardless of binutils support. Defaults to 2.26.">;
def fuse_ld_EQ : Joined<["-"], "fuse-ld=">, Group<f_Group>, Flags<[CoreOption, LinkOption]>;
def ld_path_EQ : Joined<["--"], "ld-path=">, Group<Link_Group>;

defm align_labels : BooleanFFlag<"align-labels">, Group<clang_ignored_gcc_optimization_f_Group>;
def falign_labels_EQ : Joined<["-"], "falign-labels=">, Group<clang_ignored_gcc_optimization_f_Group>;
defm align_loops : BooleanFFlag<"align-loops">, Group<clang_ignored_gcc_optimization_f_Group>;
defm align_jumps : BooleanFFlag<"align-jumps">, Group<clang_ignored_gcc_optimization_f_Group>;
def falign_jumps_EQ : Joined<["-"], "falign-jumps=">, Group<clang_ignored_gcc_optimization_f_Group>;

// FIXME: This option should be supported and wired up to our diognostics, but
// ignore it for now to avoid breaking builds that use it.
def fdiagnostics_show_location_EQ : Joined<["-"], "fdiagnostics-show-location=">, Group<clang_ignored_f_Group>;

defm fcheck_new : BooleanFFlag<"check-new">, Group<clang_ignored_f_Group>;
defm caller_saves : BooleanFFlag<"caller-saves">, Group<clang_ignored_gcc_optimization_f_Group>;
defm reorder_blocks : BooleanFFlag<"reorder-blocks">, Group<clang_ignored_gcc_optimization_f_Group>;
defm branch_count_reg : BooleanFFlag<"branch-count-reg">, Group<clang_ignored_gcc_optimization_f_Group>;
defm default_inline : BooleanFFlag<"default-inline">, Group<clang_ignored_gcc_optimization_f_Group>;
defm fat_lto_objects : BooleanFFlag<"fat-lto-objects">, Group<clang_ignored_gcc_optimization_f_Group>;
defm float_store : BooleanFFlag<"float-store">, Group<clang_ignored_gcc_optimization_f_Group>;
defm friend_injection : BooleanFFlag<"friend-injection">, Group<clang_ignored_f_Group>;
defm function_attribute_list : BooleanFFlag<"function-attribute-list">, Group<clang_ignored_f_Group>;
defm gcse : BooleanFFlag<"gcse">, Group<clang_ignored_gcc_optimization_f_Group>;
defm gcse_after_reload: BooleanFFlag<"gcse-after-reload">, Group<clang_ignored_gcc_optimization_f_Group>;
defm gcse_las: BooleanFFlag<"gcse-las">, Group<clang_ignored_gcc_optimization_f_Group>;
defm gcse_sm: BooleanFFlag<"gcse-sm">, Group<clang_ignored_gcc_optimization_f_Group>;
defm gnu : BooleanFFlag<"gnu">, Group<clang_ignored_f_Group>;
defm implicit_templates : BooleanFFlag<"implicit-templates">, Group<clang_ignored_f_Group>;
defm implement_inlines : BooleanFFlag<"implement-inlines">, Group<clang_ignored_f_Group>;
defm merge_constants : BooleanFFlag<"merge-constants">, Group<clang_ignored_gcc_optimization_f_Group>;
defm modulo_sched : BooleanFFlag<"modulo-sched">, Group<clang_ignored_gcc_optimization_f_Group>;
defm modulo_sched_allow_regmoves : BooleanFFlag<"modulo-sched-allow-regmoves">,
    Group<clang_ignored_gcc_optimization_f_Group>;
defm inline_functions_called_once : BooleanFFlag<"inline-functions-called-once">,
    Group<clang_ignored_gcc_optimization_f_Group>;
def finline_limit_EQ : Joined<["-"], "finline-limit=">, Group<clang_ignored_gcc_optimization_f_Group>;
defm finline_limit : BooleanFFlag<"inline-limit">, Group<clang_ignored_gcc_optimization_f_Group>;
defm inline_small_functions : BooleanFFlag<"inline-small-functions">,
    Group<clang_ignored_gcc_optimization_f_Group>;
defm ipa_cp : BooleanFFlag<"ipa-cp">,
    Group<clang_ignored_gcc_optimization_f_Group>;
defm ivopts : BooleanFFlag<"ivopts">, Group<clang_ignored_gcc_optimization_f_Group>;
defm semantic_interposition : BoolFOption<"semantic-interposition",
  LangOpts<"SemanticInterposition">, DefaultFalse,
  PosFlag<SetTrue, [CC1Option]>, NegFlag<SetFalse>>;
defm non_call_exceptions : BooleanFFlag<"non-call-exceptions">, Group<clang_ignored_f_Group>;
defm peel_loops : BooleanFFlag<"peel-loops">, Group<clang_ignored_gcc_optimization_f_Group>;
defm permissive : BooleanFFlag<"permissive">, Group<clang_ignored_f_Group>;
defm prefetch_loop_arrays : BooleanFFlag<"prefetch-loop-arrays">, Group<clang_ignored_gcc_optimization_f_Group>;
defm printf : BooleanFFlag<"printf">, Group<clang_ignored_f_Group>;
defm profile : BooleanFFlag<"profile">, Group<clang_ignored_f_Group>;
defm profile_correction : BooleanFFlag<"profile-correction">, Group<clang_ignored_gcc_optimization_f_Group>;
defm profile_generate_sampling : BooleanFFlag<"profile-generate-sampling">, Group<clang_ignored_f_Group>;
defm profile_reusedist : BooleanFFlag<"profile-reusedist">, Group<clang_ignored_f_Group>;
defm profile_values : BooleanFFlag<"profile-values">, Group<clang_ignored_gcc_optimization_f_Group>;
defm regs_graph : BooleanFFlag<"regs-graph">, Group<clang_ignored_f_Group>;
defm rename_registers : BooleanFFlag<"rename-registers">, Group<clang_ignored_gcc_optimization_f_Group>;
defm ripa : BooleanFFlag<"ripa">, Group<clang_ignored_f_Group>;
defm schedule_insns : BooleanFFlag<"schedule-insns">, Group<clang_ignored_gcc_optimization_f_Group>;
defm schedule_insns2 : BooleanFFlag<"schedule-insns2">, Group<clang_ignored_gcc_optimization_f_Group>;
defm see : BooleanFFlag<"see">, Group<clang_ignored_f_Group>;
defm signaling_nans : BooleanFFlag<"signaling-nans">, Group<clang_ignored_gcc_optimization_f_Group>;
defm single_precision_constant : BooleanFFlag<"single-precision-constant">,
    Group<clang_ignored_gcc_optimization_f_Group>;
defm spec_constr_count : BooleanFFlag<"spec-constr-count">, Group<clang_ignored_f_Group>;
defm stack_check : BooleanFFlag<"stack-check">, Group<clang_ignored_f_Group>;
defm strength_reduce :
    BooleanFFlag<"strength-reduce">, Group<clang_ignored_gcc_optimization_f_Group>;
defm tls_model : BooleanFFlag<"tls-model">, Group<clang_ignored_f_Group>;
defm tracer : BooleanFFlag<"tracer">, Group<clang_ignored_gcc_optimization_f_Group>;
defm tree_dce : BooleanFFlag<"tree-dce">, Group<clang_ignored_gcc_optimization_f_Group>;
defm tree_salias : BooleanFFlag<"tree-salias">, Group<clang_ignored_f_Group>;
defm tree_ter : BooleanFFlag<"tree-ter">, Group<clang_ignored_gcc_optimization_f_Group>;
defm tree_vectorizer_verbose : BooleanFFlag<"tree-vectorizer-verbose">, Group<clang_ignored_f_Group>;
defm tree_vrp : BooleanFFlag<"tree-vrp">, Group<clang_ignored_gcc_optimization_f_Group>;
defm : BooleanFFlag<"unit-at-a-time">, Group<clang_ignored_gcc_optimization_f_Group>;
defm unroll_all_loops : BooleanFFlag<"unroll-all-loops">, Group<clang_ignored_gcc_optimization_f_Group>;
defm unsafe_loop_optimizations : BooleanFFlag<"unsafe-loop-optimizations">,
    Group<clang_ignored_gcc_optimization_f_Group>;
defm unswitch_loops : BooleanFFlag<"unswitch-loops">, Group<clang_ignored_gcc_optimization_f_Group>;
defm use_linker_plugin : BooleanFFlag<"use-linker-plugin">, Group<clang_ignored_gcc_optimization_f_Group>;
defm vect_cost_model : BooleanFFlag<"vect-cost-model">, Group<clang_ignored_gcc_optimization_f_Group>;
defm variable_expansion_in_unroller : BooleanFFlag<"variable-expansion-in-unroller">,
    Group<clang_ignored_gcc_optimization_f_Group>;
defm web : BooleanFFlag<"web">, Group<clang_ignored_gcc_optimization_f_Group>;
defm whole_program : BooleanFFlag<"whole-program">, Group<clang_ignored_gcc_optimization_f_Group>;
defm devirtualize : BooleanFFlag<"devirtualize">, Group<clang_ignored_gcc_optimization_f_Group>;
defm devirtualize_speculatively : BooleanFFlag<"devirtualize-speculatively">,
    Group<clang_ignored_gcc_optimization_f_Group>;

// Generic gfortran options.
def A_DASH : Joined<["-"], "A-">, Group<gfortran_Group>;
def J : JoinedOrSeparate<["-"], "J">, Flags<[RenderJoined]>, Group<gfortran_Group>;
def J18 : JoinedOrSeparate<["-"], "J18">, Flags<[RenderJoined,FlangOption,FC1Option]>, Group<gfortran_Group>, Alias<module_dir>;
//def cpp : Flag<["-"], "cpp">, Group<gfortran_Group>;
//def nocpp : Flag<["-"], "nocpp">, Group<gfortran_Group>;
def static_libgfortran : Flag<["-"], "static-libgfortran">, Group<gfortran_Group>;

// "f" options with values for gfortran.
def fblas_matmul_limit_EQ : Joined<["-"], "fblas-matmul-limit=">, Group<gfortran_Group>;
def fcheck_EQ : Joined<["-"], "fcheck=">, Group<gfortran_Group>;
def fcoarray_EQ : Joined<["-"], "fcoarray=">, Group<gfortran_Group>;
def ffpe_trap_EQ : Joined<["-"], "ffpe-trap=">, Group<gfortran_Group>;
def ffree_line_length_VALUE : Joined<["-"], "ffree-line-length-">, Group<gfortran_Group>;
def finit_character_EQ : Joined<["-"], "finit-character=">, Group<gfortran_Group>;
def finit_integer_EQ : Joined<["-"], "finit-integer=">, Group<gfortran_Group>;
def finit_logical_EQ : Joined<["-"], "finit-logical=">, Group<gfortran_Group>;
def finit_real_EQ : Joined<["-"], "finit-real=">, Group<gfortran_Group>;
def fmax_array_constructor_EQ : Joined<["-"], "fmax-array-constructor=">, Group<gfortran_Group>;
def fmax_errors_EQ : Joined<["-"], "fmax-errors=">, Group<gfortran_Group>;
def fmax_stack_var_size_EQ : Joined<["-"], "fmax-stack-var-size=">, Group<gfortran_Group>;
def fmax_subrecord_length_EQ : Joined<["-"], "fmax-subrecord-length=">, Group<gfortran_Group>;
def frecord_marker_EQ : Joined<["-"], "frecord-marker=">, Group<gfortran_Group>;

// Define a group for Fortran source format
def fortran_format_Group : OptionGroup<"Fortran format Group">, Group<gfortran_Group>;
// "f" flags for gfortran.
defm aggressive_function_elimination : BooleanFFlag<"aggressive-function-elimination">, Group<gfortran_Group>;
defm align_commons : BooleanFFlag<"align-commons">, Group<gfortran_Group>;
defm all_intrinsics : BooleanFFlag<"all-intrinsics">, Group<gfortran_Group>;
def fautomatic : Flag<["-"], "fautomatic">; // -fno-automatic is significant
defm backtrace : BooleanFFlag<"backtrace">, Group<gfortran_Group>;
defm bounds_check : BooleanFFlag<"bounds-check">, Group<gfortran_Group>;
defm check_array_temporaries : BooleanFFlag<"check-array-temporaries">, Group<gfortran_Group>;
defm cray_pointer : BooleanFFlag<"cray-pointer">, Group<gfortran_Group>;
defm d_lines_as_code : BooleanFFlag<"d-lines-as-code">, Group<gfortran_Group>;
defm d_lines_as_comments : BooleanFFlag<"d-lines-as-comments">, Group<gfortran_Group>;
defm dollar_ok : BooleanFFlag<"dollar-ok">, Group<gfortran_Group>;
defm dump_fortran_optimized : BooleanFFlag<"dump-fortran-optimized">, Group<gfortran_Group>;
defm dump_fortran_original : BooleanFFlag<"dump-fortran-original">, Group<gfortran_Group>;
defm dump_parse_tree : BooleanFFlag<"dump-parse-tree">, Group<gfortran_Group>;
defm external_blas : BooleanFFlag<"external-blas">, Group<gfortran_Group>;
defm f2c : BooleanFFlag<"f2c">, Group<gfortran_Group>;
defm frontend_optimize : BooleanFFlag<"frontend-optimize">, Group<gfortran_Group>;
defm init_local_zero : BooleanFFlag<"init-local-zero">, Group<gfortran_Group>;
defm integer_4_integer_8 : BooleanFFlag<"integer-4-integer-8">, Group<gfortran_Group>;
defm max_identifier_length : BooleanFFlag<"max-identifier-length">, Group<gfortran_Group>;
defm module_private : BooleanFFlag<"module-private">, Group<gfortran_Group>;
defm pack_derived : BooleanFFlag<"pack-derived">, Group<gfortran_Group>;
//defm protect_parens : BooleanFFlag<"protect-parens">, Group<gfortran_Group>;
defm range_check : BooleanFFlag<"range-check">, Group<gfortran_Group>;
defm real_4_real_10 : BooleanFFlag<"real-4-real-10">, Group<gfortran_Group>;
defm real_4_real_16 : BooleanFFlag<"real-4-real-16">, Group<gfortran_Group>;
defm real_4_real_8 : BooleanFFlag<"real-4-real-8">, Group<gfortran_Group>;
defm real_8_real_10 : BooleanFFlag<"real-8-real-10">, Group<gfortran_Group>;
defm real_8_real_16 : BooleanFFlag<"real-8-real-16">, Group<gfortran_Group>;
defm real_8_real_4 : BooleanFFlag<"real-8-real-4">, Group<gfortran_Group>;
defm realloc_lhs : BooleanFFlag<"realloc-lhs">, Group<gfortran_Group>;
defm recursive : BooleanFFlag<"recursive">, Group<gfortran_Group>;
defm repack_arrays : BooleanFFlag<"repack-arrays">, Group<gfortran_Group>;
defm second_underscore : BooleanFFlag<"second-underscore">, Group<gfortran_Group>;
defm sign_zero : BooleanFFlag<"sign-zero">, Group<gfortran_Group>;
defm whole_file : BooleanFFlag<"whole-file">, Group<gfortran_Group>;
defm fortran_gnu_ext : BooleanFFlag<"allow-fortran-gnu-ext">, Group<gfortran_Group>,
  HelpText<"Allow Fortran GNU extensions">;
defm func_args_alias : BooleanFFlag<"func-args-alias">, Group<gfortran_Group>,
  HelpText<"Function argument may alias (equivalent to ansi alias)">;
defm use_flang_math_libs : BooleanFFlag<"use-flang-math-libs">, Group<gfortran_Group>,
  HelpText<"Use Flang internal runtime math library instead of LLVM math intrinsics.">;
// Flang option to enable all loop vectorize pragmas: !dir$ vector/novector/ivdep
def Menable_vectorize_pragmas_EQ : Joined<["-"], "Menable-vectorize-pragmas=">, Group<pgi_fortran_Group>,
HelpText<"Enable loop vectorizing pragmas">, Values<"true,false">,
Flags<[HelpHidden]>;
// AOCC End

// Flang-specific options
multiclass BooleanKFlag<string name> {
  def _on : Flag<["-"], "K"#name>;
  def _off : Flag<["-"], "Kno"#name>;
}

multiclass BooleanMFlag<string name> {
  def _on : Flag<["-"], "M"#name>;
  def _off : Flag<["-"], "Mno"#name>;
}

// for amdflang
def fixed_form_off : Flag<["-"], "fno-fixed-form">, Group<fortran_format_Group>,
  HelpText<"Disable fixed-form format for Fortran">,
  Flags<[FlangOption,FlangOnlyOption]>;
def free_form_off : Flag<["-"], "fno-free-form">, Group<fortran_format_Group>,
  HelpText<"Disable free-form format for Fortran">,
  Flags<[FlangOption,FlangOnlyOption]>;
def Mfixed : Flag<["-"], "Mfixed">, Group<fortran_format_Group>,
  HelpText<"Force fixed-form format Fortran">,
  Flags<[FlangOption, FlangOnlyOption]>;
def Mfree_on: Flag<["-"], "Mfree">, Group<fortran_format_Group>,
  HelpText<"Enable free-form format for Fortran">,
  Flags<[FlangOption, FlangOnlyOption]>;
def Mfree_off: Flag<["-"], "Mnofree">, Group<fortran_format_Group>,
  HelpText<"Disable free-form format for Fortran">,
  Flags<[FlangOption, FlangOnlyOption]>;
def Mfreeform_on: Flag<["-"], "Mfreeform">, Group<fortran_format_Group>,
  HelpText<"Enable free-form format for Fortran">,
  Flags<[FlangOption, FlangOnlyOption]>;
def Mfreeform_off: Flag<["-"], "Mnofreeform">, Group<fortran_format_Group>,
  HelpText<"Disable free-form format for Fortran">,
  Flags<[FlangOption, FlangOnlyOption]>;

def Mipa: Joined<["-"], "Mipa">, Group<pgi_fortran_Group>;
def Mstackarrays: Joined<["-"], "Mstack_arrays">, Group<pgi_fortran_Group>;
def pc: JoinedOrSeparate<["-"], "pc">, Group<pgi_fortran_Group>;
def Mfprelaxed: Joined<["-"], "Mfprelaxed">, Group<pgi_fortran_Group>;
def Mnofprelaxed: Joined<["-"], "Mnofprelaxed">, Group<pgi_fortran_Group>;
defm Mstride0: BooleanMFlag<"stride0">, Group<pgi_fortran_Group>;
defm Mrecursive: BooleanMFlag<"recursive">, Group<pgi_fortran_Group>;
defm Mreentrant: BooleanMFlag<"reentrant">, Group<pgi_fortran_Group>;
defm Mbounds: BooleanMFlag<"bounds">, Group<pgi_fortran_Group>;
def Mdaz_on: Flag<["-"], "Mdaz">, Group<pgi_fortran_Group>,
  HelpText<"Treat denormalized numbers as zero">;
def Mdaz_off: Flag<["-"], "Mnodaz">, Group<pgi_fortran_Group>,
  HelpText<"Disable treating denormalized numbers as zero">;
def Kieee_on : Flag<["-"], "Kieee">, Group<pgi_fortran_Group>,
  HelpText<"Enable IEEE division">;
def Kieee_off : Flag<["-"], "Knoieee">, Group<pgi_fortran_Group>,
  HelpText<"Disable IEEE division">;
def Mextend : Flag<["-"], "Mextend">, Group<pgi_fortran_Group>,
  HelpText<"Allow lines up to 132 characters in Fortran sources">;
def Mpreprocess : Flag<["-"], "Mpreprocess">, Group<pgi_fortran_Group>,
  HelpText<"Preprocess Fortran files">;
def Mstandard: Flag<["-"], "Mstandard">, Group<pgi_fortran_Group>,
  HelpText<"Check Fortran standard conformance">;
def Mchkptr: Flag<["-"], "Mchkptr">, Group<pgi_fortran_Group>;
defm Minline: BooleanMFlag<"inline">, Group<pgi_fortran_Group>;
def fma: Flag<["-"], "fma">, Group<pgi_fortran_Group>,
  HelpText<"Enable generation of FMA instructions">;
def nofma: Flag<["-"], "nofma">, Group<pgi_fortran_Group>,
  HelpText<"Disable generation of FMA instructions">;
defm Mfma: BooleanMFlag<"fma">, Group<pgi_fortran_Group>,
  HelpText<"Enable generation of FMA instructions">;
def mp: Flag<["-"], "mp">, Group<pgi_fortran_Group>,
  HelpText<"Enable OpenMP">;
def nomp: Flag<["-"], "nomp">, Group<pgi_fortran_Group>,
  HelpText<"Do not link with OpenMP library libomp">;
def Mflushz_on: Flag<["-"], "Mflushz">, Group<pgi_fortran_Group>,
  HelpText<"Set SSE to flush-to-zero mode">;
def Mflushz_off: Flag<["-"], "Mnoflushz">, Group<pgi_fortran_Group>,
  HelpText<"Disabling setting SSE to flush-to-zero mode">;
def Msave_on: Flag<["-"], "Msave">, Group<pgi_fortran_Group>,
  HelpText<"Assume all Fortran variables have SAVE attribute">;
def Msave_off: Flag<["-"], "Mnosave">, Group<pgi_fortran_Group>,
  HelpText<"Assume no Fortran variables have SAVE attribute">;
def Mcache_align_on: Flag<["-"], "Mcache_align">, Group<pgi_fortran_Group>,
  HelpText<"Align large objects on cache-line boundaries">;
def Mcache_align_off: Flag<["-"], "Mnocache_align">, Group<pgi_fortran_Group>,
  HelpText<"Disable aligning large objects on cache-line boundaries">;
def ModuleDir : Separate<["-"], "module">, Group<pgi_fortran_Group>,
  HelpText<"Fortran module path">;
def Minform_EQ : Joined<["-"], "Minform=">,
  HelpText<"Set error level of messages to display">;
def Mallocatable_EQ : Joined<["-"], "Mallocatable=">,
  HelpText<"Select semantics for assignments to allocatables (F03 or F95)">;
def Mbyteswapio: Flag<["-"], "Mbyteswapio">, Group<pgi_fortran_Group>,
  HelpText<"Swap byte-order for unformatted input/output">;
def byteswapio: Flag<["-"], "byteswapio">, Group<gfortran_Group>,
  HelpText<"Swap byte-order for unformatted input/output">;
def Mbackslash: Flag<["-"], "Mbackslash">, Group<pgi_fortran_Group>,
  HelpText<"Treat backslash like any other character in character strings">;
def Mnobackslash: Flag<["-"], "Mnobackslash">, Group<pgi_fortran_Group>,
  HelpText<"Treat backslash as C-style escape character">;
def staticFlangLibs: Flag<["-"], "static-flang-libs">, Group<flang_rt_Group>,
  HelpText<"Link using static Flang libraries">;
def noFlangLibs: Flag<["-"], "no-flang-libs">, Group<flang_rt_Group>,
  HelpText<"Do not link against Flang libraries">;
def r8: Flag<["-"], "r8">, Group<pgi_fortran_Group>,
  HelpText<"Treat REAL as REAL*8">;
def i8: Flag<["-"], "i8">, Group<pgi_fortran_Group>,
  HelpText<"Treat INTEGER and LOGICAL as INTEGER*8 and LOGICAL*8">;
def no_fortran_main: Flag<["-"], "fno-fortran-main">, Group<gfortran_Group>,
  HelpText<"Don't link in Fortran main">;
def Mnomain: Flag<["-"], "Mnomain">, Group<pgi_fortran_Group>,
  HelpText<"Don't link in Fortran main">;

// Flang internal debug options
def Mx_EQ : Joined<["-"], "Mx,">, Group<pgi_fortran_Group>;
def My_EQ : Joined<["-"], "My,">, Group<pgi_fortran_Group>;
def Hx_EQ : Joined<["-"], "Hx,">, Group<pgi_fortran_Group>;
def Hy_EQ : Joined<["-"], "Hy,">, Group<pgi_fortran_Group>;
def Hz_EQ : Joined<["-"], "Hz,">, Group<pgi_fortran_Group>;
def Wm_EQ : Joined<["-"], "Wm,">, Group<pgi_fortran_Group>;

def Mq_EQ : Joined<["-"], "Mq,">, Group<pgi_fortran_Group>;
def Hq_EQ : Joined<["-"], "Hq,">, Group<pgi_fortran_Group>;
def Mqq_EQ : Joined<["-"], "Mqq,">, Group<pgi_fortran_Group>;
def Hqq_EQ : Joined<["-"], "Hqq,">, Group<pgi_fortran_Group>;
def Wh_EQ : Joined<["-"], "Wh,">, Group<pgi_fortran_Group>;

// -W <arg> options unsupported by the flang compiler
// If any of these options are passed into flang's compiler driver,
// a warning will be raised and the argument will be claimed
defm : FlangIgnoredDiagOpt<"extra">;
defm : FlangIgnoredDiagOpt<"aliasing">;
defm : FlangIgnoredDiagOpt<"ampersand">;
defm : FlangIgnoredDiagOpt<"array-bounds">;
defm : FlangIgnoredDiagOpt<"c-binding-type">;
defm : FlangIgnoredDiagOpt<"character-truncation">;
defm : FlangIgnoredDiagOpt<"conversion">;
defm : FlangIgnoredDiagOpt<"do-subscript">;
defm : FlangIgnoredDiagOpt<"function-elimination">;
defm : FlangIgnoredDiagOpt<"implicit-interface">;
defm : FlangIgnoredDiagOpt<"implicit-procedure">;
defm : FlangIgnoredDiagOpt<"intrinsic-shadow">;
defm : FlangIgnoredDiagOpt<"use-without-only">;
defm : FlangIgnoredDiagOpt<"intrinsics-std">;
defm : FlangIgnoredDiagOpt<"line-truncation">;
defm : FlangIgnoredDiagOpt<"no-align-commons">;
defm : FlangIgnoredDiagOpt<"no-overwrite-recursive">;
defm : FlangIgnoredDiagOpt<"no-tabs">;
defm : FlangIgnoredDiagOpt<"real-q-constant">;
defm : FlangIgnoredDiagOpt<"surprising">;
defm : FlangIgnoredDiagOpt<"underflow">;
defm : FlangIgnoredDiagOpt<"unused-parameter">;
defm : FlangIgnoredDiagOpt<"realloc-lhs">;
defm : FlangIgnoredDiagOpt<"realloc-lhs-all">;
defm : FlangIgnoredDiagOpt<"frontend-loop-interchange">;
defm : FlangIgnoredDiagOpt<"target-lifetime">;

// C++ SYCL options
def fsycl : Flag<["-"], "fsycl">, Flags<[NoXarchOption, CoreOption]>,
  Group<sycl_Group>, HelpText<"Enables SYCL kernels compilation for device">;
def fno_sycl : Flag<["-"], "fno-sycl">, Flags<[NoXarchOption, CoreOption]>,
  Group<sycl_Group>, HelpText<"Disables SYCL kernels compilation for device">;

//===----------------------------------------------------------------------===//
// FLangOption + NoXarchOption
//===----------------------------------------------------------------------===//

def flang_experimental_exec : Flag<["-"], "flang-experimental-exec">,
  Flags<[FlangOption, FlangOnlyOption, NoXarchOption, HelpHidden]>,
  HelpText<"Enable support for generating executables (experimental)">;

def flang_experimental_hlfir : Flag<["-"], "flang-experimental-hlfir">,
  Flags<[FlangOption, FC1Option, FlangOnlyOption, NoXarchOption, HelpHidden]>,
  HelpText<"Use HLFIR lowering (experimental)">;

//===----------------------------------------------------------------------===//
// FLangOption + CoreOption + NoXarchOption
//===----------------------------------------------------------------------===//

def Xflang : Separate<["-"], "Xflang">,
  HelpText<"Pass <arg> to the flang compiler">, MetaVarName<"<arg>">,
  Flags<[FlangOption, FlangOnlyOption, NoXarchOption, CoreOption]>,
  Group<CompileOnly_Group>;

//===----------------------------------------------------------------------===//
// FlangOption and FC1 Options
//===----------------------------------------------------------------------===//
let Flags = [FC1Option, FlangOption, FlangOnlyOption, HelpHidden] in {

def cpp : Flag<["-"], "cpp">, Group<f_Group>,
  HelpText<"Enable predefined and command line preprocessor macros">;
def nocpp : Flag<["-"], "nocpp">, Group<f_Group>,
  HelpText<"Disable predefined and command line preprocessor macros">;
//def module_dir : JoinedOrSeparate<["-"], "module-dir">, MetaVarName<"<dir>">,
//  HelpText<"Put MODULE files in <dir>">,
//  DocBrief<[{This option specifies where to put .mod files for compiled modules.
//It is also added to the list of directories to be searched by an USE statement.
//The default is the current directory.}]>;

def ffixed_form : Flag<["-"], "ffixed-form">, Group<f_Group>,
  HelpText<"Process source files in fixed form">;
def ffree_form : Flag<["-"], "ffree-form">, Group<f_Group>,
  HelpText<"Process source files in free form">;
def ffixed_line_length_EQ : Joined<["-"], "ffixed-line-length=">, Group<f_Group>,
  HelpText<"Use <value> as character line width in fixed mode">,
  DocBrief<[{Set column after which characters are ignored in typical fixed-form lines in the source
file}]>;
def ffixed_line_length_VALUE : Joined<["-"], "ffixed-line-length-">, Group<f_Group>, Alias<ffixed_line_length_EQ>;
def fconvert_EQ : Joined<["-"], "fconvert=">, Group<f_Group>,
  HelpText<"Set endian conversion of data for unformatted files">;
}

let Flags = [FC1Option, FlangOption, FlangOnlyOption] in {

def fopenacc : Flag<["-"], "fopenacc">, Group<f_Group>,
  HelpText<"Enable OpenACC">;
defm default_double_8 : OptInCC1FFlag<"default-double-8", "", "",
  "Set the default double precision kind to an 8 byte wide type">;
defm default_integer_8 : OptInCC1FFlag<"default-integer-8", "", "",
  "Set the default integer kind to an 8 byte wide type">;
defm default_real_8 : OptInCC1FFlag<"default-real-8", "", "",
  "Set the default real kind to an 8 byte wide type">;
def flarge_sizes : Flag<["-"],"flarge-sizes">, Group<f_Group>,
  HelpText<"Use INTEGER(KIND=8) for the result type in size-related intrinsics">;

def falternative_parameter_statement : Flag<["-"], "falternative-parameter-statement">, Group<f_Group>,
  HelpText<"Enable the old style PARAMETER statement">;
def fintrinsic_modules_path : Separate<["-"], "fintrinsic-modules-path">,  Group<f_Group>, MetaVarName<"<dir>">,
  HelpText<"Specify where to find the compiled intrinsic modules">,
  DocBrief<[{This option specifies the location of pre-compiled intrinsic modules,
  if they are not in the default location expected by the compiler.}]>;

defm backslash : OptInFC1FFlag<"backslash", "Specify that backslash in string introduces an escape character">;
defm xor_operator : OptInFC1FFlag<"xor-operator", "Enable .XOR. as a synonym of .NEQV.">;
defm logical_abbreviations : OptInFC1FFlag<"logical-abbreviations", "Enable logical abbreviations">;
defm implicit_none : OptInFC1FFlag<"implicit-none", "No implicit typing allowed unless overridden by IMPLICIT statements">;
defm underscoring : OptInFC1FFlag<"underscoring", "Appends one trailing underscore to external names">;

def fno_automatic : Flag<["-"], "fno-automatic">, Group<f_Group>,
  HelpText<"Implies the SAVE attribute for non-automatic local objects in subprograms unless RECURSIVE">;

defm stack_arrays : BoolOptionWithoutMarshalling<"f", "stack-arrays",
  PosFlag<SetTrue, [], "Attempt to allocate array temporaries on the stack, no matter their size">,
  NegFlag<SetFalse, [], "Allocate array temporaries on the heap (default)">>;

} // let Flags = [FC1Option, FlangOption, FlangOnlyOption]

//===----------------------------------------------------------------------===//
// FC1 Options
//===----------------------------------------------------------------------===//

let Flags = [FC1Option, FlangOnlyOption] in {

def fget_definition : MultiArg<["-"], "fget-definition", 3>,
  HelpText<"Get the symbol definition from <line> <start-column> <end-column>">,
  Group<Action_Group>;
def test_io : Flag<["-"], "test-io">, Group<Action_Group>,
  HelpText<"Run the InputOuputTest action. Use for development and testing only.">;
def fdebug_unparse_no_sema : Flag<["-"], "fdebug-unparse-no-sema">, Group<Action_Group>,
  HelpText<"Unparse and stop (skips the semantic checks)">,
  DocBrief<[{Only run the parser, then unparse the parse-tree and output the
generated Fortran source file. Semantic checks are disabled.}]>;
def fdebug_unparse : Flag<["-"], "fdebug-unparse">, Group<Action_Group>,
  HelpText<"Unparse and stop.">,
  DocBrief<[{Run the parser and the semantic checks. Then unparse the
parse-tree and output the generated Fortran source file.}]>;
def fdebug_unparse_with_symbols : Flag<["-"], "fdebug-unparse-with-symbols">, Group<Action_Group>,
  HelpText<"Unparse and stop.">;
def fdebug_dump_symbols : Flag<["-"], "fdebug-dump-symbols">, Group<Action_Group>,
  HelpText<"Dump symbols after the semantic analysis">;
def fdebug_dump_parse_tree : Flag<["-"], "fdebug-dump-parse-tree">, Group<Action_Group>,
  HelpText<"Dump the parse tree">,
  DocBrief<[{Run the Parser and the semantic checks, and then output the
parse tree.}]>;
def fdebug_dump_pft : Flag<["-"], "fdebug-dump-pft">, Group<Action_Group>,
  HelpText<"Dump the pre-fir parse tree">;
def fdebug_dump_parse_tree_no_sema : Flag<["-"], "fdebug-dump-parse-tree-no-sema">, Group<Action_Group>,
  HelpText<"Dump the parse tree (skips the semantic checks)">,
  DocBrief<[{Run the Parser and then output the parse tree. Semantic
checks are disabled.}]>;
def fdebug_dump_all : Flag<["-"], "fdebug-dump-all">, Group<Action_Group>,
  HelpText<"Dump symbols and the parse tree after the semantic checks">;
def fdebug_dump_provenance : Flag<["-"], "fdebug-dump-provenance">, Group<Action_Group>,
  HelpText<"Dump provenance">;
def fdebug_dump_parsing_log : Flag<["-"], "fdebug-dump-parsing-log">, Group<Action_Group>,
  HelpText<"Run instrumented parse and dump the parsing log">;
def fdebug_measure_parse_tree : Flag<["-"], "fdebug-measure-parse-tree">, Group<Action_Group>,
  HelpText<"Measure the parse tree">;
def fdebug_pre_fir_tree : Flag<["-"], "fdebug-pre-fir-tree">, Group<Action_Group>,
  HelpText<"Dump the pre-FIR tree">;
def fdebug_module_writer : Flag<["-"],"fdebug-module-writer">,
  HelpText<"Enable debug messages while writing module files">;
def fget_symbols_sources : Flag<["-"], "fget-symbols-sources">, Group<Action_Group>,
  HelpText<"Dump symbols and their source code locations">;

def module_suffix : Separate<["-"], "module-suffix">,  Group<f_Group>, MetaVarName<"<suffix>">,
  HelpText<"Use <suffix> as the suffix for module files (the default value is `.mod`)">;
def fno_reformat : Flag<["-"], "fno-reformat">, Group<Preprocessor_Group>,
  HelpText<"Dump the cooked character stream in -E mode">;
defm analyzed_objects_for_unparse : OptOutFC1FFlag<"analyzed-objects-for-unparse", "", "Do not use the analyzed objects when unparsing">;

def emit_mlir : Flag<["-"], "emit-mlir">, Group<Action_Group>,
  HelpText<"Build the parse tree, then lower it to MLIR">;
def emit_fir : Flag<["-"], "emit-fir">, Alias<emit_mlir>;

} // let Flags = [FC1Option, FlangOnlyOption]

//===----------------------------------------------------------------------===//
// Target Options (cc1 + cc1as)
//===----------------------------------------------------------------------===//

let Flags = [CC1Option, CC1AsOption, NoDriverOption] in {

def tune_cpu : Separate<["-"], "tune-cpu">,
  HelpText<"Tune for a specific cpu type">,
  MarshallingInfoString<TargetOpts<"TuneCPU">>;
def target_abi : Separate<["-"], "target-abi">,
  HelpText<"Target a particular ABI type">,
  MarshallingInfoString<TargetOpts<"ABI">>;
def target_sdk_version_EQ : Joined<["-"], "target-sdk-version=">,
  HelpText<"The version of target SDK used for compilation">;
def darwin_target_variant_sdk_version_EQ : Joined<["-"],
  "darwin-target-variant-sdk-version=">,
  HelpText<"The version of darwin target variant SDK used for compilation">;

} // let Flags = [CC1Option, CC1AsOption, NoDriverOption]

let Flags = [CC1Option, CC1AsOption] in {

def darwin_target_variant_triple : Separate<["-"], "darwin-target-variant-triple">,
  HelpText<"Specify the darwin target variant triple">,
  MarshallingInfoString<TargetOpts<"DarwinTargetVariantTriple">>,
  Normalizer<"normalizeTriple">;

} // let Flags = [CC1Option, CC1AsOption]

//===----------------------------------------------------------------------===//
// Target Options (cc1 + cc1as + fc1)
//===----------------------------------------------------------------------===//

let Flags = [CC1Option, CC1AsOption, FC1Option, NoDriverOption] in {

def target_cpu : Separate<["-"], "target-cpu">,
  HelpText<"Target a specific cpu type">,
  MarshallingInfoString<TargetOpts<"CPU">>;
def target_feature : Separate<["-"], "target-feature">,
  HelpText<"Target specific attributes">,
  MarshallingInfoStringVector<TargetOpts<"FeaturesAsWritten">>;
def triple : Separate<["-"], "triple">,
  HelpText<"Specify target triple (e.g. i686-apple-darwin9)">,
  MarshallingInfoString<TargetOpts<"Triple">, "llvm::Triple::normalize(llvm::sys::getDefaultTargetTriple())">,
  AlwaysEmit, Normalizer<"normalizeTriple">;

} // let Flags = [CC1Option, CC1ASOption, FC1Option, NoDriverOption]

//===----------------------------------------------------------------------===//
// Target Options (other)
//===----------------------------------------------------------------------===//

let Flags = [CC1Option, NoDriverOption] in {

def target_linker_version : Separate<["-"], "target-linker-version">,
  HelpText<"Target linker version">,
  MarshallingInfoString<TargetOpts<"LinkerVersion">>;
def triple_EQ : Joined<["-"], "triple=">, Alias<triple>;
def mfpmath : Separate<["-"], "mfpmath">,
  HelpText<"Which unit to use for fp math">,
  MarshallingInfoString<TargetOpts<"FPMath">>;

defm padding_on_unsigned_fixed_point : BoolOption<"f", "padding-on-unsigned-fixed-point",
  LangOpts<"PaddingOnUnsignedFixedPoint">, DefaultFalse,
  PosFlag<SetTrue, [], "Force each unsigned fixed point type to have an extra bit of padding to align their scales with those of signed fixed point types">,
  NegFlag<SetFalse>>,
  ShouldParseIf<ffixed_point.KeyPath>;

} // let Flags = [CC1Option, NoDriverOption]

//===----------------------------------------------------------------------===//
// Analyzer Options
//===----------------------------------------------------------------------===//

let Flags = [CC1Option, NoDriverOption] in {

def analysis_UnoptimizedCFG : Flag<["-"], "unoptimized-cfg">,
  HelpText<"Generate unoptimized CFGs for all analyses">,
  MarshallingInfoFlag<AnalyzerOpts<"UnoptimizedCFG">>;
def analysis_CFGAddImplicitDtors : Flag<["-"], "cfg-add-implicit-dtors">,
  HelpText<"Add C++ implicit destructors to CFGs for all analyses">;

def analyzer_constraints : Separate<["-"], "analyzer-constraints">,
  HelpText<"Source Code Analysis - Symbolic Constraint Engines">;
def analyzer_constraints_EQ : Joined<["-"], "analyzer-constraints=">,
  Alias<analyzer_constraints>;

def analyzer_output : Separate<["-"], "analyzer-output">,
  HelpText<"Source Code Analysis - Output Options">;
def analyzer_output_EQ : Joined<["-"], "analyzer-output=">,
  Alias<analyzer_output>;

def analyzer_purge : Separate<["-"], "analyzer-purge">,
  HelpText<"Source Code Analysis - Dead Symbol Removal Frequency">;
def analyzer_purge_EQ : Joined<["-"], "analyzer-purge=">, Alias<analyzer_purge>;

def analyzer_opt_analyze_headers : Flag<["-"], "analyzer-opt-analyze-headers">,
  HelpText<"Force the static analyzer to analyze functions defined in header files">,
  MarshallingInfoFlag<AnalyzerOpts<"AnalyzeAll">>;
def analyzer_display_progress : Flag<["-"], "analyzer-display-progress">,
  HelpText<"Emit verbose output about the analyzer's progress">,
  MarshallingInfoFlag<AnalyzerOpts<"AnalyzerDisplayProgress">>;
def analyze_function : Separate<["-"], "analyze-function">,
  HelpText<"Run analysis on specific function (for C++ include parameters in name)">,
  MarshallingInfoString<AnalyzerOpts<"AnalyzeSpecificFunction">>;
def analyze_function_EQ : Joined<["-"], "analyze-function=">, Alias<analyze_function>;
def trim_egraph : Flag<["-"], "trim-egraph">,
  HelpText<"Only show error-related paths in the analysis graph">,
  MarshallingInfoFlag<AnalyzerOpts<"TrimGraph">>;
def analyzer_viz_egraph_graphviz : Flag<["-"], "analyzer-viz-egraph-graphviz">,
  HelpText<"Display exploded graph using GraphViz">,
  MarshallingInfoFlag<AnalyzerOpts<"visualizeExplodedGraphWithGraphViz">>;
def analyzer_dump_egraph : Separate<["-"], "analyzer-dump-egraph">,
  HelpText<"Dump exploded graph to the specified file">,
  MarshallingInfoString<AnalyzerOpts<"DumpExplodedGraphTo">>;
def analyzer_dump_egraph_EQ : Joined<["-"], "analyzer-dump-egraph=">, Alias<analyzer_dump_egraph>;

def analyzer_inline_max_stack_depth : Separate<["-"], "analyzer-inline-max-stack-depth">,
  HelpText<"Bound on stack depth while inlining (4 by default)">,
  // Cap the stack depth at 4 calls (5 stack frames, base + 4 calls).
  MarshallingInfoInt<AnalyzerOpts<"InlineMaxStackDepth">, "5">;
def analyzer_inline_max_stack_depth_EQ : Joined<["-"], "analyzer-inline-max-stack-depth=">,
  Alias<analyzer_inline_max_stack_depth>;

def analyzer_inlining_mode : Separate<["-"], "analyzer-inlining-mode">,
  HelpText<"Specify the function selection heuristic used during inlining">;
def analyzer_inlining_mode_EQ : Joined<["-"], "analyzer-inlining-mode=">, Alias<analyzer_inlining_mode>;

def analyzer_disable_retry_exhausted : Flag<["-"], "analyzer-disable-retry-exhausted">,
  HelpText<"Do not re-analyze paths leading to exhausted nodes with a different strategy (may decrease code coverage)">,
  MarshallingInfoFlag<AnalyzerOpts<"NoRetryExhausted">>;

def analyzer_max_loop : Separate<["-"], "analyzer-max-loop">,
  HelpText<"The maximum number of times the analyzer will go through a loop">,
  MarshallingInfoInt<AnalyzerOpts<"maxBlockVisitOnPath">, "4">;
def analyzer_stats : Flag<["-"], "analyzer-stats">,
  HelpText<"Print internal analyzer statistics.">,
  MarshallingInfoFlag<AnalyzerOpts<"PrintStats">>;

def analyzer_checker : Separate<["-"], "analyzer-checker">,
  HelpText<"Choose analyzer checkers to enable">,
  ValuesCode<[{
    static constexpr const char VALUES_CODE [] =
    #define GET_CHECKERS
    #define CHECKER(FULLNAME, CLASS, HT, DOC_URI, IS_HIDDEN)  FULLNAME ","
    #include "clang/StaticAnalyzer/Checkers/Checkers.inc"
    #undef GET_CHECKERS
    #define GET_PACKAGES
    #define PACKAGE(FULLNAME)  FULLNAME ","
    #include "clang/StaticAnalyzer/Checkers/Checkers.inc"
    #undef GET_PACKAGES
    ;
  }]>;
def analyzer_checker_EQ : Joined<["-"], "analyzer-checker=">,
  Alias<analyzer_checker>;

def analyzer_disable_checker : Separate<["-"], "analyzer-disable-checker">,
  HelpText<"Choose analyzer checkers to disable">;
def analyzer_disable_checker_EQ : Joined<["-"], "analyzer-disable-checker=">,
  Alias<analyzer_disable_checker>;

def analyzer_disable_all_checks : Flag<["-"], "analyzer-disable-all-checks">,
  HelpText<"Disable all static analyzer checks">,
  MarshallingInfoFlag<AnalyzerOpts<"DisableAllCheckers">>;

def analyzer_checker_help : Flag<["-"], "analyzer-checker-help">,
  HelpText<"Display the list of analyzer checkers that are available">,
  MarshallingInfoFlag<AnalyzerOpts<"ShowCheckerHelp">>;

def analyzer_checker_help_alpha : Flag<["-"], "analyzer-checker-help-alpha">,
  HelpText<"Display the list of in development analyzer checkers. These "
           "are NOT considered safe, they are unstable and will emit incorrect "
           "reports. Enable ONLY FOR DEVELOPMENT purposes">,
  MarshallingInfoFlag<AnalyzerOpts<"ShowCheckerHelpAlpha">>;

def analyzer_checker_help_developer : Flag<["-"], "analyzer-checker-help-developer">,
  HelpText<"Display the list of developer-only checkers such as modeling "
           "and debug checkers">,
  MarshallingInfoFlag<AnalyzerOpts<"ShowCheckerHelpDeveloper">>;

def analyzer_config_help : Flag<["-"], "analyzer-config-help">,
  HelpText<"Display the list of -analyzer-config options. These are meant for "
           "development purposes only!">,
  MarshallingInfoFlag<AnalyzerOpts<"ShowConfigOptionsList">>;

def analyzer_list_enabled_checkers : Flag<["-"], "analyzer-list-enabled-checkers">,
  HelpText<"Display the list of enabled analyzer checkers">,
  MarshallingInfoFlag<AnalyzerOpts<"ShowEnabledCheckerList">>;

def analyzer_config : Separate<["-"], "analyzer-config">,
  HelpText<"Choose analyzer options to enable">;

def analyzer_checker_option_help : Flag<["-"], "analyzer-checker-option-help">,
  HelpText<"Display the list of checker and package options">,
  MarshallingInfoFlag<AnalyzerOpts<"ShowCheckerOptionList">>;

def analyzer_checker_option_help_alpha : Flag<["-"], "analyzer-checker-option-help-alpha">,
  HelpText<"Display the list of in development checker and package options. "
           "These are NOT considered safe, they are unstable and will emit "
           "incorrect reports. Enable ONLY FOR DEVELOPMENT purposes">,
  MarshallingInfoFlag<AnalyzerOpts<"ShowCheckerOptionAlphaList">>;

def analyzer_checker_option_help_developer : Flag<["-"], "analyzer-checker-option-help-developer">,
  HelpText<"Display the list of checker and package options meant for "
           "development purposes only">,
  MarshallingInfoFlag<AnalyzerOpts<"ShowCheckerOptionDeveloperList">>;

def analyzer_config_compatibility_mode : Separate<["-"], "analyzer-config-compatibility-mode">,
  HelpText<"Don't emit errors on invalid analyzer-config inputs">,
  Values<"true,false">, NormalizedValues<[[{false}], [{true}]]>,
  MarshallingInfoEnum<AnalyzerOpts<"ShouldEmitErrorsOnInvalidConfigValue">, [{true}]>;

def analyzer_config_compatibility_mode_EQ : Joined<["-"], "analyzer-config-compatibility-mode=">,
  Alias<analyzer_config_compatibility_mode>;

def analyzer_werror : Flag<["-"], "analyzer-werror">,
  HelpText<"Emit analyzer results as errors rather than warnings">,
  MarshallingInfoFlag<AnalyzerOpts<"AnalyzerWerror">>;

} // let Flags = [CC1Option, NoDriverOption]

//===----------------------------------------------------------------------===//
// Migrator Options
//===----------------------------------------------------------------------===//

def migrator_no_nsalloc_error : Flag<["-"], "no-ns-alloc-error">,
  HelpText<"Do not error on use of NSAllocateCollectable/NSReallocateCollectable">,
  Flags<[CC1Option, NoDriverOption]>,
  MarshallingInfoFlag<MigratorOpts<"NoNSAllocReallocError">>;

def migrator_no_finalize_removal : Flag<["-"], "no-finalize-removal">,
  HelpText<"Do not remove finalize method in gc mode">,
  Flags<[CC1Option, NoDriverOption]>,
  MarshallingInfoFlag<MigratorOpts<"NoFinalizeRemoval">>;

//===----------------------------------------------------------------------===//
// CodeGen Options
//===----------------------------------------------------------------------===//

let Flags = [CC1Option, CC1AsOption, FC1Option, NoDriverOption] in {

def mrelocation_model : Separate<["-"], "mrelocation-model">,
  HelpText<"The relocation model to use">, Values<"static,pic,ropi,rwpi,ropi-rwpi,dynamic-no-pic">,
  NormalizedValuesScope<"llvm::Reloc">,
  NormalizedValues<["Static", "PIC_", "ROPI", "RWPI", "ROPI_RWPI", "DynamicNoPIC"]>,
  MarshallingInfoEnum<CodeGenOpts<"RelocationModel">, "PIC_">;

} // let Flags = [CC1Option, CC1AsOption, FC1Option, NoDriverOption]

let Flags = [CC1Option, CC1AsOption, NoDriverOption] in {

def debug_info_kind_EQ : Joined<["-"], "debug-info-kind=">;
def debug_info_macro : Flag<["-"], "debug-info-macro">,
  HelpText<"Emit macro debug information">,
  MarshallingInfoFlag<CodeGenOpts<"MacroDebugInfo">>;
def default_function_attr : Separate<["-"], "default-function-attr">,
  HelpText<"Apply given attribute to all functions">,
  MarshallingInfoStringVector<CodeGenOpts<"DefaultFunctionAttrs">>;
def dwarf_version_EQ : Joined<["-"], "dwarf-version=">,
  MarshallingInfoInt<CodeGenOpts<"DwarfVersion">>;
def debugger_tuning_EQ : Joined<["-"], "debugger-tuning=">,
  Values<"gdb,lldb,sce,dbx">,
  NormalizedValuesScope<"llvm::DebuggerKind">, NormalizedValues<["GDB", "LLDB", "SCE", "DBX"]>,
  MarshallingInfoEnum<CodeGenOpts<"DebuggerTuning">, "Default">;
def dwarf_debug_flags : Separate<["-"], "dwarf-debug-flags">,
  HelpText<"The string to embed in the Dwarf debug flags record.">,
  MarshallingInfoString<CodeGenOpts<"DwarfDebugFlags">>;
def record_command_line : Separate<["-"], "record-command-line">,
  HelpText<"The string to embed in the .LLVM.command.line section.">,
  MarshallingInfoString<CodeGenOpts<"RecordCommandLine">>;
def compress_debug_sections_EQ : Joined<["-", "--"], "compress-debug-sections=">,
    HelpText<"DWARF debug sections compression type">, Values<"none,zlib,zstd">,
    NormalizedValuesScope<"llvm::DebugCompressionType">, NormalizedValues<["None", "Zlib", "Zstd"]>,
    MarshallingInfoEnum<CodeGenOpts<"CompressDebugSections">, "None">;
def compress_debug_sections : Flag<["-", "--"], "compress-debug-sections">,
  Alias<compress_debug_sections_EQ>, AliasArgs<["zlib"]>;
def mno_exec_stack : Flag<["-"], "mnoexecstack">,
  HelpText<"Mark the file as not needing an executable stack">,
  MarshallingInfoFlag<CodeGenOpts<"NoExecStack">>;
def massembler_no_warn : Flag<["-"], "massembler-no-warn">,
  HelpText<"Make assembler not emit warnings">,
  MarshallingInfoFlag<CodeGenOpts<"NoWarn">>;
def massembler_fatal_warnings : Flag<["-"], "massembler-fatal-warnings">,
  HelpText<"Make assembler warnings fatal">,
  MarshallingInfoFlag<CodeGenOpts<"FatalWarnings">>;
def mrelax_relocations_no : Flag<["-"], "mrelax-relocations=no">,
    HelpText<"Disable x86 relax relocations">,
    MarshallingInfoNegativeFlag<CodeGenOpts<"RelaxELFRelocations">>;
def msave_temp_labels : Flag<["-"], "msave-temp-labels">,
  HelpText<"Save temporary labels in the symbol table. "
           "Note this may change .s semantics and shouldn't generally be used "
           "on compiler-generated code.">,
  MarshallingInfoFlag<CodeGenOpts<"SaveTempLabels">>;
def mno_type_check : Flag<["-"], "mno-type-check">,
  HelpText<"Don't perform type checking of the assembly code (wasm only)">,
  MarshallingInfoFlag<CodeGenOpts<"NoTypeCheck">>;
def fno_math_builtin : Flag<["-"], "fno-math-builtin">,
  HelpText<"Disable implicit builtin knowledge of math functions">,
  MarshallingInfoFlag<LangOpts<"NoMathBuiltin">>;
def fno_use_ctor_homing: Flag<["-"], "fno-use-ctor-homing">,
    HelpText<"Don't use constructor homing for debug info">;
def fuse_ctor_homing: Flag<["-"], "fuse-ctor-homing">,
    HelpText<"Use constructor homing if we are using limited debug info already">;
def as_secure_log_file : Separate<["-"], "as-secure-log-file">,
  HelpText<"Emit .secure_log_unique directives to this filename.">,
  MarshallingInfoString<CodeGenOpts<"AsSecureLogFile">>;

} // let Flags = [CC1Option, CC1AsOption, NoDriverOption]

let Flags = [CC1Option, NoDriverOption] in {

def disable_llvm_verifier : Flag<["-"], "disable-llvm-verifier">,
  HelpText<"Don't run the LLVM IR verifier pass">,
  MarshallingInfoNegativeFlag<CodeGenOpts<"VerifyModule">>;
def disable_llvm_passes : Flag<["-"], "disable-llvm-passes">,
  HelpText<"Use together with -emit-llvm to get pristine LLVM IR from the "
           "frontend by not running any LLVM passes at all">,
  MarshallingInfoFlag<CodeGenOpts<"DisableLLVMPasses">>;
def disable_llvm_optzns : Flag<["-"], "disable-llvm-optzns">,
  Alias<disable_llvm_passes>;
def disable_lifetimemarkers : Flag<["-"], "disable-lifetime-markers">,
  HelpText<"Disable lifetime-markers emission even when optimizations are "
           "enabled">,
  MarshallingInfoFlag<CodeGenOpts<"DisableLifetimeMarkers">>;
def disable_O0_optnone : Flag<["-"], "disable-O0-optnone">,
  HelpText<"Disable adding the optnone attribute to functions at O0">,
  MarshallingInfoFlag<CodeGenOpts<"DisableO0ImplyOptNone">>;
def disable_red_zone : Flag<["-"], "disable-red-zone">,
  HelpText<"Do not emit code that uses the red zone.">,
  MarshallingInfoFlag<CodeGenOpts<"DisableRedZone">>;
def dwarf_ext_refs : Flag<["-"], "dwarf-ext-refs">,
  HelpText<"Generate debug info with external references to clang modules"
           " or precompiled headers">,
  MarshallingInfoFlag<CodeGenOpts<"DebugTypeExtRefs">>;
def dwarf_explicit_import : Flag<["-"], "dwarf-explicit-import">,
  HelpText<"Generate explicit import from anonymous namespace to containing"
           " scope">,
  MarshallingInfoFlag<CodeGenOpts<"DebugExplicitImport">>;
def debug_forward_template_params : Flag<["-"], "debug-forward-template-params">,
  HelpText<"Emit complete descriptions of template parameters in forward"
           " declarations">,
  MarshallingInfoFlag<CodeGenOpts<"DebugFwdTemplateParams">>;
def fforbid_guard_variables : Flag<["-"], "fforbid-guard-variables">,
  HelpText<"Emit an error if a C++ static local initializer would need a guard variable">,
  MarshallingInfoFlag<CodeGenOpts<"ForbidGuardVariables">>;
def no_implicit_float : Flag<["-"], "no-implicit-float">,
  HelpText<"Don't generate implicit floating point or vector instructions">,
  MarshallingInfoFlag<CodeGenOpts<"NoImplicitFloat">>;
def fdump_vtable_layouts : Flag<["-"], "fdump-vtable-layouts">,
  HelpText<"Dump the layouts of all vtables that will be emitted in a translation unit">,
  MarshallingInfoFlag<LangOpts<"DumpVTableLayouts">>;
def fmerge_functions : Flag<["-"], "fmerge-functions">,
  HelpText<"Permit merging of identical functions when optimizing.">,
  MarshallingInfoFlag<CodeGenOpts<"MergeFunctions">>;
def coverage_data_file : Separate<["-"], "coverage-data-file">,
  HelpText<"Emit coverage data to this filename.">,
  MarshallingInfoString<CodeGenOpts<"CoverageDataFile">>,
  ShouldParseIf<!strconcat(fprofile_arcs.KeyPath, "||", ftest_coverage.KeyPath)>;
def coverage_data_file_EQ : Joined<["-"], "coverage-data-file=">,
  Alias<coverage_data_file>;
def coverage_notes_file : Separate<["-"], "coverage-notes-file">,
  HelpText<"Emit coverage notes to this filename.">,
  MarshallingInfoString<CodeGenOpts<"CoverageNotesFile">>,
  ShouldParseIf<!strconcat(fprofile_arcs.KeyPath, "||", ftest_coverage.KeyPath)>;
def coverage_notes_file_EQ : Joined<["-"], "coverage-notes-file=">,
  Alias<coverage_notes_file>;
def coverage_version_EQ : Joined<["-"], "coverage-version=">,
  HelpText<"Four-byte version string for gcov files.">;
def dump_coverage_mapping : Flag<["-"], "dump-coverage-mapping">,
  HelpText<"Dump the coverage mapping records, for testing">,
  MarshallingInfoFlag<CodeGenOpts<"DumpCoverageMapping">>;
def fuse_register_sized_bitfield_access: Flag<["-"], "fuse-register-sized-bitfield-access">,
  HelpText<"Use register sized accesses to bit-fields, when possible.">,
  MarshallingInfoFlag<CodeGenOpts<"UseRegisterSizedBitfieldAccess">>;
def relaxed_aliasing : Flag<["-"], "relaxed-aliasing">,
  HelpText<"Turn off Type Based Alias Analysis">,
  MarshallingInfoFlag<CodeGenOpts<"RelaxedAliasing">>;
def no_struct_path_tbaa : Flag<["-"], "no-struct-path-tbaa">,
  HelpText<"Turn off struct-path aware Type Based Alias Analysis">,
  MarshallingInfoNegativeFlag<CodeGenOpts<"StructPathTBAA">>;
def new_struct_path_tbaa : Flag<["-"], "new-struct-path-tbaa">,
  HelpText<"Enable enhanced struct-path aware Type Based Alias Analysis">;
def mdebug_pass : Separate<["-"], "mdebug-pass">,
  HelpText<"Enable additional debug output">,
  MarshallingInfoString<CodeGenOpts<"DebugPass">>;
def mframe_pointer_EQ : Joined<["-"], "mframe-pointer=">,
  HelpText<"Specify which frame pointers to retain.">, Values<"all,non-leaf,none">,
  NormalizedValuesScope<"CodeGenOptions::FramePointerKind">, NormalizedValues<["All", "NonLeaf", "None"]>,
  MarshallingInfoEnum<CodeGenOpts<"FramePointer">, "None">;
def mabi_EQ_ieeelongdouble : Flag<["-"], "mabi=ieeelongdouble">,
  HelpText<"Use IEEE 754 quadruple-precision for long double">,
  MarshallingInfoFlag<LangOpts<"PPCIEEELongDouble">>;
def mfloat_abi : Separate<["-"], "mfloat-abi">,
  HelpText<"The float ABI to use">,
  MarshallingInfoString<CodeGenOpts<"FloatABI">>;
def mtp : Separate<["-"], "mtp">,
  HelpText<"Mode for reading thread pointer">;
def mlimit_float_precision : Separate<["-"], "mlimit-float-precision">,
  HelpText<"Limit float precision to the given value">,
  MarshallingInfoString<CodeGenOpts<"LimitFloatPrecision">>;
def mregparm : Separate<["-"], "mregparm">,
  HelpText<"Limit the number of registers available for integer arguments">,
  MarshallingInfoInt<CodeGenOpts<"NumRegisterParameters">>;
def msmall_data_limit : Separate<["-"], "msmall-data-limit">,
  HelpText<"Put global and static data smaller than the limit into a special section">,
  MarshallingInfoInt<CodeGenOpts<"SmallDataLimit">>;
def funwind_tables_EQ : Joined<["-"], "funwind-tables=">,
  HelpText<"Generate unwinding tables for all functions">,
  MarshallingInfoInt<CodeGenOpts<"UnwindTables">>;
defm constructor_aliases : BoolOption<"m", "constructor-aliases",
  CodeGenOpts<"CXXCtorDtorAliases">, DefaultFalse,
  PosFlag<SetTrue, [], "Enable">, NegFlag<SetFalse, [], "Disable">,
  BothFlags<[CC1Option], " emitting complete constructors and destructors as aliases when possible">>;
def mlink_bitcode_file : Separate<["-"], "mlink-bitcode-file">,
  HelpText<"Link the given bitcode file before performing optimizations.">;
def mlink_builtin_bitcode : Separate<["-"], "mlink-builtin-bitcode">,
  HelpText<"Link and internalize needed symbols from the given bitcode file "
           "before performing optimizations.">;
def vectorize_loops : Flag<["-"], "vectorize-loops">,
  HelpText<"Run the Loop vectorization passes">,
  MarshallingInfoFlag<CodeGenOpts<"VectorizeLoop">>;
def vectorize_slp : Flag<["-"], "vectorize-slp">,
  HelpText<"Run the SLP vectorization passes">,
  MarshallingInfoFlag<CodeGenOpts<"VectorizeSLP">>;
def dependent_lib : Joined<["--"], "dependent-lib=">,
  HelpText<"Add dependent library">,
  MarshallingInfoStringVector<CodeGenOpts<"DependentLibraries">>;
def linker_option : Joined<["--"], "linker-option=">,
  HelpText<"Add linker option">,
  MarshallingInfoStringVector<CodeGenOpts<"LinkerOptions">>;
def fsanitize_coverage_type : Joined<["-"], "fsanitize-coverage-type=">,
                              HelpText<"Sanitizer coverage type">,
                              MarshallingInfoInt<CodeGenOpts<"SanitizeCoverageType">>;
def fsanitize_coverage_indirect_calls
    : Flag<["-"], "fsanitize-coverage-indirect-calls">,
      HelpText<"Enable sanitizer coverage for indirect calls">,
      MarshallingInfoFlag<CodeGenOpts<"SanitizeCoverageIndirectCalls">>;
def fsanitize_coverage_trace_bb
    : Flag<["-"], "fsanitize-coverage-trace-bb">,
      HelpText<"Enable basic block tracing in sanitizer coverage">,
      MarshallingInfoFlag<CodeGenOpts<"SanitizeCoverageTraceBB">>;
def fsanitize_coverage_trace_cmp
    : Flag<["-"], "fsanitize-coverage-trace-cmp">,
      HelpText<"Enable cmp instruction tracing in sanitizer coverage">,
      MarshallingInfoFlag<CodeGenOpts<"SanitizeCoverageTraceCmp">>;
def fsanitize_coverage_trace_div
    : Flag<["-"], "fsanitize-coverage-trace-div">,
      HelpText<"Enable div instruction tracing in sanitizer coverage">,
      MarshallingInfoFlag<CodeGenOpts<"SanitizeCoverageTraceDiv">>;
def fsanitize_coverage_trace_gep
    : Flag<["-"], "fsanitize-coverage-trace-gep">,
      HelpText<"Enable gep instruction tracing in sanitizer coverage">,
      MarshallingInfoFlag<CodeGenOpts<"SanitizeCoverageTraceGep">>;
def fsanitize_coverage_8bit_counters
    : Flag<["-"], "fsanitize-coverage-8bit-counters">,
      HelpText<"Enable frequency counters in sanitizer coverage">,
      MarshallingInfoFlag<CodeGenOpts<"SanitizeCoverage8bitCounters">>;
def fsanitize_coverage_inline_8bit_counters
    : Flag<["-"], "fsanitize-coverage-inline-8bit-counters">,
      HelpText<"Enable inline 8-bit counters in sanitizer coverage">,
      MarshallingInfoFlag<CodeGenOpts<"SanitizeCoverageInline8bitCounters">>;
def fsanitize_coverage_inline_bool_flag
    : Flag<["-"], "fsanitize-coverage-inline-bool-flag">,
      HelpText<"Enable inline bool flag in sanitizer coverage">,
      MarshallingInfoFlag<CodeGenOpts<"SanitizeCoverageInlineBoolFlag">>;
def fsanitize_coverage_pc_table
    : Flag<["-"], "fsanitize-coverage-pc-table">,
      HelpText<"Create a table of coverage-instrumented PCs">,
      MarshallingInfoFlag<CodeGenOpts<"SanitizeCoveragePCTable">>;
def fsanitize_coverage_control_flow
    : Flag<["-"], "fsanitize-coverage-control-flow">,
      HelpText<"Collect control flow of function">,
      MarshallingInfoFlag<CodeGenOpts<"SanitizeCoverageControlFlow">>;
def fsanitize_coverage_trace_pc
    : Flag<["-"], "fsanitize-coverage-trace-pc">,
      HelpText<"Enable PC tracing in sanitizer coverage">,
      MarshallingInfoFlag<CodeGenOpts<"SanitizeCoverageTracePC">>;
def fsanitize_coverage_trace_pc_guard
    : Flag<["-"], "fsanitize-coverage-trace-pc-guard">,
      HelpText<"Enable PC tracing with guard in sanitizer coverage">,
      MarshallingInfoFlag<CodeGenOpts<"SanitizeCoverageTracePCGuard">>;
def fsanitize_coverage_no_prune
    : Flag<["-"], "fsanitize-coverage-no-prune">,
      HelpText<"Disable coverage pruning (i.e. instrument all blocks/edges)">,
      MarshallingInfoFlag<CodeGenOpts<"SanitizeCoverageNoPrune">>;
def fsanitize_coverage_stack_depth
    : Flag<["-"], "fsanitize-coverage-stack-depth">,
      HelpText<"Enable max stack depth tracing">,
      MarshallingInfoFlag<CodeGenOpts<"SanitizeCoverageStackDepth">>;
def fsanitize_coverage_trace_loads
    : Flag<["-"], "fsanitize-coverage-trace-loads">,
      HelpText<"Enable tracing of loads">,
      MarshallingInfoFlag<CodeGenOpts<"SanitizeCoverageTraceLoads">>;
def fsanitize_coverage_trace_stores
    : Flag<["-"], "fsanitize-coverage-trace-stores">,
      HelpText<"Enable tracing of stores">,
      MarshallingInfoFlag<CodeGenOpts<"SanitizeCoverageTraceStores">>;
def fexperimental_sanitize_metadata_EQ_covered
    : Flag<["-"], "fexperimental-sanitize-metadata=covered">,
      HelpText<"Emit PCs for code covered with binary analysis sanitizers">,
      MarshallingInfoFlag<CodeGenOpts<"SanitizeBinaryMetadataCovered">>;
def fexperimental_sanitize_metadata_EQ_atomics
    : Flag<["-"], "fexperimental-sanitize-metadata=atomics">,
      HelpText<"Emit PCs for atomic operations used by binary analysis sanitizers">,
      MarshallingInfoFlag<CodeGenOpts<"SanitizeBinaryMetadataAtomics">>;
def fexperimental_sanitize_metadata_EQ_uar
    : Flag<["-"], "fexperimental-sanitize-metadata=uar">,
      HelpText<"Emit PCs for start of functions that are subject for use-after-return checking.">,
      MarshallingInfoFlag<CodeGenOpts<"SanitizeBinaryMetadataUAR">>;
def fpatchable_function_entry_offset_EQ
    : Joined<["-"], "fpatchable-function-entry-offset=">, MetaVarName<"<M>">,
      HelpText<"Generate M NOPs before function entry">,
      MarshallingInfoInt<CodeGenOpts<"PatchableFunctionEntryOffset">>;
def fprofile_instrument_EQ : Joined<["-"], "fprofile-instrument=">,
    HelpText<"Enable PGO instrumentation">, Values<"none,clang,llvm,csllvm">,
    NormalizedValuesScope<"CodeGenOptions">,
    NormalizedValues<["ProfileNone", "ProfileClangInstr", "ProfileIRInstr", "ProfileCSIRInstr"]>,
    MarshallingInfoEnum<CodeGenOpts<"ProfileInstr">, "ProfileNone">;
def fprofile_instrument_path_EQ : Joined<["-"], "fprofile-instrument-path=">,
    HelpText<"Generate instrumented code to collect execution counts into "
             "<file> (overridden by LLVM_PROFILE_FILE env var)">,
    MarshallingInfoString<CodeGenOpts<"InstrProfileOutput">>;
def fprofile_instrument_use_path_EQ :
    Joined<["-"], "fprofile-instrument-use-path=">,
    HelpText<"Specify the profile path in PGO use compilation">,
    MarshallingInfoString<CodeGenOpts<"ProfileInstrumentUsePath">>;
def flto_visibility_public_std:
    Flag<["-"], "flto-visibility-public-std">,
    HelpText<"Use public LTO visibility for classes in std and stdext namespaces">,
    MarshallingInfoFlag<CodeGenOpts<"LTOVisibilityPublicStd">>;
defm lto_unit : BoolOption<"f", "lto-unit",
  CodeGenOpts<"LTOUnit">, DefaultFalse,
  PosFlag<SetTrue, [CC1Option], "Emit IR to support LTO unit features (CFI, whole program vtable opt)">,
  NegFlag<SetFalse>>;
def fverify_debuginfo_preserve
    : Flag<["-"], "fverify-debuginfo-preserve">,
      HelpText<"Enable Debug Info Metadata preservation testing in "
               "optimizations.">,
      MarshallingInfoFlag<CodeGenOpts<"EnableDIPreservationVerify">>;
def fverify_debuginfo_preserve_export
    : Joined<["-"], "fverify-debuginfo-preserve-export=">,
      MetaVarName<"<file>">,
      HelpText<"Export debug info (by testing original Debug Info) failures "
               "into specified (JSON) file (should be abs path as we use "
               "append mode to insert new JSON objects).">,
      MarshallingInfoString<CodeGenOpts<"DIBugsReportFilePath">>;
def fwarn_stack_size_EQ
    : Joined<["-"], "fwarn-stack-size=">,
      MarshallingInfoInt<CodeGenOpts<"WarnStackSize">, "UINT_MAX">;
// The driver option takes the key as a parameter to the -msign-return-address=
// and -mbranch-protection= options, but CC1 has a separate option so we
// don't have to parse the parameter twice.
def msign_return_address_key_EQ : Joined<["-"], "msign-return-address-key=">,
    Values<"a_key,b_key">;
def mbranch_target_enforce : Flag<["-"], "mbranch-target-enforce">,
  MarshallingInfoFlag<LangOpts<"BranchTargetEnforcement">>;
def fno_dllexport_inlines : Flag<["-"], "fno-dllexport-inlines">,
  MarshallingInfoNegativeFlag<LangOpts<"DllExportInlines">>;
def cfguard_no_checks : Flag<["-"], "cfguard-no-checks">,
    HelpText<"Emit Windows Control Flow Guard tables only (no checks)">,
    MarshallingInfoFlag<CodeGenOpts<"ControlFlowGuardNoChecks">>;
def cfguard : Flag<["-"], "cfguard">,
    HelpText<"Emit Windows Control Flow Guard tables and checks">,
    MarshallingInfoFlag<CodeGenOpts<"ControlFlowGuard">>;
def ehcontguard : Flag<["-"], "ehcontguard">,
    HelpText<"Emit Windows EH Continuation Guard tables">,
    MarshallingInfoFlag<CodeGenOpts<"EHContGuard">>;

def fdenormal_fp_math_f32_EQ : Joined<["-"], "fdenormal-fp-math-f32=">,
   Group<f_Group>;

def fctor_dtor_return_this : Flag<["-"], "fctor-dtor-return-this">,
  HelpText<"Change the C++ ABI to returning `this` pointer from constructors "
           "and non-deleting destructors. (No effect on Microsoft ABI)">,
  MarshallingInfoFlag<CodeGenOpts<"CtorDtorReturnThis">>;

defm experimental_assignment_tracking :
  BoolOption<"f", "experimental-assignment-tracking",
  CodeGenOpts<"EnableAssignmentTracking">, DefaultFalse,
  PosFlag<SetTrue, [CC1Option]>, NegFlag<SetFalse>, BothFlags<[CoreOption]>>,
  Group<f_Group>;

} // let Flags = [CC1Option, NoDriverOption]

//===----------------------------------------------------------------------===//
// Dependency Output Options
//===----------------------------------------------------------------------===//

let Flags = [CC1Option, NoDriverOption] in {

def sys_header_deps : Flag<["-"], "sys-header-deps">,
  HelpText<"Include system headers in dependency output">,
  MarshallingInfoFlag<DependencyOutputOpts<"IncludeSystemHeaders">>;
def module_file_deps : Flag<["-"], "module-file-deps">,
  HelpText<"Include module files in dependency output">,
  MarshallingInfoFlag<DependencyOutputOpts<"IncludeModuleFiles">>;
def header_include_file : Separate<["-"], "header-include-file">,
  HelpText<"Filename (or -) to write header include output to">,
  MarshallingInfoString<DependencyOutputOpts<"HeaderIncludeOutputFile">>;
def header_include_format_EQ : Joined<["-"], "header-include-format=">,
  HelpText<"set format in which header info is emitted">,
  Values<"textual,json">, NormalizedValues<["HIFMT_Textual", "HIFMT_JSON"]>,
  MarshallingInfoEnum<DependencyOutputOpts<"HeaderIncludeFormat">, "HIFMT_Textual">;
def header_include_filtering_EQ : Joined<["-"], "header-include-filtering=">,
  HelpText<"set the flag that enables filtering header information">,
  Values<"none,only-direct-system">, NormalizedValues<["HIFIL_None", "HIFIL_Only_Direct_System"]>,
  MarshallingInfoEnum<DependencyOutputOpts<"HeaderIncludeFiltering">, "HIFIL_None">;
def show_includes : Flag<["--"], "show-includes">,
  HelpText<"Print cl.exe style /showIncludes to stdout">;

} // let Flags = [CC1Option, NoDriverOption]

//===----------------------------------------------------------------------===//
// Diagnostic Options
//===----------------------------------------------------------------------===//

let Flags = [CC1Option, NoDriverOption] in {

def diagnostic_log_file : Separate<["-"], "diagnostic-log-file">,
  HelpText<"Filename (or -) to log diagnostics to">,
  MarshallingInfoString<DiagnosticOpts<"DiagnosticLogFile">>;
def diagnostic_serialized_file : Separate<["-"], "serialize-diagnostic-file">,
  MetaVarName<"<filename>">,
  HelpText<"File for serializing diagnostics in a binary format">;

def fdiagnostics_format : Separate<["-"], "fdiagnostics-format">,
  HelpText<"Change diagnostic formatting to match IDE and command line tools">,
  Values<"clang,msvc,vi,sarif,SARIF">,
  NormalizedValuesScope<"DiagnosticOptions">, NormalizedValues<["Clang", "MSVC", "Vi", "SARIF", "SARIF"]>,
  MarshallingInfoEnum<DiagnosticOpts<"Format">, "Clang">;
def fdiagnostics_show_category : Separate<["-"], "fdiagnostics-show-category">,
  HelpText<"Print diagnostic category">,
  Values<"none,id,name">,
  NormalizedValues<["0", "1", "2"]>,
  MarshallingInfoEnum<DiagnosticOpts<"ShowCategories">, "0">;
def fno_diagnostics_use_presumed_location : Flag<["-"], "fno-diagnostics-use-presumed-location">,
  HelpText<"Ignore #line directives when displaying diagnostic locations">,
  MarshallingInfoNegativeFlag<DiagnosticOpts<"ShowPresumedLoc">>;
def ftabstop : Separate<["-"], "ftabstop">, MetaVarName<"<N>">,
  HelpText<"Set the tab stop distance.">,
  MarshallingInfoInt<DiagnosticOpts<"TabStop">, "DiagnosticOptions::DefaultTabStop">;
def ferror_limit : Separate<["-"], "ferror-limit">, MetaVarName<"<N>">,
  HelpText<"Set the maximum number of errors to emit before stopping (0 = no limit).">,
  MarshallingInfoInt<DiagnosticOpts<"ErrorLimit">>;
def fmacro_backtrace_limit : Separate<["-"], "fmacro-backtrace-limit">, MetaVarName<"<N>">,
  HelpText<"Set the maximum number of entries to print in a macro expansion backtrace (0 = no limit).">,
  MarshallingInfoInt<DiagnosticOpts<"MacroBacktraceLimit">, "DiagnosticOptions::DefaultMacroBacktraceLimit">;
def ftemplate_backtrace_limit : Separate<["-"], "ftemplate-backtrace-limit">, MetaVarName<"<N>">,
  HelpText<"Set the maximum number of entries to print in a template instantiation backtrace (0 = no limit).">,
  MarshallingInfoInt<DiagnosticOpts<"TemplateBacktraceLimit">, "DiagnosticOptions::DefaultTemplateBacktraceLimit">;
def fconstexpr_backtrace_limit : Separate<["-"], "fconstexpr-backtrace-limit">, MetaVarName<"<N>">,
  HelpText<"Set the maximum number of entries to print in a constexpr evaluation backtrace (0 = no limit).">,
  MarshallingInfoInt<DiagnosticOpts<"ConstexprBacktraceLimit">, "DiagnosticOptions::DefaultConstexprBacktraceLimit">;
def fspell_checking_limit : Separate<["-"], "fspell-checking-limit">, MetaVarName<"<N>">,
  HelpText<"Set the maximum number of times to perform spell checking on unrecognized identifiers (0 = no limit).">,
  MarshallingInfoInt<DiagnosticOpts<"SpellCheckingLimit">, "DiagnosticOptions::DefaultSpellCheckingLimit">;
def fcaret_diagnostics_max_lines :
  Separate<["-"], "fcaret-diagnostics-max-lines">, MetaVarName<"<N>">,
  HelpText<"Set the maximum number of source lines to show in a caret diagnostic">,
  MarshallingInfoInt<DiagnosticOpts<"SnippetLineLimit">, "DiagnosticOptions::DefaultSnippetLineLimit">;
def verify_EQ : CommaJoined<["-"], "verify=">,
  MetaVarName<"<prefixes>">,
  HelpText<"Verify diagnostic output using comment directives that start with"
           " prefixes in the comma-separated sequence <prefixes>">;
def verify : Flag<["-"], "verify">,
  HelpText<"Equivalent to -verify=expected">;
def verify_ignore_unexpected : Flag<["-"], "verify-ignore-unexpected">,
  HelpText<"Ignore unexpected diagnostic messages">;
def verify_ignore_unexpected_EQ : CommaJoined<["-"], "verify-ignore-unexpected=">,
  HelpText<"Ignore unexpected diagnostic messages">;
def Wno_rewrite_macros : Flag<["-"], "Wno-rewrite-macros">,
  HelpText<"Silence ObjC rewriting warnings">,
  MarshallingInfoFlag<DiagnosticOpts<"NoRewriteMacros">>;

} // let Flags = [CC1Option, NoDriverOption]

//===----------------------------------------------------------------------===//
// Frontend Options
//===----------------------------------------------------------------------===//

let Flags = [CC1Option, NoDriverOption] in {

// This isn't normally used, it is just here so we can parse a
// CompilerInvocation out of a driver-derived argument vector.
def cc1 : Flag<["-"], "cc1">;
def cc1as : Flag<["-"], "cc1as">;

def ast_merge : Separate<["-"], "ast-merge">,
  MetaVarName<"<ast file>">,
  HelpText<"Merge the given AST file into the translation unit being compiled.">,
  MarshallingInfoStringVector<FrontendOpts<"ASTMergeFiles">>;
def aux_target_cpu : Separate<["-"], "aux-target-cpu">,
  HelpText<"Target a specific auxiliary cpu type">;
def aux_target_feature : Separate<["-"], "aux-target-feature">,
  HelpText<"Target specific auxiliary attributes">;
def aux_triple : Separate<["-"], "aux-triple">,
  HelpText<"Auxiliary target triple.">,
  MarshallingInfoString<FrontendOpts<"AuxTriple">>;
def code_completion_at : Separate<["-"], "code-completion-at">,
  MetaVarName<"<file>:<line>:<column>">,
  HelpText<"Dump code-completion information at a location">;
def remap_file : Separate<["-"], "remap-file">,
  MetaVarName<"<from>;<to>">,
  HelpText<"Replace the contents of the <from> file with the contents of the <to> file">;
def code_completion_at_EQ : Joined<["-"], "code-completion-at=">,
  Alias<code_completion_at>;
def code_completion_macros : Flag<["-"], "code-completion-macros">,
  HelpText<"Include macros in code-completion results">,
  MarshallingInfoFlag<FrontendOpts<"CodeCompleteOpts.IncludeMacros">>;
def code_completion_patterns : Flag<["-"], "code-completion-patterns">,
  HelpText<"Include code patterns in code-completion results">,
  MarshallingInfoFlag<FrontendOpts<"CodeCompleteOpts.IncludeCodePatterns">>;
def no_code_completion_globals : Flag<["-"], "no-code-completion-globals">,
  HelpText<"Do not include global declarations in code-completion results.">,
  MarshallingInfoNegativeFlag<FrontendOpts<"CodeCompleteOpts.IncludeGlobals">>;
def no_code_completion_ns_level_decls : Flag<["-"], "no-code-completion-ns-level-decls">,
  HelpText<"Do not include declarations inside namespaces (incl. global namespace) in the code-completion results.">,
  MarshallingInfoNegativeFlag<FrontendOpts<"CodeCompleteOpts.IncludeNamespaceLevelDecls">>;
def code_completion_brief_comments : Flag<["-"], "code-completion-brief-comments">,
  HelpText<"Include brief documentation comments in code-completion results.">,
  MarshallingInfoFlag<FrontendOpts<"CodeCompleteOpts.IncludeBriefComments">>;
def code_completion_with_fixits : Flag<["-"], "code-completion-with-fixits">,
  HelpText<"Include code completion results which require small fix-its.">,
  MarshallingInfoFlag<FrontendOpts<"CodeCompleteOpts.IncludeFixIts">>;
def disable_free : Flag<["-"], "disable-free">,
  HelpText<"Disable freeing of memory on exit">,
  MarshallingInfoFlag<FrontendOpts<"DisableFree">>;
defm clear_ast_before_backend : BoolOption<"",
  "clear-ast-before-backend",
  CodeGenOpts<"ClearASTBeforeBackend">,
  DefaultFalse,
  PosFlag<SetTrue, [], "Clear">,
  NegFlag<SetFalse, [], "Don't clear">,
  BothFlags<[], " the Clang AST before running backend code generation">>;
defm enable_noundef_analysis : BoolOption<"",
  "enable-noundef-analysis",
  CodeGenOpts<"EnableNoundefAttrs">,
  DefaultTrue,
  PosFlag<SetTrue, [], "Enable">,
  NegFlag<SetFalse, [], "Disable">,
  BothFlags<[], " analyzing function argument and return types for mandatory definedness">>;
defm opaque_pointers : BoolOption<"",
  "opaque-pointers",
  CodeGenOpts<"OpaquePointers">,
  DefaultTrue,
  PosFlag<SetTrue, [], "Enable">,
  NegFlag<SetFalse, [], "Disable">,
  BothFlags<[], " opaque pointers">>;
def discard_value_names : Flag<["-"], "discard-value-names">,
  HelpText<"Discard value names in LLVM IR">,
  MarshallingInfoFlag<CodeGenOpts<"DiscardValueNames">>;
def plugin_arg : JoinedAndSeparate<["-"], "plugin-arg-">,
    MetaVarName<"<name> <arg>">,
    HelpText<"Pass <arg> to plugin <name>">;
def add_plugin : Separate<["-"], "add-plugin">, MetaVarName<"<name>">,
  HelpText<"Use the named plugin action in addition to the default action">,
  MarshallingInfoStringVector<FrontendOpts<"AddPluginActions">>;
def ast_dump_filter : Separate<["-"], "ast-dump-filter">,
  MetaVarName<"<dump_filter>">,
  HelpText<"Use with -ast-dump or -ast-print to dump/print only AST declaration"
           " nodes having a certain substring in a qualified name. Use"
           " -ast-list to list all filterable declaration node names.">,
  MarshallingInfoString<FrontendOpts<"ASTDumpFilter">>;
def ast_dump_filter_EQ : Joined<["-"], "ast-dump-filter=">,
  Alias<ast_dump_filter>;
def fno_modules_global_index : Flag<["-"], "fno-modules-global-index">,
  HelpText<"Do not automatically generate or update the global module index">,
  MarshallingInfoNegativeFlag<FrontendOpts<"UseGlobalModuleIndex">>;
def fno_modules_error_recovery : Flag<["-"], "fno-modules-error-recovery">,
  HelpText<"Do not automatically import modules for error recovery">,
  MarshallingInfoNegativeFlag<LangOpts<"ModulesErrorRecovery">>;
def fmodule_map_file_home_is_cwd : Flag<["-"], "fmodule-map-file-home-is-cwd">,
  HelpText<"Use the current working directory as the home directory of "
           "module maps specified by -fmodule-map-file=<FILE>">,
  MarshallingInfoFlag<HeaderSearchOpts<"ModuleMapFileHomeIsCwd">>;
def fmodule_file_home_is_cwd : Flag<["-"], "fmodule-file-home-is-cwd">,
  HelpText<"Use the current working directory as the base directory of "
           "compiled module files.">,
  MarshallingInfoFlag<HeaderSearchOpts<"ModuleFileHomeIsCwd">>;
def fmodule_feature : Separate<["-"], "fmodule-feature">,
  MetaVarName<"<feature>">,
  HelpText<"Enable <feature> in module map requires declarations">,
  MarshallingInfoStringVector<LangOpts<"ModuleFeatures">>;
def fmodules_embed_file_EQ : Joined<["-"], "fmodules-embed-file=">,
  MetaVarName<"<file>">,
  HelpText<"Embed the contents of the specified file into the module file "
           "being compiled.">,
  MarshallingInfoStringVector<FrontendOpts<"ModulesEmbedFiles">>;
def fmodules_embed_all_files : Joined<["-"], "fmodules-embed-all-files">,
  HelpText<"Embed the contents of all files read by this compilation into "
           "the produced module file.">,
  MarshallingInfoFlag<FrontendOpts<"ModulesEmbedAllFiles">>;
defm fimplicit_modules_use_lock : BoolOption<"f", "implicit-modules-use-lock",
  FrontendOpts<"BuildingImplicitModuleUsesLock">, DefaultTrue,
  NegFlag<SetFalse>,
  PosFlag<SetTrue, [],
          "Use filesystem locks for implicit modules builds to avoid "
          "duplicating work in competing clang invocations.">>;
// FIXME: We only need this in C++ modules if we might textually
// enter a different module (eg, when building a header unit).
def fmodules_local_submodule_visibility :
  Flag<["-"], "fmodules-local-submodule-visibility">,
  HelpText<"Enforce name visibility rules across submodules of the same "
           "top-level module.">,
  MarshallingInfoFlag<LangOpts<"ModulesLocalVisibility">>,
  ImpliedByAnyOf<[fcxx_modules.KeyPath]>;
def fmodules_codegen :
  Flag<["-"], "fmodules-codegen">,
  HelpText<"Generate code for uses of this module that assumes an explicit "
           "object file will be built for the module">,
  MarshallingInfoFlag<LangOpts<"ModulesCodegen">>;
def fmodules_debuginfo :
  Flag<["-"], "fmodules-debuginfo">,
  HelpText<"Generate debug info for types in an object file built from this "
           "module and do not generate them elsewhere">,
  MarshallingInfoFlag<LangOpts<"ModulesDebugInfo">>;
def fmodule_format_EQ : Joined<["-"], "fmodule-format=">,
  HelpText<"Select the container format for clang modules and PCH. "
           "Supported options are 'raw' and 'obj'.">,
  MarshallingInfoString<HeaderSearchOpts<"ModuleFormat">, [{"raw"}]>;
def ftest_module_file_extension_EQ :
  Joined<["-"], "ftest-module-file-extension=">,
  HelpText<"introduce a module file extension for testing purposes. "
           "The argument is parsed as blockname:major:minor:hashed:user info">;

defm recovery_ast : BoolOption<"f", "recovery-ast",
  LangOpts<"RecoveryAST">, DefaultTrue,
  NegFlag<SetFalse>, PosFlag<SetTrue, [], "Preserve expressions in AST rather "
                              "than dropping them when encountering semantic errors">>;
defm recovery_ast_type : BoolOption<"f", "recovery-ast-type",
  LangOpts<"RecoveryASTType">, DefaultTrue,
  NegFlag<SetFalse>, PosFlag<SetTrue, [], "Preserve the type for recovery "
                              "expressions when possible">>;

let Group = Action_Group in {

def Eonly : Flag<["-"], "Eonly">,
  HelpText<"Just run preprocessor, no output (for timings)">;
def dump_raw_tokens : Flag<["-"], "dump-raw-tokens">,
  HelpText<"Lex file in raw mode and dump raw tokens">;
def analyze : Flag<["-"], "analyze">,
  HelpText<"Run static analysis engine">;
def dump_tokens : Flag<["-"], "dump-tokens">,
  HelpText<"Run preprocessor, dump internal rep of tokens">;
def fixit : Flag<["-"], "fixit">,
  HelpText<"Apply fix-it advice to the input source">;
def fixit_EQ : Joined<["-"], "fixit=">,
  HelpText<"Apply fix-it advice creating a file with the given suffix">;
def print_preamble : Flag<["-"], "print-preamble">,
  HelpText<"Print the \"preamble\" of a file, which is a candidate for implicit"
           " precompiled headers.">;
def emit_html : Flag<["-"], "emit-html">,
  HelpText<"Output input source as HTML">;
def ast_print : Flag<["-"], "ast-print">,
  HelpText<"Build ASTs and then pretty-print them">;
def ast_list : Flag<["-"], "ast-list">,
  HelpText<"Build ASTs and print the list of declaration node qualified names">;
def ast_dump : Flag<["-"], "ast-dump">,
  HelpText<"Build ASTs and then debug dump them">;
def ast_dump_EQ : Joined<["-"], "ast-dump=">,
  HelpText<"Build ASTs and then debug dump them in the specified format. "
           "Supported formats include: default, json">;
def ast_dump_all : Flag<["-"], "ast-dump-all">,
  HelpText<"Build ASTs and then debug dump them, forcing deserialization">;
def ast_dump_all_EQ : Joined<["-"], "ast-dump-all=">,
  HelpText<"Build ASTs and then debug dump them in the specified format, "
           "forcing deserialization. Supported formats include: default, json">;
def ast_dump_decl_types : Flag<["-"], "ast-dump-decl-types">,
  HelpText<"Include declaration types in AST dumps">,
  MarshallingInfoFlag<FrontendOpts<"ASTDumpDeclTypes">>;
def templight_dump : Flag<["-"], "templight-dump">,
  HelpText<"Dump templight information to stdout">;
def ast_dump_lookups : Flag<["-"], "ast-dump-lookups">,
  HelpText<"Build ASTs and then debug dump their name lookup tables">,
  MarshallingInfoFlag<FrontendOpts<"ASTDumpLookups">>;
def ast_view : Flag<["-"], "ast-view">,
  HelpText<"Build ASTs and view them with GraphViz">;
def emit_module : Flag<["-"], "emit-module">,
  HelpText<"Generate pre-compiled module file from a module map">;
def emit_module_interface : Flag<["-"], "emit-module-interface">,
  HelpText<"Generate pre-compiled module file from a C++ module interface">;
def emit_header_unit : Flag<["-"], "emit-header-unit">,
  HelpText<"Generate C++20 header units from header files">;
def emit_pch : Flag<["-"], "emit-pch">,
  HelpText<"Generate pre-compiled header file">;
def emit_llvm_only : Flag<["-"], "emit-llvm-only">,
  HelpText<"Build ASTs and convert to LLVM, discarding output">;
def emit_codegen_only : Flag<["-"], "emit-codegen-only">,
  HelpText<"Generate machine code, but discard output">;
def rewrite_test : Flag<["-"], "rewrite-test">,
  HelpText<"Rewriter playground">;
def rewrite_macros : Flag<["-"], "rewrite-macros">,
  HelpText<"Expand macros without full preprocessing">;
def migrate : Flag<["-"], "migrate">,
  HelpText<"Migrate source code">;
def compiler_options_dump : Flag<["-"], "compiler-options-dump">,
  HelpText<"Dump the compiler configuration options">;
def print_dependency_directives_minimized_source : Flag<["-"],
  "print-dependency-directives-minimized-source">,
  HelpText<"Print the output of the dependency directives source minimizer">;
}

defm emit_llvm_uselists : BoolOption<"", "emit-llvm-uselists",
  CodeGenOpts<"EmitLLVMUseLists">, DefaultFalse,
  PosFlag<SetTrue, [], "Preserve">,
  NegFlag<SetFalse, [], "Don't preserve">,
  BothFlags<[], " order of LLVM use-lists when serializing">>;

def mt_migrate_directory : Separate<["-"], "mt-migrate-directory">,
  HelpText<"Directory for temporary files produced during ARC or ObjC migration">,
  MarshallingInfoString<FrontendOpts<"MTMigrateDir">>;

def arcmt_action_EQ : Joined<["-"], "arcmt-action=">, Flags<[CC1Option, NoDriverOption]>,
  HelpText<"The ARC migration action to take">,
  Values<"check,modify,migrate">,
  NormalizedValuesScope<"FrontendOptions">,
  NormalizedValues<["ARCMT_Check", "ARCMT_Modify", "ARCMT_Migrate"]>,
  MarshallingInfoEnum<FrontendOpts<"ARCMTAction">, "ARCMT_None">;

def opt_record_file : Separate<["-"], "opt-record-file">,
  HelpText<"File name to use for YAML optimization record output">,
  MarshallingInfoString<CodeGenOpts<"OptRecordFile">>;
def opt_record_passes : Separate<["-"], "opt-record-passes">,
  HelpText<"Only record remark information for passes whose names match the given regular expression">;
def opt_record_format : Separate<["-"], "opt-record-format">,
  HelpText<"The format used for serializing remarks (default: YAML)">;

def print_stats : Flag<["-"], "print-stats">,
  HelpText<"Print performance metrics and statistics">,
  MarshallingInfoFlag<FrontendOpts<"ShowStats">>;
def stats_file : Joined<["-"], "stats-file=">,
  HelpText<"Filename to write statistics to">,
  MarshallingInfoString<FrontendOpts<"StatsFile">>;
def stats_file_append : Flag<["-"], "stats-file-append">,
  HelpText<"If stats should be appended to stats-file instead of overwriting it">,
  MarshallingInfoFlag<FrontendOpts<"AppendStats">>;
def fdump_record_layouts_simple : Flag<["-"], "fdump-record-layouts-simple">,
  HelpText<"Dump record layout information in a simple form used for testing">,
  MarshallingInfoFlag<LangOpts<"DumpRecordLayoutsSimple">>;
def fdump_record_layouts_canonical : Flag<["-"], "fdump-record-layouts-canonical">,
  HelpText<"Dump record layout information with canonical field types">,
  MarshallingInfoFlag<LangOpts<"DumpRecordLayoutsCanonical">>;
def fdump_record_layouts_complete : Flag<["-"], "fdump-record-layouts-complete">,
  HelpText<"Dump record layout information for all complete types">,
  MarshallingInfoFlag<LangOpts<"DumpRecordLayoutsComplete">>;
def fdump_record_layouts : Flag<["-"], "fdump-record-layouts">,
  HelpText<"Dump record layout information">,
  MarshallingInfoFlag<LangOpts<"DumpRecordLayouts">>,
  ImpliedByAnyOf<[fdump_record_layouts_simple.KeyPath, fdump_record_layouts_complete.KeyPath, fdump_record_layouts_canonical.KeyPath]>;
def fix_what_you_can : Flag<["-"], "fix-what-you-can">,
  HelpText<"Apply fix-it advice even in the presence of unfixable errors">,
  MarshallingInfoFlag<FrontendOpts<"FixWhatYouCan">>;
def fix_only_warnings : Flag<["-"], "fix-only-warnings">,
  HelpText<"Apply fix-it advice only for warnings, not errors">,
  MarshallingInfoFlag<FrontendOpts<"FixOnlyWarnings">>;
def fixit_recompile : Flag<["-"], "fixit-recompile">,
  HelpText<"Apply fix-it changes and recompile">,
  MarshallingInfoFlag<FrontendOpts<"FixAndRecompile">>;
def fixit_to_temp : Flag<["-"], "fixit-to-temporary">,
  HelpText<"Apply fix-it changes to temporary files">,
  MarshallingInfoFlag<FrontendOpts<"FixToTemporaries">>;

def foverride_record_layout_EQ : Joined<["-"], "foverride-record-layout=">,
  HelpText<"Override record layouts with those in the given file">,
  MarshallingInfoString<FrontendOpts<"OverrideRecordLayoutsFile">>;
def pch_through_header_EQ : Joined<["-"], "pch-through-header=">,
  HelpText<"Stop PCH generation after including this file.  When using a PCH, "
           "skip tokens until after this file is included.">,
  MarshallingInfoString<PreprocessorOpts<"PCHThroughHeader">>;
def pch_through_hdrstop_create : Flag<["-"], "pch-through-hdrstop-create">,
  HelpText<"When creating a PCH, stop PCH generation after #pragma hdrstop.">,
  MarshallingInfoFlag<PreprocessorOpts<"PCHWithHdrStopCreate">>;
def pch_through_hdrstop_use : Flag<["-"], "pch-through-hdrstop-use">,
  HelpText<"When using a PCH, skip tokens until after a #pragma hdrstop.">;
def fno_pch_timestamp : Flag<["-"], "fno-pch-timestamp">,
  HelpText<"Disable inclusion of timestamp in precompiled headers">,
  MarshallingInfoNegativeFlag<FrontendOpts<"IncludeTimestamps">>;
def building_pch_with_obj : Flag<["-"], "building-pch-with-obj">,
  HelpText<"This compilation is part of building a PCH with corresponding object file.">,
  MarshallingInfoFlag<LangOpts<"BuildingPCHWithObjectFile">>;

def aligned_alloc_unavailable : Flag<["-"], "faligned-alloc-unavailable">,
  HelpText<"Aligned allocation/deallocation functions are unavailable">,
  MarshallingInfoFlag<LangOpts<"AlignedAllocationUnavailable">>,
  ShouldParseIf<faligned_allocation.KeyPath>;

} // let Flags = [CC1Option, NoDriverOption]

//===----------------------------------------------------------------------===//
// Language Options
//===----------------------------------------------------------------------===//

def version : Flag<["-"], "version">,
  HelpText<"Print the compiler version">,
  Flags<[CC1Option, CC1AsOption, FC1Option, NoDriverOption]>,
  MarshallingInfoFlag<FrontendOpts<"ShowVersion">>;

def main_file_name : Separate<["-"], "main-file-name">,
  HelpText<"Main file name to use for debug info and source if missing">,
  Flags<[CC1Option, CC1AsOption, NoDriverOption]>,
  MarshallingInfoString<CodeGenOpts<"MainFileName">>;
def split_dwarf_output : Separate<["-"], "split-dwarf-output">,
  HelpText<"File name to use for split dwarf debug info output">,
  Flags<[CC1Option, CC1AsOption, NoDriverOption]>,
  MarshallingInfoString<CodeGenOpts<"SplitDwarfOutput">>;

let Flags = [CC1Option, FC1Option, NoDriverOption] in {

def mreassociate : Flag<["-"], "mreassociate">,
  HelpText<"Allow reassociation transformations for floating-point instructions">,
  MarshallingInfoFlag<LangOpts<"AllowFPReassoc">>, ImpliedByAnyOf<[funsafe_math_optimizations.KeyPath]>;
def menable_no_nans : Flag<["-"], "menable-no-nans">,
  HelpText<"Allow optimization to assume there are no NaNs.">,
  MarshallingInfoFlag<LangOpts<"NoHonorNaNs">>, ImpliedByAnyOf<[ffinite_math_only.KeyPath]>;
def menable_no_infinities : Flag<["-"], "menable-no-infs">,
  HelpText<"Allow optimization to assume there are no infinities.">,
  MarshallingInfoFlag<LangOpts<"NoHonorInfs">>, ImpliedByAnyOf<[ffinite_math_only.KeyPath]>;

def pic_level : Separate<["-"], "pic-level">,
  HelpText<"Value for __PIC__">,
  MarshallingInfoInt<LangOpts<"PICLevel">>;
def pic_is_pie : Flag<["-"], "pic-is-pie">,
  HelpText<"File is for a position independent executable">,
  MarshallingInfoFlag<LangOpts<"PIE">>;

} // let Flags = [CC1Option, FC1Option, NoDriverOption]

let Flags = [CC1Option, NoDriverOption] in {

def fblocks_runtime_optional : Flag<["-"], "fblocks-runtime-optional">,
  HelpText<"Weakly link in the blocks runtime">,
  MarshallingInfoFlag<LangOpts<"BlocksRuntimeOptional">>;
def fexternc_nounwind : Flag<["-"], "fexternc-nounwind">,
  HelpText<"Assume all functions with C linkage do not unwind">,
  MarshallingInfoFlag<LangOpts<"ExternCNoUnwind">>;
def split_dwarf_file : Separate<["-"], "split-dwarf-file">,
  HelpText<"Name of the split dwarf debug info file to encode in the object file">,
  MarshallingInfoString<CodeGenOpts<"SplitDwarfFile">>;
def fno_wchar : Flag<["-"], "fno-wchar">,
  HelpText<"Disable C++ builtin type wchar_t">,
  MarshallingInfoNegativeFlag<LangOpts<"WChar">, cplusplus.KeyPath>,
  ShouldParseIf<cplusplus.KeyPath>;
def fconstant_string_class : Separate<["-"], "fconstant-string-class">,
  MetaVarName<"<class name>">,
  HelpText<"Specify the class to use for constant Objective-C string objects.">,
  MarshallingInfoString<LangOpts<"ObjCConstantStringClass">>;
def fobjc_arc_cxxlib_EQ : Joined<["-"], "fobjc-arc-cxxlib=">,
  HelpText<"Objective-C++ Automatic Reference Counting standard library kind">,
  Values<"libc++,libstdc++,none">,
  NormalizedValues<["ARCXX_libcxx", "ARCXX_libstdcxx", "ARCXX_nolib"]>,
  MarshallingInfoEnum<PreprocessorOpts<"ObjCXXARCStandardLibrary">, "ARCXX_nolib">;
def fobjc_runtime_has_weak : Flag<["-"], "fobjc-runtime-has-weak">,
  HelpText<"The target Objective-C runtime supports ARC weak operations">;
def fobjc_dispatch_method_EQ : Joined<["-"], "fobjc-dispatch-method=">,
  HelpText<"Objective-C dispatch method to use">,
  Values<"legacy,non-legacy,mixed">,
  NormalizedValuesScope<"CodeGenOptions">, NormalizedValues<["Legacy", "NonLegacy", "Mixed"]>,
  MarshallingInfoEnum<CodeGenOpts<"ObjCDispatchMethod">, "Legacy">;
def disable_objc_default_synthesize_properties : Flag<["-"], "disable-objc-default-synthesize-properties">,
  HelpText<"disable the default synthesis of Objective-C properties">,
  MarshallingInfoNegativeFlag<LangOpts<"ObjCDefaultSynthProperties">>;
def fencode_extended_block_signature : Flag<["-"], "fencode-extended-block-signature">,
  HelpText<"enable extended encoding of block type signature">,
  MarshallingInfoFlag<LangOpts<"EncodeExtendedBlockSig">>;
def function_alignment : Separate<["-"], "function-alignment">,
    HelpText<"default alignment for functions">,
    MarshallingInfoInt<LangOpts<"FunctionAlignment">>;
def fhalf_no_semantic_interposition : Flag<["-"], "fhalf-no-semantic-interposition">,
  HelpText<"Like -fno-semantic-interposition but don't use local aliases">,
  MarshallingInfoFlag<LangOpts<"HalfNoSemanticInterposition">>;
def fno_validate_pch : Flag<["-"], "fno-validate-pch">,
  HelpText<"Disable validation of precompiled headers">,
  MarshallingInfoFlag<PreprocessorOpts<"DisablePCHOrModuleValidation">, "DisableValidationForModuleKind::None">,
  Normalizer<"makeFlagToValueNormalizer(DisableValidationForModuleKind::All)">;
def fallow_pcm_with_errors : Flag<["-"], "fallow-pcm-with-compiler-errors">,
  HelpText<"Accept a PCM file that was created with compiler errors">,
  MarshallingInfoFlag<FrontendOpts<"AllowPCMWithCompilerErrors">>;
def fallow_pch_with_errors : Flag<["-"], "fallow-pch-with-compiler-errors">,
  HelpText<"Accept a PCH file that was created with compiler errors">,
  MarshallingInfoFlag<PreprocessorOpts<"AllowPCHWithCompilerErrors">>,
  ImpliedByAnyOf<[fallow_pcm_with_errors.KeyPath]>;
def fallow_pch_with_different_modules_cache_path :
  Flag<["-"], "fallow-pch-with-different-modules-cache-path">,
  HelpText<"Accept a PCH file that was created with a different modules cache path">,
  MarshallingInfoFlag<PreprocessorOpts<"AllowPCHWithDifferentModulesCachePath">>;
def fno_modules_share_filemanager : Flag<["-"], "fno-modules-share-filemanager">,
  HelpText<"Disable sharing the FileManager when building a module implicitly">,
  MarshallingInfoNegativeFlag<FrontendOpts<"ModulesShareFileManager">>;
def dump_deserialized_pch_decls : Flag<["-"], "dump-deserialized-decls">,
  HelpText<"Dump declarations that are deserialized from PCH, for testing">,
  MarshallingInfoFlag<PreprocessorOpts<"DumpDeserializedPCHDecls">>;
def error_on_deserialized_pch_decl : Separate<["-"], "error-on-deserialized-decl">,
  HelpText<"Emit error if a specific declaration is deserialized from PCH, for testing">;
def error_on_deserialized_pch_decl_EQ : Joined<["-"], "error-on-deserialized-decl=">,
  Alias<error_on_deserialized_pch_decl>;
def static_define : Flag<["-"], "static-define">,
  HelpText<"Should __STATIC__ be defined">,
  MarshallingInfoFlag<LangOpts<"Static">>;
def stack_protector : Separate<["-"], "stack-protector">,
  HelpText<"Enable stack protectors">,
  Values<"0,1,2,3">,
  NormalizedValuesScope<"LangOptions">,
  NormalizedValues<["SSPOff", "SSPOn", "SSPStrong", "SSPReq"]>,
  MarshallingInfoEnum<LangOpts<"StackProtector">, "SSPOff">;
def stack_protector_buffer_size : Separate<["-"], "stack-protector-buffer-size">,
  HelpText<"Lower bound for a buffer to be considered for stack protection">,
  MarshallingInfoInt<CodeGenOpts<"SSPBufferSize">, "8">;
def ftype_visibility : Joined<["-"], "ftype-visibility=">,
  HelpText<"Default type visibility">,
  MarshallingInfoVisibility<LangOpts<"TypeVisibilityMode">, fvisibility_EQ.KeyPath>;
def fapply_global_visibility_to_externs : Flag<["-"], "fapply-global-visibility-to-externs">,
  HelpText<"Apply global symbol visibility to external declarations without an explicit visibility">,
  MarshallingInfoFlag<LangOpts<"SetVisibilityForExternDecls">>;
def ftemplate_depth : Separate<["-"], "ftemplate-depth">,
  HelpText<"Maximum depth of recursive template instantiation">,
  MarshallingInfoInt<LangOpts<"InstantiationDepth">, "1024">;
def foperator_arrow_depth : Separate<["-"], "foperator-arrow-depth">,
  HelpText<"Maximum number of 'operator->'s to call for a member access">,
  MarshallingInfoInt<LangOpts<"ArrowDepth">, "256">;
def fconstexpr_depth : Separate<["-"], "fconstexpr-depth">,
  HelpText<"Maximum depth of recursive constexpr function calls">,
  MarshallingInfoInt<LangOpts<"ConstexprCallDepth">, "512">;
def fconstexpr_steps : Separate<["-"], "fconstexpr-steps">,
  HelpText<"Maximum number of steps in constexpr function evaluation">,
  MarshallingInfoInt<LangOpts<"ConstexprStepLimit">, "1048576">;
def fbracket_depth : Separate<["-"], "fbracket-depth">,
  HelpText<"Maximum nesting level for parentheses, brackets, and braces">,
  MarshallingInfoInt<LangOpts<"BracketDepth">, "256">;
defm const_strings : BoolOption<"f", "const-strings",
  LangOpts<"ConstStrings">, DefaultFalse,
  PosFlag<SetTrue, [CC1Option], "Use">, NegFlag<SetFalse, [], "Don't use">,
  BothFlags<[], " a const qualified type for string literals in C and ObjC">>;
def fno_bitfield_type_align : Flag<["-"], "fno-bitfield-type-align">,
  HelpText<"Ignore bit-field types when aligning structures">,
  MarshallingInfoFlag<LangOpts<"NoBitFieldTypeAlign">>;
def ffake_address_space_map : Flag<["-"], "ffake-address-space-map">,
  HelpText<"Use a fake address space map; OpenCL testing purposes only">,
  MarshallingInfoFlag<LangOpts<"FakeAddressSpaceMap">>;
def faddress_space_map_mangling_EQ : Joined<["-"], "faddress-space-map-mangling=">,
  HelpText<"Set the mode for address space map based mangling; OpenCL testing purposes only">,
  Values<"target,no,yes">,
  NormalizedValuesScope<"LangOptions">,
  NormalizedValues<["ASMM_Target", "ASMM_Off", "ASMM_On"]>,
  MarshallingInfoEnum<LangOpts<"AddressSpaceMapMangling">, "ASMM_Target">;
def funknown_anytype : Flag<["-"], "funknown-anytype">,
  HelpText<"Enable parser support for the __unknown_anytype type; for testing purposes only">,
  MarshallingInfoFlag<LangOpts<"ParseUnknownAnytype">>;
def fdebugger_support : Flag<["-"], "fdebugger-support">,
  HelpText<"Enable special debugger support behavior">,
  MarshallingInfoFlag<LangOpts<"DebuggerSupport">>;
def fdebugger_cast_result_to_id : Flag<["-"], "fdebugger-cast-result-to-id">,
  HelpText<"Enable casting unknown expression results to id">,
  MarshallingInfoFlag<LangOpts<"DebuggerCastResultToId">>;
def fdebugger_objc_literal : Flag<["-"], "fdebugger-objc-literal">,
  HelpText<"Enable special debugger support for Objective-C subscripting and literals">,
  MarshallingInfoFlag<LangOpts<"DebuggerObjCLiteral">>;
defm deprecated_macro : BoolOption<"f", "deprecated-macro",
  LangOpts<"Deprecated">, DefaultFalse,
  PosFlag<SetTrue, [], "Defines">, NegFlag<SetFalse, [], "Undefines">,
  BothFlags<[], " the __DEPRECATED macro">>;
def fobjc_subscripting_legacy_runtime : Flag<["-"], "fobjc-subscripting-legacy-runtime">,
  HelpText<"Allow Objective-C array and dictionary subscripting in legacy runtime">;
// TODO: Enforce values valid for MSVtorDispMode.
def vtordisp_mode_EQ : Joined<["-"], "vtordisp-mode=">,
  HelpText<"Control vtordisp placement on win32 targets">,
  MarshallingInfoInt<LangOpts<"VtorDispMode">, "1">;
def fnative_half_type: Flag<["-"], "fnative-half-type">,
  HelpText<"Use the native half type for __fp16 instead of promoting to float">,
  MarshallingInfoFlag<LangOpts<"NativeHalfType">>,
  ImpliedByAnyOf<[open_cl.KeyPath, render_script.KeyPath]>;
def fnative_half_arguments_and_returns : Flag<["-"], "fnative-half-arguments-and-returns">,
  HelpText<"Use the native __fp16 type for arguments and returns (and skip ABI-specific lowering)">,
  MarshallingInfoFlag<LangOpts<"NativeHalfArgsAndReturns">>,
  ImpliedByAnyOf<[open_cl.KeyPath, render_script.KeyPath, hlsl.KeyPath]>;
def fallow_half_arguments_and_returns : Flag<["-"], "fallow-half-arguments-and-returns">,
  HelpText<"Allow function arguments and returns of type half">,
  MarshallingInfoFlag<LangOpts<"HalfArgsAndReturns">>,
  ImpliedByAnyOf<[fnative_half_arguments_and_returns.KeyPath]>;
def fdefault_calling_conv_EQ : Joined<["-"], "fdefault-calling-conv=">,
  HelpText<"Set default calling convention">,
  Values<"cdecl,fastcall,stdcall,vectorcall,regcall">,
  NormalizedValuesScope<"LangOptions">,
  NormalizedValues<["DCC_CDecl", "DCC_FastCall", "DCC_StdCall", "DCC_VectorCall", "DCC_RegCall"]>,
  MarshallingInfoEnum<LangOpts<"DefaultCallingConv">, "DCC_None">;

// These options cannot be marshalled, because they are used to set up the LangOptions defaults.
def finclude_default_header : Flag<["-"], "finclude-default-header">,
  HelpText<"Include default header file for OpenCL and HLSL">;
def fdeclare_opencl_builtins : Flag<["-"], "fdeclare-opencl-builtins">,
  HelpText<"Add OpenCL builtin function declarations (experimental)">;

def fpreserve_vec3_type : Flag<["-"], "fpreserve-vec3-type">,
  HelpText<"Preserve 3-component vector type">,
  MarshallingInfoFlag<CodeGenOpts<"PreserveVec3Type">>,
  ImpliedByAnyOf<[hlsl.KeyPath]>;
def fwchar_type_EQ : Joined<["-"], "fwchar-type=">,
  HelpText<"Select underlying type for wchar_t">,
  Values<"char,short,int">,
  NormalizedValues<["1", "2", "4"]>,
  MarshallingInfoEnum<LangOpts<"WCharSize">, "0">;
defm signed_wchar : BoolOption<"f", "signed-wchar",
  LangOpts<"WCharIsSigned">, DefaultTrue,
  NegFlag<SetFalse, [CC1Option], "Use an unsigned">, PosFlag<SetTrue, [], "Use a signed">,
  BothFlags<[], " type for wchar_t">>;
def fcompatibility_qualified_id_block_param_type_checking : Flag<["-"], "fcompatibility-qualified-id-block-type-checking">,
  HelpText<"Allow using blocks with parameters of more specific type than "
           "the type system guarantees when a parameter is qualified id">,
  MarshallingInfoFlag<LangOpts<"CompatibilityQualifiedIdBlockParamTypeChecking">>;
def fpass_by_value_is_noalias: Flag<["-"], "fpass-by-value-is-noalias">,
  HelpText<"Allows assuming by-value parameters do not alias any other value. "
           "Has no effect on non-trivially-copyable classes in C++.">, Group<f_Group>,
  MarshallingInfoFlag<CodeGenOpts<"PassByValueIsNoAlias">>;

// FIXME: Remove these entirely once functionality/tests have been excised.
def fobjc_gc_only : Flag<["-"], "fobjc-gc-only">, Group<f_Group>,
  HelpText<"Use GC exclusively for Objective-C related memory management">;
def fobjc_gc : Flag<["-"], "fobjc-gc">, Group<f_Group>,
  HelpText<"Enable Objective-C garbage collection">;

def fexperimental_max_bitint_width_EQ:
  Joined<["-"], "fexperimental-max-bitint-width=">, Group<f_Group>,
  MetaVarName<"<N>">,
  HelpText<"Set the maximum bitwidth for _BitInt (this option is expected to be removed in the future)">,
  MarshallingInfoInt<LangOpts<"MaxBitIntWidth">>;

} // let Flags = [CC1Option, NoDriverOption]

//===----------------------------------------------------------------------===//
// Header Search Options
//===----------------------------------------------------------------------===//

let Flags = [CC1Option, NoDriverOption] in {

def nostdsysteminc : Flag<["-"], "nostdsysteminc">,
  HelpText<"Disable standard system #include directories">,
  MarshallingInfoNegativeFlag<HeaderSearchOpts<"UseStandardSystemIncludes">>;
def fdisable_module_hash : Flag<["-"], "fdisable-module-hash">,
  HelpText<"Disable the module hash">,
  MarshallingInfoFlag<HeaderSearchOpts<"DisableModuleHash">>;
def fmodules_hash_content : Flag<["-"], "fmodules-hash-content">,
  HelpText<"Enable hashing the content of a module file">,
  MarshallingInfoFlag<HeaderSearchOpts<"ModulesHashContent">>;
def fmodules_strict_context_hash : Flag<["-"], "fmodules-strict-context-hash">,
  HelpText<"Enable hashing of all compiler options that could impact the "
           "semantics of a module in an implicit build">,
  MarshallingInfoFlag<HeaderSearchOpts<"ModulesStrictContextHash">>;
def c_isystem : Separate<["-"], "c-isystem">, MetaVarName<"<directory>">,
  HelpText<"Add directory to the C SYSTEM include search path">;
def objc_isystem : Separate<["-"], "objc-isystem">,
  MetaVarName<"<directory>">,
  HelpText<"Add directory to the ObjC SYSTEM include search path">;
def objcxx_isystem : Separate<["-"], "objcxx-isystem">,
  MetaVarName<"<directory>">,
  HelpText<"Add directory to the ObjC++ SYSTEM include search path">;
def internal_isystem : Separate<["-"], "internal-isystem">,
  MetaVarName<"<directory>">,
  HelpText<"Add directory to the internal system include search path; these "
           "are assumed to not be user-provided and are used to model system "
           "and standard headers' paths.">;
def internal_externc_isystem : Separate<["-"], "internal-externc-isystem">,
  MetaVarName<"<directory>">,
  HelpText<"Add directory to the internal system include search path with "
           "implicit extern \"C\" semantics; these are assumed to not be "
           "user-provided and are used to model system and standard headers' "
           "paths.">;

} // let Flags = [CC1Option, NoDriverOption]

//===----------------------------------------------------------------------===//
// Preprocessor Options
//===----------------------------------------------------------------------===//

let Flags = [CC1Option, NoDriverOption] in {

def chain_include : Separate<["-"], "chain-include">, MetaVarName<"<file>">,
  HelpText<"Include and chain a header file after turning it into PCH">;
def preamble_bytes_EQ : Joined<["-"], "preamble-bytes=">,
  HelpText<"Assume that the precompiled header is a precompiled preamble "
           "covering the first N bytes of the main file">;
def detailed_preprocessing_record : Flag<["-"], "detailed-preprocessing-record">,
  HelpText<"include a detailed record of preprocessing actions">,
  MarshallingInfoFlag<PreprocessorOpts<"DetailedRecord">>;
def setup_static_analyzer : Flag<["-"], "setup-static-analyzer">,
  HelpText<"Set up preprocessor for static analyzer (done automatically when static analyzer is run).">,
  MarshallingInfoFlag<PreprocessorOpts<"SetUpStaticAnalyzer">>;
def disable_pragma_debug_crash : Flag<["-"], "disable-pragma-debug-crash">,
  HelpText<"Disable any #pragma clang __debug that can lead to crashing behavior. This is meant for testing.">,
  MarshallingInfoFlag<PreprocessorOpts<"DisablePragmaDebugCrash">>;
def source_date_epoch : Separate<["-"], "source-date-epoch">,
  MetaVarName<"<time since Epoch in seconds>">,
  HelpText<"Time to be used in __DATE__, __TIME__, and __TIMESTAMP__ macros">;

} // let Flags = [CC1Option, NoDriverOption]

//===----------------------------------------------------------------------===//
// CUDA Options
//===----------------------------------------------------------------------===//

let Flags = [CC1Option, NoDriverOption] in {

def fcuda_is_device : Flag<["-"], "fcuda-is-device">,
  HelpText<"Generate code for CUDA device">,
  MarshallingInfoFlag<LangOpts<"CUDAIsDevice">>;
def fcuda_include_gpubinary : Separate<["-"], "fcuda-include-gpubinary">,
  HelpText<"Incorporate CUDA device-side binary into host object file.">,
  MarshallingInfoString<CodeGenOpts<"CudaGpuBinaryFileName">>;
def fcuda_allow_variadic_functions : Flag<["-"], "fcuda-allow-variadic-functions">,
  HelpText<"Allow variadic functions in CUDA device code.">,
  MarshallingInfoFlag<LangOpts<"CUDAAllowVariadicFunctions">>;
def fno_cuda_host_device_constexpr : Flag<["-"], "fno-cuda-host-device-constexpr">,
  HelpText<"Don't treat unattributed constexpr functions as __host__ __device__.">,
  MarshallingInfoNegativeFlag<LangOpts<"CUDAHostDeviceConstexpr">>;

} // let Flags = [CC1Option, NoDriverOption]

//===----------------------------------------------------------------------===//
// OpenMP Options
//===----------------------------------------------------------------------===//

def fopenmp_is_device : Flag<["-"], "fopenmp-is-device">,
  HelpText<"Generate code only for an OpenMP target device.">,
  Flags<[CC1Option, FC1Option, NoDriverOption]>;
def fopenmp_host_ir_file_path : Separate<["-"], "fopenmp-host-ir-file-path">,
  HelpText<"Path to the IR file produced by the frontend for the host.">,
  Flags<[CC1Option, NoDriverOption]>;

//===----------------------------------------------------------------------===//
// SYCL Options
//===----------------------------------------------------------------------===//

def fsycl_is_device : Flag<["-"], "fsycl-is-device">,
  HelpText<"Generate code for SYCL device.">,
  Flags<[CC1Option, NoDriverOption]>,
  MarshallingInfoFlag<LangOpts<"SYCLIsDevice">>;
def fsycl_is_host : Flag<["-"], "fsycl-is-host">,
  HelpText<"SYCL host compilation">,
  Flags<[CC1Option, NoDriverOption]>,
  MarshallingInfoFlag<LangOpts<"SYCLIsHost">>;

def sycl_std_EQ : Joined<["-"], "sycl-std=">, Group<sycl_Group>,
  Flags<[CC1Option, NoArgumentUnused, CoreOption]>,
  HelpText<"SYCL language standard to compile for.">,
  Values<"2020,2017,121,1.2.1,sycl-1.2.1">,
  NormalizedValues<["SYCL_2020", "SYCL_2017", "SYCL_2017", "SYCL_2017", "SYCL_2017"]>,
  NormalizedValuesScope<"LangOptions">,
  MarshallingInfoEnum<LangOpts<"SYCLVersion">, "SYCL_None">,
  ShouldParseIf<!strconcat(fsycl_is_device.KeyPath, "||", fsycl_is_host.KeyPath)>;

defm cuda_approx_transcendentals : BoolFOption<"cuda-approx-transcendentals",
  LangOpts<"CUDADeviceApproxTranscendentals">, DefaultFalse,
  PosFlag<SetTrue, [CC1Option], "Use">, NegFlag<SetFalse, [], "Don't use">,
  BothFlags<[], " approximate transcendental functions">>,
  ShouldParseIf<fcuda_is_device.KeyPath>;

//===----------------------------------------------------------------------===//
// Frontend Options - cc1 + fc1
//===----------------------------------------------------------------------===//

let Flags = [CC1Option, FC1Option, NoDriverOption] in {
let Group = Action_Group in {

def emit_obj : Flag<["-"], "emit-obj">,
  HelpText<"Emit native object files">;
def init_only : Flag<["-"], "init-only">,
  HelpText<"Only execute frontend initialization">;
def emit_llvm_bc : Flag<["-"], "emit-llvm-bc">,
  HelpText<"Build ASTs then convert to LLVM, emit .bc file">;

} // let Group = Action_Group

def load : Separate<["-"], "load">, MetaVarName<"<dsopath>">,
  HelpText<"Load the named plugin (dynamic shared object)">;
def plugin : Separate<["-"], "plugin">, MetaVarName<"<name>">,
  HelpText<"Use the named plugin action instead of the default action (use \"help\" to list available options)">;
defm debug_pass_manager : BoolOption<"f", "debug-pass-manager",
  CodeGenOpts<"DebugPassManager">, DefaultFalse,
  PosFlag<SetTrue, [], "Prints debug information for the new pass manager">,
  NegFlag<SetFalse, [], "Disables debug printing for the new pass manager">>;

} // let Flags = [CC1Option, FC1Option, NoDriverOption]

//===----------------------------------------------------------------------===//
// cc1as-only Options
//===----------------------------------------------------------------------===//

let Flags = [CC1AsOption, NoDriverOption] in {

// Language Options
def n : Flag<["-"], "n">,
  HelpText<"Don't automatically start assembly file with a text section">;

// Frontend Options
def filetype : Separate<["-"], "filetype">,
    HelpText<"Specify the output file type ('asm', 'null', or 'obj')">;

// Transliterate Options
def output_asm_variant : Separate<["-"], "output-asm-variant">,
    HelpText<"Select the asm variant index to use for output">;
def show_encoding : Flag<["-"], "show-encoding">,
    HelpText<"Show instruction encoding information in transliterate mode">;
def show_inst : Flag<["-"], "show-inst">,
    HelpText<"Show internal instruction representation in transliterate mode">;

// Assemble Options
def dwarf_debug_producer : Separate<["-"], "dwarf-debug-producer">,
  HelpText<"The string to embed in the Dwarf debug AT_producer record.">;

def defsym : Separate<["-"], "defsym">,
  HelpText<"Define a value for a symbol">;

} // let Flags = [CC1AsOption]

//===----------------------------------------------------------------------===//
// clang-cl Options
//===----------------------------------------------------------------------===//

def cl_Group : OptionGroup<"<clang-cl options>">, Flags<[CLDXCOption]>,
  HelpText<"CL.EXE COMPATIBILITY OPTIONS">;

def cl_compile_Group : OptionGroup<"<clang-cl compile-only options>">,
  Group<cl_Group>;

def cl_ignored_Group : OptionGroup<"<clang-cl ignored options>">,
  Group<cl_Group>;

class CLFlag<string name> : Option<["/", "-"], name, KIND_FLAG>,
  Group<cl_Group>, Flags<[CLOption, NoXarchOption]>;

class CLDXCFlag<string name> : Option<["/", "-"], name, KIND_FLAG>,
  Group<cl_Group>, Flags<[CLDXCOption, NoXarchOption]>;

class CLCompileFlag<string name> : Option<["/", "-"], name, KIND_FLAG>,
  Group<cl_compile_Group>, Flags<[CLOption, NoXarchOption]>;

class CLIgnoredFlag<string name> : Option<["/", "-"], name, KIND_FLAG>,
  Group<cl_ignored_Group>, Flags<[CLOption, NoXarchOption]>;

class CLJoined<string name> : Option<["/", "-"], name, KIND_JOINED>,
  Group<cl_Group>, Flags<[CLOption, NoXarchOption]>;

class CLDXCJoined<string name> : Option<["/", "-"], name, KIND_JOINED>,
  Group<cl_Group>, Flags<[CLDXCOption, NoXarchOption]>;

class CLCompileJoined<string name> : Option<["/", "-"], name, KIND_JOINED>,
  Group<cl_compile_Group>, Flags<[CLOption, NoXarchOption]>;

class CLIgnoredJoined<string name> : Option<["/", "-"], name, KIND_JOINED>,
  Group<cl_ignored_Group>, Flags<[CLOption, NoXarchOption, HelpHidden]>;

class CLJoinedOrSeparate<string name> : Option<["/", "-"], name,
  KIND_JOINED_OR_SEPARATE>, Group<cl_Group>, Flags<[CLOption, NoXarchOption]>;

class CLDXCJoinedOrSeparate<string name> : Option<["/", "-"], name,
  KIND_JOINED_OR_SEPARATE>, Group<cl_Group>, Flags<[CLDXCOption, NoXarchOption]>;

class CLCompileJoinedOrSeparate<string name> : Option<["/", "-"], name,
  KIND_JOINED_OR_SEPARATE>, Group<cl_compile_Group>,
  Flags<[CLOption, NoXarchOption]>;

class CLRemainingArgsJoined<string name> : Option<["/", "-"], name,
  KIND_REMAINING_ARGS_JOINED>, Group<cl_Group>, Flags<[CLOption, NoXarchOption]>;

// Aliases:
// (We don't put any of these in cl_compile_Group as the options they alias are
// already in the right group.)

def _SLASH_Brepro : CLFlag<"Brepro">,
  HelpText<"Do not write current time into COFF output (breaks link.exe /incremental)">,
  Alias<mno_incremental_linker_compatible>;
def _SLASH_Brepro_ : CLFlag<"Brepro-">,
  HelpText<"Write current time into COFF output (default)">,
  Alias<mincremental_linker_compatible>;
def _SLASH_C : CLFlag<"C">,
  HelpText<"Do not discard comments when preprocessing">, Alias<C>;
def _SLASH_c : CLFlag<"c">, HelpText<"Compile only">, Alias<c>;
def _SLASH_d1PP : CLFlag<"d1PP">,
  HelpText<"Retain macro definitions in /E mode">, Alias<dD>;
def _SLASH_d1reportAllClassLayout : CLFlag<"d1reportAllClassLayout">,
  HelpText<"Dump record layout information">,
  Alias<Xclang>, AliasArgs<["-fdump-record-layouts"]>;
def _SLASH_diagnostics_caret : CLFlag<"diagnostics:caret">,
  HelpText<"Enable caret and column diagnostics (default)">;
def _SLASH_diagnostics_column : CLFlag<"diagnostics:column">,
  HelpText<"Disable caret diagnostics but keep column info">;
def _SLASH_diagnostics_classic : CLFlag<"diagnostics:classic">,
  HelpText<"Disable column and caret diagnostics">;
def _SLASH_D : CLJoinedOrSeparate<"D">, HelpText<"Define macro">,
  MetaVarName<"<macro[=value]>">, Alias<D>;
def _SLASH_E : CLFlag<"E">, HelpText<"Preprocess to stdout">, Alias<E>;
def _SLASH_external_COLON_I : CLJoinedOrSeparate<"external:I">, Alias<isystem>,
  HelpText<"Add directory to include search path with warnings suppressed">,
  MetaVarName<"<dir>">;
def _SLASH_fp_contract : CLFlag<"fp:contract">, HelpText<"">, Alias<ffp_contract>, AliasArgs<["on"]>;
def _SLASH_fp_except : CLFlag<"fp:except">, HelpText<"">, Alias<ffp_exception_behavior_EQ>, AliasArgs<["strict"]>;
def _SLASH_fp_except_ : CLFlag<"fp:except-">, HelpText<"">, Alias<ffp_exception_behavior_EQ>, AliasArgs<["ignore"]>;
def _SLASH_fp_fast : CLFlag<"fp:fast">, HelpText<"">, Alias<ffast_math>;
def _SLASH_fp_precise : CLFlag<"fp:precise">, HelpText<"">, Alias<ffp_model_EQ>, AliasArgs<["precise"]>;
def _SLASH_fp_strict : CLFlag<"fp:strict">, HelpText<"">, Alias<ffp_model_EQ>, AliasArgs<["strict"]>;
def _SLASH_fsanitize_EQ_address : CLFlag<"fsanitize=address">,
  HelpText<"Enable AddressSanitizer">,
  Alias<fsanitize_EQ>, AliasArgs<["address"]>;
def _SLASH_GA : CLFlag<"GA">, Alias<ftlsmodel_EQ>, AliasArgs<["local-exec"]>,
  HelpText<"Assume thread-local variables are defined in the executable">;
def _SLASH_GR : CLFlag<"GR">, HelpText<"Emit RTTI data (default)">;
def _SLASH_GR_ : CLFlag<"GR-">, HelpText<"Do not emit RTTI data">;
def _SLASH_GF : CLIgnoredFlag<"GF">,
  HelpText<"Enable string pooling (default)">;
def _SLASH_GF_ : CLFlag<"GF-">, HelpText<"Disable string pooling">,
  Alias<fwritable_strings>;
def _SLASH_GS : CLFlag<"GS">,
  HelpText<"Enable buffer security check (default)">;
def _SLASH_GS_ : CLFlag<"GS-">, HelpText<"Disable buffer security check">;
def : CLFlag<"Gs">, HelpText<"Use stack probes (default)">,
  Alias<mstack_probe_size>, AliasArgs<["4096"]>;
def _SLASH_Gs : CLJoined<"Gs">,
  HelpText<"Set stack probe size (default 4096)">, Alias<mstack_probe_size>;
def _SLASH_Gy : CLFlag<"Gy">, HelpText<"Put each function in its own section">,
  Alias<ffunction_sections>;
def _SLASH_Gy_ : CLFlag<"Gy-">,
  HelpText<"Do not put each function in its own section (default)">,
  Alias<fno_function_sections>;
def _SLASH_Gw : CLFlag<"Gw">, HelpText<"Put each data item in its own section">,
  Alias<fdata_sections>;
def _SLASH_Gw_ : CLFlag<"Gw-">,
  HelpText<"Do not put each data item in its own section (default)">,
  Alias<fno_data_sections>;
def _SLASH_help : CLFlag<"help">, Alias<help>,
  HelpText<"Display available options">;
def _SLASH_HELP : CLFlag<"HELP">, Alias<help>;
def _SLASH_hotpatch : CLFlag<"hotpatch">, Alias<fms_hotpatch>,
  HelpText<"Create hotpatchable image">;
def _SLASH_I : CLDXCJoinedOrSeparate<"I">,
  HelpText<"Add directory to include search path">, MetaVarName<"<dir>">,
  Alias<I>;
def _SLASH_J : CLFlag<"J">, HelpText<"Make char type unsigned">,
  Alias<funsigned_char>;

// The _SLASH_O option handles all the /O flags, but we also provide separate
// aliased options to provide separate help messages.
def _SLASH_O : CLDXCJoined<"O">,
  HelpText<"Set multiple /O flags at once; e.g. '/O2y-' for '/O2 /Oy-'">,
  MetaVarName<"<flags>">;
def : CLFlag<"O1">, Alias<_SLASH_O>, AliasArgs<["1"]>,
  HelpText<"Optimize for size  (like /Og     /Os /Oy /Ob2 /GF /Gy)">;
def : CLFlag<"O2">, Alias<_SLASH_O>, AliasArgs<["2"]>,
  HelpText<"Optimize for speed (like /Og /Oi /Ot /Oy /Ob2 /GF /Gy)">;
def : CLFlag<"Ob0">, Alias<_SLASH_O>, AliasArgs<["b0"]>,
  HelpText<"Disable function inlining">;
def : CLFlag<"Ob1">, Alias<_SLASH_O>, AliasArgs<["b1"]>,
  HelpText<"Only inline functions explicitly or implicitly marked inline">;
def : CLFlag<"Ob2">, Alias<_SLASH_O>, AliasArgs<["b2"]>,
  HelpText<"Inline functions as deemed beneficial by the compiler">;
def : CLDXCFlag<"Od">, Alias<_SLASH_O>, AliasArgs<["d"]>,
  HelpText<"Disable optimization">;
def : CLFlag<"Og">, Alias<_SLASH_O>, AliasArgs<["g"]>,
  HelpText<"No effect">;
def : CLFlag<"Oi">, Alias<_SLASH_O>, AliasArgs<["i"]>,
  HelpText<"Enable use of builtin functions">;
def : CLFlag<"Oi-">, Alias<_SLASH_O>, AliasArgs<["i-"]>,
  HelpText<"Disable use of builtin functions">;
def : CLFlag<"Os">, Alias<_SLASH_O>, AliasArgs<["s"]>,
  HelpText<"Optimize for size">;
def : CLFlag<"Ot">, Alias<_SLASH_O>, AliasArgs<["t"]>,
  HelpText<"Optimize for speed">;
def : CLFlag<"Ox">, Alias<_SLASH_O>, AliasArgs<["x"]>,
  HelpText<"Deprecated (like /Og /Oi /Ot /Oy /Ob2); use /O2">;
def : CLFlag<"Oy">, Alias<_SLASH_O>, AliasArgs<["y"]>,
  HelpText<"Enable frame pointer omission (x86 only)">;
def : CLFlag<"Oy-">, Alias<_SLASH_O>, AliasArgs<["y-"]>,
  HelpText<"Disable frame pointer omission (x86 only, default)">;

def _SLASH_QUESTION : CLFlag<"?">, Alias<help>,
  HelpText<"Display available options">;
def _SLASH_Qvec : CLFlag<"Qvec">,
  HelpText<"Enable the loop vectorization passes">, Alias<fvectorize>;
def _SLASH_Qvec_ : CLFlag<"Qvec-">,
  HelpText<"Disable the loop vectorization passes">, Alias<fno_vectorize>;
def _SLASH_showIncludes : CLFlag<"showIncludes">,
  HelpText<"Print info about included files to stderr">;
def _SLASH_showIncludes_user : CLFlag<"showIncludes:user">,
  HelpText<"Like /showIncludes but omit system headers">;
def _SLASH_showFilenames : CLFlag<"showFilenames">,
  HelpText<"Print the name of each compiled file">;
def _SLASH_showFilenames_ : CLFlag<"showFilenames-">,
  HelpText<"Do not print the name of each compiled file (default)">;
def _SLASH_source_charset : CLCompileJoined<"source-charset:">,
  HelpText<"Set source encoding, supports only UTF-8">,
  Alias<finput_charset_EQ>;
def _SLASH_execution_charset : CLCompileJoined<"execution-charset:">,
  HelpText<"Set runtime encoding, supports only UTF-8">,
  Alias<fexec_charset_EQ>;
def _SLASH_std : CLCompileJoined<"std:">,
  HelpText<"Set language version (c++14,c++17,c++20,c++latest,c11,c17)">;
def _SLASH_U : CLJoinedOrSeparate<"U">, HelpText<"Undefine macro">,
  MetaVarName<"<macro>">, Alias<U>;
def _SLASH_validate_charset : CLFlag<"validate-charset">,
  Alias<W_Joined>, AliasArgs<["invalid-source-encoding"]>;
def _SLASH_validate_charset_ : CLFlag<"validate-charset-">,
  Alias<W_Joined>, AliasArgs<["no-invalid-source-encoding"]>;
def _SLASH_external_W0 : CLFlag<"external:W0">, HelpText<"Ignore warnings from system headers (default)">, Alias<Wno_system_headers>;
def _SLASH_external_W1 : CLFlag<"external:W1">, HelpText<"Enable -Wsystem-headers">, Alias<Wsystem_headers>;
def _SLASH_external_W2 : CLFlag<"external:W2">, HelpText<"Enable -Wsystem-headers">, Alias<Wsystem_headers>;
def _SLASH_external_W3 : CLFlag<"external:W3">, HelpText<"Enable -Wsystem-headers">, Alias<Wsystem_headers>;
def _SLASH_external_W4 : CLFlag<"external:W4">, HelpText<"Enable -Wsystem-headers">, Alias<Wsystem_headers>;
def _SLASH_W0 : CLFlag<"W0">, HelpText<"Disable all warnings">, Alias<w>;
def _SLASH_W1 : CLFlag<"W1">, HelpText<"Enable -Wall">, Alias<Wall>;
def _SLASH_W2 : CLFlag<"W2">, HelpText<"Enable -Wall">, Alias<Wall>;
def _SLASH_W3 : CLFlag<"W3">, HelpText<"Enable -Wall">, Alias<Wall>;
def _SLASH_W4 : CLFlag<"W4">, HelpText<"Enable -Wall and -Wextra">, Alias<WCL4>;
def _SLASH_Wall : CLFlag<"Wall">, HelpText<"Enable -Weverything">,
  Alias<W_Joined>, AliasArgs<["everything"]>;
def _SLASH_WX : CLFlag<"WX">, HelpText<"Treat warnings as errors">,
  Alias<W_Joined>, AliasArgs<["error"]>;
def _SLASH_WX_ : CLFlag<"WX-">,
  HelpText<"Do not treat warnings as errors (default)">,
  Alias<W_Joined>, AliasArgs<["no-error"]>;
def _SLASH_w_flag : CLFlag<"w">, HelpText<"Disable all warnings">, Alias<w>;
def _SLASH_wd : CLCompileJoined<"wd">;
def _SLASH_vd : CLJoined<"vd">, HelpText<"Control vtordisp placement">,
  Alias<vtordisp_mode_EQ>;
def _SLASH_X : CLFlag<"X">,
  HelpText<"Do not add %INCLUDE% to include search path">, Alias<nostdlibinc>;
def _SLASH_Zc_sizedDealloc : CLFlag<"Zc:sizedDealloc">,
  HelpText<"Enable C++14 sized global deallocation functions">,
  Alias<fsized_deallocation>;
def _SLASH_Zc_sizedDealloc_ : CLFlag<"Zc:sizedDealloc-">,
  HelpText<"Disable C++14 sized global deallocation functions">,
  Alias<fno_sized_deallocation>;
def _SLASH_Zc_alignedNew : CLFlag<"Zc:alignedNew">,
  HelpText<"Enable C++17 aligned allocation functions">,
  Alias<faligned_allocation>;
def _SLASH_Zc_alignedNew_ : CLFlag<"Zc:alignedNew-">,
  HelpText<"Disable C++17 aligned allocation functions">,
  Alias<fno_aligned_allocation>;
def _SLASH_Zc_char8_t : CLFlag<"Zc:char8_t">,
  HelpText<"Enable char8_t from C++2a">,
  Alias<fchar8__t>;
def _SLASH_Zc_char8_t_ : CLFlag<"Zc:char8_t-">,
  HelpText<"Disable char8_t from c++2a">,
  Alias<fno_char8__t>;
def _SLASH_Zc_strictStrings : CLFlag<"Zc:strictStrings">,
  HelpText<"Treat string literals as const">, Alias<W_Joined>,
  AliasArgs<["error=c++11-compat-deprecated-writable-strings"]>;
def _SLASH_Zc_threadSafeInit : CLFlag<"Zc:threadSafeInit">,
  HelpText<"Enable thread-safe initialization of static variables">,
  Alias<fthreadsafe_statics>;
def _SLASH_Zc_threadSafeInit_ : CLFlag<"Zc:threadSafeInit-">,
  HelpText<"Disable thread-safe initialization of static variables">,
  Alias<fno_threadsafe_statics>;
def _SLASH_Zc_trigraphs : CLFlag<"Zc:trigraphs">,
  HelpText<"Enable trigraphs">, Alias<ftrigraphs>;
def _SLASH_Zc_trigraphs_off : CLFlag<"Zc:trigraphs-">,
  HelpText<"Disable trigraphs (default)">, Alias<fno_trigraphs>;
def _SLASH_Zc_twoPhase : CLFlag<"Zc:twoPhase">,
  HelpText<"Enable two-phase name lookup in templates">,
  Alias<fno_delayed_template_parsing>;
def _SLASH_Zc_twoPhase_ : CLFlag<"Zc:twoPhase-">,
  HelpText<"Disable two-phase name lookup in templates (default)">,
  Alias<fdelayed_template_parsing>;
def _SLASH_Zc_wchar_t : CLFlag<"Zc:wchar_t">,
  HelpText<"Enable C++ builtin type wchar_t (default)">;
def _SLASH_Zc_wchar_t_ : CLFlag<"Zc:wchar_t-">,
  HelpText<"Disable C++ builtin type wchar_t">;
def _SLASH_Z7 : CLFlag<"Z7">,
  HelpText<"Enable CodeView debug information in object files">;
def _SLASH_ZH_MD5 : CLFlag<"ZH:MD5">,
  HelpText<"Use MD5 for file checksums in debug info (default)">,
  Alias<gsrc_hash_EQ>, AliasArgs<["md5"]>;
def _SLASH_ZH_SHA1 : CLFlag<"ZH:SHA1">,
  HelpText<"Use SHA1 for file checksums in debug info">,
  Alias<gsrc_hash_EQ>, AliasArgs<["sha1"]>;
def _SLASH_ZH_SHA_256 : CLFlag<"ZH:SHA_256">,
  HelpText<"Use SHA256 for file checksums in debug info">,
  Alias<gsrc_hash_EQ>, AliasArgs<["sha256"]>;
def _SLASH_Zi : CLFlag<"Zi">, Alias<_SLASH_Z7>,
  HelpText<"Like /Z7">;
def _SLASH_Zp : CLJoined<"Zp">,
  HelpText<"Set default maximum struct packing alignment">,
  Alias<fpack_struct_EQ>;
def _SLASH_Zp_flag : CLFlag<"Zp">,
  HelpText<"Set default maximum struct packing alignment to 1">,
  Alias<fpack_struct_EQ>, AliasArgs<["1"]>;
def _SLASH_Zs : CLFlag<"Zs">, HelpText<"Run the preprocessor, parser and semantic analysis stages">,
  Alias<fsyntax_only>;
def _SLASH_openmp_ : CLFlag<"openmp-">,
  HelpText<"Disable OpenMP support">, Alias<fno_openmp>;
def _SLASH_openmp : CLFlag<"openmp">, HelpText<"Enable OpenMP support">,
  Alias<fopenmp>;
def _SLASH_openmp_experimental : CLFlag<"openmp:experimental">,
  HelpText<"Enable OpenMP support with experimental SIMD support">,
  Alias<fopenmp>;
def _SLASH_tune : CLCompileJoined<"tune:">,
  HelpText<"Set CPU for optimization without affecting instruction set">,
  Alias<mtune_EQ>;
def _SLASH_QIntel_jcc_erratum : CLFlag<"QIntel-jcc-erratum">,
  HelpText<"Align branches within 32-byte boundaries to mitigate the performance impact of the Intel JCC erratum.">,
  Alias<mbranches_within_32B_boundaries>;
def _SLASH_arm64EC : CLFlag<"arm64EC">,
  HelpText<"Set build target to arm64ec">;

// Non-aliases:

def _SLASH_arch : CLCompileJoined<"arch:">,
  HelpText<"Set architecture for code generation">;

def _SLASH_M_Group : OptionGroup<"</M group>">, Group<cl_compile_Group>;
def _SLASH_volatile_Group : OptionGroup<"</volatile group>">,
  Group<cl_compile_Group>;

def _SLASH_EH : CLJoined<"EH">, HelpText<"Set exception handling model">;
def _SLASH_EP : CLFlag<"EP">,
  HelpText<"Disable linemarker output and preprocess to stdout">;
def _SLASH_external_env : CLJoined<"external:env:">,
  HelpText<"Add dirs in env var <var> to include search path with warnings suppressed">,
  MetaVarName<"<var>">;
def _SLASH_FA : CLJoined<"FA">,
  HelpText<"Output assembly code file during compilation">;
def _SLASH_Fa : CLJoined<"Fa">,
  HelpText<"Set assembly output file name (with /FA)">,
  MetaVarName<"<file or dir/>">;
def _SLASH_FI : CLJoinedOrSeparate<"FI">,
  HelpText<"Include file before parsing">, Alias<include_>;
def _SLASH_Fe : CLJoined<"Fe">,
  HelpText<"Set output executable file name">,
  MetaVarName<"<file or dir/>">;
def _SLASH_Fe_COLON : CLJoined<"Fe:">, Alias<_SLASH_Fe>;
def _SLASH_Fi : CLCompileJoined<"Fi">,
  HelpText<"Set preprocess output file name (with /P)">,
  MetaVarName<"<file>">;
def _SLASH_Fo : CLCompileJoined<"Fo">,
  HelpText<"Set output object file (with /c)">,
  MetaVarName<"<file or dir/>">;
def _SLASH_guard : CLJoined<"guard:">,
  HelpText<"Enable Control Flow Guard with /guard:cf, or only the table with /guard:cf,nochecks. "
           "Enable EH Continuation Guard with /guard:ehcont">;
def _SLASH_GX : CLFlag<"GX">,
  HelpText<"Deprecated; use /EHsc">;
def _SLASH_GX_ : CLFlag<"GX-">,
  HelpText<"Deprecated (like not passing /EH)">;
def _SLASH_imsvc : CLJoinedOrSeparate<"imsvc">,
  HelpText<"Add <dir> to system include search path, as if in %INCLUDE%">,
  MetaVarName<"<dir>">;
def _SLASH_JMC : CLFlag<"JMC">,
  HelpText<"Enable just-my-code debugging">;
def _SLASH_JMC_ : CLFlag<"JMC-">,
  HelpText<"Disable just-my-code debugging (default)">;
def _SLASH_LD : CLFlag<"LD">, HelpText<"Create DLL">;
def _SLASH_LDd : CLFlag<"LDd">, HelpText<"Create debug DLL">;
def _SLASH_link : CLRemainingArgsJoined<"link">,
  HelpText<"Forward options to the linker">, MetaVarName<"<options>">;
def _SLASH_MD : Option<["/", "-"], "MD", KIND_FLAG>, Group<_SLASH_M_Group>,
  Flags<[CLOption, NoXarchOption]>, HelpText<"Use DLL run-time">;
def _SLASH_MDd : Option<["/", "-"], "MDd", KIND_FLAG>, Group<_SLASH_M_Group>,
  Flags<[CLOption, NoXarchOption]>, HelpText<"Use DLL debug run-time">;
def _SLASH_MT : Option<["/", "-"], "MT", KIND_FLAG>, Group<_SLASH_M_Group>,
  Flags<[CLOption, NoXarchOption]>, HelpText<"Use static run-time">;
def _SLASH_MTd : Option<["/", "-"], "MTd", KIND_FLAG>, Group<_SLASH_M_Group>,
  Flags<[CLOption, NoXarchOption]>, HelpText<"Use static debug run-time">;
def _SLASH_o : CLJoinedOrSeparate<"o">,
  HelpText<"Deprecated (set output file name); use /Fe or /Fe">,
  MetaVarName<"<file or dir/>">;
def _SLASH_P : CLFlag<"P">, HelpText<"Preprocess to file">;
def _SLASH_permissive : CLFlag<"permissive">,
  HelpText<"Enable some non conforming code to compile">;
def _SLASH_permissive_ : CLFlag<"permissive-">,
  HelpText<"Disable non conforming code from compiling (default)">;
def _SLASH_Tc : CLCompileJoinedOrSeparate<"Tc">,
  HelpText<"Treat <file> as C source file">, MetaVarName<"<file>">;
def _SLASH_TC : CLCompileFlag<"TC">, HelpText<"Treat all source files as C">;
def _SLASH_Tp : CLCompileJoinedOrSeparate<"Tp">,
  HelpText<"Treat <file> as C++ source file">, MetaVarName<"<file>">;
def _SLASH_TP : CLCompileFlag<"TP">, HelpText<"Treat all source files as C++">;
def _SLASH_diasdkdir : CLJoinedOrSeparate<"diasdkdir">,
  HelpText<"Path to the DIA SDK">, MetaVarName<"<dir>">;
def _SLASH_vctoolsdir : CLJoinedOrSeparate<"vctoolsdir">,
  HelpText<"Path to the VCToolChain">, MetaVarName<"<dir>">;
def _SLASH_vctoolsversion : CLJoinedOrSeparate<"vctoolsversion">,
  HelpText<"For use with /winsysroot, defaults to newest found">;
def _SLASH_winsdkdir : CLJoinedOrSeparate<"winsdkdir">,
  HelpText<"Path to the Windows SDK">, MetaVarName<"<dir>">;
def _SLASH_winsdkversion : CLJoinedOrSeparate<"winsdkversion">,
  HelpText<"Full version of the Windows SDK, defaults to newest found">;
def _SLASH_winsysroot : CLJoinedOrSeparate<"winsysroot">,
  HelpText<"Same as \"/diasdkdir <dir>/DIA SDK\" /vctoolsdir <dir>/VC/Tools/MSVC/<vctoolsversion> \"/winsdkdir <dir>/Windows Kits/10\"">,
  MetaVarName<"<dir>">;
def _SLASH_volatile_iso : Option<["/", "-"], "volatile:iso", KIND_FLAG>,
  Group<_SLASH_volatile_Group>, Flags<[CLOption, NoXarchOption]>,
  HelpText<"Volatile loads and stores have standard semantics">;
def _SLASH_vmb : CLFlag<"vmb">,
  HelpText<"Use a best-case representation method for member pointers">;
def _SLASH_vmg : CLFlag<"vmg">,
  HelpText<"Use a most-general representation for member pointers">;
def _SLASH_vms : CLFlag<"vms">,
  HelpText<"Set the default most-general representation to single inheritance">;
def _SLASH_vmm : CLFlag<"vmm">,
  HelpText<"Set the default most-general representation to "
           "multiple inheritance">;
def _SLASH_vmv : CLFlag<"vmv">,
  HelpText<"Set the default most-general representation to "
           "virtual inheritance">;
def _SLASH_volatile_ms  : Option<["/", "-"], "volatile:ms", KIND_FLAG>,
  Group<_SLASH_volatile_Group>, Flags<[CLOption, NoXarchOption]>,
  HelpText<"Volatile loads and stores have acquire and release semantics">;
def _SLASH_clang : CLJoined<"clang:">,
  HelpText<"Pass <arg> to the clang driver">, MetaVarName<"<arg>">;
def _SLASH_Zl : CLFlag<"Zl">, Alias<fms_omit_default_lib>,
  HelpText<"Do not let object file auto-link default libraries">;

def _SLASH_Yc : CLJoined<"Yc">,
  HelpText<"Generate a pch file for all code up to and including <filename>">,
  MetaVarName<"<filename>">;
def _SLASH_Yu : CLJoined<"Yu">,
  HelpText<"Load a pch file and use it instead of all code up to "
           "and including <filename>">,
  MetaVarName<"<filename>">;
def _SLASH_Y_ : CLFlag<"Y-">,
  HelpText<"Disable precompiled headers, overrides /Yc and /Yu">;
def _SLASH_Zc_dllexportInlines : CLFlag<"Zc:dllexportInlines">,
  HelpText<"dllexport/dllimport inline member functions of dllexport/import classes (default)">;
def _SLASH_Zc_dllexportInlines_ : CLFlag<"Zc:dllexportInlines-">,
  HelpText<"Do not dllexport/dllimport inline member functions of dllexport/import classes">;
def _SLASH_Fp : CLJoined<"Fp">,
  HelpText<"Set pch file name (with /Yc and /Yu)">, MetaVarName<"<file>">;

def _SLASH_Gd : CLFlag<"Gd">,
  HelpText<"Set __cdecl as a default calling convention">;
def _SLASH_Gr : CLFlag<"Gr">,
  HelpText<"Set __fastcall as a default calling convention">;
def _SLASH_Gz : CLFlag<"Gz">,
  HelpText<"Set __stdcall as a default calling convention">;
def _SLASH_Gv : CLFlag<"Gv">,
  HelpText<"Set __vectorcall as a default calling convention">;
def _SLASH_Gregcall : CLFlag<"Gregcall">,
  HelpText<"Set __regcall as a default calling convention">;

// GNU Driver aliases

def : Separate<["-"], "Xmicrosoft-visualc-tools-root">, Alias<_SLASH_vctoolsdir>;
def : Separate<["-"], "Xmicrosoft-visualc-tools-version">,
    Alias<_SLASH_vctoolsversion>;
def : Separate<["-"], "Xmicrosoft-windows-sdk-root">,
    Alias<_SLASH_winsdkdir>;
def : Separate<["-"], "Xmicrosoft-windows-sdk-version">,
    Alias<_SLASH_winsdkversion>;

// Ignored:

def _SLASH_analyze_ : CLIgnoredFlag<"analyze-">;
def _SLASH_bigobj : CLIgnoredFlag<"bigobj">;
def _SLASH_cgthreads : CLIgnoredJoined<"cgthreads">;
def _SLASH_d2FastFail : CLIgnoredFlag<"d2FastFail">;
def _SLASH_d2Zi_PLUS : CLIgnoredFlag<"d2Zi+">;
def _SLASH_errorReport : CLIgnoredJoined<"errorReport">;
def _SLASH_FC : CLIgnoredFlag<"FC">;
def _SLASH_Fd : CLIgnoredJoined<"Fd">;
def _SLASH_FS : CLIgnoredFlag<"FS">;
def _SLASH_kernel_ : CLIgnoredFlag<"kernel-">;
def _SLASH_nologo : CLIgnoredFlag<"nologo">;
def _SLASH_RTC : CLIgnoredJoined<"RTC">;
def _SLASH_sdl : CLIgnoredFlag<"sdl">;
def _SLASH_sdl_ : CLIgnoredFlag<"sdl-">;
def _SLASH_utf8 : CLIgnoredFlag<"utf-8">,
  HelpText<"Set source and runtime encoding to UTF-8 (default)">;
def _SLASH_w : CLIgnoredJoined<"w">;
def _SLASH_Wv_ : CLIgnoredJoined<"Wv">;
def _SLASH_Zc___cplusplus : CLIgnoredFlag<"Zc:__cplusplus">;
def _SLASH_Zc_auto : CLIgnoredFlag<"Zc:auto">;
def _SLASH_Zc_forScope : CLIgnoredFlag<"Zc:forScope">;
def _SLASH_Zc_inline : CLIgnoredFlag<"Zc:inline">;
def _SLASH_Zc_rvalueCast : CLIgnoredFlag<"Zc:rvalueCast">;
def _SLASH_Zc_ternary : CLIgnoredFlag<"Zc:ternary">;
def _SLASH_Zm : CLIgnoredJoined<"Zm">;
def _SLASH_Zo : CLIgnoredFlag<"Zo">;
def _SLASH_Zo_ : CLIgnoredFlag<"Zo-">;


// Unsupported:

def _SLASH_await : CLFlag<"await">;
def _SLASH_await_COLON : CLJoined<"await:">;
def _SLASH_constexpr : CLJoined<"constexpr:">;
def _SLASH_AI : CLJoinedOrSeparate<"AI">;
def _SLASH_Bt : CLFlag<"Bt">;
def _SLASH_Bt_plus : CLFlag<"Bt+">;
def _SLASH_clr : CLJoined<"clr">;
def _SLASH_d1 : CLJoined<"d1">;
def _SLASH_d2 : CLJoined<"d2">;
def _SLASH_doc : CLJoined<"doc">;
def _SLASH_experimental : CLJoined<"experimental:">;
def _SLASH_exportHeader : CLFlag<"exportHeader">;
def _SLASH_external : CLJoined<"external:">;
def _SLASH_favor : CLJoined<"favor">;
def _SLASH_fsanitize_address_use_after_return : CLJoined<"fsanitize-address-use-after-return">;
def _SLASH_fno_sanitize_address_vcasan_lib : CLJoined<"fno-sanitize-address-vcasan-lib">;
def _SLASH_F : CLJoinedOrSeparate<"F">;
def _SLASH_Fm : CLJoined<"Fm">;
def _SLASH_Fr : CLJoined<"Fr">;
def _SLASH_FR : CLJoined<"FR">;
def _SLASH_FU : CLJoinedOrSeparate<"FU">;
def _SLASH_Fx : CLFlag<"Fx">;
def _SLASH_G1 : CLFlag<"G1">;
def _SLASH_G2 : CLFlag<"G2">;
def _SLASH_Ge : CLFlag<"Ge">;
def _SLASH_Gh : CLFlag<"Gh">;
def _SLASH_GH : CLFlag<"GH">;
def _SLASH_GL : CLFlag<"GL">;
def _SLASH_GL_ : CLFlag<"GL-">;
def _SLASH_Gm : CLFlag<"Gm">;
def _SLASH_Gm_ : CLFlag<"Gm-">;
def _SLASH_GT : CLFlag<"GT">;
def _SLASH_GZ : CLFlag<"GZ">;
def _SLASH_H : CLFlag<"H">;
def _SLASH_headername : CLJoined<"headerName:">;
def _SLASH_headerUnit : CLJoinedOrSeparate<"headerUnit">;
def _SLASH_headerUnitAngle : CLJoinedOrSeparate<"headerUnit:angle">;
def _SLASH_headerUnitQuote : CLJoinedOrSeparate<"headerUnit:quote">;
def _SLASH_homeparams : CLFlag<"homeparams">;
def _SLASH_kernel : CLFlag<"kernel">;
def _SLASH_LN : CLFlag<"LN">;
def _SLASH_MP : CLJoined<"MP">;
def _SLASH_Qfast_transcendentals : CLFlag<"Qfast_transcendentals">;
def _SLASH_QIfist : CLFlag<"QIfist">;
def _SLASH_Qimprecise_fwaits : CLFlag<"Qimprecise_fwaits">;
def _SLASH_Qpar : CLFlag<"Qpar">;
def _SLASH_Qpar_report : CLJoined<"Qpar-report">;
def _SLASH_Qsafe_fp_loads : CLFlag<"Qsafe_fp_loads">;
def _SLASH_Qspectre : CLFlag<"Qspectre">;
def _SLASH_Qspectre_load : CLFlag<"Qspectre-load">;
def _SLASH_Qspectre_load_cf : CLFlag<"Qspectre-load-cf">;
def _SLASH_Qvec_report : CLJoined<"Qvec-report">;
def _SLASH_reference : CLJoinedOrSeparate<"reference">;
def _SLASH_sourceDependencies : CLJoinedOrSeparate<"sourceDependencies">;
def _SLASH_sourceDependenciesDirectives : CLJoinedOrSeparate<"sourceDependencies:directives">;
def _SLASH_translateInclude : CLFlag<"translateInclude">;
def _SLASH_u : CLFlag<"u">;
def _SLASH_V : CLFlag<"V">;
def _SLASH_WL : CLFlag<"WL">;
def _SLASH_Wp64 : CLFlag<"Wp64">;
def _SLASH_Yd : CLFlag<"Yd">;
def _SLASH_Yl : CLJoined<"Yl">;
def _SLASH_Za : CLFlag<"Za">;
def _SLASH_Zc : CLJoined<"Zc:">;
def _SLASH_Ze : CLFlag<"Ze">;
def _SLASH_Zg : CLFlag<"Zg">;
def _SLASH_ZI : CLFlag<"ZI">;
def _SLASH_ZW : CLJoined<"ZW">;



//===----------------------------------------------------------------------===//
// AOCC Optimization Options
//===----------------------------------------------------------------------===//

let Flags = [CoreOption] in {
def famd_opt : Flag<["-"], "famd-opt">, Group<f_Group>,
  HelpText<"Enable \"All\" [AMD] proprietary Optimizations">;
def fno_amd_opt : Flag<["-"], "fno-amd-opt">, Group<f_Group>;
def floop_unswitch_aggressive : Flag<["-"], "floop-unswitch-aggressive">, Group<f_Group>,
  HelpText<"Aggressively unswitch loops.">;
def fno_loop_unswitch_aggressive: Flag<["-"], "fno-loop-unswitch-aggressive">, Group<f_Group>;
def fsimplify_pow : Flag<["-"], "fsimplify-pow">, Group<f_Group>,
  HelpText<"Enable SimplifyPowLibCalls pass">;
def fno_simplify_pow : Flag<["-"], "fno-simplify-pow">, Group<f_Group>;

def fitodcalls : Flag<["-"], "fitodcalls">, Group<f_Group>,
  HelpText<"Enable indirect to direct call promotion">;
def fno_itodcalls : Flag<["-"], "fno-itodcalls">, Group<f_Group>;
def fitodcallsbyclone : Flag<["-"], "fitodcallsbyclone">, Group<f_Group>,
  HelpText<"Enable indirect to direct call promotion by funnction cloning">;
def fno_itodcallsbyclone : Flag<["-"], "fno-itodcallsbyclone">, Group<f_Group>;

def fproactive_loop_fusion : Flag<["-"], "fproactive-loop-fusion">, Group<f_Group>,
  HelpText<"Enable the loop fusion passes">;
def fno_proactive_loop_fusion : Flag<["-"], "fno-proactive-loop-fusion">, Group<f_Group>;
def fproactive_loop_fusion_analysis : Flag<["-"], "fproactive-loop-fusion-analysis">, Group<f_Group>,
  HelpText<"Enable the loop fusion analysis passes">;
def fno_proactive_loop_fusion_analysis : Flag<["-"], "fno-proactive-loop-fusion analysis">, Group<f_Group>;

def finline_aggressive : Flag<["-"], "finline-aggressive">, Group<f_Group>,
  HelpText<"Enable aggresive Inlining during LTO">;
def fno_inline_aggressive : Flag<["-"], "fno-inline-aggressive">, Group<f_Group>;

def floop_splitting : Flag<["-"], "floop-splitting">, Group<f_Group>,
  HelpText<"Enable the inter procedural loop splitting pass">;
def fno_loop_splitting : Flag<["-"], "fno-loop-splitting">, Group<f_Group>;

def fremove_unused_array_ops : Flag<["-"], "fremove-unused-array-ops">, Group<f_Group>,
  HelpText<"Enable the Dead Array op elimination passes">;
def fnoremove_unused_array_ops : Flag<["-"], "fno-remove-unused-array-ops">, Group<f_Group>;

def finline_recursion_EQ : Joined<["-"], "finline-recursion=">, Group<f_Group>,
  HelpText<"Enable the Inline Recursive Pass">;

def fno_branch_combine : Flag<["-"], "fno-branch-combine">, Group<f_Group>,
  HelpText<"Disable Branch Combine pass">;

def flv_function_specialization : Flag<["-"], "flv-function-specialization">, Group<f_Group>,
  HelpText<"Enable Function Specialization For Vectorization">;
def fno_lv_function_specialization : Flag<["-"], "fno-lv-function-specialization">, Group<f_Group>;

def farray_remap : Flag<["-"], "fremap-arrays">, Group<f_Group>,
  HelpText<"Enable the Array Remapping passes">;
def fno_array_remap : Flag<["-"], "fno-remap-arrays">, Group<f_Group>;

def fstruct_layout_EQ : Joined<["-"], "fstruct-layout=">, Group<f_Group>,
  HelpText<"Enable the Structure Peeling passes">;

def fstruct_peel_ptr_size_EQ : Joined<["-"], "fstruct-peel-ptr-size=">, Group<f_Group>,
  Flags<[HelpHidden]>,
  HelpText<"Enable aggresive self referential pointer compression during structure-peeling">;

def fstruct_peel_mem_block_size_EQ : Joined<["-"], "fstruct-peel-mem-block-size=">, Group<f_Group>,
  Flags<[HelpHidden]>,
  HelpText<"Enable to change unit memory block size used by structure peeling">;

def fnt_store_EQ : Joined<["-"], "fnt-store=">, Flags<[CoreOption, CC1Option]>, Group<f_Group>,
  HelpText<"Enable Nontemporal store instruction generation. Options: never, auto, aggressive.">, Values<"never,auto,aggressive">;

def fnt_store : Flag<["-"], "fnt-store">, Group<f_Group>, Flags<[CoreOption, CC1Option]>,
  Alias<fnt_store_EQ>, AliasArgs<["auto"]>,
  HelpText<"Enable Nontemporal store instruction generation">;

}


def inline_aggressive : Flag<["-"], "inline-aggressive">,
  HelpText<"Enable aggresive Inlining during LTO">;
def array_remap : Flag<["-"], "remap-arrays">,
  HelpText<"Run the Array Remapping passes">;
def struct_layout_EQ : Joined<["-"], "struct-layout=">,
  HelpText<"Run the Structure Peeling passes">;
def struct_peel_ptr_size_EQ : Joined<["-"], "struct-peel-ptr-size=">,
  HelpText<"Enable aggresive self referential pointer compression during structure-peeling">;
def struct_peel_mem_block_size_EQ : Joined<["-"], "struct-peel-mem-block-size=">,
  HelpText<"Enable to change unit memory block size used by structure peeling">;
def remove_unused_array_ops : Flag<["-"], "remove-unused-array-ops">,
  HelpText<"Enable the Dead Array op elimination passes">;
def inline_recursion_EQ : Joined<["-"], "inline-recursion=">,
  HelpText<"Run the Inline Recursion Pass">;
def lv_function_specialization : Flag<["-"], "lv-function-specialization">,
  HelpText<"Enable Function Specialization For Vectorization">;
def simplify_pow : Flag<["-"], "simplify-pow">,
  HelpText<"Enable SimplifyPowLibCalls pass">;
def itodcalls : Flag<["-"], "itodcalls">,
  HelpText<"Enable indirect to direct call promotion">;
def no_itodcalls : Flag<["-"], "disable-itodcalls">,
  HelpText<"Disable indirect to direct call promotion">;
def itodcallsbyclone : Flag<["-"], "itodcallsbyclone">,
  HelpText<"Enable indirect to direct call promotion by function cloning">;
def no_itodcallsbyclone : Flag<["-"], "disable-itodcallsbyclone">,
  HelpText<"Disable indirect to direct call promotion by function cloning">;
// AOCC END

//===----------------------------------------------------------------------===//
// clang-dxc Options
//===----------------------------------------------------------------------===//

def dxc_Group : OptionGroup<"<clang-dxc options>">, Flags<[DXCOption]>,
  HelpText<"dxc compatibility options">;
class DXCFlag<string name> : Option<["/", "-"], name, KIND_FLAG>,
  Group<dxc_Group>, Flags<[DXCOption, NoXarchOption]>;
class DXCJoinedOrSeparate<string name> : Option<["/", "-"], name,
  KIND_JOINED_OR_SEPARATE>, Group<dxc_Group>, Flags<[DXCOption, NoXarchOption]>;

def dxc_help : Option<["/", "-", "--"], "help", KIND_JOINED>,
  Group<dxc_Group>, Flags<[DXCOption, NoXarchOption]>, Alias<help>,
  HelpText<"Display available options">;
def dxc_no_stdinc : DXCFlag<"hlsl-no-stdinc">,
  HelpText<"HLSL only. Disables all standard includes containing non-native compiler types and functions.">;
def Fo : DXCJoinedOrSeparate<"Fo">, Alias<o>,
  HelpText<"Output object file">;
def dxil_validator_version : Option<["/", "-"], "validator-version", KIND_SEPARATE>,
  Group<dxc_Group>, Flags<[DXCOption, NoXarchOption, CC1Option, HelpHidden]>,
  HelpText<"Override validator version for module. Format: <major.minor>;"
           "Default: DXIL.dll version or current internal version">,
  MarshallingInfoString<TargetOpts<"DxilValidatorVersion">>;
def target_profile : DXCJoinedOrSeparate<"T">, MetaVarName<"<profile>">,
  HelpText<"Set target profile">,
  Values<"ps_6_0, ps_6_1, ps_6_2, ps_6_3, ps_6_4, ps_6_5, ps_6_6, ps_6_7,"
         "vs_6_0, vs_6_1, vs_6_2, vs_6_3, vs_6_4, vs_6_5, vs_6_6, vs_6_7,"
         "gs_6_0, gs_6_1, gs_6_2, gs_6_3, gs_6_4, gs_6_5, gs_6_6, gs_6_7,"
         "hs_6_0, hs_6_1, hs_6_2, hs_6_3, hs_6_4, hs_6_5, hs_6_6, hs_6_7,"
         "ds_6_0, ds_6_1, ds_6_2, ds_6_3, ds_6_4, ds_6_5, ds_6_6, ds_6_7,"
         "cs_6_0, cs_6_1, cs_6_2, cs_6_3, cs_6_4, cs_6_5, cs_6_6, cs_6_7,"
         "lib_6_3, lib_6_4, lib_6_5, lib_6_6, lib_6_7, lib_6_x,"
         "ms_6_5, ms_6_6, ms_6_7,"
         "as_6_5, as_6_6, as_6_7">;
def dxc_D : Option<["--", "/", "-"], "D", KIND_JOINED_OR_SEPARATE>,
  Group<dxc_Group>, Flags<[DXCOption, NoXarchOption]>, Alias<D>;
def emit_pristine_llvm : DXCFlag<"emit-pristine-llvm">,
  HelpText<"Emit pristine LLVM IR from the frontend by not running any LLVM passes at all."
           "Same as -S + -emit-llvm + -disable-llvm-passes.">;
def fcgl : DXCFlag<"fcgl">, Alias<emit_pristine_llvm>;
def enable_16bit_types : DXCFlag<"enable-16bit-types">, Alias<fnative_half_type>,
  HelpText<"Enable 16-bit types and disable min precision types."
           "Available in HLSL 2018 and shader model 6.2.">;
def hlsl_entrypoint : Option<["-"], "hlsl-entry", KIND_SEPARATE>,
                      Group<dxc_Group>,
                      Flags<[CC1Option]>,
                      MarshallingInfoString<TargetOpts<"HLSLEntry">, "\"main\"">,
                      HelpText<"Entry point name for hlsl">;
def dxc_entrypoint : Option<["--", "/", "-"], "E", KIND_JOINED_OR_SEPARATE>,
                     Group<dxc_Group>,
                     Flags<[DXCOption, NoXarchOption]>,
                     HelpText<"Entry point name">;
def dxc_validator_path_EQ : Joined<["--"], "dxv-path=">, Group<dxc_Group>,
  HelpText<"DXIL validator installation path">;
def dxc_disable_validation : DXCFlag<"Vd">,
  HelpText<"Disable validation">;<|MERGE_RESOLUTION|>--- conflicted
+++ resolved
@@ -4331,17 +4331,13 @@
   Alias<frtlib_add_rpath>;
 def r : Flag<["-"], "r">, Flags<[LinkerInput,NoArgumentUnused]>,
         Group<Link_Group>;
-<<<<<<< HEAD
 defm openmp_implicit_rpath: BoolFOption<"openmp-implicit-rpath",
   LangOpts<"OpenMP">,
   DefaultTrue,
   PosFlag<SetTrue, [], "Set rpath on OpenMP executables">,
   NegFlag<SetFalse>,
   BothFlags<[NoArgumentUnused]>>;
-def save_temps_EQ : Joined<["-", "--"], "save-temps=">, Flags<[CC1Option, FlangOption, NoXarchOption]>,
-=======
 def save_temps_EQ : Joined<["-", "--"], "save-temps=">, Flags<[CC1Option, FlangOption, FC1Option, NoXarchOption]>,
->>>>>>> 4c797666
   HelpText<"Save intermediate compilation results.">;
 def save_temps : Flag<["-", "--"], "save-temps">, Flags<[FlangOption, FC1Option, NoXarchOption]>,
   Alias<save_temps_EQ>, AliasArgs<["cwd"]>,
