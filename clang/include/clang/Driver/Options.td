//===--- Options.td - Options for clang -----------------------------------===//
//
// Part of the LLVM Project, under the Apache License v2.0 with LLVM Exceptions.
// See https://llvm.org/LICENSE.txt for license information.
// SPDX-License-Identifier: Apache-2.0 WITH LLVM-exception
//
//===----------------------------------------------------------------------===//
//
//  This file defines the options accepted by clang.
//
//===----------------------------------------------------------------------===//

// Include the common option parsing interfaces.
include "llvm/Option/OptParser.td"

/////////
// Flags

// The option is a "driver"-only option, and should not be forwarded to other
// tools via `-Xarch` options.
def NoXarchOption : OptionFlag;

// LinkerInput - The option is a linker input.
def LinkerInput : OptionFlag;

// NoArgumentUnused - Don't report argument unused warnings for this option; this
// is useful for options like -static or -dynamic which a user may always end up
// passing, even if the platform defaults to (or only supports) that option.
def NoArgumentUnused : OptionFlag;

// Unsupported - The option is unsupported, and the driver will reject command
// lines that use it.
def Unsupported : OptionFlag;

// Ignored - The option is unsupported, and the driver will silently ignore it.
def Ignored : OptionFlag;

// CoreOption - This is considered a "core" Clang option, available in both
// clang and clang-cl modes.
def CoreOption : OptionFlag;

// CLOption - This is a cl.exe compatibility option. Options with this flag
// are made available when the driver is running in CL compatibility mode.
def CLOption : OptionFlag;

// CC1Option - This option should be accepted by clang -cc1.
def CC1Option : OptionFlag;

// CC1AsOption - This option should be accepted by clang -cc1as.
def CC1AsOption : OptionFlag;

// DXCOption - This is a dxc.exe compatibility option. Options with this flag
// are made available when the driver is running in DXC compatibility mode.
def DXCOption : OptionFlag;

// CLDXCOption - This is a cl.exe/dxc.exe compatibility option. Options with this flag
// are made available when the driver is running in CL/DXC compatibility mode.
def CLDXCOption : OptionFlag;

// NoDriverOption - This option should not be accepted by the driver.
def NoDriverOption : OptionFlag;

// If an option affects linking, but has a primary group (so Link_Group cannot
// be used), add this flag.
def LinkOption : OptionFlag;

// FlangOption - This is considered a "core" Flang option, available in
// flang mode.
def FlangOption : OptionFlag;

// FlangOnlyOption - This option should only be used by Flang (i.e. it is not
// available for Clang)
def FlangOnlyOption : OptionFlag;

// FC1Option - This option should be accepted by flang -fc1.
def FC1Option : OptionFlag;

// A short name to show in documentation. The name will be interpreted as rST.
class DocName<string name> { string DocName = name; }

// A brief description to show in documentation, interpreted as rST.
class DocBrief<code descr> { code DocBrief = descr; }

// Indicates that this group should be flattened into its parent when generating
// documentation.
class DocFlatten { bit DocFlatten = 1; }

// Indicates that this warning is ignored, but accepted with a warning for
// GCC compatibility.
class IgnoredGCCCompat : Flags<[HelpHidden]> {}

/////////
// Groups

def Action_Group : OptionGroup<"<action group>">, DocName<"Actions">,
                   DocBrief<[{The action to perform on the input.}]>;

// Meta-group for options which are only used for compilation,
// and not linking etc.
def CompileOnly_Group : OptionGroup<"<CompileOnly group>">,
                        DocName<"Compilation flags">, DocBrief<[{
Flags controlling the behavior of Clang during compilation. These flags have
no effect during actions that do not perform compilation.}]>;

def Preprocessor_Group : OptionGroup<"<Preprocessor group>">,
                         Group<CompileOnly_Group>,
                         DocName<"Preprocessor flags">, DocBrief<[{
Flags controlling the behavior of the Clang preprocessor.}]>;

def IncludePath_Group : OptionGroup<"<I/i group>">, Group<Preprocessor_Group>,
                        DocName<"Include path management">,
                        DocBrief<[{
Flags controlling how ``#include``\s are resolved to files.}]>;

def I_Group : OptionGroup<"<I group>">, Group<IncludePath_Group>, DocFlatten;
def i_Group : OptionGroup<"<i group>">, Group<IncludePath_Group>, DocFlatten;
def clang_i_Group : OptionGroup<"<clang i group>">, Group<i_Group>, DocFlatten;

def M_Group : OptionGroup<"<M group>">, Group<Preprocessor_Group>,
              DocName<"Dependency file generation">, DocBrief<[{
Flags controlling generation of a dependency file for ``make``-like build
systems.}]>;

def d_Group : OptionGroup<"<d group>">, Group<Preprocessor_Group>,
              DocName<"Dumping preprocessor state">, DocBrief<[{
Flags allowing the state of the preprocessor to be dumped in various ways.}]>;

def Diag_Group : OptionGroup<"<W/R group>">, Group<CompileOnly_Group>,
                 DocName<"Diagnostic flags">, DocBrief<[{
Flags controlling which warnings, errors, and remarks Clang will generate.
See the :doc:`full list of warning and remark flags <DiagnosticsReference>`.}]>;

def R_Group : OptionGroup<"<R group>">, Group<Diag_Group>, DocFlatten;
def R_value_Group : OptionGroup<"<R (with value) group>">, Group<R_Group>,
                    DocFlatten;
def W_Group : OptionGroup<"<W group>">, Group<Diag_Group>, DocFlatten;
def W_value_Group : OptionGroup<"<W (with value) group>">, Group<W_Group>,
                    DocFlatten;

def f_Group : OptionGroup<"<f group>">, Group<CompileOnly_Group>,
              DocName<"Target-independent compilation options">;

def f_clang_Group : OptionGroup<"<f (clang-only) group>">,
                    Group<CompileOnly_Group>, DocFlatten;
def pedantic_Group : OptionGroup<"<pedantic group>">, Group<f_Group>,
                     DocFlatten;
def opencl_Group : OptionGroup<"<opencl group>">, Group<f_Group>,
                   DocName<"OpenCL flags">;

def sycl_Group : OptionGroup<"<SYCL group>">, Group<f_Group>,
                 DocName<"SYCL flags">;

def m_Group : OptionGroup<"<m group>">, Group<CompileOnly_Group>,
              DocName<"Target-dependent compilation options">;

// Feature groups - these take command line options that correspond directly to
// target specific features and can be translated directly from command line
// options.
def m_aarch64_Features_Group : OptionGroup<"<aarch64 features group>">,
                               Group<m_Group>, DocName<"AARCH64">;
def m_amdgpu_Features_Group : OptionGroup<"<amdgpu features group>">,
                              Group<m_Group>, DocName<"AMDGPU">;
def m_arm_Features_Group : OptionGroup<"<arm features group>">,
                           Group<m_Group>, DocName<"ARM">;
def m_hexagon_Features_Group : OptionGroup<"<hexagon features group>">,
                               Group<m_Group>, DocName<"Hexagon">;
def m_sparc_Features_Group : OptionGroup<"<sparc features group>">,
                               Group<m_Group>, DocName<"SPARC">;
// The features added by this group will not be added to target features.
// These are explicitly handled.
def m_hexagon_Features_HVX_Group : OptionGroup<"<hexagon features group>">,
                                   Group<m_Group>, DocName<"Hexagon">;
def m_m68k_Features_Group: OptionGroup<"<m68k features group>">,
                           Group<m_Group>, DocName<"M68k">;
def m_mips_Features_Group : OptionGroup<"<mips features group>">,
                            Group<m_Group>, DocName<"MIPS">;
def m_ppc_Features_Group : OptionGroup<"<ppc features group>">,
                           Group<m_Group>, DocName<"PowerPC">;
def m_wasm_Features_Group : OptionGroup<"<wasm features group>">,
                            Group<m_Group>, DocName<"WebAssembly">;
// The features added by this group will not be added to target features.
// These are explicitly handled.
def m_wasm_Features_Driver_Group : OptionGroup<"<wasm driver features group>">,
                                   Group<m_Group>, DocName<"WebAssembly Driver">;
def m_x86_Features_Group : OptionGroup<"<x86 features group>">,
                           Group<m_Group>, Flags<[CoreOption]>, DocName<"X86">;
def m_riscv_Features_Group : OptionGroup<"<riscv features group>">,
                             Group<m_Group>, DocName<"RISCV">;

def m_libc_Group : OptionGroup<"<m libc group>">, Group<m_mips_Features_Group>,
                   Flags<[HelpHidden]>;

def O_Group : OptionGroup<"<O group>">, Group<CompileOnly_Group>,
              DocName<"Optimization level">, DocBrief<[{
Flags controlling how much optimization should be performed.}]>;

def DebugInfo_Group : OptionGroup<"<g group>">, Group<CompileOnly_Group>,
                      DocName<"Debug information generation">, DocBrief<[{
Flags controlling how much and what kind of debug information should be
generated.}]>;

def g_Group : OptionGroup<"<g group>">, Group<DebugInfo_Group>,
              DocName<"Kind and level of debug information">;
def gN_Group : OptionGroup<"<gN group>">, Group<g_Group>,
               DocName<"Debug level">;
def ggdbN_Group : OptionGroup<"<ggdbN group>">, Group<gN_Group>, DocFlatten;
def gTune_Group : OptionGroup<"<gTune group>">, Group<g_Group>,
                  DocName<"Debugger to tune debug information for">;
def g_flags_Group : OptionGroup<"<g flags group>">, Group<DebugInfo_Group>,
                    DocName<"Debug information flags">;

def StaticAnalyzer_Group : OptionGroup<"<Static analyzer group>">,
                           DocName<"Static analyzer flags">, DocBrief<[{
Flags controlling the behavior of the Clang Static Analyzer.}]>;

// gfortran options that we recognize in the driver and pass along when
// invoking GCC to compile Fortran code.
def gfortran_Group : OptionGroup<"<gfortran group>">,
                     DocName<"Fortran compilation flags">, DocBrief<[{
Flags that will be passed onto the ``gfortran`` compiler when Clang is given
a Fortran input.}]>;

def flang_rt_Group : OptionGroup<"Flang runtime library Group">;
def pgi_fortran_Group : OptionGroup<"PGI Fortran compatibility Group">,
  Flags<[FlangOption, FlangOnlyOption]>;

def Link_Group : OptionGroup<"<T/e/s/t/u group>">, DocName<"Linker flags">,
                 DocBrief<[{Flags that are passed on to the linker}]>;
def T_Group : OptionGroup<"<T group>">, Group<Link_Group>, DocFlatten;
def u_Group : OptionGroup<"<u group>">, Group<Link_Group>, DocFlatten;

def reserved_lib_Group : OptionGroup<"<reserved libs group>">,
                         Flags<[Unsupported]>;

// Temporary groups for clang options which we know we don't support,
// but don't want to verbosely warn the user about.
def clang_ignored_f_Group : OptionGroup<"<clang ignored f group>">,
  Group<f_Group>, Flags<[Ignored]>;
def clang_ignored_m_Group : OptionGroup<"<clang ignored m group>">,
  Group<m_Group>, Flags<[Ignored]>;

// Unsupported flang groups
def flang_ignored_w_Group : OptionGroup<"<flang ignored W group>">,
  Group<W_Group>, Flags<[FlangOnlyOption, Ignored]>;

// Group for clang options in the process of deprecation.
// Please include the version that deprecated the flag as comment to allow
// easier garbage collection.
def clang_ignored_legacy_options_Group : OptionGroup<"<clang legacy flags>">,
  Group<f_Group>, Flags<[Ignored]>;

// Retired with clang-5.0
def : Flag<["-"], "fslp-vectorize-aggressive">, Group<clang_ignored_legacy_options_Group>;
def : Flag<["-"], "fno-slp-vectorize-aggressive">, Group<clang_ignored_legacy_options_Group>;

// Retired with clang-10.0. Previously controlled X86 MPX ISA.
def mmpx : Flag<["-"], "mmpx">, Group<clang_ignored_legacy_options_Group>;
def mno_mpx : Flag<["-"], "mno-mpx">, Group<clang_ignored_legacy_options_Group>;

// Retired with clang-16.0, to provide a deprecation period; it should
// be removed in Clang 18 or later.
def enable_trivial_var_init_zero : Flag<["-"], "enable-trivial-auto-var-init-zero-knowing-it-will-be-removed-from-clang">,
  Flags<[CC1Option, CoreOption, NoArgumentUnused]>,
  Group<clang_ignored_legacy_options_Group>;

// Group that ignores all gcc optimizations that won't be implemented
def clang_ignored_gcc_optimization_f_Group : OptionGroup<
  "<clang_ignored_gcc_optimization_f_Group>">, Group<f_Group>, Flags<[Ignored]>;

class DiagnosticOpts<string base>
  : KeyPathAndMacro<"DiagnosticOpts->", base, "DIAG_"> {}
class LangOpts<string base>
  : KeyPathAndMacro<"LangOpts->", base, "LANG_"> {}
class TargetOpts<string base>
  : KeyPathAndMacro<"TargetOpts->", base, "TARGET_"> {}
class FrontendOpts<string base>
  : KeyPathAndMacro<"FrontendOpts.", base, "FRONTEND_"> {}
class PreprocessorOutputOpts<string base>
  : KeyPathAndMacro<"PreprocessorOutputOpts.", base, "PREPROCESSOR_OUTPUT_"> {}
class DependencyOutputOpts<string base>
  : KeyPathAndMacro<"DependencyOutputOpts.", base, "DEPENDENCY_OUTPUT_"> {}
class CodeGenOpts<string base>
  : KeyPathAndMacro<"CodeGenOpts.", base, "CODEGEN_"> {}
class HeaderSearchOpts<string base>
  : KeyPathAndMacro<"HeaderSearchOpts->", base, "HEADER_SEARCH_"> {}
class PreprocessorOpts<string base>
  : KeyPathAndMacro<"PreprocessorOpts->", base, "PREPROCESSOR_"> {}
class FileSystemOpts<string base>
  : KeyPathAndMacro<"FileSystemOpts.", base, "FILE_SYSTEM_"> {}
class AnalyzerOpts<string base>
  : KeyPathAndMacro<"AnalyzerOpts->", base, "ANALYZER_"> {}
class MigratorOpts<string base>
  : KeyPathAndMacro<"MigratorOpts.", base, "MIGRATOR_"> {}

// A boolean option which is opt-in in CC1. The positive option exists in CC1 and
// Args.hasArg(OPT_ffoo) can be used to check that the flag is enabled.
// This is useful if the option is usually disabled.
// Use this only when the option cannot be declared via BoolFOption.
multiclass OptInCC1FFlag<string name, string pos_prefix, string neg_prefix="",
                      string help="", list<OptionFlag> flags=[]> {
  def f#NAME : Flag<["-"], "f"#name>, Flags<[CC1Option] # flags>,
               Group<f_Group>, HelpText<pos_prefix # help>;
  def fno_#NAME : Flag<["-"], "fno-"#name>, Flags<flags>,
                  Group<f_Group>, HelpText<neg_prefix # help>;
}

// A boolean option which is opt-out in CC1. The negative option exists in CC1 and
// Args.hasArg(OPT_fno_foo) can be used to check that the flag is disabled.
// Use this only when the option cannot be declared via BoolFOption.
multiclass OptOutCC1FFlag<string name, string pos_prefix, string neg_prefix,
                       string help="", list<OptionFlag> flags=[]> {
  def f#NAME : Flag<["-"], "f"#name>, Flags<flags>,
               Group<f_Group>, HelpText<pos_prefix # help>;
  def fno_#NAME : Flag<["-"], "fno-"#name>, Flags<[CC1Option] # flags>,
                  Group<f_Group>, HelpText<neg_prefix # help>;
}

// A boolean option which is opt-in in FC1. The positive option exists in FC1 and
// Args.hasArg(OPT_ffoo) can be used to check that the flag is enabled.
// This is useful if the option is usually disabled.
multiclass OptInFC1FFlag<string name, string pos_prefix, string neg_prefix="",
                      string help="", list<OptionFlag> flags=[]> {
  def f#NAME : Flag<["-"], "f"#name>, Flags<[FC1Option] # flags>,
               Group<f_Group>, HelpText<pos_prefix # help>;
  def fno_#NAME : Flag<["-"], "fno-"#name>, Flags<flags>,
                  Group<f_Group>, HelpText<neg_prefix # help>;
}

// A boolean option which is opt-out in FC1. The negative option exists in FC1 and
// Args.hasArg(OPT_fno_foo) can be used to check that the flag is disabled.
multiclass OptOutFC1FFlag<string name, string pos_prefix, string neg_prefix,
                       string help="", list<OptionFlag> flags=[]> {
  def f#NAME : Flag<["-"], "f"#name>, Flags<flags>,
               Group<f_Group>, HelpText<pos_prefix # help>;
  def fno_#NAME : Flag<["-"], "fno-"#name>, Flags<[FC1Option] # flags>,
                  Group<f_Group>, HelpText<neg_prefix # help>;
}

// Creates a positive and negative flags where both of them are prefixed with
// "m", have help text specified for positive and negative option, and a Group
// optionally specified by the opt_group argument, otherwise Group<m_Group>.
multiclass SimpleMFlag<string name, string pos_prefix, string neg_prefix,
                       string help, OptionGroup opt_group = m_Group> {
  def m#NAME : Flag<["-"], "m"#name>, Group<opt_group>,
    HelpText<pos_prefix # help>;
  def mno_#NAME : Flag<["-"], "mno-"#name>, Group<opt_group>,
    HelpText<neg_prefix # help>;
}

//===----------------------------------------------------------------------===//
// BoolOption
//===----------------------------------------------------------------------===//

// The default value of a marshalled key path.
class Default<code value> { code Value = value; }

// Convenience variables for boolean defaults.
def DefaultTrue : Default<"true"> {}
def DefaultFalse : Default<"false"> {}

// The value set to the key path when the flag is present on the command line.
class Set<bit value> { bit Value = value; }
def SetTrue : Set<true> {}
def SetFalse : Set<false> {}

// Definition of single command line flag. This is an implementation detail, use
// SetTrueBy or SetFalseBy instead.
class FlagDef<bit polarity, bit value, list<OptionFlag> option_flags,
              string help, list<code> implied_by_expressions = []> {
  // The polarity. Besides spelling, this also decides whether the TableGen
  // record will be prefixed with "no_".
  bit Polarity = polarity;

  // The value assigned to key path when the flag is present on command line.
  bit Value = value;

  // OptionFlags that control visibility of the flag in different tools.
  list<OptionFlag> OptionFlags = option_flags;

  // The help text associated with the flag.
  string Help = help;

  // List of expressions that, when true, imply this flag.
  list<code> ImpliedBy = implied_by_expressions;
}

// Additional information to be appended to both positive and negative flag.
class BothFlags<list<OptionFlag> option_flags, string help = ""> {
  list<OptionFlag> OptionFlags = option_flags;
  string Help = help;
}

// Functor that appends the suffix to the base flag definition.
class ApplySuffix<FlagDef flag, BothFlags suffix> {
  FlagDef Result
    = FlagDef<flag.Polarity, flag.Value,
              flag.OptionFlags # suffix.OptionFlags,
              flag.Help # suffix.Help, flag.ImpliedBy>;
}

// Definition of the command line flag with positive spelling, e.g. "-ffoo".
class PosFlag<Set value, list<OptionFlag> flags = [], string help = "",
              list<code> implied_by_expressions = []>
  : FlagDef<true, value.Value, flags, help, implied_by_expressions> {}

// Definition of the command line flag with negative spelling, e.g. "-fno-foo".
class NegFlag<Set value, list<OptionFlag> flags = [], string help = "",
              list<code> implied_by_expressions = []>
  : FlagDef<false, value.Value, flags, help, implied_by_expressions> {}

// Expanded FlagDef that's convenient for creation of TableGen records.
class FlagDefExpanded<FlagDef flag, string prefix, string name, string spelling>
  : FlagDef<flag.Polarity, flag.Value, flag.OptionFlags, flag.Help,
            flag.ImpliedBy> {
  // Name of the TableGen record.
  string RecordName = prefix # !if(flag.Polarity, "", "no_") # name;

  // Spelling of the flag.
  string Spelling = prefix # !if(flag.Polarity, "", "no-") # spelling;

  // Can the flag be implied by another flag?
  bit CanBeImplied = !not(!empty(flag.ImpliedBy));

  // C++ code that will be assigned to the keypath when the flag is present.
  code ValueAsCode = !if(flag.Value, "true", "false");
}

// TableGen record for a single marshalled flag.
class MarshalledFlagRec<FlagDefExpanded flag, FlagDefExpanded other,
                        FlagDefExpanded implied, KeyPathAndMacro kpm,
                        Default default>
  : Flag<["-"], flag.Spelling>, Flags<flag.OptionFlags>, HelpText<flag.Help>,
    MarshallingInfoBooleanFlag<kpm, default.Value, flag.ValueAsCode,
                               other.ValueAsCode, other.RecordName>,
    ImpliedByAnyOf<implied.ImpliedBy, implied.ValueAsCode> {}

// Generates TableGen records for two command line flags that control the same
// key path via the marshalling infrastructure.
// Names of the records consist of the specified prefix, "no_" for the negative
// flag, and NAME.
// Used for -cc1 frontend options. Driver-only options do not map to
// CompilerInvocation.
multiclass BoolOption<string prefix = "", string spelling_base,
                      KeyPathAndMacro kpm, Default default,
                      FlagDef flag1_base, FlagDef flag2_base,
                      BothFlags suffix = BothFlags<[], "">> {
  defvar flag1 = FlagDefExpanded<ApplySuffix<flag1_base, suffix>.Result, prefix,
                                 NAME, spelling_base>;

  defvar flag2 = FlagDefExpanded<ApplySuffix<flag2_base, suffix>.Result, prefix,
                                 NAME, spelling_base>;

  // The flags must have different polarity, different values, and only
  // one can be implied.
  assert !xor(flag1.Polarity, flag2.Polarity),
         "the flags must have different polarity: flag1: " #
             flag1.Polarity # ", flag2: " # flag2.Polarity;
  assert !ne(flag1.Value, flag2.Value),
         "the flags must have different values: flag1: " #
             flag1.Value # ", flag2: " # flag2.Value;
  assert !not(!and(flag1.CanBeImplied, flag2.CanBeImplied)),
         "only one of the flags can be implied: flag1: " #
             flag1.CanBeImplied # ", flag2: " # flag2.CanBeImplied;

  defvar implied = !if(flag1.CanBeImplied, flag1, flag2);

  def flag1.RecordName : MarshalledFlagRec<flag1, flag2, implied, kpm, default>;
  def flag2.RecordName : MarshalledFlagRec<flag2, flag1, implied, kpm, default>;
}

/// Creates a BoolOption where both of the flags are prefixed with "f", are in
/// the Group<f_Group>.
/// Used for -cc1 frontend options. Driver-only options do not map to
/// CompilerInvocation.
multiclass BoolFOption<string flag_base, KeyPathAndMacro kpm,
                       Default default, FlagDef flag1, FlagDef flag2,
                       BothFlags both = BothFlags<[], "">> {
  defm NAME : BoolOption<"f", flag_base, kpm, default, flag1, flag2, both>,
              Group<f_Group>;
}

// Creates a BoolOption where both of the flags are prefixed with "g" and have
// the Group<g_Group>.
// Used for -cc1 frontend options. Driver-only options do not map to
// CompilerInvocation.
multiclass BoolGOption<string flag_base, KeyPathAndMacro kpm,
                       Default default, FlagDef flag1, FlagDef flag2,
                       BothFlags both = BothFlags<[], "">> {
  defm NAME : BoolOption<"g", flag_base, kpm, default, flag1, flag2, both>,
              Group<g_Group>;
}

// Works like BoolOption except without marshalling
multiclass BoolOptionWithoutMarshalling<string prefix = "", string spelling_base,
                                        FlagDef flag1_base, FlagDef flag2_base,
                                        BothFlags suffix = BothFlags<[], "">> {
  defvar flag1 = FlagDefExpanded<ApplySuffix<flag1_base, suffix>.Result, prefix,
                                 NAME, spelling_base>;

  defvar flag2 = FlagDefExpanded<ApplySuffix<flag2_base, suffix>.Result, prefix,
                                 NAME, spelling_base>;

  // The flags must have different polarity, different values, and only
  // one can be implied.
  assert !xor(flag1.Polarity, flag2.Polarity),
         "the flags must have different polarity: flag1: " #
             flag1.Polarity # ", flag2: " # flag2.Polarity;
  assert !ne(flag1.Value, flag2.Value),
         "the flags must have different values: flag1: " #
             flag1.Value # ", flag2: " # flag2.Value;
  assert !not(!and(flag1.CanBeImplied, flag2.CanBeImplied)),
         "only one of the flags can be implied: flag1: " #
             flag1.CanBeImplied # ", flag2: " # flag2.CanBeImplied;

  defvar implied = !if(flag1.CanBeImplied, flag1, flag2);

  def flag1.RecordName : Flag<["-"], flag1.Spelling>, Flags<flag1.OptionFlags>,
                         HelpText<flag1.Help>,
                         ImpliedByAnyOf<implied.ImpliedBy, implied.ValueAsCode>
                         {}
  def flag2.RecordName : Flag<["-"], flag2.Spelling>, Flags<flag2.OptionFlags>,
                         HelpText<flag2.Help>,
                         ImpliedByAnyOf<implied.ImpliedBy, implied.ValueAsCode>
                         {}
}

// FIXME: Diagnose if target does not support protected visibility.
class MarshallingInfoVisibility<KeyPathAndMacro kpm, code default>
  : MarshallingInfoEnum<kpm, default>,
    Values<"default,hidden,internal,protected">,
    NormalizedValues<["DefaultVisibility", "HiddenVisibility",
                      "HiddenVisibility", "ProtectedVisibility"]> {}

// Key paths that are constant during parsing of options with the same key path prefix.
defvar cplusplus = LangOpts<"CPlusPlus">;
defvar cpp11 = LangOpts<"CPlusPlus11">;
defvar cpp17 = LangOpts<"CPlusPlus17">;
defvar cpp20 = LangOpts<"CPlusPlus20">;
defvar c99 = LangOpts<"C99">;
defvar c2x = LangOpts<"C2x">;
defvar lang_std = LangOpts<"LangStd">;
defvar open_cl = LangOpts<"OpenCL">;
defvar cuda = LangOpts<"CUDA">;
defvar render_script = LangOpts<"RenderScript">;
defvar hip = LangOpts<"HIP">;
defvar gnu_mode = LangOpts<"GNUMode">;
defvar asm_preprocessor = LangOpts<"AsmPreprocessor">;
defvar hlsl = LangOpts<"HLSL">;

defvar std = !strconcat("LangStandard::getLangStandardForKind(", lang_std.KeyPath, ")");

/////////
// Options

// The internal option ID must be a valid C++ identifier and results in a
// clang::driver::options::OPT_XX enum constant for XX.
//
// We want to unambiguously be able to refer to options from the driver source
// code, for this reason the option name is mangled into an ID. This mangling
// isn't guaranteed to have an inverse, but for practical purposes it does.
//
// The mangling scheme is to ignore the leading '-', and perform the following
// substitutions:
//   _ => __
//   - => _
//   / => _SLASH
//   # => _HASH
//   ? => _QUESTION
//   , => _COMMA
//   = => _EQ
//   C++ => CXX
//   . => _

// Developer Driver Options

def internal_Group : OptionGroup<"<clang internal options>">, Flags<[HelpHidden]>;
def internal_driver_Group : OptionGroup<"<clang driver internal options>">,
  Group<internal_Group>, HelpText<"DRIVER OPTIONS">;
def internal_debug_Group :
  OptionGroup<"<clang debug/development internal options>">,
  Group<internal_Group>, HelpText<"DEBUG/DEVELOPMENT OPTIONS">;

class InternalDriverOpt : Group<internal_driver_Group>,
  Flags<[NoXarchOption, HelpHidden]>;
def driver_mode : Joined<["--"], "driver-mode=">, Group<internal_driver_Group>,
  Flags<[CoreOption, NoXarchOption, HelpHidden]>,
  HelpText<"Set the driver mode to either 'gcc', 'g++', 'cpp', or 'cl'">;
def rsp_quoting : Joined<["--"], "rsp-quoting=">, Group<internal_driver_Group>,
  Flags<[CoreOption, NoXarchOption, HelpHidden]>,
  HelpText<"Set the rsp quoting to either 'posix', or 'windows'">;
def ccc_gcc_name : Separate<["-"], "ccc-gcc-name">, InternalDriverOpt,
  HelpText<"Name for native GCC compiler">,
  MetaVarName<"<gcc-path>">;

class InternalDebugOpt : Group<internal_debug_Group>,
  Flags<[NoXarchOption, HelpHidden, CoreOption]>;
def ccc_install_dir : Separate<["-"], "ccc-install-dir">, InternalDebugOpt,
  HelpText<"Simulate installation in the given directory">;
def ccc_print_phases : Flag<["-"], "ccc-print-phases">, InternalDebugOpt,
  HelpText<"Dump list of actions to perform">;
def ccc_print_bindings : Flag<["-"], "ccc-print-bindings">, InternalDebugOpt,
  HelpText<"Show bindings of tools to actions">;

def ccc_arcmt_check : Flag<["-"], "ccc-arcmt-check">, InternalDriverOpt,
  HelpText<"Check for ARC migration issues that need manual handling">;
def ccc_arcmt_modify : Flag<["-"], "ccc-arcmt-modify">, InternalDriverOpt,
  HelpText<"Apply modifications to files to conform to ARC">;
def ccc_arcmt_migrate : Separate<["-"], "ccc-arcmt-migrate">, InternalDriverOpt,
  HelpText<"Apply modifications and produces temporary files that conform to ARC">;
def arcmt_migrate_report_output : Separate<["-"], "arcmt-migrate-report-output">,
  HelpText<"Output path for the plist report">,  Flags<[CC1Option]>,
  MarshallingInfoString<FrontendOpts<"ARCMTMigrateReportOut">>;
def arcmt_migrate_emit_arc_errors : Flag<["-"], "arcmt-migrate-emit-errors">,
  HelpText<"Emit ARC errors even if the migrator can fix them">, Flags<[CC1Option]>,
  MarshallingInfoFlag<FrontendOpts<"ARCMTMigrateEmitARCErrors">>;
def gen_reproducer_eq: Joined<["-"], "gen-reproducer=">, Flags<[NoArgumentUnused, CoreOption]>,
  HelpText<"Emit reproducer on (option: off, crash (default), error, always)">;
def gen_reproducer: Flag<["-"], "gen-reproducer">, InternalDebugOpt,
  Alias<gen_reproducer_eq>, AliasArgs<["always"]>,
  HelpText<"Auto-generates preprocessed source files and a reproduction script">;
def gen_cdb_fragment_path: Separate<["-"], "gen-cdb-fragment-path">, InternalDebugOpt,
  HelpText<"Emit a compilation database fragment to the specified directory">;

def round_trip_args : Flag<["-"], "round-trip-args">, Flags<[CC1Option, NoDriverOption]>,
  HelpText<"Enable command line arguments round-trip.">;
def no_round_trip_args : Flag<["-"], "no-round-trip-args">, Flags<[CC1Option, NoDriverOption]>,
  HelpText<"Disable command line arguments round-trip.">;

def _migrate : Flag<["--"], "migrate">, Flags<[NoXarchOption]>,
  HelpText<"Run the migrator">;
def ccc_objcmt_migrate : Separate<["-"], "ccc-objcmt-migrate">,
  InternalDriverOpt,
  HelpText<"Apply modifications and produces temporary files to migrate to "
   "modern ObjC syntax">;

def objcmt_migrate_literals : Flag<["-"], "objcmt-migrate-literals">, Flags<[CC1Option]>,
  HelpText<"Enable migration to modern ObjC literals">,
  MarshallingInfoBitfieldFlag<FrontendOpts<"ObjCMTAction">, "FrontendOptions::ObjCMT_Literals">;
def objcmt_migrate_subscripting : Flag<["-"], "objcmt-migrate-subscripting">, Flags<[CC1Option]>,
  HelpText<"Enable migration to modern ObjC subscripting">,
  MarshallingInfoBitfieldFlag<FrontendOpts<"ObjCMTAction">, "FrontendOptions::ObjCMT_Subscripting">;
def objcmt_migrate_property : Flag<["-"], "objcmt-migrate-property">, Flags<[CC1Option]>,
  HelpText<"Enable migration to modern ObjC property">,
  MarshallingInfoBitfieldFlag<FrontendOpts<"ObjCMTAction">, "FrontendOptions::ObjCMT_Property">;
def objcmt_migrate_all : Flag<["-"], "objcmt-migrate-all">, Flags<[CC1Option]>,
  HelpText<"Enable migration to modern ObjC">,
  MarshallingInfoBitfieldFlag<FrontendOpts<"ObjCMTAction">, "FrontendOptions::ObjCMT_MigrateDecls">;
def objcmt_migrate_readonly_property : Flag<["-"], "objcmt-migrate-readonly-property">, Flags<[CC1Option]>,
  HelpText<"Enable migration to modern ObjC readonly property">,
  MarshallingInfoBitfieldFlag<FrontendOpts<"ObjCMTAction">, "FrontendOptions::ObjCMT_ReadonlyProperty">;
def objcmt_migrate_readwrite_property : Flag<["-"], "objcmt-migrate-readwrite-property">, Flags<[CC1Option]>,
  HelpText<"Enable migration to modern ObjC readwrite property">,
  MarshallingInfoBitfieldFlag<FrontendOpts<"ObjCMTAction">, "FrontendOptions::ObjCMT_ReadwriteProperty">;
def objcmt_migrate_property_dot_syntax : Flag<["-"], "objcmt-migrate-property-dot-syntax">, Flags<[CC1Option]>,
  HelpText<"Enable migration of setter/getter messages to property-dot syntax">,
  MarshallingInfoBitfieldFlag<FrontendOpts<"ObjCMTAction">, "FrontendOptions::ObjCMT_PropertyDotSyntax">;
def objcmt_migrate_annotation : Flag<["-"], "objcmt-migrate-annotation">, Flags<[CC1Option]>,
  HelpText<"Enable migration to property and method annotations">,
  MarshallingInfoBitfieldFlag<FrontendOpts<"ObjCMTAction">, "FrontendOptions::ObjCMT_Annotation">;
def objcmt_migrate_instancetype : Flag<["-"], "objcmt-migrate-instancetype">, Flags<[CC1Option]>,
  HelpText<"Enable migration to infer instancetype for method result type">,
  MarshallingInfoBitfieldFlag<FrontendOpts<"ObjCMTAction">, "FrontendOptions::ObjCMT_Instancetype">;
def objcmt_migrate_nsmacros : Flag<["-"], "objcmt-migrate-ns-macros">, Flags<[CC1Option]>,
  HelpText<"Enable migration to NS_ENUM/NS_OPTIONS macros">,
  MarshallingInfoBitfieldFlag<FrontendOpts<"ObjCMTAction">, "FrontendOptions::ObjCMT_NsMacros">;
def objcmt_migrate_protocol_conformance : Flag<["-"], "objcmt-migrate-protocol-conformance">, Flags<[CC1Option]>,
  HelpText<"Enable migration to add protocol conformance on classes">,
  MarshallingInfoBitfieldFlag<FrontendOpts<"ObjCMTAction">, "FrontendOptions::ObjCMT_ProtocolConformance">;
def objcmt_atomic_property : Flag<["-"], "objcmt-atomic-property">, Flags<[CC1Option]>,
  HelpText<"Make migration to 'atomic' properties">,
  MarshallingInfoBitfieldFlag<FrontendOpts<"ObjCMTAction">, "FrontendOptions::ObjCMT_AtomicProperty">;
def objcmt_returns_innerpointer_property : Flag<["-"], "objcmt-returns-innerpointer-property">, Flags<[CC1Option]>,
  HelpText<"Enable migration to annotate property with NS_RETURNS_INNER_POINTER">,
  MarshallingInfoBitfieldFlag<FrontendOpts<"ObjCMTAction">, "FrontendOptions::ObjCMT_ReturnsInnerPointerProperty">;
def objcmt_ns_nonatomic_iosonly: Flag<["-"], "objcmt-ns-nonatomic-iosonly">, Flags<[CC1Option]>,
  HelpText<"Enable migration to use NS_NONATOMIC_IOSONLY macro for setting property's 'atomic' attribute">,
  MarshallingInfoBitfieldFlag<FrontendOpts<"ObjCMTAction">, "FrontendOptions::ObjCMT_NsAtomicIOSOnlyProperty">;
def objcmt_migrate_designated_init : Flag<["-"], "objcmt-migrate-designated-init">, Flags<[CC1Option]>,
  HelpText<"Enable migration to infer NS_DESIGNATED_INITIALIZER for initializer methods">,
  MarshallingInfoBitfieldFlag<FrontendOpts<"ObjCMTAction">, "FrontendOptions::ObjCMT_DesignatedInitializer">;

def objcmt_allowlist_dir_path: Joined<["-"], "objcmt-allowlist-dir-path=">, Flags<[CC1Option]>,
  HelpText<"Only modify files with a filename contained in the provided directory path">,
  MarshallingInfoString<FrontendOpts<"ObjCMTAllowListPath">>;
def : Joined<["-"], "objcmt-whitelist-dir-path=">, Flags<[CC1Option]>,
  HelpText<"Alias for -objcmt-allowlist-dir-path">,
  Alias<objcmt_allowlist_dir_path>;
// The misspelt "white-list" [sic] alias is due for removal.
def : Joined<["-"], "objcmt-white-list-dir-path=">, Flags<[CC1Option]>,
  Alias<objcmt_allowlist_dir_path>;

// Make sure all other -ccc- options are rejected.
def ccc_ : Joined<["-"], "ccc-">, Group<internal_Group>, Flags<[Unsupported]>;

// Standard Options

def _HASH_HASH_HASH : Flag<["-"], "###">, Flags<[NoXarchOption, CoreOption, FlangOption]>,
    HelpText<"Print (but do not run) the commands to run for this compilation">;
def _DASH_DASH : Option<["--"], "", KIND_REMAINING_ARGS>,
    Flags<[NoXarchOption, CoreOption]>;
def A : JoinedOrSeparate<["-"], "A">, Flags<[RenderJoined]>, Group<gfortran_Group>;
def B : JoinedOrSeparate<["-"], "B">, MetaVarName<"<prefix>">,
    HelpText<"Search $prefix$file for executables, libraries, and data files. "
    "If $prefix is a directory, search $prefix/$file">;
def gcc_install_dir_EQ : Joined<["--"], "gcc-install-dir=">,
  HelpText<"Use GCC installation in the specified directory. The directory ends with path components like 'lib{,32,64}/gcc{,-cross}/$triple/$version'. "
  "Note: executables (e.g. ld) used by the compiler are not overridden by the selected GCC installation">;
def gcc_toolchain : Joined<["--"], "gcc-toolchain=">, Flags<[NoXarchOption]>,
  HelpText<"Specify a directory where Clang can find 'include' and 'lib{,32,64}/gcc{,-cross}/$triple/$version'. "
  "Clang will use the GCC installation with the largest version">;
def CC : Flag<["-"], "CC">, Flags<[CC1Option]>, Group<Preprocessor_Group>,
    HelpText<"Include comments from within macros in preprocessed output">,
    MarshallingInfoFlag<PreprocessorOutputOpts<"ShowMacroComments">>;
def C : Flag<["-"], "C">, Flags<[CC1Option]>, Group<Preprocessor_Group>,
    HelpText<"Include comments in preprocessed output">,
    MarshallingInfoFlag<PreprocessorOutputOpts<"ShowComments">>;
def D : JoinedOrSeparate<["-"], "D">, Group<Preprocessor_Group>,
    Flags<[CC1Option, FlangOption, FC1Option]>, MetaVarName<"<macro>=<value>">,
    HelpText<"Define <macro> to <value> (or 1 if <value> omitted)">;
def E : Flag<["-"], "E">, Flags<[NoXarchOption,CC1Option, FlangOption, FC1Option]>, Group<Action_Group>,
    HelpText<"Only run the preprocessor">;
def F : JoinedOrSeparate<["-"], "F">, Flags<[RenderJoined,CC1Option]>,
    HelpText<"Add directory to framework include search path">;
def G : JoinedOrSeparate<["-"], "G">, Flags<[NoXarchOption]>, Group<m_Group>,
    MetaVarName<"<size>">, HelpText<"Put objects of at most <size> bytes "
    "into small data section (MIPS / Hexagon)">;
def G_EQ : Joined<["-"], "G=">, Flags<[NoXarchOption]>, Group<m_Group>, Alias<G>;
def H : Flag<["-"], "H">, Flags<[CC1Option]>, Group<Preprocessor_Group>,
    HelpText<"Show header includes and nesting depth">,
    MarshallingInfoFlag<DependencyOutputOpts<"ShowHeaderIncludes">>;
def fshow_skipped_includes : Flag<["-"], "fshow-skipped-includes">,
  Flags<[CC1Option]>, HelpText<"Show skipped includes in -H output.">,
  DocBrief<[{#include files may be "skipped" due to include guard optimization
             or #pragma once. This flag makes -H show also such includes.}]>,
  MarshallingInfoFlag<DependencyOutputOpts<"ShowSkippedHeaderIncludes">>;

def I_ : Flag<["-"], "I-">, Group<I_Group>,
    HelpText<"Restrict all prior -I flags to double-quoted inclusion and "
             "remove current directory from include path">;
def I : JoinedOrSeparate<["-"], "I">, Group<I_Group>,
    Flags<[CC1Option,CC1AsOption,FlangOption,FC1Option]>, MetaVarName<"<dir>">,
    HelpText<"Add directory to the end of the list of include search paths">,
    DocBrief<[{Add directory to include search path. For C++ inputs, if
there are multiple -I options, these directories are searched
in the order they are given before the standard system directories
are searched. If the same directory is in the SYSTEM include search
paths, for example if also specified with -isystem, the -I option
will be ignored}]>;
def L : JoinedOrSeparate<["-"], "L">, Flags<[RenderJoined]>, Group<Link_Group>,
    MetaVarName<"<dir>">, HelpText<"Add directory to library search path">;
def MD : Flag<["-"], "MD">, Group<M_Group>,
    HelpText<"Write a depfile containing user and system headers">;
def MMD : Flag<["-"], "MMD">, Group<M_Group>,
    HelpText<"Write a depfile containing user headers">;
def M : Flag<["-"], "M">, Group<M_Group>,
    HelpText<"Like -MD, but also implies -E and writes to stdout by default">;
def MM : Flag<["-"], "MM">, Group<M_Group>,
    HelpText<"Like -MMD, but also implies -E and writes to stdout by default">;
def MF : JoinedOrSeparate<["-"], "MF">, Group<M_Group>,
    HelpText<"Write depfile output from -MMD, -MD, -MM, or -M to <file>">,
    MetaVarName<"<file>">;
def MG : Flag<["-"], "MG">, Group<M_Group>, Flags<[CC1Option]>,
    HelpText<"Add missing headers to depfile">,
    MarshallingInfoFlag<DependencyOutputOpts<"AddMissingHeaderDeps">>;
def MJ : JoinedOrSeparate<["-"], "MJ">, Group<M_Group>,
    HelpText<"Write a compilation database entry per input">;
def MP : Flag<["-"], "MP">, Group<M_Group>, Flags<[CC1Option]>,
    HelpText<"Create phony target for each dependency (other than main file)">,
    MarshallingInfoFlag<DependencyOutputOpts<"UsePhonyTargets">>;
def MQ : JoinedOrSeparate<["-"], "MQ">, Group<M_Group>, Flags<[CC1Option]>,
    HelpText<"Specify name of main file output to quote in depfile">;
def MT : JoinedOrSeparate<["-"], "MT">, Group<M_Group>, Flags<[CC1Option]>,
    HelpText<"Specify name of main file output in depfile">,
    MarshallingInfoStringVector<DependencyOutputOpts<"Targets">>;
def MV : Flag<["-"], "MV">, Group<M_Group>, Flags<[CC1Option]>,
    HelpText<"Use NMake/Jom format for the depfile">,
    MarshallingInfoFlag<DependencyOutputOpts<"OutputFormat">, "DependencyOutputFormat::Make">,
    Normalizer<"makeFlagToValueNormalizer(DependencyOutputFormat::NMake)">;
def Mach : Flag<["-"], "Mach">, Group<Link_Group>;
def O0 : Flag<["-"], "O0">, Group<O_Group>, Flags<[CC1Option, FC1Option, HelpHidden]>;
def O4 : Flag<["-"], "O4">, Group<O_Group>, Flags<[CC1Option, FC1Option, HelpHidden]>;
def ObjCXX : Flag<["-"], "ObjC++">, Flags<[NoXarchOption]>,
  HelpText<"Treat source input files as Objective-C++ inputs">;
def ObjC : Flag<["-"], "ObjC">, Flags<[NoXarchOption]>,
  HelpText<"Treat source input files as Objective-C inputs">;
def O : Joined<["-"], "O">, Group<O_Group>, Flags<[CC1Option,FC1Option]>;
def O_flag : Flag<["-"], "O">, Flags<[CC1Option,FC1Option]>, Alias<O>, AliasArgs<["1"]>;
def Ofast : Joined<["-"], "Ofast">, Group<O_Group>, Flags<[CC1Option, FlangOption]>;
def P : Flag<["-"], "P">, Flags<[CC1Option,FlangOption,FC1Option]>, Group<Preprocessor_Group>,
  HelpText<"Disable linemarker output in -E mode">,
  MarshallingInfoNegativeFlag<PreprocessorOutputOpts<"ShowLineMarkers">>;
def parallel_jobs_EQ : Joined<["-"], "parallel-jobs=">, Flags<[NoXarchOption]>,
  HelpText<"Number of parallel jobs">;
def Qy : Flag<["-"], "Qy">, Flags<[CC1Option]>,
  HelpText<"Emit metadata containing compiler name and version">;
def Qn : Flag<["-"], "Qn">, Flags<[CC1Option]>,
  HelpText<"Do not emit metadata containing compiler name and version">;
def : Flag<["-"], "fident">, Group<f_Group>, Alias<Qy>,
  Flags<[CoreOption, CC1Option]>;
def : Flag<["-"], "fno-ident">, Group<f_Group>, Alias<Qn>,
  Flags<[CoreOption, CC1Option]>;
def Qunused_arguments : Flag<["-"], "Qunused-arguments">, Flags<[NoXarchOption, CoreOption]>,
  HelpText<"Don't emit warning for unused driver arguments">;
def Q : Flag<["-"], "Q">, IgnoredGCCCompat;
def Rpass_EQ : Joined<["-"], "Rpass=">, Group<R_value_Group>, Flags<[CC1Option]>,
  HelpText<"Report transformations performed by optimization passes whose "
           "name matches the given POSIX regular expression">;
def Rpass_missed_EQ : Joined<["-"], "Rpass-missed=">, Group<R_value_Group>,
  Flags<[CC1Option]>,
  HelpText<"Report missed transformations by optimization passes whose "
           "name matches the given POSIX regular expression">;
def Rpass_analysis_EQ : Joined<["-"], "Rpass-analysis=">, Group<R_value_Group>,
  Flags<[CC1Option]>,
  HelpText<"Report transformation analysis from optimization passes whose "
           "name matches the given POSIX regular expression">;
def R_Joined : Joined<["-"], "R">, Group<R_Group>, Flags<[CC1Option, CoreOption]>,
  MetaVarName<"<remark>">, HelpText<"Enable the specified remark">;
def S : Flag<["-"], "S">, Flags<[NoXarchOption,CC1Option,FlangOption,FC1Option]>, Group<Action_Group>,
  HelpText<"Only run preprocess and compilation steps">;
def T : JoinedOrSeparate<["-"], "T">, Group<T_Group>,
  MetaVarName<"<script>">, HelpText<"Specify <script> as linker script">;
def U : JoinedOrSeparate<["-"], "U">, Group<Preprocessor_Group>,
  Flags<[CC1Option, FlangOption, FC1Option]>, MetaVarName<"<macro>">, HelpText<"Undefine macro <macro>">;
def V : JoinedOrSeparate<["-"], "V">, Flags<[NoXarchOption, Unsupported]>;
def Wa_COMMA : CommaJoined<["-"], "Wa,">,
  HelpText<"Pass the comma separated arguments in <arg> to the assembler">,
  MetaVarName<"<arg>">;
def Wall : Flag<["-"], "Wall">, Group<W_Group>, Flags<[CC1Option, HelpHidden]>;
def WCL4 : Flag<["-"], "WCL4">, Group<W_Group>, Flags<[CC1Option, HelpHidden]>;
def Wsystem_headers : Flag<["-"], "Wsystem-headers">, Group<W_Group>, Flags<[CC1Option, HelpHidden]>;
def Wno_system_headers : Flag<["-"], "Wno-system-headers">, Group<W_Group>, Flags<[CC1Option, HelpHidden]>;
def Wdeprecated : Flag<["-"], "Wdeprecated">, Group<W_Group>, Flags<[CC1Option]>,
  HelpText<"Enable warnings for deprecated constructs and define __DEPRECATED">;
def Wno_deprecated : Flag<["-"], "Wno-deprecated">, Group<W_Group>, Flags<[CC1Option]>;
def Wl_COMMA : CommaJoined<["-"], "Wl,">, Flags<[LinkerInput, RenderAsInput]>,
  HelpText<"Pass the comma separated arguments in <arg> to the linker">,
  MetaVarName<"<arg>">, Group<Link_Group>;
// FIXME: This is broken; these should not be Joined arguments.
def Wno_nonportable_cfstrings : Joined<["-"], "Wno-nonportable-cfstrings">, Group<W_Group>,
  Flags<[CC1Option]>;
def Wnonportable_cfstrings : Joined<["-"], "Wnonportable-cfstrings">, Group<W_Group>,
  Flags<[CC1Option]>;
def Wp_COMMA : CommaJoined<["-"], "Wp,">,
  HelpText<"Pass the comma separated arguments in <arg> to the preprocessor">,
  MetaVarName<"<arg>">, Group<Preprocessor_Group>;
def Wundef_prefix_EQ : CommaJoined<["-"], "Wundef-prefix=">, Group<W_value_Group>,
  Flags<[CC1Option, CoreOption, HelpHidden]>, MetaVarName<"<arg>">,
  HelpText<"Enable warnings for undefined macros with a prefix in the comma separated list <arg>">,
  MarshallingInfoStringVector<DiagnosticOpts<"UndefPrefixes">>;
def Wwrite_strings : Flag<["-"], "Wwrite-strings">, Group<W_Group>, Flags<[CC1Option, HelpHidden]>;
def Wno_write_strings : Flag<["-"], "Wno-write-strings">, Group<W_Group>, Flags<[CC1Option, HelpHidden]>;
def W_Joined : Joined<["-"], "W">, Group<W_Group>, Flags<[CC1Option, CoreOption, FC1Option, FlangOption]>,
  MetaVarName<"<warning>">, HelpText<"Enable the specified warning">;
def Xanalyzer : Separate<["-"], "Xanalyzer">,
  HelpText<"Pass <arg> to the static analyzer">, MetaVarName<"<arg>">,
  Group<StaticAnalyzer_Group>;
def Xarch__ : JoinedAndSeparate<["-"], "Xarch_">, Flags<[NoXarchOption]>;
def Xarch_host : Separate<["-"], "Xarch_host">, Flags<[NoXarchOption]>,
  HelpText<"Pass <arg> to the CUDA/HIP host compilation">, MetaVarName<"<arg>">;
def Xarch_device : Separate<["-"], "Xarch_device">, Flags<[NoXarchOption]>,
  HelpText<"Pass <arg> to the CUDA/HIP device compilation">, MetaVarName<"<arg>">;
def Xassembler : Separate<["-"], "Xassembler">,
  HelpText<"Pass <arg> to the assembler">, MetaVarName<"<arg>">,
  Group<CompileOnly_Group>;
def Xclang : Separate<["-"], "Xclang">,
  HelpText<"Pass <arg> to clang -cc1">, MetaVarName<"<arg>">,
  Flags<[NoXarchOption, CoreOption]>, Group<CompileOnly_Group>;
def : Joined<["-"], "Xclang=">, Group<CompileOnly_Group>, Flags<[NoXarchOption, CoreOption]>, Alias<Xclang>,
  HelpText<"Alias for -Xclang">, MetaVarName<"<arg>">;
def Xcuda_fatbinary : Separate<["-"], "Xcuda-fatbinary">,
  HelpText<"Pass <arg> to fatbinary invocation">, MetaVarName<"<arg>">;
def Xcuda_ptxas : Separate<["-"], "Xcuda-ptxas">,
  HelpText<"Pass <arg> to the ptxas assembler">, MetaVarName<"<arg>">;
def Xopenmp_target : Separate<["-"], "Xopenmp-target">, Group<CompileOnly_Group>,
  HelpText<"Pass <arg> to the target offloading toolchain.">, MetaVarName<"<arg>">;
def Xopenmp_target_EQ : JoinedAndSeparate<["-"], "Xopenmp-target=">, Group<CompileOnly_Group>,
  HelpText<"Pass <arg> to the target offloading toolchain identified by <triple>.">,
  MetaVarName<"<triple> <arg>">;
def z : Separate<["-"], "z">, Flags<[LinkerInput]>,
  HelpText<"Pass -z <arg> to the linker">, MetaVarName<"<arg>">,
  Group<Link_Group>;
def offload_link : Flag<["--"], "offload-link">, Group<Link_Group>,
  HelpText<"Use the new offloading linker to perform the link job.">;
def Xlinker : Separate<["-"], "Xlinker">, Flags<[LinkerInput, RenderAsInput]>,
  HelpText<"Pass <arg> to the linker">, MetaVarName<"<arg>">,
  Group<Link_Group>;
def Xoffload_linker : JoinedAndSeparate<["-"], "Xoffload-linker">,
  HelpText<"Pass <arg> to the offload linkers or the ones idenfied by -<triple>">,
  MetaVarName<"<triple> <arg>">, Group<Link_Group>;
def Xpreprocessor : Separate<["-"], "Xpreprocessor">, Group<Preprocessor_Group>,
  HelpText<"Pass <arg> to the preprocessor">, MetaVarName<"<arg>">;
def X_Flag : Flag<["-"], "X">, Group<Link_Group>;
// Used by some macOS projects. IgnoredGCCCompat is a misnomer since GCC doesn't allow it.
def : Flag<["-"], "Xparser">, IgnoredGCCCompat;
// FIXME -Xcompiler is misused by some ChromeOS packages. Remove it after a while.
def : Flag<["-"], "Xcompiler">, IgnoredGCCCompat;
def Z_Flag : Flag<["-"], "Z">, Group<Link_Group>;
def all__load : Flag<["-"], "all_load">;
def allowable__client : Separate<["-"], "allowable_client">;
def ansi : Flag<["-", "--"], "ansi">, Group<CompileOnly_Group>;
def arch__errors__fatal : Flag<["-"], "arch_errors_fatal">;
def arch : Separate<["-"], "arch">, Flags<[NoXarchOption]>;
def arch__only : Separate<["-"], "arch_only">;
def autocomplete : Joined<["--"], "autocomplete=">;
def bind__at__load : Flag<["-"], "bind_at_load">;
def bundle__loader : Separate<["-"], "bundle_loader">;
def bundle : Flag<["-"], "bundle">;
def b : JoinedOrSeparate<["-"], "b">, Flags<[LinkerInput]>,
  HelpText<"Pass -b <arg> to the linker on AIX">, MetaVarName<"<arg>">,
  Group<Link_Group>;
// OpenCL-only Options
def cl_opt_disable : Flag<["-"], "cl-opt-disable">, Group<opencl_Group>, Flags<[CC1Option]>,
  HelpText<"OpenCL only. This option disables all optimizations. By default optimizations are enabled.">;
def cl_strict_aliasing : Flag<["-"], "cl-strict-aliasing">, Group<opencl_Group>, Flags<[CC1Option]>,
  HelpText<"OpenCL only. This option is added for compatibility with OpenCL 1.0.">;
def cl_single_precision_constant : Flag<["-"], "cl-single-precision-constant">, Group<opencl_Group>, Flags<[CC1Option]>,
  HelpText<"OpenCL only. Treat double precision floating-point constant as single precision constant.">,
  MarshallingInfoFlag<LangOpts<"SinglePrecisionConstants">>;
def cl_finite_math_only : Flag<["-"], "cl-finite-math-only">, Group<opencl_Group>, Flags<[CC1Option]>,
  HelpText<"OpenCL only. Allow floating-point optimizations that assume arguments and results are not NaNs or +-Inf.">,
  MarshallingInfoFlag<LangOpts<"CLFiniteMathOnly">>;
def cl_kernel_arg_info : Flag<["-"], "cl-kernel-arg-info">, Group<opencl_Group>, Flags<[CC1Option]>,
  HelpText<"OpenCL only. Generate kernel argument metadata.">,
  MarshallingInfoFlag<CodeGenOpts<"EmitOpenCLArgMetadata">>;
def cl_unsafe_math_optimizations : Flag<["-"], "cl-unsafe-math-optimizations">, Group<opencl_Group>, Flags<[CC1Option]>,
  HelpText<"OpenCL only. Allow unsafe floating-point optimizations.  Also implies -cl-no-signed-zeros and -cl-mad-enable.">,
  MarshallingInfoFlag<LangOpts<"CLUnsafeMath">>;
def cl_fast_relaxed_math : Flag<["-"], "cl-fast-relaxed-math">, Group<opencl_Group>, Flags<[CC1Option]>,
  HelpText<"OpenCL only. Sets -cl-finite-math-only and -cl-unsafe-math-optimizations, and defines __FAST_RELAXED_MATH__.">,
  MarshallingInfoFlag<LangOpts<"FastRelaxedMath">>;
def cl_mad_enable : Flag<["-"], "cl-mad-enable">, Group<opencl_Group>, Flags<[CC1Option]>,
  HelpText<"OpenCL only. Allow use of less precise MAD computations in the generated binary.">,
  MarshallingInfoFlag<CodeGenOpts<"LessPreciseFPMAD">>,
  ImpliedByAnyOf<[cl_unsafe_math_optimizations.KeyPath, cl_fast_relaxed_math.KeyPath]>;
def cl_no_signed_zeros : Flag<["-"], "cl-no-signed-zeros">, Group<opencl_Group>, Flags<[CC1Option]>,
  HelpText<"OpenCL only. Allow use of less precise no signed zeros computations in the generated binary.">,
  MarshallingInfoFlag<LangOpts<"CLNoSignedZero">>;
def cl_std_EQ : Joined<["-"], "cl-std=">, Group<opencl_Group>, Flags<[CC1Option]>,
  HelpText<"OpenCL language standard to compile for.">,
  Values<"cl,CL,cl1.0,CL1.0,cl1.1,CL1.1,cl1.2,CL1.2,cl2.0,CL2.0,cl3.0,CL3.0,clc++,CLC++,clc++1.0,CLC++1.0,clc++2021,CLC++2021">;
def cl_denorms_are_zero : Flag<["-"], "cl-denorms-are-zero">, Group<opencl_Group>,
  HelpText<"OpenCL only. Allow denormals to be flushed to zero.">;
def cl_fp32_correctly_rounded_divide_sqrt : Flag<["-"], "cl-fp32-correctly-rounded-divide-sqrt">, Group<opencl_Group>, Flags<[CC1Option]>,
  HelpText<"OpenCL only. Specify that single precision floating-point divide and sqrt used in the program source are correctly rounded.">,
  MarshallingInfoFlag<CodeGenOpts<"OpenCLCorrectlyRoundedDivSqrt">>;
def cl_uniform_work_group_size : Flag<["-"], "cl-uniform-work-group-size">, Group<opencl_Group>, Flags<[CC1Option]>,
  HelpText<"OpenCL only. Defines that the global work-size be a multiple of the work-group size specified to clEnqueueNDRangeKernel">,
  MarshallingInfoFlag<CodeGenOpts<"UniformWGSize">>;
def cl_no_stdinc : Flag<["-"], "cl-no-stdinc">, Group<opencl_Group>,
  HelpText<"OpenCL only. Disables all standard includes containing non-native compiler types and functions.">;
def cl_ext_EQ : CommaJoined<["-"], "cl-ext=">, Group<opencl_Group>, Flags<[CC1Option]>,
  HelpText<"OpenCL only. Enable or disable OpenCL extensions/optional features. The argument is a comma-separated "
           "sequence of one or more extension names, each prefixed by '+' or '-'.">,
  MarshallingInfoStringVector<TargetOpts<"OpenCLExtensionsAsWritten">>;

def client__name : JoinedOrSeparate<["-"], "client_name">;
def combine : Flag<["-", "--"], "combine">, Flags<[NoXarchOption, Unsupported]>;
def compatibility__version : JoinedOrSeparate<["-"], "compatibility_version">;
def config : Joined<["--"], "config=">, Flags<[NoXarchOption, CoreOption]>, MetaVarName<"<file>">,
  HelpText<"Specify configuration file">;
def : Separate<["--"], "config">, Alias<config>;
def no_default_config : Flag<["--"], "no-default-config">, Flags<[NoXarchOption, CoreOption]>,
  HelpText<"Disable loading default configuration files">;
def config_system_dir_EQ : Joined<["--"], "config-system-dir=">, Flags<[NoXarchOption, CoreOption, HelpHidden]>,
  HelpText<"System directory for configuration files">;
def config_user_dir_EQ : Joined<["--"], "config-user-dir=">, Flags<[NoXarchOption, CoreOption, HelpHidden]>,
  HelpText<"User directory for configuration files">;
def coverage : Flag<["-", "--"], "coverage">, Group<Link_Group>, Flags<[CoreOption]>;
def cpp_precomp : Flag<["-"], "cpp-precomp">, Group<clang_ignored_f_Group>;
def current__version : JoinedOrSeparate<["-"], "current_version">;
def cxx_isystem : JoinedOrSeparate<["-"], "cxx-isystem">, Group<clang_i_Group>,
  HelpText<"Add directory to the C++ SYSTEM include search path">, Flags<[CC1Option]>,
  MetaVarName<"<directory>">;
def c : Flag<["-"], "c">, Flags<[NoXarchOption, FlangOption]>, Group<Action_Group>,
  HelpText<"Only run preprocess, compile, and assemble steps">;
def fconvergent_functions : Flag<["-"], "fconvergent-functions">, Group<f_Group>, Flags<[CC1Option]>,
  HelpText<"Assume functions may be convergent">;

def gpu_use_aux_triple_only : Flag<["--"], "gpu-use-aux-triple-only">,
  InternalDriverOpt, HelpText<"Prepare '-aux-triple' only without populating "
                              "'-aux-target-cpu' and '-aux-target-feature'.">;
def cuda_include_ptx_EQ : Joined<["--"], "cuda-include-ptx=">, Flags<[NoXarchOption]>,
  HelpText<"Include PTX for the following GPU architecture (e.g. sm_35) or 'all'. May be specified more than once.">;
def no_cuda_include_ptx_EQ : Joined<["--"], "no-cuda-include-ptx=">, Flags<[NoXarchOption]>,
  HelpText<"Do not include PTX for the following GPU architecture (e.g. sm_35) or 'all'. May be specified more than once.">;
def offload_arch_EQ : Joined<["--"], "offload-arch=">, Flags<[NoXarchOption]>,
  HelpText<"Specify an offloading device architecture for CUDA, HIP, or OpenMP. (e.g. sm_35). "
           "If 'native' is used the compiler will detect locally installed architectures. "
           "For HIP offloading, the device architecture can be followed by target ID features "
           "delimited by a colon (e.g. gfx908:xnack+:sramecc-). May be specified more than once.">;
def cuda_gpu_arch_EQ : Joined<["--"], "cuda-gpu-arch=">, Flags<[NoXarchOption]>,
  Alias<offload_arch_EQ>;
def cuda_feature_EQ : Joined<["--"], "cuda-feature=">, HelpText<"Manually specify the CUDA feature to use">;
def hip_link : Flag<["--"], "hip-link">,
  HelpText<"Link clang-offload-bundler bundles for HIP">;
def no_hip_rt: Flag<["-"], "no-hip-rt">,
  HelpText<"Do not link against HIP runtime libraries">;
def no_offload_arch_EQ : Joined<["--"], "no-offload-arch=">, Flags<[NoXarchOption]>,
  HelpText<"Remove CUDA/HIP offloading device architecture (e.g. sm_35, gfx906) from the list of devices to compile for. "
           "'all' resets the list to its default value.">;
def emit_static_lib : Flag<["--"], "emit-static-lib">,
  HelpText<"Enable linker job to emit a static library.">;
def no_cuda_gpu_arch_EQ : Joined<["--"], "no-cuda-gpu-arch=">, Flags<[NoXarchOption]>,
  Alias<no_offload_arch_EQ>;
def cuda_noopt_device_debug : Flag<["--"], "cuda-noopt-device-debug">,
  HelpText<"Enable device-side debug info generation. Disables ptxas optimizations.">;
def no_cuda_version_check : Flag<["--"], "no-cuda-version-check">,
  HelpText<"Don't error out if the detected version of the CUDA install is "
           "too low for the requested CUDA gpu architecture.">;
def no_cuda_noopt_device_debug : Flag<["--"], "no-cuda-noopt-device-debug">;
def cuda_path_EQ : Joined<["--"], "cuda-path=">, Group<i_Group>,
  HelpText<"CUDA installation path">;
def cuda_path_ignore_env : Flag<["--"], "cuda-path-ignore-env">, Group<i_Group>,
  HelpText<"Ignore environment variables to detect CUDA installation">;
def ptxas_path_EQ : Joined<["--"], "ptxas-path=">, Group<i_Group>,
  HelpText<"Path to ptxas (used for compiling CUDA code)">;
def fgpu_flush_denormals_to_zero : Flag<["-"], "fgpu-flush-denormals-to-zero">,
  HelpText<"Flush denormal floating point values to zero in CUDA/HIP device mode.">;
def fno_gpu_flush_denormals_to_zero : Flag<["-"], "fno-gpu-flush-denormals-to-zero">;
def fcuda_flush_denormals_to_zero : Flag<["-"], "fcuda-flush-denormals-to-zero">,
  Alias<fgpu_flush_denormals_to_zero>;
def fno_cuda_flush_denormals_to_zero : Flag<["-"], "fno-cuda-flush-denormals-to-zero">,
  Alias<fno_gpu_flush_denormals_to_zero>;
defm gpu_rdc : BoolFOption<"gpu-rdc",
  LangOpts<"GPURelocatableDeviceCode">, DefaultFalse,
  PosFlag<SetTrue, [CC1Option], "Generate relocatable device code, also known as separate compilation mode">,
  NegFlag<SetFalse>>;
def : Flag<["-"], "fcuda-rdc">, Alias<fgpu_rdc>;
def : Flag<["-"], "fno-cuda-rdc">, Alias<fno_gpu_rdc>;
defm cuda_short_ptr : BoolFOption<"cuda-short-ptr",
  TargetOpts<"NVPTXUseShortPointers">, DefaultFalse,
  PosFlag<SetTrue, [CC1Option], "Use 32-bit pointers for accessing const/local/shared address spaces">,
  NegFlag<SetFalse>>;
def fgpu_default_stream_EQ : Joined<["-"], "fgpu-default-stream=">,
  HelpText<"Specify default stream. The default value is 'legacy'. (HIP only)">,
  Flags<[CC1Option]>,
  Values<"legacy,per-thread">,
  NormalizedValuesScope<"LangOptions::GPUDefaultStreamKind">,
  NormalizedValues<["Legacy", "PerThread"]>,
  MarshallingInfoEnum<LangOpts<"GPUDefaultStream">, "Legacy">;
def rocm_path_EQ : Joined<["--"], "rocm-path=">, Group<i_Group>,
  HelpText<"ROCm installation path, used for finding and automatically linking required bitcode libraries.">;
def hip_path_EQ : Joined<["--"], "hip-path=">, Group<i_Group>,
  HelpText<"HIP runtime installation path, used for finding HIP version and adding HIP include path.">;
def amdgpu_arch_tool_EQ : Joined<["--"], "amdgpu-arch-tool=">, Group<i_Group>,
  HelpText<"Tool used for detecting AMD GPU arch in the system.">;
def nvptx_arch_tool_EQ : Joined<["--"], "nvptx-arch-tool=">, Group<i_Group>,
  HelpText<"Tool used for detecting NVIDIA GPU arch in the system.">;
def rocm_device_lib_path_EQ : Joined<["--"], "rocm-device-lib-path=">, Group<Link_Group>,
  HelpText<"ROCm device library path. Alternative to rocm-path.">;
def : Joined<["--"], "hip-device-lib-path=">, Alias<rocm_device_lib_path_EQ>;
def hip_device_lib_EQ : Joined<["--"], "hip-device-lib=">, Group<Link_Group>,
  HelpText<"HIP device library">;
def hip_version_EQ : Joined<["--"], "hip-version=">,
  HelpText<"HIP version in the format of major.minor.patch">;
def fhip_dump_offload_linker_script : Flag<["-"], "fhip-dump-offload-linker-script">,
  Group<f_Group>, Flags<[NoArgumentUnused, HelpHidden]>;
defm hip_new_launch_api : BoolFOption<"hip-new-launch-api",
  LangOpts<"HIPUseNewLaunchAPI">, DefaultFalse,
  PosFlag<SetTrue, [CC1Option], "Use">, NegFlag<SetFalse, [], "Don't use">,
  BothFlags<[], " new kernel launching API for HIP">>;
defm hip_fp32_correctly_rounded_divide_sqrt : BoolFOption<"hip-fp32-correctly-rounded-divide-sqrt",
  CodeGenOpts<"HIPCorrectlyRoundedDivSqrt">, DefaultTrue,
  PosFlag<SetTrue, [], "Specify">,
  NegFlag<SetFalse, [CC1Option], "Don't specify">,
  BothFlags<[], " that single precision floating-point divide and sqrt used in "
  "the program source are correctly rounded (HIP device compilation only)">>,
  ShouldParseIf<hip.KeyPath>;
defm hip_kernel_arg_name : BoolFOption<"hip-kernel-arg-name",
  CodeGenOpts<"HIPSaveKernelArgName">, DefaultFalse,
  PosFlag<SetTrue, [CC1Option], "Specify">,
  NegFlag<SetFalse, [], "Don't specify">,
  BothFlags<[], " that kernel argument names are preserved (HIP only)">>,
  ShouldParseIf<hip.KeyPath>;
def hipspv_pass_plugin_EQ : Joined<["--"], "hipspv-pass-plugin=">,
  Group<Link_Group>, MetaVarName<"<dsopath>">,
  HelpText<"path to a pass plugin for HIP to SPIR-V passes.">;
defm gpu_allow_device_init : BoolFOption<"gpu-allow-device-init",
  LangOpts<"GPUAllowDeviceInit">, DefaultFalse,
  PosFlag<SetTrue, [CC1Option], "Allow">, NegFlag<SetFalse, [], "Don't allow">,
  BothFlags<[], " device side init function in HIP (experimental)">>,
  ShouldParseIf<hip.KeyPath>;
defm gpu_defer_diag : BoolFOption<"gpu-defer-diag",
  LangOpts<"GPUDeferDiag">, DefaultFalse,
  PosFlag<SetTrue, [CC1Option], "Defer">, NegFlag<SetFalse, [], "Don't defer">,
  BothFlags<[], " host/device related diagnostic messages for CUDA/HIP">>;
defm gpu_exclude_wrong_side_overloads : BoolFOption<"gpu-exclude-wrong-side-overloads",
  LangOpts<"GPUExcludeWrongSideOverloads">, DefaultFalse,
  PosFlag<SetTrue, [CC1Option], "Always exclude wrong side overloads">,
  NegFlag<SetFalse, [], "Exclude wrong side overloads only if there are same side overloads">,
  BothFlags<[HelpHidden], " in overloading resolution for CUDA/HIP">>;
def gpu_max_threads_per_block_EQ : Joined<["--"], "gpu-max-threads-per-block=">,
  Flags<[CC1Option]>,
  HelpText<"Default max threads per block for kernel launch bounds for HIP">,
  MarshallingInfoInt<LangOpts<"GPUMaxThreadsPerBlock">, "1024">,
  ShouldParseIf<hip.KeyPath>;
def fgpu_inline_threshold_EQ : Joined<["-"], "fgpu-inline-threshold=">,
  Flags<[HelpHidden]>,
  HelpText<"Inline threshold for device compilation for CUDA/HIP">;
def gpu_instrument_lib_EQ : Joined<["--"], "gpu-instrument-lib=">,
  HelpText<"Instrument device library for HIP, which is a LLVM bitcode containing "
  "__cyg_profile_func_enter and __cyg_profile_func_exit">;
def fgpu_sanitize : Flag<["-"], "fgpu-sanitize">, Group<f_Group>,
  HelpText<"Enable sanitizer for AMDGPU target">;
def fno_gpu_sanitize : Flag<["-"], "fno-gpu-sanitize">, Group<f_Group>;
def fenable_host_devmem : Flag<["-"], "fenable-host-devmem">, Group<f_Group>,
  HelpText<"Enable host-assisted dynamic device memory management (Default)">;
def fdisable_host_devmem : Flag<["-"], "fdisable-host-devmem">, Group<f_Group>,
  HelpText<"Disable host-assisted dynamic device memory management">;
def gpu_bundle_output : Flag<["--"], "gpu-bundle-output">,
  Group<f_Group>, HelpText<"Bundle output files of HIP device compilation">;
def no_gpu_bundle_output : Flag<["--"], "no-gpu-bundle-output">,
  Group<f_Group>, HelpText<"Do not bundle output files of HIP device compilation">;
def cuid_EQ : Joined<["-"], "cuid=">, Flags<[CC1Option]>,
  HelpText<"An ID for compilation unit, which should be the same for the same "
           "compilation unit but different for different compilation units. "
           "It is used to externalize device-side static variables for single "
           "source offloading languages CUDA and HIP so that they can be "
           "accessed by the host code of the same compilation unit.">,
  MarshallingInfoString<LangOpts<"CUID">>;
def fuse_cuid_EQ : Joined<["-"], "fuse-cuid=">,
  HelpText<"Method to generate ID's for compilation units for single source "
           "offloading languages CUDA and HIP: 'hash' (ID's generated by hashing "
           "file path and command line options) | 'random' (ID's generated as "
           "random numbers) | 'none' (disabled). Default is 'hash'. This option "
           "will be overridden by option '-cuid=[ID]' if it is specified." >;
def libomptarget_amdgpu_bc_path_EQ : Joined<["--"], "libomptarget-amdgpu-bc-path=">, Group<i_Group>,
  HelpText<"Path to libomptarget-amdgcn bitcode library">;
def libomptarget_amdgcn_bc_path_EQ : Joined<["--"], "libomptarget-amdgcn-bc-path=">, Group<i_Group>,
  HelpText<"Path to libomptarget-amdgcn bitcode library">, Alias<libomptarget_amdgpu_bc_path_EQ>;
def libomptarget_nvptx_bc_path_EQ : Joined<["--"], "libomptarget-nvptx-bc-path=">, Group<i_Group>,
  HelpText<"Path to libomptarget-nvptx bitcode library">;
def dD : Flag<["-"], "dD">, Group<d_Group>, Flags<[CC1Option]>,
  HelpText<"Print macro definitions in -E mode in addition to normal output">;
def dI : Flag<["-"], "dI">, Group<d_Group>, Flags<[CC1Option]>,
  HelpText<"Print include directives in -E mode in addition to normal output">,
  MarshallingInfoFlag<PreprocessorOutputOpts<"ShowIncludeDirectives">>;
def dM : Flag<["-"], "dM">, Group<d_Group>, Flags<[CC1Option]>,
  HelpText<"Print macro definitions in -E mode instead of normal output">;
def dead__strip : Flag<["-"], "dead_strip">;
def dependency_file : Separate<["-"], "dependency-file">, Flags<[CC1Option]>,
  HelpText<"Filename (or -) to write dependency output to">,
  MarshallingInfoString<DependencyOutputOpts<"OutputFile">>;
def dependency_dot : Separate<["-"], "dependency-dot">, Flags<[CC1Option]>,
  HelpText<"Filename to write DOT-formatted header dependencies to">,
  MarshallingInfoString<DependencyOutputOpts<"DOTOutputFile">>;
def module_dependency_dir : Separate<["-"], "module-dependency-dir">,
  Flags<[CC1Option]>, HelpText<"Directory to dump module dependencies to">,
  MarshallingInfoString<DependencyOutputOpts<"ModuleDependencyOutputDir">>;
def module_dir : Separate<["-"], "module-dir">, Flags<[FlangOption,FC1Option]>, MetaVarName<"<dir>">,
  HelpText<"Put MODULE files in <dir>">,
  DocBrief<[{This option specifies where to put .mod files for compiled modules.
It is also added to the list of directories to be searched by an USE statement.
The default is the current directory.}]>;
def dsym_dir : JoinedOrSeparate<["-"], "dsym-dir">,
  Flags<[NoXarchOption, RenderAsInput]>,
  HelpText<"Directory to output dSYM's (if any) to">, MetaVarName<"<dir>">;
def dumpmachine : Flag<["-"], "dumpmachine">;
def dumpspecs : Flag<["-"], "dumpspecs">, Flags<[Unsupported]>;
def dumpversion : Flag<["-"], "dumpversion">;
def dylib__file : Separate<["-"], "dylib_file">;
def dylinker__install__name : JoinedOrSeparate<["-"], "dylinker_install_name">;
def dylinker : Flag<["-"], "dylinker">;
def dynamiclib : Flag<["-"], "dynamiclib">;
def dynamic : Flag<["-"], "dynamic">, Flags<[NoArgumentUnused]>;
def d_Flag : Flag<["-"], "d">, Group<d_Group>;
def d_Joined : Joined<["-"], "d">, Group<d_Group>;
def emit_ast : Flag<["-"], "emit-ast">, Flags<[CoreOption]>,
  HelpText<"Emit Clang AST files for source inputs">;
def emit_llvm : Flag<["-"], "emit-llvm">, Flags<[CC1Option, FC1Option, FlangOption]>, Group<Action_Group>,
  HelpText<"Use the LLVM representation for assembler and object files">;
def emit_interface_stubs : Flag<["-"], "emit-interface-stubs">, Flags<[CC1Option]>, Group<Action_Group>,
  HelpText<"Generate Interface Stub Files.">;
def emit_merged_ifs : Flag<["-"], "emit-merged-ifs">,
  Flags<[CC1Option]>, Group<Action_Group>,
  HelpText<"Generate Interface Stub Files, emit merged text not binary.">;
def end_no_unused_arguments : Flag<["--"], "end-no-unused-arguments">, Flags<[CoreOption]>,
  HelpText<"Start emitting warnings for unused driver arguments">;
def interface_stub_version_EQ : JoinedOrSeparate<["-"], "interface-stub-version=">, Flags<[CC1Option]>;
def exported__symbols__list : Separate<["-"], "exported_symbols_list">;
def extract_api : Flag<["-"], "extract-api">, Flags<[CC1Option]>, Group<Action_Group>,
  HelpText<"Extract API information">;
def product_name_EQ: Joined<["--"], "product-name=">, Flags<[CC1Option]>,
  MarshallingInfoString<FrontendOpts<"ProductName">>;
def extract_api_ignores_EQ: Joined<["--"], "extract-api-ignores=">, Flags<[CC1Option]>,
    HelpText<"File containing a new line separated list of API symbols to ignore when extracting API information.">,
    MarshallingInfoString<FrontendOpts<"ExtractAPIIgnoresFile">>;
def e : JoinedOrSeparate<["-"], "e">, Flags<[LinkerInput]>, Group<Link_Group>;
def fmax_tokens_EQ : Joined<["-"], "fmax-tokens=">, Group<f_Group>, Flags<[CC1Option]>,
  HelpText<"Max total number of preprocessed tokens for -Wmax-tokens.">,
  MarshallingInfoInt<LangOpts<"MaxTokens">>;
def fPIC : Flag<["-"], "fPIC">, Group<f_Group>;
def fno_PIC : Flag<["-"], "fno-PIC">, Group<f_Group>;
def fPIE : Flag<["-"], "fPIE">, Group<f_Group>;
def fno_PIE : Flag<["-"], "fno-PIE">, Group<f_Group>;
defm access_control : BoolFOption<"access-control",
  LangOpts<"AccessControl">, DefaultTrue,
  NegFlag<SetFalse, [CC1Option], "Disable C++ access control">,
  PosFlag<SetTrue>>;
def falign_functions : Flag<["-"], "falign-functions">, Group<f_Group>;
def falign_functions_EQ : Joined<["-"], "falign-functions=">, Group<f_Group>;
def falign_loops_EQ : Joined<["-"], "falign-loops=">, Group<f_Group>, Flags<[CC1Option]>, MetaVarName<"<N>">,
  HelpText<"N must be a power of two. Align loops to the boundary">,
  MarshallingInfoInt<CodeGenOpts<"LoopAlignment">>;
def fno_align_functions: Flag<["-"], "fno-align-functions">, Group<f_Group>;
defm allow_editor_placeholders : BoolFOption<"allow-editor-placeholders",
  LangOpts<"AllowEditorPlaceholders">, DefaultFalse,
  PosFlag<SetTrue, [CC1Option], "Treat editor placeholders as valid source code">,
  NegFlag<SetFalse>>;
def fallow_unsupported : Flag<["-"], "fallow-unsupported">, Group<f_Group>;
def fapple_kext : Flag<["-"], "fapple-kext">, Group<f_Group>, Flags<[CC1Option]>,
  HelpText<"Use Apple's kernel extensions ABI">,
  MarshallingInfoFlag<LangOpts<"AppleKext">>;
def fstrict_flex_arrays_EQ : Joined<["-"], "fstrict-flex-arrays=">, Group<f_Group>,
  MetaVarName<"<n>">, Values<"0,1,2,3">,
  LangOpts<"StrictFlexArraysLevel">,
  Flags<[CC1Option]>,
  NormalizedValuesScope<"LangOptions::StrictFlexArraysLevelKind">,
  NormalizedValues<["Default", "OneZeroOrIncomplete", "ZeroOrIncomplete", "IncompleteOnly"]>,
  HelpText<"Enable optimizations based on the strict definition of flexible arrays">,
  MarshallingInfoEnum<LangOpts<"StrictFlexArraysLevel">, "Default">;
defm apple_pragma_pack : BoolFOption<"apple-pragma-pack",
  LangOpts<"ApplePragmaPack">, DefaultFalse,
  PosFlag<SetTrue, [CC1Option], "Enable Apple gcc-compatible #pragma pack handling">,
  NegFlag<SetFalse>>;
defm xl_pragma_pack : BoolFOption<"xl-pragma-pack",
  LangOpts<"XLPragmaPack">, DefaultFalse,
  PosFlag<SetTrue, [CC1Option], "Enable IBM XL #pragma pack handling">,
  NegFlag<SetFalse>>;
def shared_libsan : Flag<["-"], "shared-libsan">,
  HelpText<"Dynamically link the sanitizer runtime">;
def static_libsan : Flag<["-"], "static-libsan">,
  HelpText<"Statically link the sanitizer runtime (Not supported for ASan, TSan or UBSan on darwin)">;
def : Flag<["-"], "shared-libasan">, Alias<shared_libsan>;
def fasm : Flag<["-"], "fasm">, Group<f_Group>;

def fassume_sane_operator_new : Flag<["-"], "fassume-sane-operator-new">, Group<f_Group>;
def fastcp : Flag<["-"], "fastcp">, Group<f_Group>;
def fastf : Flag<["-"], "fastf">, Group<f_Group>;
def fast : Flag<["-"], "fast">, Group<f_Group>;
def fasynchronous_unwind_tables : Flag<["-"], "fasynchronous-unwind-tables">, Group<f_Group>;

defm double_square_bracket_attributes : BoolFOption<"double-square-bracket-attributes",
  LangOpts<"DoubleSquareBracketAttributes">, Default<!strconcat(cpp11.KeyPath, "||", c2x.KeyPath)>,
  PosFlag<SetTrue, [], "Enable">, NegFlag<SetFalse, [], "Disable">,
  BothFlags<[NoXarchOption, CC1Option], " '[[]]' attributes in all C and C++ language modes">>;

defm autolink : BoolFOption<"autolink",
  CodeGenOpts<"Autolink">, DefaultTrue,
  NegFlag<SetFalse, [CC1Option], "Disable generation of linker directives for automatic library linking">,
  PosFlag<SetTrue>>;

// In the future this option will be supported by other offloading
// languages and accept other values such as CPU/GPU architectures,
// offload kinds and target aliases.
def offload_EQ : CommaJoined<["--"], "offload=">, Flags<[NoXarchOption]>,
  HelpText<"Specify comma-separated list of offloading target triples (CUDA and HIP only)">;

// C++ Coroutines
defm coroutines : BoolFOption<"coroutines",
  LangOpts<"Coroutines">, Default<cpp20.KeyPath>,
  PosFlag<SetTrue, [CC1Option], "Enable support for the C++ Coroutines">,
  NegFlag<SetFalse>>;

defm coro_aligned_allocation : BoolFOption<"coro-aligned-allocation",
  LangOpts<"CoroAlignedAllocation">, DefaultFalse,
  PosFlag<SetTrue, [CC1Option], "Prefer aligned allocation for C++ Coroutines">,
  NegFlag<SetFalse>>;

defm experimental_library : BoolFOption<"experimental-library",
  LangOpts<"ExperimentalLibrary">, DefaultFalse,
  PosFlag<SetTrue, [CC1Option, CoreOption], "Control whether unstable and experimental library features are enabled. "
          "This option enables various library features that are either experimental (also known as TSes), or have been "
          "but are not stable yet in the selected Standard Library implementation. It is not recommended to use this option "
          "in production code, since neither ABI nor API stability are guaranteed. This is intended to provide a preview "
          "of features that will ship in the future for experimentation purposes">,
  NegFlag<SetFalse>>;

def fembed_offload_object_EQ : Joined<["-"], "fembed-offload-object=">,
  Group<f_Group>, Flags<[NoXarchOption, CC1Option, FC1Option]>,
  HelpText<"Embed Offloading device-side binary into host object file as a section.">,
  MarshallingInfoStringVector<CodeGenOpts<"OffloadObjects">>;
def fembed_bitcode_EQ : Joined<["-"], "fembed-bitcode=">,
    Group<f_Group>, Flags<[NoXarchOption, CC1Option, CC1AsOption]>, MetaVarName<"<option>">,
    HelpText<"Embed LLVM bitcode">,
    Values<"off,all,bitcode,marker">, NormalizedValuesScope<"CodeGenOptions">,
    NormalizedValues<["Embed_Off", "Embed_All", "Embed_Bitcode", "Embed_Marker"]>,
    MarshallingInfoEnum<CodeGenOpts<"EmbedBitcode">, "Embed_Off">;
def fembed_bitcode : Flag<["-"], "fembed-bitcode">, Group<f_Group>,
  Alias<fembed_bitcode_EQ>, AliasArgs<["all"]>,
  HelpText<"Embed LLVM IR bitcode as data">;
def fembed_bitcode_marker : Flag<["-"], "fembed-bitcode-marker">,
  Alias<fembed_bitcode_EQ>, AliasArgs<["marker"]>,
  HelpText<"Embed placeholder LLVM IR data as a marker">;
defm gnu_inline_asm : BoolFOption<"gnu-inline-asm",
  LangOpts<"GNUAsm">, DefaultTrue,
  NegFlag<SetFalse, [CC1Option], "Disable GNU style inline asm">, PosFlag<SetTrue>>;

def fprofile_sample_use : Flag<["-"], "fprofile-sample-use">, Group<f_Group>,
    Flags<[CoreOption]>;
def fno_profile_sample_use : Flag<["-"], "fno-profile-sample-use">, Group<f_Group>,
    Flags<[CoreOption]>;
def fprofile_sample_use_EQ : Joined<["-"], "fprofile-sample-use=">,
    Group<f_Group>, Flags<[NoXarchOption, CC1Option]>,
    HelpText<"Enable sample-based profile guided optimizations">,
    MarshallingInfoString<CodeGenOpts<"SampleProfileFile">>;
def fprofile_sample_accurate : Flag<["-"], "fprofile-sample-accurate">,
    Group<f_Group>, Flags<[NoXarchOption, CC1Option]>,
    HelpText<"Specifies that the sample profile is accurate">,
    DocBrief<[{Specifies that the sample profile is accurate. If the sample
               profile is accurate, callsites without profile samples are marked
               as cold. Otherwise, treat callsites without profile samples as if
               we have no profile}]>,
   MarshallingInfoFlag<CodeGenOpts<"ProfileSampleAccurate">>;
def fsample_profile_use_profi : Flag<["-"], "fsample-profile-use-profi">,
    Flags<[NoXarchOption, CC1Option]>, Group<f_Group>,
    HelpText<"Use profi to infer block and edge counts">,
    DocBrief<[{Infer block and edge counts. If the profiles have errors or missing
               blocks caused by sampling, profile inference (profi) can convert
               basic block counts to branch probabilites to fix them by extended
               and re-engineered classic MCMF (min-cost max-flow) approach.}]>;
def fno_profile_sample_accurate : Flag<["-"], "fno-profile-sample-accurate">,
  Group<f_Group>, Flags<[NoXarchOption]>;
def fauto_profile : Flag<["-"], "fauto-profile">, Group<f_Group>,
    Alias<fprofile_sample_use>;
def fno_auto_profile : Flag<["-"], "fno-auto-profile">, Group<f_Group>,
    Alias<fno_profile_sample_use>;
def fauto_profile_EQ : Joined<["-"], "fauto-profile=">,
    Alias<fprofile_sample_use_EQ>;
def fauto_profile_accurate : Flag<["-"], "fauto-profile-accurate">,
    Group<f_Group>, Alias<fprofile_sample_accurate>;
def fno_auto_profile_accurate : Flag<["-"], "fno-auto-profile-accurate">,
    Group<f_Group>, Alias<fno_profile_sample_accurate>;
def fdebug_compilation_dir_EQ : Joined<["-"], "fdebug-compilation-dir=">,
    Group<f_Group>, Flags<[CC1Option, CC1AsOption, CoreOption]>,
    HelpText<"The compilation directory to embed in the debug info">,
    MarshallingInfoString<CodeGenOpts<"DebugCompilationDir">>;
def fdebug_compilation_dir : Separate<["-"], "fdebug-compilation-dir">,
    Group<f_Group>, Flags<[CC1Option, CC1AsOption, CoreOption]>,
    Alias<fdebug_compilation_dir_EQ>;
def fcoverage_compilation_dir_EQ : Joined<["-"], "fcoverage-compilation-dir=">,
    Group<f_Group>, Flags<[CC1Option, CC1AsOption, CoreOption]>,
    HelpText<"The compilation directory to embed in the coverage mapping.">,
    MarshallingInfoString<CodeGenOpts<"CoverageCompilationDir">>;
def ffile_compilation_dir_EQ : Joined<["-"], "ffile-compilation-dir=">, Group<f_Group>,
    Flags<[CoreOption]>,
    HelpText<"The compilation directory to embed in the debug info and coverage mapping.">;
defm debug_info_for_profiling : BoolFOption<"debug-info-for-profiling",
  CodeGenOpts<"DebugInfoForProfiling">, DefaultFalse,
  PosFlag<SetTrue, [CC1Option], "Emit extra debug info to make sample profile more accurate">,
  NegFlag<SetFalse>>;
def fprofile_instr_generate : Flag<["-"], "fprofile-instr-generate">,
    Group<f_Group>, Flags<[CoreOption]>,
    HelpText<"Generate instrumented code to collect execution counts into default.profraw file (overridden by '=' form of option or LLVM_PROFILE_FILE env var)">;
def fprofile_instr_generate_EQ : Joined<["-"], "fprofile-instr-generate=">,
    Group<f_Group>, Flags<[CoreOption]>, MetaVarName<"<file>">,
    HelpText<"Generate instrumented code to collect execution counts into <file> (overridden by LLVM_PROFILE_FILE env var)">;
def fprofile_instr_use : Flag<["-"], "fprofile-instr-use">, Group<f_Group>,
    Flags<[CoreOption]>;
def fprofile_instr_use_EQ : Joined<["-"], "fprofile-instr-use=">,
    Group<f_Group>, Flags<[CoreOption]>,
    HelpText<"Use instrumentation data for profile-guided optimization">;
def fprofile_remapping_file_EQ : Joined<["-"], "fprofile-remapping-file=">,
    Group<f_Group>, Flags<[CC1Option, CoreOption]>, MetaVarName<"<file>">,
    HelpText<"Use the remappings described in <file> to match the profile data against names in the program">,
    MarshallingInfoString<CodeGenOpts<"ProfileRemappingFile">>;
defm coverage_mapping : BoolFOption<"coverage-mapping",
  CodeGenOpts<"CoverageMapping">, DefaultFalse,
  PosFlag<SetTrue, [CC1Option], "Generate coverage mapping to enable code coverage analysis">,
  NegFlag<SetFalse, [], "Disable code coverage analysis">, BothFlags<[CoreOption]>>;
def fprofile_generate : Flag<["-"], "fprofile-generate">,
    Group<f_Group>, Flags<[CoreOption]>,
    HelpText<"Generate instrumented code to collect execution counts into default.profraw (overridden by LLVM_PROFILE_FILE env var)">;
def fprofile_generate_EQ : Joined<["-"], "fprofile-generate=">,
    Group<f_Group>, Flags<[CoreOption]>, MetaVarName<"<directory>">,
    HelpText<"Generate instrumented code to collect execution counts into <directory>/default.profraw (overridden by LLVM_PROFILE_FILE env var)">;
def fcs_profile_generate : Flag<["-"], "fcs-profile-generate">,
    Group<f_Group>, Flags<[CoreOption]>,
    HelpText<"Generate instrumented code to collect context sensitive execution counts into default.profraw (overridden by LLVM_PROFILE_FILE env var)">;
def fcs_profile_generate_EQ : Joined<["-"], "fcs-profile-generate=">,
    Group<f_Group>, Flags<[CoreOption]>, MetaVarName<"<directory>">,
    HelpText<"Generate instrumented code to collect context sensitive execution counts into <directory>/default.profraw (overridden by LLVM_PROFILE_FILE env var)">;
def fprofile_use : Flag<["-"], "fprofile-use">, Group<f_Group>,
    Flags<[CoreOption]>, Alias<fprofile_instr_use>;
def fprofile_use_EQ : Joined<["-"], "fprofile-use=">,
    Group<f_Group>, Flags<[NoXarchOption, CoreOption]>,
    MetaVarName<"<pathname>">,
    HelpText<"Use instrumentation data for profile-guided optimization. If pathname is a directory, it reads from <pathname>/default.profdata. Otherwise, it reads from file <pathname>.">;
def fno_profile_instr_generate : Flag<["-"], "fno-profile-instr-generate">,
    Group<f_Group>, Flags<[CoreOption]>,
    HelpText<"Disable generation of profile instrumentation.">;
def fno_profile_generate : Flag<["-"], "fno-profile-generate">,
    Group<f_Group>, Flags<[CoreOption]>,
    HelpText<"Disable generation of profile instrumentation.">;
def fno_profile_instr_use : Flag<["-"], "fno-profile-instr-use">,
    Group<f_Group>, Flags<[CoreOption]>,
    HelpText<"Disable using instrumentation data for profile-guided optimization">;
def fno_profile_use : Flag<["-"], "fno-profile-use">,
    Alias<fno_profile_instr_use>;
defm profile_arcs : BoolFOption<"profile-arcs",
  CodeGenOpts<"EmitGcovArcs">, DefaultFalse,
  PosFlag<SetTrue, [CC1Option, LinkOption]>, NegFlag<SetFalse>>;
defm test_coverage : BoolFOption<"test-coverage",
  CodeGenOpts<"EmitGcovNotes">, DefaultFalse,
  PosFlag<SetTrue, [CC1Option]>, NegFlag<SetFalse>>;
def fprofile_filter_files_EQ : Joined<["-"], "fprofile-filter-files=">,
    Group<f_Group>, Flags<[CC1Option, CoreOption]>,
    HelpText<"Instrument only functions from files where names match any regex separated by a semi-colon">,
    MarshallingInfoString<CodeGenOpts<"ProfileFilterFiles">>,
    ShouldParseIf<!strconcat(fprofile_arcs.KeyPath, "||", ftest_coverage.KeyPath)>;
def fprofile_exclude_files_EQ : Joined<["-"], "fprofile-exclude-files=">,
    Group<f_Group>, Flags<[CC1Option, CoreOption]>,
    HelpText<"Instrument only functions from files where names don't match all the regexes separated by a semi-colon">,
    MarshallingInfoString<CodeGenOpts<"ProfileExcludeFiles">>,
    ShouldParseIf<!strconcat(fprofile_arcs.KeyPath, "||", ftest_coverage.KeyPath)>;
def fprofile_update_EQ : Joined<["-"], "fprofile-update=">,
    Group<f_Group>, Flags<[CC1Option, CoreOption]>, Values<"atomic,prefer-atomic,single">,
    MetaVarName<"<method>">, HelpText<"Set update method of profile counters">,
    MarshallingInfoFlag<CodeGenOpts<"AtomicProfileUpdate">>;
defm pseudo_probe_for_profiling : BoolFOption<"pseudo-probe-for-profiling",
  CodeGenOpts<"PseudoProbeForProfiling">, DefaultFalse,
  PosFlag<SetTrue, [], "Emit">, NegFlag<SetFalse, [], "Do not emit">,
  BothFlags<[NoXarchOption, CC1Option], " pseudo probes for sample profiling">>;
def forder_file_instrumentation : Flag<["-"], "forder-file-instrumentation">,
    Group<f_Group>, Flags<[CC1Option, CoreOption]>,
    HelpText<"Generate instrumented code to collect order file into default.profraw file (overridden by '=' form of option or LLVM_PROFILE_FILE env var)">;
def fprofile_list_EQ : Joined<["-"], "fprofile-list=">,
    Group<f_Group>, Flags<[CC1Option, CoreOption]>,
    HelpText<"Filename defining the list of functions/files to instrument">,
    MarshallingInfoStringVector<LangOpts<"ProfileListFiles">>;
def fprofile_function_groups : Joined<["-"], "fprofile-function-groups=">,
  Group<f_Group>, Flags<[CC1Option]>, MetaVarName<"<N>">,
  HelpText<"Partition functions into N groups and select only functions in group i to be instrumented using -fprofile-selected-function-group">,
  MarshallingInfoInt<CodeGenOpts<"ProfileTotalFunctionGroups">, "1">;
def fprofile_selected_function_group :
  Joined<["-"], "fprofile-selected-function-group=">, Group<f_Group>,
  Flags<[CC1Option]>, MetaVarName<"<i>">,
  HelpText<"Partition functions into N groups using -fprofile-function-groups and select only functions in group i to be instrumented. The valid range is 0 to N-1 inclusive">,
  MarshallingInfoInt<CodeGenOpts<"ProfileSelectedFunctionGroup">>;
def fswift_async_fp_EQ : Joined<["-"], "fswift-async-fp=">,
    Group<f_Group>, Flags<[CC1Option, CC1AsOption, CoreOption]>, MetaVarName<"<option>">,
    HelpText<"Control emission of Swift async extended frame info">,
    Values<"auto,always,never">,
    NormalizedValuesScope<"CodeGenOptions::SwiftAsyncFramePointerKind">,
    NormalizedValues<["Auto", "Always", "Never"]>,
    MarshallingInfoEnum<CodeGenOpts<"SwiftAsyncFramePointer">, "Always">;

defm addrsig : BoolFOption<"addrsig",
  CodeGenOpts<"Addrsig">, DefaultFalse,
  PosFlag<SetTrue, [CC1Option], "Emit">, NegFlag<SetFalse, [], "Don't emit">,
  BothFlags<[CoreOption], " an address-significance table">>;
defm blocks : OptInCC1FFlag<"blocks", "Enable the 'blocks' language feature", "", "", [CoreOption]>;
def fbootclasspath_EQ : Joined<["-"], "fbootclasspath=">, Group<f_Group>;
defm borland_extensions : BoolFOption<"borland-extensions",
  LangOpts<"Borland">, DefaultFalse,
  PosFlag<SetTrue, [CC1Option], "Accept non-standard constructs supported by the Borland compiler">,
  NegFlag<SetFalse>>;
def fbuiltin : Flag<["-"], "fbuiltin">, Group<f_Group>, Flags<[CoreOption]>;
def fbuiltin_module_map : Flag <["-"], "fbuiltin-module-map">, Group<f_Group>,
  Flags<[NoXarchOption]>, HelpText<"Load the clang builtins module map file.">;
defm caret_diagnostics : BoolFOption<"caret-diagnostics",
  DiagnosticOpts<"ShowCarets">, DefaultTrue,
  NegFlag<SetFalse, [CC1Option]>, PosFlag<SetTrue>>;
def fclang_abi_compat_EQ : Joined<["-"], "fclang-abi-compat=">, Group<f_clang_Group>,
  Flags<[CC1Option]>, MetaVarName<"<version>">, Values<"<major>.<minor>,latest">,
  HelpText<"Attempt to match the ABI of Clang <version>">;
def fclasspath_EQ : Joined<["-"], "fclasspath=">, Group<f_Group>;
def fcolor_diagnostics : Flag<["-"], "fcolor-diagnostics">, Group<f_Group>,
  Flags<[CoreOption, CC1Option, FlangOption, FC1Option]>,
  HelpText<"Enable colors in diagnostics">;
def fno_color_diagnostics : Flag<["-"], "fno-color-diagnostics">, Group<f_Group>,
  Flags<[CoreOption, FlangOption]>, HelpText<"Disable colors in diagnostics">;
def : Flag<["-"], "fdiagnostics-color">, Group<f_Group>, Flags<[CoreOption]>, Alias<fcolor_diagnostics>;
def : Flag<["-"], "fno-diagnostics-color">, Group<f_Group>, Flags<[CoreOption]>, Alias<fno_color_diagnostics>;
def fdiagnostics_color_EQ : Joined<["-"], "fdiagnostics-color=">, Group<f_Group>;
def fansi_escape_codes : Flag<["-"], "fansi-escape-codes">, Group<f_Group>,
  Flags<[CoreOption, CC1Option]>, HelpText<"Use ANSI escape codes for diagnostics">,
  MarshallingInfoFlag<DiagnosticOpts<"UseANSIEscapeCodes">>;
def fcomment_block_commands : CommaJoined<["-"], "fcomment-block-commands=">, Group<f_clang_Group>, Flags<[CC1Option]>,
  HelpText<"Treat each comma separated argument in <arg> as a documentation comment block command">,
  MetaVarName<"<arg>">, MarshallingInfoStringVector<LangOpts<"CommentOpts.BlockCommandNames">>;
def fparse_all_comments : Flag<["-"], "fparse-all-comments">, Group<f_clang_Group>, Flags<[CC1Option]>,
  MarshallingInfoFlag<LangOpts<"CommentOpts.ParseAllComments">>;
def frecord_command_line : Flag<["-"], "frecord-command-line">,
  Group<f_clang_Group>;
def fno_record_command_line : Flag<["-"], "fno-record-command-line">,
  Group<f_clang_Group>;
def : Flag<["-"], "frecord-gcc-switches">, Alias<frecord_command_line>;
def : Flag<["-"], "fno-record-gcc-switches">, Alias<fno_record_command_line>;
def fcommon : Flag<["-"], "fcommon">, Group<f_Group>,
  Flags<[CoreOption, CC1Option]>, HelpText<"Place uninitialized global variables in a common block">,
  MarshallingInfoNegativeFlag<CodeGenOpts<"NoCommon">>;
def fcompile_resource_EQ : Joined<["-"], "fcompile-resource=">, Group<f_Group>;
defm complete_member_pointers : BoolOption<"f", "complete-member-pointers",
  LangOpts<"CompleteMemberPointers">, DefaultFalse,
  PosFlag<SetTrue, [CC1Option], "Require">, NegFlag<SetFalse, [], "Do not require">,
  BothFlags<[CoreOption], " member pointer base types to be complete if they"
            " would be significant under the Microsoft ABI">>,
  Group<f_clang_Group>;
def fcf_runtime_abi_EQ : Joined<["-"], "fcf-runtime-abi=">, Group<f_Group>,
    Flags<[CC1Option]>, Values<"unspecified,standalone,objc,swift,swift-5.0,swift-4.2,swift-4.1">,
    NormalizedValuesScope<"LangOptions::CoreFoundationABI">,
    NormalizedValues<["ObjectiveC", "ObjectiveC", "ObjectiveC", "Swift5_0", "Swift5_0", "Swift4_2", "Swift4_1"]>,
    MarshallingInfoEnum<LangOpts<"CFRuntime">, "ObjectiveC">;
defm constant_cfstrings : BoolFOption<"constant-cfstrings",
  LangOpts<"NoConstantCFStrings">, DefaultFalse,
  NegFlag<SetTrue, [CC1Option], "Disable creation of CodeFoundation-type constant strings">,
  PosFlag<SetFalse>>;
def fconstant_string_class_EQ : Joined<["-"], "fconstant-string-class=">, Group<f_Group>;
def fconstexpr_depth_EQ : Joined<["-"], "fconstexpr-depth=">, Group<f_Group>;
def fconstexpr_steps_EQ : Joined<["-"], "fconstexpr-steps=">, Group<f_Group>;
def fexperimental_new_constant_interpreter : Flag<["-"], "fexperimental-new-constant-interpreter">, Group<f_Group>,
  HelpText<"Enable the experimental new constant interpreter">, Flags<[CC1Option]>,
  MarshallingInfoFlag<LangOpts<"EnableNewConstInterp">>;
def fconstexpr_backtrace_limit_EQ : Joined<["-"], "fconstexpr-backtrace-limit=">,
                                    Group<f_Group>;
def fcrash_diagnostics_EQ : Joined<["-"], "fcrash-diagnostics=">, Group<f_clang_Group>, Flags<[NoArgumentUnused, CoreOption]>,
  HelpText<"Set level of crash diagnostic reporting, (option: off, compiler, all)">;
def fcrash_diagnostics : Flag<["-"], "fcrash-diagnostics">, Group<f_clang_Group>, Flags<[NoArgumentUnused, CoreOption]>,
  HelpText<"Enable crash diagnostic reporting (default)">, Alias<fcrash_diagnostics_EQ>, AliasArgs<["compiler"]>;
def fno_crash_diagnostics : Flag<["-"], "fno-crash-diagnostics">, Group<f_clang_Group>, Flags<[NoArgumentUnused, CoreOption]>,
  Alias<gen_reproducer_eq>, AliasArgs<["off"]>,
  HelpText<"Disable auto-generation of preprocessed source files and a script for reproduction during a clang crash">;
def fcrash_diagnostics_dir : Joined<["-"], "fcrash-diagnostics-dir=">,
  Group<f_clang_Group>, Flags<[NoArgumentUnused, CoreOption]>,
  HelpText<"Put crash-report files in <dir>">, MetaVarName<"<dir>">;
def fcreate_profile : Flag<["-"], "fcreate-profile">, Group<f_Group>;
defm cxx_exceptions: BoolFOption<"cxx-exceptions",
  LangOpts<"CXXExceptions">, DefaultFalse,
  PosFlag<SetTrue, [CC1Option], "Enable C++ exceptions">, NegFlag<SetFalse>>;
defm async_exceptions: BoolFOption<"async-exceptions",
  LangOpts<"EHAsynch">, DefaultFalse,
  PosFlag<SetTrue, [CC1Option], "Enable EH Asynchronous exceptions">, NegFlag<SetFalse>>;
defm cxx_modules : BoolFOption<"cxx-modules",
  LangOpts<"CPlusPlusModules">, Default<cpp20.KeyPath>,
  NegFlag<SetFalse, [CC1Option], "Disable">, PosFlag<SetTrue, [], "Enable">,
  BothFlags<[NoXarchOption], " modules for C++">>,
  ShouldParseIf<cplusplus.KeyPath>;
def fdebug_pass_arguments : Flag<["-"], "fdebug-pass-arguments">, Group<f_Group>;
def fdebug_pass_structure : Flag<["-"], "fdebug-pass-structure">, Group<f_Group>;
def fdepfile_entry : Joined<["-"], "fdepfile-entry=">,
    Group<f_clang_Group>, Flags<[CC1Option]>;
def fdiagnostics_fixit_info : Flag<["-"], "fdiagnostics-fixit-info">, Group<f_clang_Group>;
def fno_diagnostics_fixit_info : Flag<["-"], "fno-diagnostics-fixit-info">, Group<f_Group>,
  Flags<[CC1Option]>, HelpText<"Do not include fixit information in diagnostics">,
  MarshallingInfoNegativeFlag<DiagnosticOpts<"ShowFixits">>;
def fdiagnostics_parseable_fixits : Flag<["-"], "fdiagnostics-parseable-fixits">, Group<f_clang_Group>,
    Flags<[CoreOption, CC1Option]>, HelpText<"Print fix-its in machine parseable form">,
    MarshallingInfoFlag<DiagnosticOpts<"ShowParseableFixits">>;
def fdiagnostics_print_source_range_info : Flag<["-"], "fdiagnostics-print-source-range-info">,
    Group<f_clang_Group>,  Flags<[CC1Option]>,
    HelpText<"Print source range spans in numeric form">,
    MarshallingInfoFlag<DiagnosticOpts<"ShowSourceRanges">>;
defm diagnostics_show_hotness : BoolFOption<"diagnostics-show-hotness",
  CodeGenOpts<"DiagnosticsWithHotness">, DefaultFalse,
  PosFlag<SetTrue, [CC1Option], "Enable profile hotness information in diagnostic line">,
  NegFlag<SetFalse>>;
def fdiagnostics_hotness_threshold_EQ : Joined<["-"], "fdiagnostics-hotness-threshold=">,
    Group<f_Group>, Flags<[CC1Option]>, MetaVarName<"<value>">,
    HelpText<"Prevent optimization remarks from being output if they do not have at least this profile count. "
    "Use 'auto' to apply the threshold from profile summary">;
def fdiagnostics_misexpect_tolerance_EQ : Joined<["-"], "fdiagnostics-misexpect-tolerance=">,
    Group<f_Group>, Flags<[CC1Option]>, MetaVarName<"<value>">,
    HelpText<"Prevent misexpect diagnostics from being output if the profile counts are within N% of the expected. ">;
defm diagnostics_show_option : BoolFOption<"diagnostics-show-option",
    DiagnosticOpts<"ShowOptionNames">, DefaultTrue,
    NegFlag<SetFalse, [CC1Option]>, PosFlag<SetTrue, [], "Print option name with mappable diagnostics">>;
defm diagnostics_show_note_include_stack : BoolFOption<"diagnostics-show-note-include-stack",
    DiagnosticOpts<"ShowNoteIncludeStack">, DefaultFalse,
    PosFlag<SetTrue, [], "Display include stacks for diagnostic notes">,
    NegFlag<SetFalse>, BothFlags<[CC1Option]>>;
def fdiagnostics_format_EQ : Joined<["-"], "fdiagnostics-format=">, Group<f_clang_Group>;
def fdiagnostics_show_category_EQ : Joined<["-"], "fdiagnostics-show-category=">, Group<f_clang_Group>;
def fdiagnostics_show_template_tree : Flag<["-"], "fdiagnostics-show-template-tree">,
    Group<f_Group>, Flags<[CC1Option]>,
    HelpText<"Print a template comparison tree for differing templates">,
    MarshallingInfoFlag<DiagnosticOpts<"ShowTemplateTree">>;
def fdiscard_value_names : Flag<["-"], "fdiscard-value-names">, Group<f_clang_Group>,
  HelpText<"Discard value names in LLVM IR">, Flags<[NoXarchOption]>;
def fno_discard_value_names : Flag<["-"], "fno-discard-value-names">, Group<f_clang_Group>,
  HelpText<"Do not discard value names in LLVM IR">, Flags<[NoXarchOption]>;
defm dollars_in_identifiers : BoolFOption<"dollars-in-identifiers",
  LangOpts<"DollarIdents">, Default<!strconcat("!", asm_preprocessor.KeyPath)>,
  PosFlag<SetTrue, [], "Allow">, NegFlag<SetFalse, [], "Disallow">,
  BothFlags<[CC1Option], " '$' in identifiers">>;
def fdwarf2_cfi_asm : Flag<["-"], "fdwarf2-cfi-asm">, Group<clang_ignored_f_Group>;
def fno_dwarf2_cfi_asm : Flag<["-"], "fno-dwarf2-cfi-asm">, Group<clang_ignored_f_Group>;
defm dwarf_directory_asm : BoolFOption<"dwarf-directory-asm",
  CodeGenOpts<"NoDwarfDirectoryAsm">, DefaultFalse,
  NegFlag<SetTrue, [CC1Option]>, PosFlag<SetFalse>>;
defm elide_constructors : BoolFOption<"elide-constructors",
  LangOpts<"ElideConstructors">, DefaultTrue,
  NegFlag<SetFalse, [CC1Option], "Disable C++ copy constructor elision">,
  PosFlag<SetTrue>>;
def fno_elide_type : Flag<["-"], "fno-elide-type">, Group<f_Group>,
    Flags<[CC1Option]>,
    HelpText<"Do not elide types when printing diagnostics">,
    MarshallingInfoNegativeFlag<DiagnosticOpts<"ElideType">>;
def feliminate_unused_debug_symbols : Flag<["-"], "feliminate-unused-debug-symbols">, Group<f_Group>;
defm eliminate_unused_debug_types : OptOutCC1FFlag<"eliminate-unused-debug-types",
  "Do not emit ", "Emit ", " debug info for defined but unused types">;
def femit_all_decls : Flag<["-"], "femit-all-decls">, Group<f_Group>, Flags<[CC1Option]>,
  HelpText<"Emit all declarations, even if unused">,
  MarshallingInfoFlag<LangOpts<"EmitAllDecls">>;
defm emulated_tls : BoolFOption<"emulated-tls",
  CodeGenOpts<"EmulatedTLS">, DefaultFalse,
  PosFlag<SetTrue, [CC1Option], "Use emutls functions to access thread_local variables">,
  NegFlag<SetFalse>, BothFlags<[CC1Option]>>;
def fencoding_EQ : Joined<["-"], "fencoding=">, Group<f_Group>;
def ferror_limit_EQ : Joined<["-"], "ferror-limit=">, Group<f_Group>, Flags<[CoreOption]>;
defm exceptions : BoolFOption<"exceptions",
  LangOpts<"Exceptions">, DefaultFalse,
  PosFlag<SetTrue, [CC1Option], "Enable">, NegFlag<SetFalse, [], "Disable">,
  BothFlags<[], " support for exception handling">>;
def fdwarf_exceptions : Flag<["-"], "fdwarf-exceptions">, Group<f_Group>,
  HelpText<"Use DWARF style exceptions">;
def fsjlj_exceptions : Flag<["-"], "fsjlj-exceptions">, Group<f_Group>,
  HelpText<"Use SjLj style exceptions">;
def fseh_exceptions : Flag<["-"], "fseh-exceptions">, Group<f_Group>,
  HelpText<"Use SEH style exceptions">;
def fwasm_exceptions : Flag<["-"], "fwasm-exceptions">, Group<f_Group>,
  HelpText<"Use WebAssembly style exceptions">;
def exception_model : Separate<["-"], "exception-model">,
  Flags<[CC1Option, NoDriverOption]>, HelpText<"The exception model">,
  Values<"dwarf,sjlj,seh,wasm">,
  NormalizedValuesScope<"LangOptions::ExceptionHandlingKind">,
  NormalizedValues<["DwarfCFI", "SjLj", "WinEH", "Wasm"]>,
  MarshallingInfoEnum<LangOpts<"ExceptionHandling">, "None">;
def exception_model_EQ : Joined<["-"], "exception-model=">,
  Flags<[CC1Option, NoDriverOption]>, Alias<exception_model>;
def fignore_exceptions : Flag<["-"], "fignore-exceptions">, Group<f_Group>, Flags<[CC1Option]>,
  HelpText<"Enable support for ignoring exception handling constructs">,
  MarshallingInfoFlag<LangOpts<"IgnoreExceptions">>;
def fexcess_precision_EQ : Joined<["-"], "fexcess-precision=">, Group<f_Group>,
  Flags<[CoreOption]>,
  HelpText<"Allows control over excess precision on targets where native "
  "support for the precision types is not available. By default, excess "
  "precision is used to calculate intermediate results following the "
  "rules specified in ISO C99.">,
  Values<"standard,fast,none">, NormalizedValuesScope<"LangOptions">,
  NormalizedValues<["FPP_Standard", "FPP_Fast", "FPP_None"]>;
def ffloat16_excess_precision_EQ : Joined<["-"], "ffloat16-excess-precision=">,
  Group<f_Group>, Flags<[CC1Option, NoDriverOption]>,
  HelpText<"Allows control over excess precision on targets where native "
  "support for Float16 precision types is not available. By default, excess "
  "precision is used to calculate intermediate results following the "
  "rules specified in ISO C99.">,
  Values<"standard,fast,none">, NormalizedValuesScope<"LangOptions">,
  NormalizedValues<["FPP_Standard", "FPP_Fast", "FPP_None"]>,
  MarshallingInfoEnum<LangOpts<"Float16ExcessPrecision">, "FPP_Standard">;
def : Flag<["-"], "fexpensive-optimizations">, Group<clang_ignored_gcc_optimization_f_Group>;
def : Flag<["-"], "fno-expensive-optimizations">, Group<clang_ignored_gcc_optimization_f_Group>;
def fextdirs_EQ : Joined<["-"], "fextdirs=">, Group<f_Group>;
def : Flag<["-"], "fdefer-pop">, Group<clang_ignored_gcc_optimization_f_Group>;
def : Flag<["-"], "fno-defer-pop">, Group<clang_ignored_gcc_optimization_f_Group>;
def : Flag<["-"], "fextended-identifiers">, Group<clang_ignored_f_Group>;
def : Flag<["-"], "fno-extended-identifiers">, Group<f_Group>, Flags<[Unsupported]>;
def fhosted : Flag<["-"], "fhosted">, Group<f_Group>;
def fdenormal_fp_math_EQ : Joined<["-"], "fdenormal-fp-math=">, Group<f_Group>, Flags<[CC1Option]>;
def ffile_reproducible : Flag<["-"], "ffile-reproducible">, Group<f_Group>,
  Flags<[CoreOption, CC1Option]>,
  HelpText<"Use the target's platform-specific path separator character when "
           "expanding the __FILE__ macro">;
def fno_file_reproducible : Flag<["-"], "fno-file-reproducible">,
  Group<f_Group>, Flags<[CoreOption, CC1Option]>,
  HelpText<"Use the host's platform-specific path separator character when "
           "expanding the __FILE__ macro">;
def ffp_eval_method_EQ : Joined<["-"], "ffp-eval-method=">, Group<f_Group>, Flags<[CC1Option]>,
  HelpText<"Specifies the evaluation method to use for floating-point arithmetic.">,
  Values<"source,double,extended">, NormalizedValuesScope<"LangOptions">,
  NormalizedValues<["FEM_Source", "FEM_Double", "FEM_Extended"]>,
  MarshallingInfoEnum<LangOpts<"FPEvalMethod">, "FEM_UnsetOnCommandLine">;
def ffp_model_EQ : Joined<["-"], "ffp-model=">, Group<f_Group>, Flags<[NoXarchOption]>,
  HelpText<"Controls the semantics of floating-point calculations.">;
def ffp_exception_behavior_EQ : Joined<["-"], "ffp-exception-behavior=">, Group<f_Group>, Flags<[CC1Option]>,
  HelpText<"Specifies the exception behavior of floating-point operations.">,
  Values<"ignore,maytrap,strict">, NormalizedValuesScope<"LangOptions">,
  NormalizedValues<["FPE_Ignore", "FPE_MayTrap", "FPE_Strict"]>,
  MarshallingInfoEnum<LangOpts<"FPExceptionMode">, "FPE_Default">;
defm fast_math : BoolFOption<"fast-math",
  LangOpts<"FastMath">, DefaultFalse,
  PosFlag<SetTrue, [CC1Option, FC1Option, FlangOption], "Allow aggressive, lossy floating-point optimizations",
          [cl_fast_relaxed_math.KeyPath]>,
  NegFlag<SetFalse>>;
defm math_errno : BoolFOption<"math-errno",
  LangOpts<"MathErrno">, DefaultFalse,
  PosFlag<SetTrue, [CC1Option], "Require math functions to indicate errors by setting errno">,
  NegFlag<SetFalse>>,
  ShouldParseIf<!strconcat("!", open_cl.KeyPath)>;
def fextend_args_EQ : Joined<["-"], "fextend-arguments=">, Group<f_Group>,
  Flags<[CC1Option, NoArgumentUnused]>,
  HelpText<"Controls how scalar integer arguments are extended in calls "
           "to unprototyped and varargs functions">,
  Values<"32,64">,
  NormalizedValues<["ExtendTo32", "ExtendTo64"]>,
  NormalizedValuesScope<"LangOptions::ExtendArgsKind">,
  MarshallingInfoEnum<LangOpts<"ExtendIntArgs">,"ExtendTo32">;
def fbracket_depth_EQ : Joined<["-"], "fbracket-depth=">, Group<f_Group>, Flags<[CoreOption]>;
def fsignaling_math : Flag<["-"], "fsignaling-math">, Group<f_Group>;
def fno_signaling_math : Flag<["-"], "fno-signaling-math">, Group<f_Group>;
defm jump_tables : BoolFOption<"jump-tables",
  CodeGenOpts<"NoUseJumpTables">, DefaultFalse,
  NegFlag<SetTrue, [CC1Option], "Do not use">, PosFlag<SetFalse, [], "Use">,
  BothFlags<[], " jump tables for lowering switches">>;
defm force_enable_int128 : BoolFOption<"force-enable-int128",
  TargetOpts<"ForceEnableInt128">, DefaultFalse,
  PosFlag<SetTrue, [CC1Option], "Enable">, NegFlag<SetFalse, [], "Disable">,
  BothFlags<[], " support for int128_t type">>;
defm keep_static_consts : BoolFOption<"keep-static-consts",
  CodeGenOpts<"KeepStaticConsts">, DefaultFalse,
  PosFlag<SetTrue, [CC1Option], "Keep">, NegFlag<SetFalse, [], "Don't keep">,
  BothFlags<[NoXarchOption], " static const variables if unused">>;
defm fixed_point : BoolFOption<"fixed-point",
  LangOpts<"FixedPoint">, DefaultFalse,
  PosFlag<SetTrue, [CC1Option], "Enable">, NegFlag<SetFalse, [], "Disable">,
  BothFlags<[], " fixed point types">>, ShouldParseIf<!strconcat("!", cplusplus.KeyPath)>;
defm cxx_static_destructors : BoolFOption<"c++-static-destructors",
  LangOpts<"RegisterStaticDestructors">, DefaultTrue,
  NegFlag<SetFalse, [CC1Option], "Disable C++ static destructor registration">,
  PosFlag<SetTrue>>;
def fsymbol_partition_EQ : Joined<["-"], "fsymbol-partition=">, Group<f_Group>,
  Flags<[CC1Option]>, MarshallingInfoString<CodeGenOpts<"SymbolPartition">>;

defm memory_profile : OptInCC1FFlag<"memory-profile", "Enable", "Disable", " heap memory profiling">;
def fmemory_profile_EQ : Joined<["-"], "fmemory-profile=">,
    Group<f_Group>, Flags<[CC1Option]>, MetaVarName<"<directory>">,
    HelpText<"Enable heap memory profiling and dump results into <directory>">;

// Begin sanitizer flags. These should all be core options exposed in all driver
// modes.
let Flags = [CC1Option, CoreOption] in {

def fsanitize_EQ : CommaJoined<["-"], "fsanitize=">, Group<f_clang_Group>,
                   MetaVarName<"<check>">,
                   HelpText<"Turn on runtime checks for various forms of undefined "
                            "or suspicious behavior. See user manual for available checks">;
def fno_sanitize_EQ : CommaJoined<["-"], "fno-sanitize=">, Group<f_clang_Group>,
                      Flags<[CoreOption, NoXarchOption]>;

def fsanitize_ignorelist_EQ : Joined<["-"], "fsanitize-ignorelist=">,
  Group<f_clang_Group>, HelpText<"Path to ignorelist file for sanitizers">;
def : Joined<["-"], "fsanitize-blacklist=">,
  Group<f_clang_Group>, Flags<[HelpHidden]>, Alias<fsanitize_ignorelist_EQ>,
  HelpText<"Alias for -fsanitize-ignorelist=">;

def fsanitize_system_ignorelist_EQ : Joined<["-"], "fsanitize-system-ignorelist=">,
  HelpText<"Path to system ignorelist file for sanitizers">, Flags<[CC1Option]>;

def fno_sanitize_ignorelist : Flag<["-"], "fno-sanitize-ignorelist">,
  Group<f_clang_Group>, HelpText<"Don't use ignorelist file for sanitizers">;
def : Flag<["-"], "fno-sanitize-blacklist">,
  Group<f_clang_Group>, Flags<[HelpHidden]>, Alias<fno_sanitize_ignorelist>;

def fsanitize_coverage : CommaJoined<["-"], "fsanitize-coverage=">,
  Group<f_clang_Group>,
  HelpText<"Specify the type of coverage instrumentation for Sanitizers">;
def fno_sanitize_coverage : CommaJoined<["-"], "fno-sanitize-coverage=">,
  Group<f_clang_Group>, Flags<[CoreOption, NoXarchOption]>,
  HelpText<"Disable features of coverage instrumentation for Sanitizers">,
  Values<"func,bb,edge,indirect-calls,trace-bb,trace-cmp,trace-div,trace-gep,"
         "8bit-counters,trace-pc,trace-pc-guard,no-prune,inline-8bit-counters,"
         "inline-bool-flag">;
def fsanitize_coverage_allowlist : Joined<["-"], "fsanitize-coverage-allowlist=">,
    Group<f_clang_Group>, Flags<[CoreOption, NoXarchOption]>,
    HelpText<"Restrict sanitizer coverage instrumentation exclusively to modules and functions that match the provided special case list, except the blocked ones">,
    MarshallingInfoStringVector<CodeGenOpts<"SanitizeCoverageAllowlistFiles">>;
def fsanitize_coverage_ignorelist : Joined<["-"], "fsanitize-coverage-ignorelist=">,
    Group<f_clang_Group>, Flags<[CoreOption, NoXarchOption]>,
    HelpText<"Disable sanitizer coverage instrumentation for modules and functions "
             "that match the provided special case list, even the allowed ones">,
    MarshallingInfoStringVector<CodeGenOpts<"SanitizeCoverageIgnorelistFiles">>;
def fexperimental_sanitize_metadata_EQ : CommaJoined<["-"], "fexperimental-sanitize-metadata=">,
  Group<f_Group>,
  HelpText<"Specify the type of metadata to emit for binary analysis sanitizers">;
def fno_experimental_sanitize_metadata_EQ : CommaJoined<["-"], "fno-experimental-sanitize-metadata=">,
  Group<f_Group>, Flags<[CoreOption]>,
  HelpText<"Disable emitting metadata for binary analysis sanitizers">;
def fexperimental_sanitize_metadata_ignorelist_EQ : Joined<["-"], "fexperimental-sanitize-metadata-ignorelist=">,
    Group<f_Group>, Flags<[CoreOption]>,
    HelpText<"Disable sanitizer metadata for modules and functions that match the provided special case list">,
    MarshallingInfoStringVector<CodeGenOpts<"SanitizeMetadataIgnorelistFiles">>;
def fsanitize_memory_track_origins_EQ : Joined<["-"], "fsanitize-memory-track-origins=">,
                                        Group<f_clang_Group>,
                                        HelpText<"Enable origins tracking in MemorySanitizer">,
                                        MarshallingInfoInt<CodeGenOpts<"SanitizeMemoryTrackOrigins">>;
def fsanitize_memory_track_origins : Flag<["-"], "fsanitize-memory-track-origins">,
                                     Group<f_clang_Group>,
                                     Alias<fsanitize_memory_track_origins_EQ>, AliasArgs<["2"]>,
                                     HelpText<"Enable origins tracking in MemorySanitizer">;
def fno_sanitize_memory_track_origins : Flag<["-"], "fno-sanitize-memory-track-origins">,
                                        Group<f_clang_Group>,
                                        Flags<[CoreOption, NoXarchOption]>,
                                        HelpText<"Disable origins tracking in MemorySanitizer">;
def fsanitize_address_outline_instrumentation : Flag<["-"], "fsanitize-address-outline-instrumentation">,
                                                Group<f_clang_Group>,
                                                HelpText<"Always generate function calls for address sanitizer instrumentation">;
def fno_sanitize_address_outline_instrumentation : Flag<["-"], "fno-sanitize-address-outline-instrumentation">,
                                                   Group<f_clang_Group>,
                                                   HelpText<"Use default code inlining logic for the address sanitizer">;
def fsanitize_memtag_mode_EQ : Joined<["-"], "fsanitize-memtag-mode=">,
                                        Group<f_clang_Group>,
                                        HelpText<"Set default MTE mode to 'sync' (default) or 'async'">;
def fsanitize_hwaddress_experimental_aliasing
  : Flag<["-"], "fsanitize-hwaddress-experimental-aliasing">,
    Group<f_clang_Group>,
    HelpText<"Enable aliasing mode in HWAddressSanitizer">;
def fno_sanitize_hwaddress_experimental_aliasing
  : Flag<["-"], "fno-sanitize-hwaddress-experimental-aliasing">,
    Group<f_clang_Group>, Flags<[CoreOption, NoXarchOption]>,
    HelpText<"Disable aliasing mode in HWAddressSanitizer">;
defm sanitize_memory_use_after_dtor : BoolOption<"f", "sanitize-memory-use-after-dtor",
  CodeGenOpts<"SanitizeMemoryUseAfterDtor">, DefaultFalse,
  PosFlag<SetTrue, [CC1Option], "Enable">, NegFlag<SetFalse, [], "Disable">,
  BothFlags<[], " use-after-destroy detection in MemorySanitizer">>,
  Group<f_clang_Group>;
def fsanitize_address_field_padding : Joined<["-"], "fsanitize-address-field-padding=">,
                                        Group<f_clang_Group>,
                                        HelpText<"Level of field padding for AddressSanitizer">,
                                        MarshallingInfoInt<LangOpts<"SanitizeAddressFieldPadding">>;
defm sanitize_address_use_after_scope : BoolOption<"f", "sanitize-address-use-after-scope",
  CodeGenOpts<"SanitizeAddressUseAfterScope">, DefaultFalse,
  PosFlag<SetTrue, [], "Enable">, NegFlag<SetFalse, [CoreOption, NoXarchOption], "Disable">,
  BothFlags<[], " use-after-scope detection in AddressSanitizer">>,
  Group<f_clang_Group>;
def sanitize_address_use_after_return_EQ
  : Joined<["-"], "fsanitize-address-use-after-return=">,
    MetaVarName<"<mode>">,
    Flags<[CC1Option]>,
    HelpText<"Select the mode of detecting stack use-after-return in AddressSanitizer">,
    Group<f_clang_Group>,
    Values<"never,runtime,always">,
    NormalizedValuesScope<"llvm::AsanDetectStackUseAfterReturnMode">,
    NormalizedValues<["Never", "Runtime", "Always"]>,
    MarshallingInfoEnum<CodeGenOpts<"SanitizeAddressUseAfterReturn">, "Runtime">;
defm sanitize_address_poison_custom_array_cookie : BoolOption<"f", "sanitize-address-poison-custom-array-cookie",
  CodeGenOpts<"SanitizeAddressPoisonCustomArrayCookie">, DefaultFalse,
  PosFlag<SetTrue, [], "Enable">, NegFlag<SetFalse, [], "Disable">,
  BothFlags<[], " poisoning array cookies when using custom operator new[] in AddressSanitizer">>,
  Group<f_clang_Group>;
defm sanitize_address_globals_dead_stripping : BoolOption<"f", "sanitize-address-globals-dead-stripping",
  CodeGenOpts<"SanitizeAddressGlobalsDeadStripping">, DefaultFalse,
  PosFlag<SetTrue, [], "Enable linker dead stripping of globals in AddressSanitizer">,
  NegFlag<SetFalse, [], "Disable linker dead stripping of globals in AddressSanitizer">>,
  Group<f_clang_Group>;
defm sanitize_address_use_odr_indicator : BoolOption<"f", "sanitize-address-use-odr-indicator",
  CodeGenOpts<"SanitizeAddressUseOdrIndicator">, DefaultTrue,
  PosFlag<SetTrue, [], "Enable ODR indicator globals to avoid false ODR violation"
            " reports in partially sanitized programs at the cost of an increase in binary size">,
  NegFlag<SetFalse, [], "Disable ODR indicator globals">>,
  Group<f_clang_Group>;
def sanitize_address_destructor_EQ
    : Joined<["-"], "fsanitize-address-destructor=">,
      Flags<[CC1Option]>,
      HelpText<"Set destructor type used in ASan instrumentation">,
      Group<f_clang_Group>,
      Values<"none,global">,
      NormalizedValuesScope<"llvm::AsanDtorKind">,
      NormalizedValues<["None", "Global"]>,
      MarshallingInfoEnum<CodeGenOpts<"SanitizeAddressDtor">, "Global">;
defm sanitize_memory_param_retval
    : BoolFOption<"sanitize-memory-param-retval",
        CodeGenOpts<"SanitizeMemoryParamRetval">,
        DefaultTrue,
        PosFlag<SetTrue, [CC1Option], "Enable">, NegFlag<SetFalse, [], "Disable">,
        BothFlags<[], " detection of uninitialized parameters and return values">>;
//// Note: This flag was introduced when it was necessary to distinguish between
//       ABI for correct codegen.  This is no longer needed, but the flag is
//       not removed since targeting either ABI will behave the same.
//       This way we cause no disturbance to existing scripts & code, and if we
//       want to use this flag in the future we will cause no disturbance then
//       either.
def fsanitize_hwaddress_abi_EQ
    : Joined<["-"], "fsanitize-hwaddress-abi=">,
      Group<f_clang_Group>,
      HelpText<"Select the HWAddressSanitizer ABI to target (interceptor or platform, default interceptor). This option is currently unused.">;
def fsanitize_recover_EQ : CommaJoined<["-"], "fsanitize-recover=">,
                           Group<f_clang_Group>,
                           HelpText<"Enable recovery for specified sanitizers">;
def fno_sanitize_recover_EQ : CommaJoined<["-"], "fno-sanitize-recover=">,
                              Group<f_clang_Group>, Flags<[CoreOption, NoXarchOption]>,
                              HelpText<"Disable recovery for specified sanitizers">;
def fsanitize_recover : Flag<["-"], "fsanitize-recover">, Group<f_clang_Group>,
                        Alias<fsanitize_recover_EQ>, AliasArgs<["all"]>;
def fno_sanitize_recover : Flag<["-"], "fno-sanitize-recover">,
                           Flags<[CoreOption, NoXarchOption]>, Group<f_clang_Group>,
                           Alias<fno_sanitize_recover_EQ>, AliasArgs<["all"]>;
def fsanitize_trap_EQ : CommaJoined<["-"], "fsanitize-trap=">, Group<f_clang_Group>,
                        HelpText<"Enable trapping for specified sanitizers">;
def fno_sanitize_trap_EQ : CommaJoined<["-"], "fno-sanitize-trap=">, Group<f_clang_Group>,
                           Flags<[CoreOption, NoXarchOption]>,
                           HelpText<"Disable trapping for specified sanitizers">;
def fsanitize_trap : Flag<["-"], "fsanitize-trap">, Group<f_clang_Group>,
                     Alias<fsanitize_trap_EQ>, AliasArgs<["all"]>,
                     HelpText<"Enable trapping for all sanitizers">;
def fno_sanitize_trap : Flag<["-"], "fno-sanitize-trap">, Group<f_clang_Group>,
                        Alias<fno_sanitize_trap_EQ>, AliasArgs<["all"]>,
                        Flags<[CoreOption, NoXarchOption]>,
                        HelpText<"Disable trapping for all sanitizers">;
def fsanitize_undefined_trap_on_error
    : Flag<["-"], "fsanitize-undefined-trap-on-error">, Group<f_clang_Group>,
      Alias<fsanitize_trap_EQ>, AliasArgs<["undefined"]>;
def fno_sanitize_undefined_trap_on_error
    : Flag<["-"], "fno-sanitize-undefined-trap-on-error">, Group<f_clang_Group>,
      Alias<fno_sanitize_trap_EQ>, AliasArgs<["undefined"]>;
defm sanitize_minimal_runtime : BoolOption<"f", "sanitize-minimal-runtime",
  CodeGenOpts<"SanitizeMinimalRuntime">, DefaultFalse,
  PosFlag<SetTrue>, NegFlag<SetFalse>>,
  Group<f_clang_Group>;
def fsanitize_link_runtime : Flag<["-"], "fsanitize-link-runtime">,
                           Group<f_clang_Group>;
def fno_sanitize_link_runtime : Flag<["-"], "fno-sanitize-link-runtime">,
                              Group<f_clang_Group>;
def fsanitize_link_cxx_runtime : Flag<["-"], "fsanitize-link-c++-runtime">,
                                 Group<f_clang_Group>;
def fno_sanitize_link_cxx_runtime : Flag<["-"], "fno-sanitize-link-c++-runtime">,
                                    Group<f_clang_Group>;
defm sanitize_cfi_cross_dso : BoolOption<"f", "sanitize-cfi-cross-dso",
  CodeGenOpts<"SanitizeCfiCrossDso">, DefaultFalse,
  PosFlag<SetTrue, [], "Enable">, NegFlag<SetFalse, [CoreOption, NoXarchOption], "Disable">,
  BothFlags<[], " control flow integrity (CFI) checks for cross-DSO calls.">>,
  Group<f_clang_Group>;
def fsanitize_cfi_icall_generalize_pointers : Flag<["-"], "fsanitize-cfi-icall-generalize-pointers">,
                                              Group<f_clang_Group>,
                                              HelpText<"Generalize pointers in CFI indirect call type signature checks">,
                                              MarshallingInfoFlag<CodeGenOpts<"SanitizeCfiICallGeneralizePointers">>;
def fsanitize_cfi_icall_normalize_integers : Flag<["-"], "fsanitize-cfi-icall-experimental-normalize-integers">,
                                             Group<f_clang_Group>,
                                             HelpText<"Normalize integers in CFI indirect call type signature checks">,
                                             MarshallingInfoFlag<CodeGenOpts<"SanitizeCfiICallNormalizeIntegers">>;
defm sanitize_cfi_canonical_jump_tables : BoolOption<"f", "sanitize-cfi-canonical-jump-tables",
  CodeGenOpts<"SanitizeCfiCanonicalJumpTables">, DefaultFalse,
  PosFlag<SetTrue, [], "Make">, NegFlag<SetFalse, [CoreOption, NoXarchOption], "Do not make">,
  BothFlags<[], " the jump table addresses canonical in the symbol table">>,
  Group<f_clang_Group>;
defm sanitize_stats : BoolOption<"f", "sanitize-stats",
  CodeGenOpts<"SanitizeStats">, DefaultFalse,
  PosFlag<SetTrue, [], "Enable">, NegFlag<SetFalse, [CoreOption, NoXarchOption], "Disable">,
  BothFlags<[], " sanitizer statistics gathering.">>,
  Group<f_clang_Group>;
def fsanitize_thread_memory_access : Flag<["-"], "fsanitize-thread-memory-access">,
                                     Group<f_clang_Group>,
                                     HelpText<"Enable memory access instrumentation in ThreadSanitizer (default)">;
def fno_sanitize_thread_memory_access : Flag<["-"], "fno-sanitize-thread-memory-access">,
                                        Group<f_clang_Group>,
                                        Flags<[CoreOption, NoXarchOption]>,
                                        HelpText<"Disable memory access instrumentation in ThreadSanitizer">;
def fsanitize_thread_func_entry_exit : Flag<["-"], "fsanitize-thread-func-entry-exit">,
                                       Group<f_clang_Group>,
                                       HelpText<"Enable function entry/exit instrumentation in ThreadSanitizer (default)">;
def fno_sanitize_thread_func_entry_exit : Flag<["-"], "fno-sanitize-thread-func-entry-exit">,
                                          Group<f_clang_Group>,
                                          Flags<[CoreOption, NoXarchOption]>,
                                          HelpText<"Disable function entry/exit instrumentation in ThreadSanitizer">;
def fsanitize_thread_atomics : Flag<["-"], "fsanitize-thread-atomics">,
                               Group<f_clang_Group>,
                               HelpText<"Enable atomic operations instrumentation in ThreadSanitizer (default)">;
def fno_sanitize_thread_atomics : Flag<["-"], "fno-sanitize-thread-atomics">,
                                  Group<f_clang_Group>,
                                  Flags<[CoreOption, NoXarchOption]>,
                                  HelpText<"Disable atomic operations instrumentation in ThreadSanitizer">;
def fsanitize_undefined_strip_path_components_EQ : Joined<["-"], "fsanitize-undefined-strip-path-components=">,
  Group<f_clang_Group>, MetaVarName<"<number>">,
  HelpText<"Strip (or keep only, if negative) a given number of path components "
           "when emitting check metadata.">,
  MarshallingInfoInt<CodeGenOpts<"EmitCheckPathComponentsToStrip">, "0", "int">;

} // end -f[no-]sanitize* flags

def funsafe_math_optimizations : Flag<["-"], "funsafe-math-optimizations">,
  Group<f_Group>, Flags<[CC1Option]>,
  HelpText<"Allow unsafe floating-point math optimizations which may decrease precision">,
  MarshallingInfoFlag<LangOpts<"UnsafeFPMath">>,
  ImpliedByAnyOf<[cl_unsafe_math_optimizations.KeyPath, ffast_math.KeyPath]>;
def fno_unsafe_math_optimizations : Flag<["-"], "fno-unsafe-math-optimizations">,
  Group<f_Group>;
def fassociative_math : Flag<["-"], "fassociative-math">, Group<f_Group>;
def fno_associative_math : Flag<["-"], "fno-associative-math">, Group<f_Group>;
defm reciprocal_math : BoolFOption<"reciprocal-math",
  LangOpts<"AllowRecip">, DefaultFalse,
  PosFlag<SetTrue, [CC1Option, FC1Option, FlangOption], "Allow division operations to be reassociated",
          [funsafe_math_optimizations.KeyPath]>,
  NegFlag<SetFalse>>;
defm approx_func : BoolFOption<"approx-func", LangOpts<"ApproxFunc">, DefaultFalse,
   PosFlag<SetTrue, [CC1Option, FC1Option, FlangOption], "Allow certain math function calls to be replaced "
           "with an approximately equivalent calculation",
           [funsafe_math_optimizations.KeyPath]>,
   NegFlag<SetFalse>>;
defm finite_math_only : BoolFOption<"finite-math-only",
  LangOpts<"FiniteMathOnly">, DefaultFalse,
  PosFlag<SetTrue, [CC1Option], "", [cl_finite_math_only.KeyPath, ffast_math.KeyPath]>,
  NegFlag<SetFalse>>;
defm signed_zeros : BoolFOption<"signed-zeros",
  LangOpts<"NoSignedZero">, DefaultFalse,
  NegFlag<SetTrue, [CC1Option, FC1Option, FlangOption], "Allow optimizations that ignore the sign of floating point zeros",
            [cl_no_signed_zeros.KeyPath, funsafe_math_optimizations.KeyPath]>,
  PosFlag<SetFalse>>;
def fhonor_nans : Flag<["-"], "fhonor-nans">, Group<f_Group>;
def fno_honor_nans : Flag<["-"], "fno-honor-nans">, Group<f_Group>;
def fhonor_infinities : Flag<["-"], "fhonor-infinities">, Group<f_Group>;
def fno_honor_infinities : Flag<["-"], "fno-honor-infinities">, Group<f_Group>;
// This option was originally misspelt "infinites" [sic].
def : Flag<["-"], "fhonor-infinites">, Alias<fhonor_infinities>;
def : Flag<["-"], "fno-honor-infinites">, Alias<fno_honor_infinities>;
def frounding_math : Flag<["-"], "frounding-math">, Group<f_Group>, Flags<[CC1Option]>,
  MarshallingInfoFlag<LangOpts<"RoundingMath">>,
  Normalizer<"makeFlagToValueNormalizer(llvm::RoundingMode::Dynamic)">;
def fno_rounding_math : Flag<["-"], "fno-rounding-math">, Group<f_Group>, Flags<[CC1Option]>;
def ftrapping_math : Flag<["-"], "ftrapping-math">, Group<f_Group>;
def fno_trapping_math : Flag<["-"], "fno-trapping-math">, Group<f_Group>;
def ffp_contract : Joined<["-"], "ffp-contract=">, Group<f_Group>,
  Flags<[CC1Option, FC1Option, FlangOption]>,
  DocBrief<"Form fused FP ops (e.g. FMAs):"
  " fast (fuses across statements disregarding pragmas)"
  " | on (only fuses in the same statement unless dictated by pragmas)"
  " | off (never fuses)"
  " | fast-honor-pragmas (fuses across statements unless dictated by pragmas)."
  " Default is 'fast' for CUDA, 'fast-honor-pragmas' for HIP, and 'on' otherwise.">,
  HelpText<"Form fused FP ops (e.g. FMAs)">,
  Values<"fast,on,off,fast-honor-pragmas">;

defm strict_float_cast_overflow : BoolFOption<"strict-float-cast-overflow",
  CodeGenOpts<"StrictFloatCastOverflow">, DefaultTrue,
  NegFlag<SetFalse, [CC1Option], "Relax language rules and try to match the behavior"
            " of the target's native float-to-int conversion instructions">,
  PosFlag<SetTrue, [], "Assume that overflowing float-to-int casts are undefined (default)">>;

defm protect_parens : BoolFOption<"protect-parens",
  LangOpts<"ProtectParens">, DefaultFalse,
  PosFlag<SetTrue, [CoreOption, CC1Option],
          "Determines whether the optimizer honors parentheses when "
          "floating-point expressions are evaluated">,
  NegFlag<SetFalse>>;

def ffor_scope : Flag<["-"], "ffor-scope">, Group<f_Group>;
def fno_for_scope : Flag<["-"], "fno-for-scope">, Group<f_Group>;

defm rewrite_imports : BoolFOption<"rewrite-imports",
  PreprocessorOutputOpts<"RewriteImports">, DefaultFalse,
  PosFlag<SetTrue, [CC1Option]>, NegFlag<SetFalse>>;
defm rewrite_includes : BoolFOption<"rewrite-includes",
  PreprocessorOutputOpts<"RewriteIncludes">, DefaultFalse,
  PosFlag<SetTrue, [CC1Option]>, NegFlag<SetFalse>>;

defm directives_only : OptInCC1FFlag<"directives-only", "">;

defm delete_null_pointer_checks : BoolFOption<"delete-null-pointer-checks",
  CodeGenOpts<"NullPointerIsValid">, DefaultFalse,
  NegFlag<SetTrue, [CC1Option], "Do not treat usage of null pointers as undefined behavior">,
  PosFlag<SetFalse, [], "Treat usage of null pointers as undefined behavior (default)">,
  BothFlags<[CoreOption]>>;

def frewrite_map_file_EQ : Joined<["-"], "frewrite-map-file=">,
                           Group<f_Group>,
                           Flags<[NoXarchOption, CC1Option]>,
                           MarshallingInfoStringVector<CodeGenOpts<"RewriteMapFiles">>;

defm use_line_directives : BoolFOption<"use-line-directives",
  PreprocessorOutputOpts<"UseLineDirectives">, DefaultFalse,
  PosFlag<SetTrue, [CC1Option], "Use #line in preprocessed output">, NegFlag<SetFalse>>;
defm minimize_whitespace : BoolFOption<"minimize-whitespace",
  PreprocessorOutputOpts<"MinimizeWhitespace">, DefaultFalse,
  PosFlag<SetTrue, [CC1Option], "Minimize whitespace when emitting preprocessor output">, NegFlag<SetFalse>>;

def ffreestanding : Flag<["-"], "ffreestanding">, Group<f_Group>, Flags<[CC1Option]>,
  HelpText<"Assert that the compilation takes place in a freestanding environment">,
  MarshallingInfoFlag<LangOpts<"Freestanding">>;
def fgnuc_version_EQ : Joined<["-"], "fgnuc-version=">, Group<f_Group>,
  HelpText<"Sets various macros to claim compatibility with the given GCC version (default is 4.2.1)">,
  Flags<[CC1Option, CoreOption]>;
// We abuse '-f[no-]gnu-keywords' to force overriding all GNU-extension
// keywords. This behavior is provided by GCC's poorly named '-fasm' flag,
// while a subset (the non-C++ GNU keywords) is provided by GCC's
// '-fgnu-keywords'. Clang conflates the two for simplicity under the single
// name, as it doesn't seem a useful distinction.
defm gnu_keywords : BoolFOption<"gnu-keywords",
  LangOpts<"GNUKeywords">, Default<gnu_mode.KeyPath>,
  PosFlag<SetTrue, [], "Allow GNU-extension keywords regardless of language standard">,
  NegFlag<SetFalse>, BothFlags<[CC1Option]>>;
defm gnu89_inline : BoolFOption<"gnu89-inline",
  LangOpts<"GNUInline">, Default<!strconcat("!", c99.KeyPath, " && !", cplusplus.KeyPath)>,
  PosFlag<SetTrue, [CC1Option], "Use the gnu89 inline semantics">,
  NegFlag<SetFalse>>, ShouldParseIf<!strconcat("!", cplusplus.KeyPath)>;
def fgnu_runtime : Flag<["-"], "fgnu-runtime">, Group<f_Group>,
  HelpText<"Generate output compatible with the standard GNU Objective-C runtime">;
def fheinous_gnu_extensions : Flag<["-"], "fheinous-gnu-extensions">, Flags<[CC1Option]>,
  MarshallingInfoFlag<LangOpts<"HeinousExtensions">>;
def filelist : Separate<["-"], "filelist">, Flags<[LinkerInput]>,
               Group<Link_Group>;
def : Flag<["-"], "findirect-virtual-calls">, Alias<fapple_kext>;
def finline_functions : Flag<["-"], "finline-functions">, Group<f_clang_Group>, Flags<[CC1Option]>,
  HelpText<"Inline suitable functions">;
def finline_hint_functions: Flag<["-"], "finline-hint-functions">, Group<f_clang_Group>, Flags<[CC1Option]>,
  HelpText<"Inline functions which are (explicitly or implicitly) marked inline">;
def finline : Flag<["-"], "finline">, Group<clang_ignored_f_Group>;
def finline_max_stacksize_EQ
    : Joined<["-"], "finline-max-stacksize=">,
      Group<f_Group>, Flags<[CoreOption, CC1Option]>,
      HelpText<"Suppress inlining of functions whose stack size exceeds the given value">,
      MarshallingInfoInt<CodeGenOpts<"InlineMaxStackSize">, "UINT_MAX">;
defm jmc : BoolFOption<"jmc",
  CodeGenOpts<"JMCInstrument">, DefaultFalse,
  PosFlag<SetTrue, [CC1Option], "Enable just-my-code debugging">,
  NegFlag<SetFalse>>;
def fglobal_isel : Flag<["-"], "fglobal-isel">, Group<f_clang_Group>,
  HelpText<"Enables the global instruction selector">;
def fexperimental_isel : Flag<["-"], "fexperimental-isel">, Group<f_clang_Group>,
  Alias<fglobal_isel>;
def fexperimental_strict_floating_point : Flag<["-"], "fexperimental-strict-floating-point">,
  Group<f_clang_Group>, Flags<[CC1Option]>,
  HelpText<"Enables experimental strict floating point in LLVM.">,
  MarshallingInfoFlag<LangOpts<"ExpStrictFP">>;
def finput_charset_EQ : Joined<["-"], "finput-charset=">, Flags<[FlangOption, FC1Option]>, Group<f_Group>,
  HelpText<"Specify the default character set for source files">;
def fexec_charset_EQ : Joined<["-"], "fexec-charset=">, Group<f_Group>;
def finstrument_functions : Flag<["-"], "finstrument-functions">, Group<f_Group>, Flags<[CC1Option]>,
  HelpText<"Generate calls to instrument function entry and exit">,
  MarshallingInfoFlag<CodeGenOpts<"InstrumentFunctions">>;
def finstrument_functions_after_inlining : Flag<["-"], "finstrument-functions-after-inlining">, Group<f_Group>, Flags<[CC1Option]>,
  HelpText<"Like -finstrument-functions, but insert the calls after inlining">,
  MarshallingInfoFlag<CodeGenOpts<"InstrumentFunctionsAfterInlining">>;
def finstrument_function_entry_bare : Flag<["-"], "finstrument-function-entry-bare">, Group<f_Group>, Flags<[CC1Option]>,
  HelpText<"Instrument function entry only, after inlining, without arguments to the instrumentation call">,
  MarshallingInfoFlag<CodeGenOpts<"InstrumentFunctionEntryBare">>;
def fcf_protection_EQ : Joined<["-"], "fcf-protection=">, Flags<[CoreOption, CC1Option]>, Group<f_Group>,
  HelpText<"Instrument control-flow architecture protection">, Values<"return,branch,full,none">;
def fcf_protection : Flag<["-"], "fcf-protection">, Group<f_Group>, Flags<[CoreOption, CC1Option]>,
  Alias<fcf_protection_EQ>, AliasArgs<["full"]>,
  HelpText<"Enable cf-protection in 'full' mode">;
def mfunction_return_EQ : Joined<["-"], "mfunction-return=">,
  Group<m_Group>, Flags<[CoreOption, CC1Option]>,
  HelpText<"Replace returns with jumps to ``__x86_return_thunk`` (x86 only, error otherwise)">,
  Values<"keep,thunk-extern">,
  NormalizedValues<["Keep", "Extern"]>,
  NormalizedValuesScope<"llvm::FunctionReturnThunksKind">,
  MarshallingInfoEnum<CodeGenOpts<"FunctionReturnThunks">, "Keep">;
def mindirect_branch_cs_prefix : Flag<["-"], "mindirect-branch-cs-prefix">,
  Group<m_Group>, Flags<[CoreOption, CC1Option]>,
  HelpText<"Add cs prefix to call and jmp to indirect thunk">,
  MarshallingInfoFlag<CodeGenOpts<"IndirectBranchCSPrefix">>;

defm xray_instrument : BoolFOption<"xray-instrument",
  LangOpts<"XRayInstrument">, DefaultFalse,
  PosFlag<SetTrue, [CC1Option], "Generate XRay instrumentation sleds on function entry and exit">,
  NegFlag<SetFalse>>;

def fxray_instruction_threshold_EQ :
  Joined<["-"], "fxray-instruction-threshold=">,
  Group<f_Group>, Flags<[CC1Option]>,
  HelpText<"Sets the minimum function size to instrument with XRay">,
  MarshallingInfoInt<CodeGenOpts<"XRayInstructionThreshold">, "200">;

def fxray_always_instrument :
  Joined<["-"], "fxray-always-instrument=">,
  Group<f_Group>, Flags<[CC1Option]>,
  HelpText<"DEPRECATED: Filename defining the whitelist for imbuing the 'always instrument' XRay attribute.">,
  MarshallingInfoStringVector<LangOpts<"XRayAlwaysInstrumentFiles">>;
def fxray_never_instrument :
  Joined<["-"], "fxray-never-instrument=">,
  Group<f_Group>, Flags<[CC1Option]>,
  HelpText<"DEPRECATED: Filename defining the whitelist for imbuing the 'never instrument' XRay attribute.">,
  MarshallingInfoStringVector<LangOpts<"XRayNeverInstrumentFiles">>;
def fxray_attr_list :
  Joined<["-"], "fxray-attr-list=">,
  Group<f_Group>, Flags<[CC1Option]>,
  HelpText<"Filename defining the list of functions/types for imbuing XRay attributes.">,
  MarshallingInfoStringVector<LangOpts<"XRayAttrListFiles">>;
def fxray_modes :
  Joined<["-"], "fxray-modes=">,
  Group<f_Group>, Flags<[CC1Option]>,
  HelpText<"List of modes to link in by default into XRay instrumented binaries.">;

defm xray_always_emit_customevents : BoolFOption<"xray-always-emit-customevents",
  LangOpts<"XRayAlwaysEmitCustomEvents">, DefaultFalse,
  PosFlag<SetTrue, [CC1Option], "Always emit __xray_customevent(...) calls"
          " even if the containing function is not always instrumented">,
  NegFlag<SetFalse>>;

defm xray_always_emit_typedevents : BoolFOption<"xray-always-emit-typedevents",
  LangOpts<"XRayAlwaysEmitTypedEvents">, DefaultFalse,
  PosFlag<SetTrue, [CC1Option], "Always emit __xray_typedevent(...) calls"
          " even if the containing function is not always instrumented">,
  NegFlag<SetFalse>>;

defm xray_ignore_loops : BoolFOption<"xray-ignore-loops",
  CodeGenOpts<"XRayIgnoreLoops">, DefaultFalse,
  PosFlag<SetTrue, [CC1Option], "Don't instrument functions with loops"
          " unless they also meet the minimum function size">,
  NegFlag<SetFalse>>;

defm xray_function_index : BoolFOption<"xray-function-index",
  CodeGenOpts<"XRayOmitFunctionIndex">, DefaultTrue,
  NegFlag<SetFalse, [CC1Option], "Omit function index section at the"
          " expense of single-function patching performance">,
  PosFlag<SetTrue>>;

def fxray_link_deps : Flag<["-"], "fxray-link-deps">, Group<f_Group>,
  Flags<[CC1Option]>,
  HelpText<"Tells clang to add the link dependencies for XRay.">;
def fnoxray_link_deps : Flag<["-"], "fnoxray-link-deps">, Group<f_Group>,
  Flags<[CC1Option]>;

def fxray_instrumentation_bundle :
  Joined<["-"], "fxray-instrumentation-bundle=">,
  Group<f_Group>, Flags<[CC1Option]>,
  HelpText<"Select which XRay instrumentation points to emit. Options: all, none, function-entry, function-exit, function, custom. Default is 'all'.  'function' includes both 'function-entry' and 'function-exit'.">;

def fxray_function_groups :
  Joined<["-"], "fxray-function-groups=">,
  Group<f_Group>, Flags<[CC1Option]>,
  HelpText<"Only instrument 1 of N groups">,
  MarshallingInfoInt<CodeGenOpts<"XRayTotalFunctionGroups">, "1">;

def fxray_selected_function_group :
  Joined<["-"], "fxray-selected-function-group=">,
  Group<f_Group>, Flags<[CC1Option]>,
  HelpText<"When using -fxray-function-groups, select which group of functions to instrument. Valid range is 0 to fxray-function-groups - 1">,
  MarshallingInfoInt<CodeGenOpts<"XRaySelectedFunctionGroup">, "0">;


defm fine_grained_bitfield_accesses : BoolOption<"f", "fine-grained-bitfield-accesses",
  CodeGenOpts<"FineGrainedBitfieldAccesses">, DefaultFalse,
  PosFlag<SetTrue, [], "Use separate accesses for consecutive bitfield runs with legal widths and alignments.">,
  NegFlag<SetFalse, [], "Use large-integer access for consecutive bitfield runs.">,
  BothFlags<[CC1Option]>>,
  Group<f_clang_Group>;

def fexperimental_relative_cxx_abi_vtables :
  Flag<["-"], "fexperimental-relative-c++-abi-vtables">,
  Group<f_clang_Group>, Flags<[CC1Option]>,
  HelpText<"Use the experimental C++ class ABI for classes with virtual tables">;
def fno_experimental_relative_cxx_abi_vtables :
  Flag<["-"], "fno-experimental-relative-c++-abi-vtables">,
  Group<f_clang_Group>, Flags<[CC1Option]>,
  HelpText<"Do not use the experimental C++ class ABI for classes with virtual tables">;

def fcxx_abi_EQ : Joined<["-"], "fc++-abi=">,
                  Group<f_clang_Group>, Flags<[CC1Option]>,
                  HelpText<"C++ ABI to use. This will override the target C++ ABI.">;

def flat__namespace : Flag<["-"], "flat_namespace">;
def flax_vector_conversions_EQ : Joined<["-"], "flax-vector-conversions=">, Group<f_Group>,
  HelpText<"Enable implicit vector bit-casts">, Values<"none,integer,all">, Flags<[CC1Option]>,
  NormalizedValues<["LangOptions::LaxVectorConversionKind::None",
                    "LangOptions::LaxVectorConversionKind::Integer",
                    "LangOptions::LaxVectorConversionKind::All"]>,
  MarshallingInfoEnum<LangOpts<"LaxVectorConversions">,
                      open_cl.KeyPath #
                          " ? LangOptions::LaxVectorConversionKind::None" #
                          " : LangOptions::LaxVectorConversionKind::All">;
def flax_vector_conversions : Flag<["-"], "flax-vector-conversions">, Group<f_Group>,
  Alias<flax_vector_conversions_EQ>, AliasArgs<["integer"]>;
def flimited_precision_EQ : Joined<["-"], "flimited-precision=">, Group<f_Group>;
def fapple_link_rtlib : Flag<["-"], "fapple-link-rtlib">, Group<f_Group>,
  HelpText<"Force linking the clang builtins runtime library">;
def flto_EQ : Joined<["-"], "flto=">, Flags<[CoreOption, CC1Option, FC1Option, FlangOption]>, Group<f_Group>,
  HelpText<"Set LTO mode">, Values<"thin,full">;
def flto_EQ_jobserver : Flag<["-"], "flto=jobserver">, Group<f_Group>,
  Alias<flto_EQ>, AliasArgs<["full"]>, HelpText<"Enable LTO in 'full' mode">;
def flto_EQ_auto : Flag<["-"], "flto=auto">, Group<f_Group>,
  Alias<flto_EQ>, AliasArgs<["full"]>, HelpText<"Enable LTO in 'full' mode">;
def flto : Flag<["-"], "flto">, Flags<[CoreOption, CC1Option, FC1Option, FlangOption]>, Group<f_Group>,
  Alias<flto_EQ>, AliasArgs<["full"]>, HelpText<"Enable LTO in 'full' mode">;
def fno_lto : Flag<["-"], "fno-lto">, Flags<[CoreOption, CC1Option]>, Group<f_Group>,
  HelpText<"Disable LTO mode (default)">;
def foffload_lto_EQ : Joined<["-"], "foffload-lto=">, Flags<[CoreOption]>, Group<f_Group>,
  HelpText<"Set LTO mode for offload compilation">, Values<"thin,full">;
def foffload_lto : Flag<["-"], "foffload-lto">, Flags<[CoreOption]>, Group<f_Group>,
  Alias<foffload_lto_EQ>, AliasArgs<["full"]>, HelpText<"Enable LTO in 'full' mode for offload compilation">;
def fno_offload_lto : Flag<["-"], "fno-offload-lto">, Flags<[CoreOption]>, Group<f_Group>,
  HelpText<"Disable LTO mode (default) for offload compilation">;
def flto_jobs_EQ : Joined<["-"], "flto-jobs=">,
  Flags<[CC1Option]>, Group<f_Group>,
  HelpText<"Controls the backend parallelism of -flto=thin (default "
           "of 0 means the number of threads will be derived from "
           "the number of CPUs detected)">;
def fthinlto_index_EQ : Joined<["-"], "fthinlto-index=">,
  Flags<[CoreOption, CC1Option]>, Group<f_Group>,
  HelpText<"Perform ThinLTO importing using provided function summary index">;
def fthin_link_bitcode_EQ : Joined<["-"], "fthin-link-bitcode=">,
  Flags<[CoreOption, CC1Option]>, Group<f_Group>,
  HelpText<"Write minimized bitcode to <file> for the ThinLTO thin link only">,
  MarshallingInfoString<CodeGenOpts<"ThinLinkBitcodeFile">>;
def fmacro_backtrace_limit_EQ : Joined<["-"], "fmacro-backtrace-limit=">,
                                Group<f_Group>, Flags<[NoXarchOption, CoreOption]>;
defm merge_all_constants : BoolFOption<"merge-all-constants",
  CodeGenOpts<"MergeAllConstants">, DefaultFalse,
  PosFlag<SetTrue, [CC1Option, CoreOption], "Allow">, NegFlag<SetFalse, [], "Disallow">,
  BothFlags<[], " merging of constants">>;
def fmessage_length_EQ : Joined<["-"], "fmessage-length=">, Group<f_Group>, Flags<[CC1Option]>,
  HelpText<"Format message diagnostics so that they fit within N columns">,
  MarshallingInfoInt<DiagnosticOpts<"MessageLength">>;
def frandomize_layout_seed_EQ : Joined<["-"], "frandomize-layout-seed=">,
  MetaVarName<"<seed>">, Group<f_clang_Group>, Flags<[CC1Option]>,
  HelpText<"The seed used by the randomize structure layout feature">;
def frandomize_layout_seed_file_EQ : Joined<["-"], "frandomize-layout-seed-file=">,
  MetaVarName<"<file>">, Group<f_clang_Group>, Flags<[CC1Option]>,
  HelpText<"File holding the seed used by the randomize structure layout feature">;
def fms_compatibility : Flag<["-"], "fms-compatibility">, Group<f_Group>, Flags<[CC1Option, CoreOption]>,
  HelpText<"Enable full Microsoft Visual C++ compatibility">,
  MarshallingInfoFlag<LangOpts<"MSVCCompat">>;
def fms_extensions : Flag<["-"], "fms-extensions">, Group<f_Group>, Flags<[CC1Option, CoreOption]>,
  HelpText<"Accept some non-standard constructs supported by the Microsoft compiler">,
  MarshallingInfoFlag<LangOpts<"MicrosoftExt">>, ImpliedByAnyOf<[fms_compatibility.KeyPath]>;
defm asm_blocks : BoolFOption<"asm-blocks",
  LangOpts<"AsmBlocks">, Default<fms_extensions.KeyPath>,
  PosFlag<SetTrue, [CC1Option]>, NegFlag<SetFalse>>;
def fms_volatile : Flag<["-"], "fms-volatile">, Group<f_Group>, Flags<[CC1Option]>,
  MarshallingInfoFlag<LangOpts<"MSVolatile">>;
def fmsc_version : Joined<["-"], "fmsc-version=">, Group<f_Group>, Flags<[NoXarchOption, CoreOption]>,
  HelpText<"Microsoft compiler version number to report in _MSC_VER (0 = don't define it (default))">;
def fms_compatibility_version
    : Joined<["-"], "fms-compatibility-version=">,
      Group<f_Group>,
      Flags<[ CC1Option, CoreOption ]>,
      HelpText<"Dot-separated value representing the Microsoft compiler "
               "version number to report in _MSC_VER (0 = don't define it "
               "(default))">;
def fms_runtime_lib_EQ : Joined<["-"], "fms-runtime-lib=">, Group<f_Group>,
  Flags<[NoXarchOption, CoreOption]>, Values<"static,static_dbg,dll,dll_dbg">,
  HelpText<"Select Windows run-time library">,
  DocBrief<[{
Specify Visual Studio C runtime library. "static" and "static_dbg" correspond
to the cl flags /MT and /MTd which use the multithread, static version. "dll"
and "dll_dbg" correspond to the cl flags /MD and /MDd which use the multithread,
dll version.}]>;
def fms_omit_default_lib : Joined<["-"], "fms-omit-default-lib">,
  Group<f_Group>, Flags<[NoXarchOption, CoreOption]>;
defm delayed_template_parsing : BoolFOption<"delayed-template-parsing",
  LangOpts<"DelayedTemplateParsing">, DefaultFalse,
  PosFlag<SetTrue, [CC1Option], "Parse templated function definitions at the end of the translation unit">,
  NegFlag<SetFalse, [NoXarchOption], "Disable delayed template parsing">,
  BothFlags<[CoreOption]>>;
def fms_memptr_rep_EQ : Joined<["-"], "fms-memptr-rep=">, Group<f_Group>, Flags<[CC1Option]>,
  Values<"single,multiple,virtual">, NormalizedValuesScope<"LangOptions">,
  NormalizedValues<["PPTMK_FullGeneralitySingleInheritance", "PPTMK_FullGeneralityMultipleInheritance",
                    "PPTMK_FullGeneralityVirtualInheritance"]>,
  MarshallingInfoEnum<LangOpts<"MSPointerToMemberRepresentationMethod">, "PPTMK_BestCase">;
def fms_kernel : Flag<["-"], "fms-kernel">, Group<f_Group>, Flags<[CC1Option, NoDriverOption]>,
  MarshallingInfoFlag<LangOpts<"Kernel">>;
// __declspec is enabled by default for the PS4 by the driver, and also
// enabled for Microsoft Extensions or Borland Extensions, here.
//
// FIXME: __declspec is also currently enabled for CUDA, but isn't really a
// CUDA extension. However, it is required for supporting
// __clang_cuda_builtin_vars.h, which uses __declspec(property). Once that has
// been rewritten in terms of something more generic, remove the Opts.CUDA
// term here.
defm declspec : BoolOption<"f", "declspec",
  LangOpts<"DeclSpecKeyword">, DefaultFalse,
  PosFlag<SetTrue, [], "Allow", [fms_extensions.KeyPath, fborland_extensions.KeyPath, cuda.KeyPath]>,
  NegFlag<SetFalse, [], "Disallow">,
  BothFlags<[CC1Option], " __declspec as a keyword">>, Group<f_clang_Group>;
def fmodules_cache_path : Joined<["-"], "fmodules-cache-path=">, Group<i_Group>,
  Flags<[NoXarchOption, CC1Option]>, MetaVarName<"<directory>">,
  HelpText<"Specify the module cache path">;
def fmodules_user_build_path : Separate<["-"], "fmodules-user-build-path">, Group<i_Group>,
  Flags<[NoXarchOption, CC1Option]>, MetaVarName<"<directory>">,
  HelpText<"Specify the module user build path">,
  MarshallingInfoString<HeaderSearchOpts<"ModuleUserBuildPath">>;
def fprebuilt_module_path : Joined<["-"], "fprebuilt-module-path=">, Group<i_Group>,
  Flags<[NoXarchOption, CC1Option]>, MetaVarName<"<directory>">,
  HelpText<"Specify the prebuilt module path">;
defm prebuilt_implicit_modules : BoolFOption<"prebuilt-implicit-modules",
  HeaderSearchOpts<"EnablePrebuiltImplicitModules">, DefaultFalse,
  PosFlag<SetTrue, [], "Look up implicit modules in the prebuilt module path">,
  NegFlag<SetFalse>, BothFlags<[NoXarchOption, CC1Option]>>;

def fmodule_output_EQ : Joined<["-"], "fmodule-output=">, Flags<[NoXarchOption, CC1Option]>,
  HelpText<"Save intermediate module file results when compiling a standard C++ module unit.">;
def fmodule_output : Flag<["-"], "fmodule-output">, Flags<[NoXarchOption, CC1Option]>,
  HelpText<"Save intermediate module file results when compiling a standard C++ module unit.">;

def fmodules_prune_interval : Joined<["-"], "fmodules-prune-interval=">, Group<i_Group>,
  Flags<[CC1Option]>, MetaVarName<"<seconds>">,
  HelpText<"Specify the interval (in seconds) between attempts to prune the module cache">,
  MarshallingInfoInt<HeaderSearchOpts<"ModuleCachePruneInterval">, "7 * 24 * 60 * 60">;
def fmodules_prune_after : Joined<["-"], "fmodules-prune-after=">, Group<i_Group>,
  Flags<[CC1Option]>, MetaVarName<"<seconds>">,
  HelpText<"Specify the interval (in seconds) after which a module file will be considered unused">,
  MarshallingInfoInt<HeaderSearchOpts<"ModuleCachePruneAfter">, "31 * 24 * 60 * 60">;
def fbuild_session_timestamp : Joined<["-"], "fbuild-session-timestamp=">,
  Group<i_Group>, Flags<[CC1Option]>, MetaVarName<"<time since Epoch in seconds>">,
  HelpText<"Time when the current build session started">,
  MarshallingInfoInt<HeaderSearchOpts<"BuildSessionTimestamp">, "0", "uint64_t">;
def fbuild_session_file : Joined<["-"], "fbuild-session-file=">,
  Group<i_Group>, MetaVarName<"<file>">,
  HelpText<"Use the last modification time of <file> as the build session timestamp">;
def fmodules_validate_once_per_build_session : Flag<["-"], "fmodules-validate-once-per-build-session">,
  Group<i_Group>, Flags<[CC1Option]>,
  HelpText<"Don't verify input files for the modules if the module has been "
           "successfully validated or loaded during this build session">,
  MarshallingInfoFlag<HeaderSearchOpts<"ModulesValidateOncePerBuildSession">>;
def fmodules_disable_diagnostic_validation : Flag<["-"], "fmodules-disable-diagnostic-validation">,
  Group<i_Group>, Flags<[CC1Option]>,
  HelpText<"Disable validation of the diagnostic options when loading the module">,
  MarshallingInfoNegativeFlag<HeaderSearchOpts<"ModulesValidateDiagnosticOptions">>;
defm modules_validate_system_headers : BoolOption<"f", "modules-validate-system-headers",
  HeaderSearchOpts<"ModulesValidateSystemHeaders">, DefaultFalse,
  PosFlag<SetTrue, [CC1Option], "Validate the system headers that a module depends on when loading the module">,
  NegFlag<SetFalse, [NoXarchOption]>>, Group<i_Group>;
def fno_modules_validate_textual_header_includes :
  Flag<["-"], "fno-modules-validate-textual-header-includes">,
  Group<f_Group>, Flags<[CC1Option, NoXarchOption]>,
  MarshallingInfoNegativeFlag<LangOpts<"ModulesValidateTextualHeaderIncludes">>,
  HelpText<"Do not enforce -fmodules-decluse and private header restrictions for textual headers. "
           "This flag will be removed in a future Clang release.">;

def fincremental_extensions :
  Flag<["-"], "fincremental-extensions">,
  Group<f_Group>, Flags<[CC1Option]>,
  HelpText<"Enable incremental processing extensions such as processing"
           "statements on the global scope.">,
  MarshallingInfoFlag<LangOpts<"IncrementalExtensions">>;

def fvalidate_ast_input_files_content:
  Flag <["-"], "fvalidate-ast-input-files-content">,
  Group<f_Group>, Flags<[CC1Option]>,
  HelpText<"Compute and store the hash of input files used to build an AST."
           " Files with mismatching mtime's are considered valid"
           " if both contents is identical">,
  MarshallingInfoFlag<HeaderSearchOpts<"ValidateASTInputFilesContent">>;
def fmodules_validate_input_files_content:
  Flag <["-"], "fmodules-validate-input-files-content">,
  Group<f_Group>, Flags<[NoXarchOption]>,
  HelpText<"Validate PCM input files based on content if mtime differs">;
def fno_modules_validate_input_files_content:
  Flag <["-"], "fno_modules-validate-input-files-content">,
  Group<f_Group>, Flags<[NoXarchOption]>;
def fpch_validate_input_files_content:
  Flag <["-"], "fpch-validate-input-files-content">,
  Group<f_Group>, Flags<[NoXarchOption]>,
  HelpText<"Validate PCH input files based on content if mtime differs">;
def fno_pch_validate_input_files_content:
  Flag <["-"], "fno_pch-validate-input-files-content">,
  Group<f_Group>, Flags<[NoXarchOption]>;
defm pch_instantiate_templates : BoolFOption<"pch-instantiate-templates",
  LangOpts<"PCHInstantiateTemplates">, DefaultFalse,
  PosFlag<SetTrue, [], "Instantiate templates already while building a PCH">,
  NegFlag<SetFalse>, BothFlags<[CC1Option, CoreOption]>>;
defm pch_codegen: OptInCC1FFlag<"pch-codegen", "Generate ", "Do not generate ",
  "code for uses of this PCH that assumes an explicit object file will be built for the PCH">;
defm pch_debuginfo: OptInCC1FFlag<"pch-debuginfo", "Generate ", "Do not generate ",
  "debug info for types in an object file built from this PCH and do not generate them elsewhere">;

def fimplicit_module_maps : Flag <["-"], "fimplicit-module-maps">, Group<f_Group>,
  Flags<[NoXarchOption, CC1Option, CoreOption]>,
  HelpText<"Implicitly search the file system for module map files.">,
  MarshallingInfoFlag<HeaderSearchOpts<"ImplicitModuleMaps">>;
defm modules : BoolFOption<"modules",
  LangOpts<"Modules">, Default<fcxx_modules.KeyPath>,
  PosFlag<SetTrue, [CC1Option], "Enable the 'modules' language feature">,
  NegFlag<SetFalse>, BothFlags<[NoXarchOption, CoreOption]>>;
def fmodule_maps : Flag <["-"], "fmodule-maps">, Flags<[CoreOption]>, Alias<fimplicit_module_maps>;
def fmodule_name_EQ : Joined<["-"], "fmodule-name=">, Group<f_Group>,
  Flags<[NoXarchOption,CC1Option,CoreOption]>, MetaVarName<"<name>">,
  HelpText<"Specify the name of the module to build">,
  MarshallingInfoString<LangOpts<"ModuleName">>;
def fmodule_implementation_of : Separate<["-"], "fmodule-implementation-of">,
  Flags<[CC1Option,CoreOption]>, Alias<fmodule_name_EQ>;
def fsystem_module : Flag<["-"], "fsystem-module">, Flags<[CC1Option,CoreOption]>,
  HelpText<"Build this module as a system module. Only used with -emit-module">,
  MarshallingInfoFlag<FrontendOpts<"IsSystemModule">>;
def fmodule_map_file : Joined<["-"], "fmodule-map-file=">,
  Group<f_Group>, Flags<[NoXarchOption,CC1Option,CoreOption]>, MetaVarName<"<file>">,
  HelpText<"Load this module map file">,
  MarshallingInfoStringVector<FrontendOpts<"ModuleMapFiles">>;
def fmodule_file : Joined<["-"], "fmodule-file=">,
  Group<i_Group>, Flags<[NoXarchOption,CC1Option,CoreOption]>, MetaVarName<"[<name>=]<file>">,
  HelpText<"Specify the mapping of module name to precompiled module file, or load a module file if name is omitted.">;
def fmodules_ignore_macro : Joined<["-"], "fmodules-ignore-macro=">, Group<f_Group>,
  Flags<[CC1Option,CoreOption]>,
  HelpText<"Ignore the definition of the given macro when building and loading modules">;
def fmodules_strict_decluse : Flag <["-"], "fmodules-strict-decluse">, Group<f_Group>,
  Flags<[NoXarchOption,CC1Option,CoreOption]>,
  HelpText<"Like -fmodules-decluse but requires all headers to be in modules">,
  MarshallingInfoFlag<LangOpts<"ModulesStrictDeclUse">>;
defm modules_decluse : BoolFOption<"modules-decluse",
  LangOpts<"ModulesDeclUse">, Default<fmodules_strict_decluse.KeyPath>,
  PosFlag<SetTrue, [CC1Option], "Require declaration of modules used within a module">,
  NegFlag<SetFalse>, BothFlags<[NoXarchOption,CoreOption]>>;
defm modules_search_all : BoolFOption<"modules-search-all",
  LangOpts<"ModulesSearchAll">, DefaultFalse,
  PosFlag<SetTrue, [], "Search even non-imported modules to resolve references">,
  NegFlag<SetFalse>, BothFlags<[NoXarchOption, CC1Option,CoreOption]>>,
  ShouldParseIf<fmodules.KeyPath>;
defm implicit_modules : BoolFOption<"implicit-modules",
  LangOpts<"ImplicitModules">, DefaultTrue,
  NegFlag<SetFalse, [CC1Option]>, PosFlag<SetTrue>, BothFlags<[NoXarchOption,CoreOption]>>;
def fretain_comments_from_system_headers : Flag<["-"], "fretain-comments-from-system-headers">, Group<f_Group>, Flags<[CC1Option]>,
  MarshallingInfoFlag<LangOpts<"RetainCommentsFromSystemHeaders">>;
def fmodule_header : Flag <["-"], "fmodule-header">, Group<f_Group>,
  Flags<[NoXarchOption]>, HelpText<"Build a C++20 Header Unit from a header.">;
def fmodule_header_EQ : Joined<["-"], "fmodule-header=">, Group<f_Group>,
  Flags<[NoXarchOption]>, MetaVarName<"<kind>">,
  HelpText<"Build a C++20 Header Unit from a header that should be found in the user (fmodule-header=user) or system (fmodule-header=system) search path.">;

def fno_knr_functions : Flag<["-"], "fno-knr-functions">, Group<f_Group>,
  MarshallingInfoFlag<LangOpts<"DisableKNRFunctions">>,
  HelpText<"Disable support for K&R C function declarations">,
  Flags<[CC1Option, CoreOption]>;

def fmudflapth : Flag<["-"], "fmudflapth">, Group<f_Group>;
def fmudflap : Flag<["-"], "fmudflap">, Group<f_Group>;
def fnested_functions : Flag<["-"], "fnested-functions">, Group<f_Group>;
def fnext_runtime : Flag<["-"], "fnext-runtime">, Group<f_Group>;
def fno_asm : Flag<["-"], "fno-asm">, Group<f_Group>;
def fno_asynchronous_unwind_tables : Flag<["-"], "fno-asynchronous-unwind-tables">, Group<f_Group>;
def fno_assume_sane_operator_new : Flag<["-"], "fno-assume-sane-operator-new">, Group<f_Group>,
  HelpText<"Don't assume that C++'s global operator new can't alias any pointer">,
  Flags<[CC1Option]>, MarshallingInfoNegativeFlag<CodeGenOpts<"AssumeSaneOperatorNew">>;
def fno_builtin : Flag<["-"], "fno-builtin">, Group<f_Group>, Flags<[CC1Option, CoreOption]>,
  HelpText<"Disable implicit builtin knowledge of functions">;
def fno_builtin_ : Joined<["-"], "fno-builtin-">, Group<f_Group>, Flags<[CC1Option, CoreOption]>,
  HelpText<"Disable implicit builtin knowledge of a specific function">;
def fno_common : Flag<["-"], "fno-common">, Group<f_Group>, Flags<[CC1Option]>,
    HelpText<"Compile common globals like normal definitions">;
defm digraphs : BoolFOption<"digraphs",
  LangOpts<"Digraphs">, Default<std#".hasDigraphs()">,
  PosFlag<SetTrue, [], "Enable alternative token representations '<:', ':>', '<%', '%>', '%:', '%:%:' (default)">,
  NegFlag<SetFalse, [], "Disallow alternative token representations '<:', ':>', '<%', '%>', '%:', '%:%:'">,
  BothFlags<[CC1Option]>>;
def fno_eliminate_unused_debug_symbols : Flag<["-"], "fno-eliminate-unused-debug-symbols">, Group<f_Group>;
def fno_inline_functions : Flag<["-"], "fno-inline-functions">, Group<f_clang_Group>, Flags<[CC1Option]>;
def fno_inline : Flag<["-"], "fno-inline">, Group<f_clang_Group>, Flags<[CC1Option]>;
def fno_global_isel : Flag<["-"], "fno-global-isel">, Group<f_clang_Group>,
  HelpText<"Disables the global instruction selector">;
def fno_experimental_isel : Flag<["-"], "fno-experimental-isel">, Group<f_clang_Group>,
  Alias<fno_global_isel>;
def fveclib : Joined<["-"], "fveclib=">, Group<f_Group>, Flags<[CC1Option]>,
    HelpText<"Use the given vector functions library">,
    Values<"Accelerate,libmvec,MASSV,SVML,SLEEF,Darwin_libsystem_m,none">,
    NormalizedValuesScope<"CodeGenOptions">,
    NormalizedValues<["Accelerate", "LIBMVEC", "MASSV", "SVML", "SLEEF",
                      "Darwin_libsystem_m", "NoLibrary"]>,
    MarshallingInfoEnum<CodeGenOpts<"VecLib">, "NoLibrary">;
def fno_lax_vector_conversions : Flag<["-"], "fno-lax-vector-conversions">, Group<f_Group>,
  Alias<flax_vector_conversions_EQ>, AliasArgs<["none"]>;
def fno_implicit_module_maps : Flag <["-"], "fno-implicit-module-maps">, Group<f_Group>,
  Flags<[NoXarchOption]>;
def fno_module_maps : Flag <["-"], "fno-module-maps">, Alias<fno_implicit_module_maps>;
def fno_modules_strict_decluse : Flag <["-"], "fno-strict-modules-decluse">, Group<f_Group>,
  Flags<[NoXarchOption]>;
def fmodule_file_deps : Flag <["-"], "fmodule-file-deps">, Group<f_Group>,
  Flags<[NoXarchOption]>;
def fno_module_file_deps : Flag <["-"], "fno-module-file-deps">, Group<f_Group>,
  Flags<[NoXarchOption]>;
def fno_ms_extensions : Flag<["-"], "fno-ms-extensions">, Group<f_Group>,
  Flags<[CoreOption]>;
def fno_ms_compatibility : Flag<["-"], "fno-ms-compatibility">, Group<f_Group>,
  Flags<[CoreOption]>;
def fno_objc_legacy_dispatch : Flag<["-"], "fno-objc-legacy-dispatch">, Group<f_Group>;
def fno_objc_weak : Flag<["-"], "fno-objc-weak">, Group<f_Group>, Flags<[CC1Option]>;
def fno_omit_frame_pointer : Flag<["-"], "fno-omit-frame-pointer">, Group<f_Group>;
defm operator_names : BoolFOption<"operator-names",
  LangOpts<"CXXOperatorNames">, Default<cplusplus.KeyPath>,
  NegFlag<SetFalse, [CC1Option], "Do not treat C++ operator name keywords as synonyms for operators">,
  PosFlag<SetTrue>>;
def fdiagnostics_absolute_paths : Flag<["-"], "fdiagnostics-absolute-paths">, Group<f_Group>,
  Flags<[CC1Option, CoreOption]>, HelpText<"Print absolute paths in diagnostics">,
  MarshallingInfoFlag<DiagnosticOpts<"AbsolutePath">>;
def fno_stack_protector : Flag<["-"], "fno-stack-protector">, Group<f_Group>,
  HelpText<"Disable the use of stack protectors">;
def fno_strict_aliasing : Flag<["-"], "fno-strict-aliasing">, Group<f_Group>,
  Flags<[NoXarchOption, CoreOption]>;
def fstruct_path_tbaa : Flag<["-"], "fstruct-path-tbaa">, Group<f_Group>;
def fno_struct_path_tbaa : Flag<["-"], "fno-struct-path-tbaa">, Group<f_Group>;
def fno_strict_enums : Flag<["-"], "fno-strict-enums">, Group<f_Group>;
def fno_strict_overflow : Flag<["-"], "fno-strict-overflow">, Group<f_Group>;
def fno_temp_file : Flag<["-"], "fno-temp-file">, Group<f_Group>,
  Flags<[CC1Option, CoreOption]>, HelpText<
  "Directly create compilation output files. This may lead to incorrect incremental builds if the compiler crashes">,
  MarshallingInfoNegativeFlag<FrontendOpts<"UseTemporary">>;
defm use_cxa_atexit : BoolFOption<"use-cxa-atexit",
  CodeGenOpts<"CXAAtExit">, DefaultTrue,
  NegFlag<SetFalse, [CC1Option], "Don't use __cxa_atexit for calling destructors">,
  PosFlag<SetTrue>>;
def fno_unwind_tables : Flag<["-"], "fno-unwind-tables">, Group<f_Group>;
def fno_verbose_asm : Flag<["-"], "fno-verbose-asm">, Group<f_Group>, Flags<[CC1Option]>,
  MarshallingInfoNegativeFlag<CodeGenOpts<"AsmVerbose">>;
def fno_working_directory : Flag<["-"], "fno-working-directory">, Group<f_Group>;
def fno_wrapv : Flag<["-"], "fno-wrapv">, Group<f_Group>;
def fobjc_arc : Flag<["-"], "fobjc-arc">, Group<f_Group>, Flags<[CC1Option]>,
  HelpText<"Synthesize retain and release calls for Objective-C pointers">;
def fno_objc_arc : Flag<["-"], "fno-objc-arc">, Group<f_Group>;
defm objc_encode_cxx_class_template_spec : BoolFOption<"objc-encode-cxx-class-template-spec",
  LangOpts<"EncodeCXXClassTemplateSpec">, DefaultFalse,
  PosFlag<SetTrue, [CC1Option], "Fully encode c++ class template specialization">,
  NegFlag<SetFalse>>;
defm objc_convert_messages_to_runtime_calls : BoolFOption<"objc-convert-messages-to-runtime-calls",
  CodeGenOpts<"ObjCConvertMessagesToRuntimeCalls">, DefaultTrue,
  NegFlag<SetFalse, [CC1Option]>, PosFlag<SetTrue>>;
defm objc_arc_exceptions : BoolFOption<"objc-arc-exceptions",
  CodeGenOpts<"ObjCAutoRefCountExceptions">, DefaultFalse,
  PosFlag<SetTrue, [CC1Option], "Use EH-safe code when synthesizing retains and releases in -fobjc-arc">,
  NegFlag<SetFalse>>;
def fobjc_atdefs : Flag<["-"], "fobjc-atdefs">, Group<clang_ignored_f_Group>;
def fobjc_call_cxx_cdtors : Flag<["-"], "fobjc-call-cxx-cdtors">, Group<clang_ignored_f_Group>;
defm objc_exceptions : BoolFOption<"objc-exceptions",
  LangOpts<"ObjCExceptions">, DefaultFalse,
  PosFlag<SetTrue, [CC1Option], "Enable Objective-C exceptions">, NegFlag<SetFalse>>;
defm application_extension : BoolFOption<"application-extension",
  LangOpts<"AppExt">, DefaultFalse,
  PosFlag<SetTrue, [CC1Option], "Restrict code to those available for App Extensions">,
  NegFlag<SetFalse>>;
defm relaxed_template_template_args : BoolFOption<"relaxed-template-template-args",
  LangOpts<"RelaxedTemplateTemplateArgs">, DefaultFalse,
  PosFlag<SetTrue, [CC1Option], "Enable C++17 relaxed template template argument matching">,
  NegFlag<SetFalse>>;
defm sized_deallocation : BoolFOption<"sized-deallocation",
  LangOpts<"SizedDeallocation">, DefaultFalse,
  PosFlag<SetTrue, [CC1Option], "Enable C++14 sized global deallocation functions">,
  NegFlag<SetFalse>>;
defm aligned_allocation : BoolFOption<"aligned-allocation",
  LangOpts<"AlignedAllocation">, Default<cpp17.KeyPath>,
  PosFlag<SetTrue, [], "Enable C++17 aligned allocation functions">,
  NegFlag<SetFalse>, BothFlags<[CC1Option]>>;
def fnew_alignment_EQ : Joined<["-"], "fnew-alignment=">,
  HelpText<"Specifies the largest alignment guaranteed by '::operator new(size_t)'">,
  MetaVarName<"<align>">, Group<f_Group>, Flags<[CC1Option]>,
  MarshallingInfoInt<LangOpts<"NewAlignOverride">>;
def : Separate<["-"], "fnew-alignment">, Alias<fnew_alignment_EQ>;
def : Flag<["-"], "faligned-new">, Alias<faligned_allocation>;
def : Flag<["-"], "fno-aligned-new">, Alias<fno_aligned_allocation>;
def faligned_new_EQ : Joined<["-"], "faligned-new=">;

def fobjc_legacy_dispatch : Flag<["-"], "fobjc-legacy-dispatch">, Group<f_Group>;
def fobjc_new_property : Flag<["-"], "fobjc-new-property">, Group<clang_ignored_f_Group>;
defm objc_infer_related_result_type : BoolFOption<"objc-infer-related-result-type",
  LangOpts<"ObjCInferRelatedResultType">, DefaultTrue,
  NegFlag<SetFalse, [CC1Option], "do not infer Objective-C related result type based on method family">,
  PosFlag<SetTrue>>;
def fobjc_link_runtime: Flag<["-"], "fobjc-link-runtime">, Group<f_Group>;
def fobjc_weak : Flag<["-"], "fobjc-weak">, Group<f_Group>, Flags<[CC1Option]>,
  HelpText<"Enable ARC-style weak references in Objective-C">;

// Objective-C ABI options.
def fobjc_runtime_EQ : Joined<["-"], "fobjc-runtime=">, Group<f_Group>, Flags<[CC1Option, CoreOption]>,
  HelpText<"Specify the target Objective-C runtime kind and version">;
def fobjc_abi_version_EQ : Joined<["-"], "fobjc-abi-version=">, Group<f_Group>;
def fobjc_nonfragile_abi_version_EQ : Joined<["-"], "fobjc-nonfragile-abi-version=">, Group<f_Group>;
def fobjc_nonfragile_abi : Flag<["-"], "fobjc-nonfragile-abi">, Group<f_Group>;
def fno_objc_nonfragile_abi : Flag<["-"], "fno-objc-nonfragile-abi">, Group<f_Group>;

def fobjc_sender_dependent_dispatch : Flag<["-"], "fobjc-sender-dependent-dispatch">, Group<f_Group>;
def fobjc_disable_direct_methods_for_testing :
  Flag<["-"], "fobjc-disable-direct-methods-for-testing">,
  Group<f_Group>, Flags<[CC1Option]>,
  HelpText<"Ignore attribute objc_direct so that direct methods can be tested">,
  MarshallingInfoFlag<LangOpts<"ObjCDisableDirectMethodsForTesting">>;
defm objc_avoid_heapify_local_blocks : BoolFOption<"objc-avoid-heapify-local-blocks",
  CodeGenOpts<"ObjCAvoidHeapifyLocalBlocks">, DefaultFalse,
  PosFlag<SetTrue, [], "Try">,
  NegFlag<SetFalse, [], "Don't try">,
  BothFlags<[CC1Option, NoDriverOption], " to avoid heapifying local blocks">>;

def fomit_frame_pointer : Flag<["-"], "fomit-frame-pointer">, Group<f_Group>;
def fopenmp : Flag<["-"], "fopenmp">, Group<f_Group>, Flags<[CC1Option, NoArgumentUnused, FlangOption, FC1Option]>,
  HelpText<"Parse OpenMP pragmas and generate parallel code.">;
def fno_openmp : Flag<["-"], "fno-openmp">, Group<f_Group>, Flags<[NoArgumentUnused]>;
def fopenmp_version_EQ : Joined<["-"], "fopenmp-version=">, Group<f_Group>, Flags<[CC1Option, NoArgumentUnused]>,
  HelpText<"Set OpenMP version (e.g. 45 for OpenMP 4.5, 50 for OpenMP 5.0). Default value is 50.">;
defm openmp_extensions: BoolFOption<"openmp-extensions",
  LangOpts<"OpenMPExtensions">, DefaultTrue,
  PosFlag<SetTrue, [CC1Option, NoArgumentUnused],
          "Enable all Clang extensions for OpenMP directives and clauses">,
  NegFlag<SetFalse, [CC1Option, NoArgumentUnused],
          "Disable all Clang extensions for OpenMP directives and clauses">>;
def fopenmp_EQ : Joined<["-"], "fopenmp=">, Group<f_Group>;
def fopenmp_use_tls : Flag<["-"], "fopenmp-use-tls">, Group<f_Group>,
  Flags<[NoArgumentUnused, HelpHidden]>;
def fnoopenmp_use_tls : Flag<["-"], "fnoopenmp-use-tls">, Group<f_Group>,
  Flags<[CC1Option, NoArgumentUnused, HelpHidden]>;
def fopenmp_targets_EQ : CommaJoined<["-"], "fopenmp-targets=">, Flags<[NoXarchOption, CC1Option]>,
  HelpText<"Specify comma-separated list of triples OpenMP offloading targets to be supported">;
def fopenmp_relocatable_target : Flag<["-"], "fopenmp-relocatable-target">,
  Group<f_Group>, Flags<[CC1Option, NoArgumentUnused, HelpHidden]>;
def fnoopenmp_relocatable_target : Flag<["-"], "fnoopenmp-relocatable-target">,
  Group<f_Group>, Flags<[CC1Option, NoArgumentUnused, HelpHidden]>;
def fopenmp_simd : Flag<["-"], "fopenmp-simd">, Group<f_Group>, Flags<[CC1Option, NoArgumentUnused]>,
  HelpText<"Emit OpenMP code only for SIMD-based constructs.">;
def fopenmp_enable_irbuilder : Flag<["-"], "fopenmp-enable-irbuilder">, Group<f_Group>, Flags<[CC1Option, NoArgumentUnused, HelpHidden]>,
  HelpText<"Use the experimental OpenMP-IR-Builder codegen path.">;
def fno_openmp_simd : Flag<["-"], "fno-openmp-simd">, Group<f_Group>, Flags<[CC1Option, NoArgumentUnused]>;
def fopenmp_cuda_mode : Flag<["-"], "fopenmp-cuda-mode">, Group<f_Group>,
  Flags<[CC1Option, NoArgumentUnused, HelpHidden]>;
def fno_openmp_cuda_mode : Flag<["-"], "fno-openmp-cuda-mode">, Group<f_Group>,
  Flags<[NoArgumentUnused, HelpHidden]>;
def fopenmp_cuda_number_of_sm_EQ : Joined<["-"], "fopenmp-cuda-number-of-sm=">, Group<f_Group>,
  Flags<[CC1Option, NoArgumentUnused, HelpHidden]>;
def fopenmp_cuda_blocks_per_sm_EQ : Joined<["-"], "fopenmp-cuda-blocks-per-sm=">, Group<f_Group>,
  Flags<[CC1Option, NoArgumentUnused, HelpHidden]>;
def fopenmp_cuda_teams_reduction_recs_num_EQ : Joined<["-"], "fopenmp-cuda-teams-reduction-recs-num=">, Group<f_Group>,
  Flags<[CC1Option, NoArgumentUnused, HelpHidden]>;
def fopenmp_gpu_threads_per_team_EQ : Joined<["-"], "fopenmp-gpu-threads-per-team=">, Group<f_Group>,
  Flags<[CC1Option, NoArgumentUnused, HelpHidden]>;
def fopenmp_target_xteam_reduction_blocksize_EQ : Joined<["-"], "fopenmp-target-xteam-reduction-blocksize=">, Group<f_Group>,
  Flags<[CC1Option, NoArgumentUnused, HelpHidden]>;
def fopenmp_target_debug : Flag<["-"], "fopenmp-target-debug">, Group<f_Group>, Flags<[CC1Option, NoArgumentUnused]>,
  HelpText<"Enable debugging in the OpenMP offloading device RTL">;
def fno_openmp_target_debug : Flag<["-"], "fno-openmp-target-debug">, Group<f_Group>, Flags<[NoArgumentUnused]>;
def fopenmp_target_debug_EQ : Joined<["-"], "fopenmp-target-debug=">, Group<f_Group>, Flags<[CC1Option, NoArgumentUnused, HelpHidden]>;
def fopenmp_target_fast : Flag<["-"], "fopenmp-target-fast">, Group<f_Group>, Flags<[CC1Option, NoArgumentUnused, HelpHidden]>;
def fno_openmp_target_fast : Flag<["-"], "fno-openmp-target-fast">, Group<f_Group>, Flags<[CC1Option, NoArgumentUnused, HelpHidden]>;
def fopenmp_target_ignore_env_vars : Flag<["-"], "fopenmp-target-ignore-env-vars">, Group<f_Group>, 
  Flags<[CC1Option, NoArgumentUnused, HelpHidden]>, 
  HelpText<"Assert that device related environment variables can be ignored while generating code">,
  MarshallingInfoFlag<LangOpts<"OpenMPTargetIgnoreEnvVars">>;
def fno_openmp_target_ignore_env_vars : Flag<["-"], "fno-openmp-target-ignore-env-vars">, Group<f_Group>, 
  Flags<[CC1Option, NoArgumentUnused, HelpHidden]>, 
  HelpText<"Assert that device related environment variables cannot be ignored while generating code">,
  MarshallingInfoFlag<LangOpts<"OpenMPTargetIgnoreEnvVars">>;
def fopenmp_target_big_jump_loop : Flag<["-"], "fopenmp-target-big-jump-loop">, Group<f_Group>, 
  Flags<[CC1Option, NoArgumentUnused, HelpHidden]>, 
  HelpText<"Use the big-jump-loop code generation technique if possible">,
  MarshallingInfoFlag<LangOpts<"OpenMPTargetBigJumpLoop">>;
def fno_openmp_target_big_jump_loop : Flag<["-"], "fno-openmp-target-big-jump-loop">, Group<f_Group>, 
  Flags<[CC1Option, NoArgumentUnused, HelpHidden]>, 
  HelpText<"Do not use the big-jump-loop code generation technique">,
  MarshallingInfoFlag<LangOpts<"OpenMPTargetBigJumpLoop">>;
def fopenmp_assume_teams_oversubscription : Flag<["-"], "fopenmp-assume-teams-oversubscription">,
  Group<f_Group>, Flags<[CC1Option, NoArgumentUnused, HelpHidden]>;
def fopenmp_assume_threads_oversubscription : Flag<["-"], "fopenmp-assume-threads-oversubscription">,
  Group<f_Group>, Flags<[CC1Option, NoArgumentUnused, HelpHidden]>;
def fno_openmp_assume_teams_oversubscription : Flag<["-"], "fno-openmp-assume-teams-oversubscription">,
  Group<f_Group>, Flags<[CC1Option, NoArgumentUnused, HelpHidden]>;
def fno_openmp_assume_threads_oversubscription : Flag<["-"], "fno-openmp-assume-threads-oversubscription">,
  Group<f_Group>, Flags<[CC1Option, NoArgumentUnused, HelpHidden]>;
def fopenmp_assume_no_thread_state : Flag<["-"], "fopenmp-assume-no-thread-state">, Group<f_Group>,
  Flags<[CC1Option, NoArgumentUnused, HelpHidden]>,
  HelpText<"Assert no thread in a parallel region modifies an ICV">,
  MarshallingInfoFlag<LangOpts<"OpenMPNoThreadState">>;
def fno_openmp_assume_no_thread_state : Flag<["-"], "fno-openmp-assume-no-thread-state">, Group<f_Group>,
  Flags<[CC1Option, NoArgumentUnused, HelpHidden]>,
  HelpText<"Assert that a thread in a parallel region may modify an ICV">,
  MarshallingInfoFlag<LangOpts<"OpenMPNoThreadState">>;
def fopenmp_assume_no_nested_parallelism : Flag<["-"], "fopenmp-assume-no-nested-parallelism">, Group<f_Group>,
  Flags<[CC1Option, NoArgumentUnused, HelpHidden]>,
  HelpText<"Assert no nested parallel regions in the GPU">,
  MarshallingInfoFlag<LangOpts<"OpenMPNoNestedParallelism">>;
def fno_openmp_assume_no_nested_parallelism : Flag<["-"], "fno-openmp-assume-no-nested-parallelism">, Group<f_Group>,
  Flags<[CC1Option, NoArgumentUnused, HelpHidden]>,
  HelpText<"Assert that a nested parallel region may be used in the GPU">,
  MarshallingInfoFlag<LangOpts<"OpenMPNoNestedParallelism">>;
def fopenmp_offload_mandatory : Flag<["-"], "fopenmp-offload-mandatory">, Group<f_Group>,
  Flags<[CC1Option, NoArgumentUnused]>,
  HelpText<"Do not create a host fallback if offloading to the device fails.">,
  MarshallingInfoFlag<LangOpts<"OpenMPOffloadMandatory">>;
def fopenmp_target_jit : Flag<["-"], "fopenmp-target-jit">, Group<f_Group>,
  Flags<[CoreOption, NoArgumentUnused]>,
  HelpText<"Emit code that can be JIT compiled for OpenMP offloading. Implies -foffload-lto=full">;
def fno_openmp_target_jit : Flag<["-"], "fno-openmp-target-jit">, Group<f_Group>,
  Flags<[CoreOption, NoArgumentUnused, HelpHidden]>;

// This option deprecated. The old runtime was deleted.
def fopenmp_target_new_runtime : Flag<["-"], "fopenmp-target-new-runtime">,
  Group<f_Group>, Flags<[CC1Option, HelpHidden]>;
def fno_openmp_target_new_runtime : Flag<["-"], "fno-openmp-target-new-runtime">,
  Group<f_Group>, Flags<[CC1Option, HelpHidden]>;

defm openmp_optimistic_collapse : BoolFOption<"openmp-optimistic-collapse",
  LangOpts<"OpenMPOptimisticCollapse">, DefaultFalse,
  PosFlag<SetTrue, [CC1Option]>, NegFlag<SetFalse>, BothFlags<[NoArgumentUnused, HelpHidden]>>;
def static_openmp: Flag<["-"], "static-openmp">,
  HelpText<"Use the static host OpenMP runtime while linking.">;
def offload_new_driver : Flag<["--"], "offload-new-driver">, Flags<[CC1Option]>, Group<f_Group>,
  MarshallingInfoFlag<LangOpts<"OffloadingNewDriver">>, HelpText<"Use the new driver for offloading compilation.">;
def no_offload_new_driver : Flag<["--"], "no-offload-new-driver">, Flags<[CC1Option]>, Group<f_Group>,
  HelpText<"Don't Use the new driver for offloading compilation.">;
def offload_device_only : Flag<["--"], "offload-device-only">,
  HelpText<"Only compile for the offloading device.">;
def offload_host_only : Flag<["--"], "offload-host-only">,
  HelpText<"Only compile for the offloading host.">;
def offload_host_device : Flag<["--"], "offload-host-device">,
  HelpText<"Only compile for the offloading host.">;
def cuda_device_only : Flag<["--"], "cuda-device-only">, Alias<offload_device_only>,
  HelpText<"Compile CUDA code for device only">;
def cuda_host_only : Flag<["--"], "cuda-host-only">, Alias<offload_host_only>,
  HelpText<"Compile CUDA code for host only. Has no effect on non-CUDA compilations.">;
def cuda_compile_host_device : Flag<["--"], "cuda-compile-host-device">, Alias<offload_host_device>,
  HelpText<"Compile CUDA code for both host and device (default). Has no "
           "effect on non-CUDA compilations.">;
def fopenmp_new_driver : Flag<["-"], "fopenmp-new-driver">, Flags<[HelpHidden]>,
  HelpText<"Use the new driver for OpenMP offloading.">;
def fno_openmp_new_driver : Flag<["-"], "fno-openmp-new-driver">, Flags<[HelpHidden]>,
  HelpText<"Don't use the new driver for OpenMP offloading.">;
def fno_optimize_sibling_calls : Flag<["-"], "fno-optimize-sibling-calls">, Group<f_Group>, Flags<[CC1Option]>,
  HelpText<"Disable tail call optimization, keeping the call stack accurate">,
  MarshallingInfoFlag<CodeGenOpts<"DisableTailCalls">>;
def foptimize_sibling_calls : Flag<["-"], "foptimize-sibling-calls">, Group<f_Group>;
defm escaping_block_tail_calls : BoolFOption<"escaping-block-tail-calls",
  CodeGenOpts<"NoEscapingBlockTailCalls">, DefaultFalse,
  NegFlag<SetTrue, [CC1Option]>, PosFlag<SetFalse>>;
def force__cpusubtype__ALL : Flag<["-"], "force_cpusubtype_ALL">;
def force__flat__namespace : Flag<["-"], "force_flat_namespace">;
def force__load : Separate<["-"], "force_load">;
def force_addr : Joined<["-"], "fforce-addr">, Group<clang_ignored_f_Group>;
def foutput_class_dir_EQ : Joined<["-"], "foutput-class-dir=">, Group<f_Group>;
def fpack_struct : Flag<["-"], "fpack-struct">, Group<f_Group>;
def fno_pack_struct : Flag<["-"], "fno-pack-struct">, Group<f_Group>;
def fpack_struct_EQ : Joined<["-"], "fpack-struct=">, Group<f_Group>, Flags<[CC1Option]>,
  HelpText<"Specify the default maximum struct packing alignment">,
  MarshallingInfoInt<LangOpts<"PackStruct">>;
def fmax_type_align_EQ : Joined<["-"], "fmax-type-align=">, Group<f_Group>, Flags<[CC1Option]>,
  HelpText<"Specify the maximum alignment to enforce on pointers lacking an explicit alignment">,
  MarshallingInfoInt<LangOpts<"MaxTypeAlign">>;
def fno_max_type_align : Flag<["-"], "fno-max-type-align">, Group<f_Group>;
defm pascal_strings : BoolFOption<"pascal-strings",
  LangOpts<"PascalStrings">, DefaultFalse,
  PosFlag<SetTrue, [CC1Option], "Recognize and construct Pascal-style string literals">,
  NegFlag<SetFalse>>;
// Note: This flag has different semantics in the driver and in -cc1. The driver accepts -fpatchable-function-entry=M,N
// and forwards it to -cc1 as -fpatchable-function-entry=M and -fpatchable-function-entry-offset=N. In -cc1, both flags
// are treated as a single integer.
def fpatchable_function_entry_EQ : Joined<["-"], "fpatchable-function-entry=">, Group<f_Group>, Flags<[CC1Option]>,
  MetaVarName<"<N,M>">, HelpText<"Generate M NOPs before function entry and N-M NOPs after function entry">,
  MarshallingInfoInt<CodeGenOpts<"PatchableFunctionEntryCount">>;
def fms_hotpatch : Flag<["-"], "fms-hotpatch">, Group<f_Group>, Flags<[CC1Option, CoreOption]>,
  HelpText<"Ensure that all functions can be hotpatched at runtime">,
  MarshallingInfoFlag<CodeGenOpts<"HotPatch">>;
def fpcc_struct_return : Flag<["-"], "fpcc-struct-return">, Group<f_Group>, Flags<[CC1Option]>,
  HelpText<"Override the default ABI to return all structs on the stack">;
def fpch_preprocess : Flag<["-"], "fpch-preprocess">, Group<f_Group>;
def fpic : Flag<["-"], "fpic">, Group<f_Group>;
def fno_pic : Flag<["-"], "fno-pic">, Group<f_Group>;
def fpie : Flag<["-"], "fpie">, Group<f_Group>;
def fno_pie : Flag<["-"], "fno-pie">, Group<f_Group>;
defm pic_data_is_text_relative : SimpleMFlag<"pic-data-is-text-relative",
     "Assume", "Don't assume", " data segments are relative to text segment">;
def fdirect_access_external_data : Flag<["-"], "fdirect-access-external-data">, Group<f_Group>, Flags<[CC1Option]>,
  HelpText<"Don't use GOT indirection to reference external data symbols">;
def fno_direct_access_external_data : Flag<["-"], "fno-direct-access-external-data">, Group<f_Group>, Flags<[CC1Option]>,
  HelpText<"Use GOT indirection to reference external data symbols">;
defm plt : BoolFOption<"plt",
  CodeGenOpts<"NoPLT">, DefaultFalse,
  NegFlag<SetTrue, [CC1Option], "Use GOT indirection instead of PLT to make external function calls (x86 only)">,
  PosFlag<SetFalse>>;
defm ropi : BoolFOption<"ropi",
  LangOpts<"ROPI">, DefaultFalse,
  PosFlag<SetTrue, [CC1Option], "Generate read-only position independent code (ARM only)">,
  NegFlag<SetFalse>>;
defm rwpi : BoolFOption<"rwpi",
  LangOpts<"RWPI">, DefaultFalse,
  PosFlag<SetTrue, [CC1Option], "Generate read-write position independent code (ARM only)">,
  NegFlag<SetFalse>>;
def fplugin_EQ : Joined<["-"], "fplugin=">, Group<f_Group>, Flags<[NoXarchOption]>, MetaVarName<"<dsopath>">,
  HelpText<"Load the named plugin (dynamic shared object)">;
def fplugin_arg : Joined<["-"], "fplugin-arg-">,
  MetaVarName<"<name>-<arg>">,
  HelpText<"Pass <arg> to plugin <name>">;
def fpass_plugin_EQ : Joined<["-"], "fpass-plugin=">,
  Group<f_Group>, Flags<[CC1Option,FlangOption,FC1Option]>, MetaVarName<"<dsopath>">,
  HelpText<"Load pass plugin from a dynamic shared object file (only with new pass manager).">,
  MarshallingInfoStringVector<CodeGenOpts<"PassPlugins">>;
defm preserve_as_comments : BoolFOption<"preserve-as-comments",
  CodeGenOpts<"PreserveAsmComments">, DefaultTrue,
  NegFlag<SetFalse, [CC1Option], "Do not preserve comments in inline assembly">,
  PosFlag<SetTrue>>;
def framework : Separate<["-"], "framework">, Flags<[LinkerInput]>;
def frandom_seed_EQ : Joined<["-"], "frandom-seed=">, Group<clang_ignored_f_Group>;
def freg_struct_return : Flag<["-"], "freg-struct-return">, Group<f_Group>, Flags<[CC1Option]>,
  HelpText<"Override the default ABI to return small structs in registers">;
defm rtti : BoolFOption<"rtti",
  LangOpts<"RTTI">, Default<cplusplus.KeyPath>,
  NegFlag<SetFalse, [CC1Option], "Disable generation of rtti information">,
  PosFlag<SetTrue>>, ShouldParseIf<cplusplus.KeyPath>;
defm rtti_data : BoolFOption<"rtti-data",
  LangOpts<"RTTIData">, Default<frtti.KeyPath>,
  NegFlag<SetFalse, [CC1Option], "Disable generation of RTTI data">,
  PosFlag<SetTrue>>, ShouldParseIf<frtti.KeyPath>;
def : Flag<["-"], "fsched-interblock">, Group<clang_ignored_f_Group>;
defm short_enums : BoolFOption<"short-enums",
  LangOpts<"ShortEnums">, DefaultFalse,
  PosFlag<SetTrue, [CC1Option], "Allocate to an enum type only as many bytes as it"
           " needs for the declared range of possible values">,
  NegFlag<SetFalse>>;
defm char8__t : BoolFOption<"char8_t",
  LangOpts<"Char8">, Default<cpp20.KeyPath>,
  PosFlag<SetTrue, [], "Enable">, NegFlag<SetFalse, [], "Disable">,
  BothFlags<[CC1Option], " C++ builtin type char8_t">>;
def fshort_wchar : Flag<["-"], "fshort-wchar">, Group<f_Group>,
  HelpText<"Force wchar_t to be a short unsigned int">;
def fno_short_wchar : Flag<["-"], "fno-short-wchar">, Group<f_Group>,
  HelpText<"Force wchar_t to be an unsigned int">;
def fshow_overloads_EQ : Joined<["-"], "fshow-overloads=">, Group<f_Group>, Flags<[CC1Option]>,
  HelpText<"Which overload candidates to show when overload resolution fails. Defaults to 'all'">,
  Values<"best,all">,
  NormalizedValues<["Ovl_Best", "Ovl_All"]>,
  MarshallingInfoEnum<DiagnosticOpts<"ShowOverloads">, "Ovl_All">;
defm show_column : BoolFOption<"show-column",
  DiagnosticOpts<"ShowColumn">, DefaultTrue,
  NegFlag<SetFalse, [CC1Option], "Do not include column number on diagnostics">,
  PosFlag<SetTrue>>;
defm show_source_location : BoolFOption<"show-source-location",
  DiagnosticOpts<"ShowLocation">, DefaultTrue,
  NegFlag<SetFalse, [CC1Option], "Do not include source location information with diagnostics">,
  PosFlag<SetTrue>>;
defm spell_checking : BoolFOption<"spell-checking",
  LangOpts<"SpellChecking">, DefaultTrue,
  NegFlag<SetFalse, [CC1Option], "Disable spell-checking">, PosFlag<SetTrue>>;
def fspell_checking_limit_EQ : Joined<["-"], "fspell-checking-limit=">, Group<f_Group>;
def fsigned_bitfields : Flag<["-"], "fsigned-bitfields">, Group<f_Group>;
defm signed_char : BoolFOption<"signed-char",
  LangOpts<"CharIsSigned">, DefaultTrue,
  NegFlag<SetFalse, [CC1Option], "char is unsigned">, PosFlag<SetTrue, [], "char is signed">>,
  ShouldParseIf<!strconcat("!", open_cl.KeyPath)>;
defm split_stack : BoolFOption<"split-stack",
  CodeGenOpts<"EnableSegmentedStacks">, DefaultFalse,
  NegFlag<SetFalse, [], "Wouldn't use segmented stack">,
  PosFlag<SetTrue, [CC1Option], "Use segmented stack">>;
def fstack_protector_all : Flag<["-"], "fstack-protector-all">, Group<f_Group>,
  HelpText<"Enable stack protectors for all functions">;
defm stack_clash_protection : BoolFOption<"stack-clash-protection",
  CodeGenOpts<"StackClashProtector">, DefaultFalse,
  PosFlag<SetTrue, [CC1Option], "Enable">, NegFlag<SetFalse, [], "Disable">,
  BothFlags<[], " stack clash protection">>;
def fstack_protector_strong : Flag<["-"], "fstack-protector-strong">, Group<f_Group>,
  HelpText<"Enable stack protectors for some functions vulnerable to stack smashing. "
           "Compared to -fstack-protector, this uses a stronger heuristic "
           "that includes functions containing arrays of any size (and any type), "
           "as well as any calls to alloca or the taking of an address from a local variable">;
def fstack_protector : Flag<["-"], "fstack-protector">, Group<f_Group>,
  HelpText<"Enable stack protectors for some functions vulnerable to stack smashing. "
           "This uses a loose heuristic which considers functions vulnerable if they "
           "contain a char (or 8bit integer) array or constant sized calls to alloca "
           ", which are of greater size than ssp-buffer-size (default: 8 bytes). All "
           "variable sized calls to alloca are considered vulnerable. A function with "
           "a stack protector has a guard value added to the stack frame that is "
           "checked on function exit. The guard value must be positioned in the "
           "stack frame such that a buffer overflow from a vulnerable variable will "
           "overwrite the guard value before overwriting the function's return "
           "address. The reference stack guard value is stored in a global variable.">;
def ftrivial_auto_var_init : Joined<["-"], "ftrivial-auto-var-init=">, Group<f_Group>,
  Flags<[CC1Option, CoreOption]>, HelpText<"Initialize trivial automatic stack variables. Defaults to 'uninitialized'">,
  Values<"uninitialized,zero,pattern">,
  NormalizedValuesScope<"LangOptions::TrivialAutoVarInitKind">,
  NormalizedValues<["Uninitialized", "Zero", "Pattern"]>,
  MarshallingInfoEnum<LangOpts<"TrivialAutoVarInit">, "Uninitialized">;
def ftrivial_auto_var_init_stop_after : Joined<["-"], "ftrivial-auto-var-init-stop-after=">, Group<f_Group>,
  Flags<[CC1Option, CoreOption]>, HelpText<"Stop initializing trivial automatic stack variables after the specified number of instances">,
  MarshallingInfoInt<LangOpts<"TrivialAutoVarInitStopAfter">>;
def fstandalone_debug : Flag<["-"], "fstandalone-debug">, Group<f_Group>, Flags<[CoreOption]>,
  HelpText<"Emit full debug info for all types used by the program">;
def fno_standalone_debug : Flag<["-"], "fno-standalone-debug">, Group<f_Group>, Flags<[CoreOption]>,
  HelpText<"Limit debug information produced to reduce size of debug binary">;
def flimit_debug_info : Flag<["-"], "flimit-debug-info">, Flags<[CoreOption]>, Alias<fno_standalone_debug>;
def fno_limit_debug_info : Flag<["-"], "fno-limit-debug-info">, Flags<[CoreOption]>, Alias<fstandalone_debug>;
def fdebug_macro : Flag<["-"], "fdebug-macro">, Group<f_Group>, Flags<[CoreOption]>,
  HelpText<"Emit macro debug information">;
def fno_debug_macro : Flag<["-"], "fno-debug-macro">, Group<f_Group>, Flags<[CoreOption]>,
  HelpText<"Do not emit macro debug information">;
def fstrict_aliasing : Flag<["-"], "fstrict-aliasing">, Group<f_Group>,
  Flags<[NoXarchOption, CoreOption]>;
def fstrict_enums : Flag<["-"], "fstrict-enums">, Group<f_Group>, Flags<[CC1Option]>,
  HelpText<"Enable optimizations based on the strict definition of an enum's "
           "value range">,
  MarshallingInfoFlag<CodeGenOpts<"StrictEnums">>;
defm strict_vtable_pointers : BoolFOption<"strict-vtable-pointers",
  CodeGenOpts<"StrictVTablePointers">, DefaultFalse,
  PosFlag<SetTrue, [CC1Option], "Enable optimizations based on the strict rules for"
            " overwriting polymorphic C++ objects">,
  NegFlag<SetFalse>>;
def fstrict_overflow : Flag<["-"], "fstrict-overflow">, Group<f_Group>;
def fdriver_only : Flag<["-"], "fdriver-only">, Flags<[NoXarchOption, CoreOption]>,
  Group<Action_Group>, HelpText<"Only run the driver.">;
def fsyntax_only : Flag<["-"], "fsyntax-only">,
  Flags<[NoXarchOption,CoreOption,CC1Option,FC1Option,FlangOption]>, Group<Action_Group>,
  HelpText<"Run the preprocessor, parser and semantic analysis stages">;
def ftabstop_EQ : Joined<["-"], "ftabstop=">, Group<f_Group>;
def ftemplate_depth_EQ : Joined<["-"], "ftemplate-depth=">, Group<f_Group>;
def ftemplate_depth_ : Joined<["-"], "ftemplate-depth-">, Group<f_Group>;
def ftemplate_backtrace_limit_EQ : Joined<["-"], "ftemplate-backtrace-limit=">,
                                   Group<f_Group>;
def foperator_arrow_depth_EQ : Joined<["-"], "foperator-arrow-depth=">,
                               Group<f_Group>;

def fsave_optimization_record : Flag<["-"], "fsave-optimization-record">,
  Group<f_Group>, HelpText<"Generate a YAML optimization record file">;
def fsave_optimization_record_EQ : Joined<["-"], "fsave-optimization-record=">,
  Group<f_Group>, HelpText<"Generate an optimization record file in a specific format">,
  MetaVarName<"<format>">;
def fno_save_optimization_record : Flag<["-"], "fno-save-optimization-record">,
  Group<f_Group>, Flags<[NoArgumentUnused]>;
def foptimization_record_file_EQ : Joined<["-"], "foptimization-record-file=">,
  Group<f_Group>,
  HelpText<"Specify the output name of the file containing the optimization remarks. Implies -fsave-optimization-record. On Darwin platforms, this cannot be used with multiple -arch <arch> options.">,
  MetaVarName<"<file>">;
def foptimization_record_passes_EQ : Joined<["-"], "foptimization-record-passes=">,
  Group<f_Group>,
  HelpText<"Only include passes which match a specified regular expression in the generated optimization record (by default, include all passes)">,
  MetaVarName<"<regex>">;

def fvectorize : Flag<["-"], "fvectorize">, Group<f_Group>,
  HelpText<"Enable the loop vectorization passes">;
def fno_vectorize : Flag<["-"], "fno-vectorize">, Group<f_Group>;
def : Flag<["-"], "ftree-vectorize">, Alias<fvectorize>;
def : Flag<["-"], "fno-tree-vectorize">, Alias<fno_vectorize>;
def fslp_vectorize : Flag<["-"], "fslp-vectorize">, Group<f_Group>,
  HelpText<"Enable the superword-level parallelism vectorization passes">;
def fno_slp_vectorize : Flag<["-"], "fno-slp-vectorize">, Group<f_Group>;
def : Flag<["-"], "ftree-slp-vectorize">, Alias<fslp_vectorize>;
def : Flag<["-"], "fno-tree-slp-vectorize">, Alias<fno_slp_vectorize>;
def Wlarge_by_value_copy_def : Flag<["-"], "Wlarge-by-value-copy">,
  HelpText<"Warn if a function definition returns or accepts an object larger "
           "in bytes than a given value">, Flags<[HelpHidden]>;
def Wlarge_by_value_copy_EQ : Joined<["-"], "Wlarge-by-value-copy=">, Flags<[CC1Option]>,
  MarshallingInfoInt<LangOpts<"NumLargeByValueCopy">>;

// These "special" warning flags are effectively processed as f_Group flags by the driver:
// Just silence warnings about -Wlarger-than for now.
def Wlarger_than_EQ : Joined<["-"], "Wlarger-than=">, Group<clang_ignored_f_Group>;
def Wlarger_than_ : Joined<["-"], "Wlarger-than-">, Alias<Wlarger_than_EQ>;

// This is converted to -fwarn-stack-size=N and also passed through by the driver.
// FIXME: The driver should strip out the =<value> when passing W_value_Group through.
def Wframe_larger_than_EQ : Joined<["-"], "Wframe-larger-than=">, Group<W_value_Group>,
                            Flags<[NoXarchOption, CC1Option]>;
def Wframe_larger_than : Flag<["-"], "Wframe-larger-than">, Alias<Wframe_larger_than_EQ>;

def : Flag<["-"], "fterminated-vtables">, Alias<fapple_kext>;
defm threadsafe_statics : BoolFOption<"threadsafe-statics",
  LangOpts<"ThreadsafeStatics">, DefaultTrue,
  NegFlag<SetFalse, [CC1Option], "Do not emit code to make initialization of local statics thread safe">,
  PosFlag<SetTrue>>;
def ftime_report : Flag<["-"], "ftime-report">, Group<f_Group>, Flags<[CC1Option]>,
  MarshallingInfoFlag<CodeGenOpts<"TimePasses">>;
def ftime_report_EQ: Joined<["-"], "ftime-report=">, Group<f_Group>,
  Flags<[CC1Option]>, Values<"per-pass,per-pass-run">,
  MarshallingInfoFlag<CodeGenOpts<"TimePassesPerRun">>,
  HelpText<"(For new pass manager) 'per-pass': one report for each pass; "
           "'per-pass-run': one report for each pass invocation">;
def ftime_trace : Flag<["-"], "ftime-trace">, Group<f_Group>,
  HelpText<"Turn on time profiler. Generates JSON file based on output filename.">,
  DocBrief<[{
Turn on time profiler. Generates JSON file based on output filename. Results
can be analyzed with chrome://tracing or `Speedscope App
<https://www.speedscope.app>`_ for flamegraph visualization.}]>,
  Flags<[CC1Option, CoreOption]>,
  MarshallingInfoFlag<FrontendOpts<"TimeTrace">>;
def ftime_trace_granularity_EQ : Joined<["-"], "ftime-trace-granularity=">, Group<f_Group>,
  HelpText<"Minimum time granularity (in microseconds) traced by time profiler">,
  Flags<[CC1Option, CoreOption]>,
  MarshallingInfoInt<FrontendOpts<"TimeTraceGranularity">, "500u">;
def ftime_trace_EQ : Joined<["-"], "ftime-trace=">, Group<f_Group>,
  HelpText<"Similar to -ftime-trace. Specify the JSON file or a directory which will contain the JSON file">,
  Flags<[CC1Option, CoreOption]>,
  MarshallingInfoString<FrontendOpts<"TimeTracePath">>;
def fproc_stat_report : Joined<["-"], "fproc-stat-report">, Group<f_Group>,
  HelpText<"Print subprocess statistics">;
def fproc_stat_report_EQ : Joined<["-"], "fproc-stat-report=">, Group<f_Group>,
  HelpText<"Save subprocess statistics to the given file">;
def ftlsmodel_EQ : Joined<["-"], "ftls-model=">, Group<f_Group>, Flags<[CC1Option]>,
  Values<"global-dynamic,local-dynamic,initial-exec,local-exec">,
  NormalizedValuesScope<"CodeGenOptions">,
  NormalizedValues<["GeneralDynamicTLSModel", "LocalDynamicTLSModel", "InitialExecTLSModel", "LocalExecTLSModel"]>,
  MarshallingInfoEnum<CodeGenOpts<"DefaultTLSModel">, "GeneralDynamicTLSModel">;
def ftrapv : Flag<["-"], "ftrapv">, Group<f_Group>, Flags<[CC1Option]>,
  HelpText<"Trap on integer overflow">;
def ftrapv_handler_EQ : Joined<["-"], "ftrapv-handler=">, Group<f_Group>,
  MetaVarName<"<function name>">,
  HelpText<"Specify the function to be called on overflow">;
def ftrapv_handler : Separate<["-"], "ftrapv-handler">, Group<f_Group>, Flags<[CC1Option]>;
def ftrap_function_EQ : Joined<["-"], "ftrap-function=">, Group<f_Group>, Flags<[CC1Option]>,
  HelpText<"Issue call to specified function rather than a trap instruction">,
  MarshallingInfoString<CodeGenOpts<"TrapFuncName">>;
def funroll_loops : Flag<["-"], "funroll-loops">, Group<f_Group>,
  HelpText<"Turn on loop unroller">, Flags<[CC1Option]>;
def fno_unroll_loops : Flag<["-"], "fno-unroll-loops">, Group<f_Group>,
  HelpText<"Turn off loop unroller">, Flags<[CC1Option]>;
defm reroll_loops : BoolFOption<"reroll-loops",
  CodeGenOpts<"RerollLoops">, DefaultFalse,
  PosFlag<SetTrue, [CC1Option], "Turn on loop reroller">, NegFlag<SetFalse>>;
def ffinite_loops: Flag<["-"],  "ffinite-loops">, Group<f_Group>,
  HelpText<"Assume all loops are finite.">, Flags<[CC1Option]>;
def fno_finite_loops: Flag<["-"], "fno-finite-loops">, Group<f_Group>,
  HelpText<"Do not assume that any loop is finite.">, Flags<[CC1Option]>;

def ftrigraphs : Flag<["-"], "ftrigraphs">, Group<f_Group>,
  HelpText<"Process trigraph sequences">, Flags<[CC1Option]>;
def fno_trigraphs : Flag<["-"], "fno-trigraphs">, Group<f_Group>,
  HelpText<"Do not process trigraph sequences">, Flags<[CC1Option]>;
def funsigned_bitfields : Flag<["-"], "funsigned-bitfields">, Group<f_Group>;
def funsigned_char : Flag<["-"], "funsigned-char">, Group<f_Group>;
def fno_unsigned_char : Flag<["-"], "fno-unsigned-char">;
def funwind_tables : Flag<["-"], "funwind-tables">, Group<f_Group>;
defm register_global_dtors_with_atexit : BoolFOption<"register-global-dtors-with-atexit",
  CodeGenOpts<"RegisterGlobalDtorsWithAtExit">, DefaultFalse,
  PosFlag<SetTrue, [CC1Option], "Use">, NegFlag<SetFalse, [], "Don't use">,
  BothFlags<[], " atexit or __cxa_atexit to register global destructors">>;
defm use_init_array : BoolFOption<"use-init-array",
  CodeGenOpts<"UseInitArray">, DefaultTrue,
  NegFlag<SetFalse, [CC1Option], "Use .ctors/.dtors instead of .init_array/.fini_array">,
  PosFlag<SetTrue>>;
def fno_var_tracking : Flag<["-"], "fno-var-tracking">, Group<clang_ignored_f_Group>;
def fverbose_asm : Flag<["-"], "fverbose-asm">, Group<f_Group>,
  HelpText<"Generate verbose assembly output">;
def dA : Flag<["-"], "dA">, Alias<fverbose_asm>;
defm visibility_from_dllstorageclass : BoolFOption<"visibility-from-dllstorageclass",
  LangOpts<"VisibilityFromDLLStorageClass">, DefaultFalse,
  PosFlag<SetTrue, [CC1Option], "Set the visibility of symbols in the generated code from their DLL storage class">,
  NegFlag<SetFalse>>;
def fvisibility_dllexport_EQ : Joined<["-"], "fvisibility-dllexport=">, Group<f_Group>, Flags<[CC1Option]>,
  HelpText<"The visibility for dllexport definitions [-fvisibility-from-dllstorageclass]">,
  MarshallingInfoVisibility<LangOpts<"DLLExportVisibility">, "DefaultVisibility">,
  ShouldParseIf<fvisibility_from_dllstorageclass.KeyPath>;
def fvisibility_nodllstorageclass_EQ : Joined<["-"], "fvisibility-nodllstorageclass=">, Group<f_Group>, Flags<[CC1Option]>,
  HelpText<"The visibility for definitions without an explicit DLL export class [-fvisibility-from-dllstorageclass]">,
  MarshallingInfoVisibility<LangOpts<"NoDLLStorageClassVisibility">, "HiddenVisibility">,
  ShouldParseIf<fvisibility_from_dllstorageclass.KeyPath>;
def fvisibility_externs_dllimport_EQ : Joined<["-"], "fvisibility-externs-dllimport=">, Group<f_Group>, Flags<[CC1Option]>,
  HelpText<"The visibility for dllimport external declarations [-fvisibility-from-dllstorageclass]">,
  MarshallingInfoVisibility<LangOpts<"ExternDeclDLLImportVisibility">, "DefaultVisibility">,
  ShouldParseIf<fvisibility_from_dllstorageclass.KeyPath>;
def fvisibility_externs_nodllstorageclass_EQ : Joined<["-"], "fvisibility-externs-nodllstorageclass=">, Group<f_Group>, Flags<[CC1Option]>,
  HelpText<"The visibility for external declarations without an explicit DLL dllstorageclass [-fvisibility-from-dllstorageclass]">,
  MarshallingInfoVisibility<LangOpts<"ExternDeclNoDLLStorageClassVisibility">, "HiddenVisibility">,
  ShouldParseIf<fvisibility_from_dllstorageclass.KeyPath>;
def fvisibility_EQ : Joined<["-"], "fvisibility=">, Group<f_Group>, Flags<[CC1Option]>,
  HelpText<"Set the default symbol visibility for all global definitions">,
  MarshallingInfoVisibility<LangOpts<"ValueVisibilityMode">, "DefaultVisibility">;
defm visibility_inlines_hidden : BoolFOption<"visibility-inlines-hidden",
  LangOpts<"InlineVisibilityHidden">, DefaultFalse,
  PosFlag<SetTrue, [CC1Option], "Give inline C++ member functions hidden visibility by default">,
  NegFlag<SetFalse>>;
defm visibility_inlines_hidden_static_local_var : BoolFOption<"visibility-inlines-hidden-static-local-var",
  LangOpts<"VisibilityInlinesHiddenStaticLocalVar">, DefaultFalse,
  PosFlag<SetTrue, [CC1Option], "When -fvisibility-inlines-hidden is enabled, static variables in"
            " inline C++ member functions will also be given hidden visibility by default">,
  NegFlag<SetFalse, [], "Disables -fvisibility-inlines-hidden-static-local-var"
         " (this is the default on non-darwin targets)">, BothFlags<[CC1Option]>>;
def fvisibility_ms_compat : Flag<["-"], "fvisibility-ms-compat">, Group<f_Group>,
  HelpText<"Give global types 'default' visibility and global functions and "
           "variables 'hidden' visibility by default">;
def fvisibility_global_new_delete_hidden : Flag<["-"], "fvisibility-global-new-delete-hidden">, Group<f_Group>,
  HelpText<"Give global C++ operator new and delete declarations hidden visibility">, Flags<[CC1Option]>,
  MarshallingInfoFlag<LangOpts<"GlobalAllocationFunctionVisibilityHidden">>;
def mdefault_visibility_export_mapping_EQ : Joined<["-"], "mdefault-visibility-export-mapping=">,
  Values<"none,explicit,all">,
  NormalizedValuesScope<"LangOptions::DefaultVisiblityExportMapping">,
  NormalizedValues<["None", "Explicit", "All"]>,
  HelpText<"Mapping between default visibility and export">,
  Group<m_Group>, Flags<[CC1Option]>,
  MarshallingInfoEnum<LangOpts<"DefaultVisibilityExportMapping">,"None">;
defm new_infallible : BoolFOption<"new-infallible",
  LangOpts<"NewInfallible">, DefaultFalse,
  PosFlag<SetTrue, [], "Enable">, NegFlag<SetFalse, [], "Disable">,
  BothFlags<[CC1Option], " treating throwing global C++ operator new as always returning valid memory "
  "(annotates with __attribute__((returns_nonnull)) and throw()). This is detectable in source.">>;
defm whole_program_vtables : BoolFOption<"whole-program-vtables",
  CodeGenOpts<"WholeProgramVTables">, DefaultFalse,
  PosFlag<SetTrue, [CC1Option], "Enables whole-program vtable optimization. Requires -flto">,
  NegFlag<SetFalse>, BothFlags<[CoreOption]>>;
defm split_lto_unit : BoolFOption<"split-lto-unit",
  CodeGenOpts<"EnableSplitLTOUnit">, DefaultFalse,
  PosFlag<SetTrue, [CC1Option], "Enables splitting of the LTO unit">,
  NegFlag<SetFalse>, BothFlags<[CoreOption]>>;
defm force_emit_vtables : BoolFOption<"force-emit-vtables",
  CodeGenOpts<"ForceEmitVTables">, DefaultFalse,
  PosFlag<SetTrue, [CC1Option], "Emits more virtual tables to improve devirtualization">,
  NegFlag<SetFalse>, BothFlags<[CoreOption]>>;
defm virtual_function_elimination : BoolFOption<"virtual-function-elimination",
  CodeGenOpts<"VirtualFunctionElimination">, DefaultFalse,
  PosFlag<SetTrue, [CC1Option], "Enables dead virtual function elimination optimization. Requires -flto=full">,
  NegFlag<SetFalse>, BothFlags<[CoreOption]>>;

def fwrapv : Flag<["-"], "fwrapv">, Group<f_Group>, Flags<[CC1Option]>,
  HelpText<"Treat signed integer overflow as two's complement">;
def fwritable_strings : Flag<["-"], "fwritable-strings">, Group<f_Group>, Flags<[CC1Option]>,
  HelpText<"Store string literals as writable data">,
  MarshallingInfoFlag<LangOpts<"WritableStrings">>;
defm zero_initialized_in_bss : BoolFOption<"zero-initialized-in-bss",
  CodeGenOpts<"NoZeroInitializedInBSS">, DefaultFalse,
  NegFlag<SetTrue, [CC1Option], "Don't place zero initialized data in BSS">,
  PosFlag<SetFalse>>;
defm function_sections : BoolFOption<"function-sections",
  CodeGenOpts<"FunctionSections">, DefaultFalse,
  PosFlag<SetTrue, [CC1Option], "Place each function in its own section">,
  NegFlag<SetFalse>>;
def fbasic_block_sections_EQ : Joined<["-"], "fbasic-block-sections=">, Group<f_Group>,
  Flags<[CC1Option, CC1AsOption]>,
  HelpText<"Place each function's basic blocks in unique sections (ELF Only)">,
  DocBrief<[{Generate labels for each basic block or place each basic block or a subset of basic blocks in its own section.}]>,
  Values<"all,labels,none,list=">,
  MarshallingInfoString<CodeGenOpts<"BBSections">, [{"none"}]>;
defm data_sections : BoolFOption<"data-sections",
  CodeGenOpts<"DataSections">, DefaultFalse,
  PosFlag<SetTrue, [CC1Option], "Place each data in its own section">, NegFlag<SetFalse>>;
defm stack_size_section : BoolFOption<"stack-size-section",
  CodeGenOpts<"StackSizeSection">, DefaultFalse,
  PosFlag<SetTrue, [CC1Option], "Emit section containing metadata on function stack sizes">,
  NegFlag<SetFalse>>;
def fstack_usage : Flag<["-"], "fstack-usage">, Group<f_Group>,
  HelpText<"Emit .su file containing information on function stack sizes">;
def stack_usage_file : Separate<["-"], "stack-usage-file">,
  Flags<[CC1Option, NoDriverOption]>,
  HelpText<"Filename (or -) to write stack usage output to">,
  MarshallingInfoString<CodeGenOpts<"StackUsageOutput">>;

defm unique_basic_block_section_names : BoolFOption<"unique-basic-block-section-names",
  CodeGenOpts<"UniqueBasicBlockSectionNames">, DefaultFalse,
  PosFlag<SetTrue, [CC1Option], "Use unique names for basic block sections (ELF Only)">,
  NegFlag<SetFalse>>;
defm unique_internal_linkage_names : BoolFOption<"unique-internal-linkage-names",
  CodeGenOpts<"UniqueInternalLinkageNames">, DefaultFalse,
  PosFlag<SetTrue, [CC1Option], "Uniqueify Internal Linkage Symbol Names by appending"
            " the MD5 hash of the module path">,
  NegFlag<SetFalse>>;
defm unique_section_names : BoolFOption<"unique-section-names",
  CodeGenOpts<"UniqueSectionNames">, DefaultTrue,
  NegFlag<SetFalse, [CC1Option], "Don't use unique names for text and data sections">,
  PosFlag<SetTrue>>;

defm split_machine_functions: BoolFOption<"split-machine-functions",
  CodeGenOpts<"SplitMachineFunctions">, DefaultFalse,
  PosFlag<SetTrue, [CC1Option], "Enable">, NegFlag<SetFalse, [], "Disable">,
  BothFlags<[], " late function splitting using profile information (x86 ELF)">>;

defm strict_return : BoolFOption<"strict-return",
  CodeGenOpts<"StrictReturn">, DefaultTrue,
  NegFlag<SetFalse, [CC1Option], "Don't treat control flow paths that fall off the end"
            " of a non-void function as unreachable">,
  PosFlag<SetTrue>>;

def fenable_matrix : Flag<["-"], "fenable-matrix">, Group<f_Group>,
    Flags<[CC1Option]>,
    HelpText<"Enable matrix data type and related builtin functions">,
    MarshallingInfoFlag<LangOpts<"MatrixTypes">>;

def fzero_call_used_regs_EQ
    : Joined<["-"], "fzero-call-used-regs=">, Group<f_Group>, Flags<[CC1Option]>,
      HelpText<"Clear call-used registers upon function return (AArch64/x86 only)">,
      Values<"skip,used-gpr-arg,used-gpr,used-arg,used,all-gpr-arg,all-gpr,all-arg,all">,
      NormalizedValues<["Skip", "UsedGPRArg", "UsedGPR", "UsedArg", "Used",
                        "AllGPRArg", "AllGPR", "AllArg", "All"]>,
      NormalizedValuesScope<"llvm::ZeroCallUsedRegs::ZeroCallUsedRegsKind">,
      MarshallingInfoEnum<CodeGenOpts<"ZeroCallUsedRegs">, "Skip">;

def fdebug_types_section: Flag <["-"], "fdebug-types-section">, Group<f_Group>,
  HelpText<"Place debug types in their own section (ELF Only)">;
def fno_debug_types_section: Flag<["-"], "fno-debug-types-section">, Group<f_Group>;
defm debug_ranges_base_address : BoolFOption<"debug-ranges-base-address",
  CodeGenOpts<"DebugRangesBaseAddress">, DefaultFalse,
  PosFlag<SetTrue, [CC1Option], "Use DWARF base address selection entries in .debug_ranges">,
  NegFlag<SetFalse>>;
defm split_dwarf_inlining : BoolFOption<"split-dwarf-inlining",
  CodeGenOpts<"SplitDwarfInlining">, DefaultFalse,
  NegFlag<SetFalse, []>,
  PosFlag<SetTrue, [CC1Option], "Provide minimal debug info in the object/executable"
          " to facilitate online symbolication/stack traces in the absence of"
          " .dwo/.dwp files when using Split DWARF">>;
def fdebug_default_version: Joined<["-"], "fdebug-default-version=">, Group<f_Group>,
  HelpText<"Default DWARF version to use, if a -g option caused DWARF debug info to be produced">;
def fdebug_prefix_map_EQ
  : Joined<["-"], "fdebug-prefix-map=">, Group<f_Group>,
    Flags<[CC1Option,CC1AsOption]>,
    HelpText<"remap file source paths in debug info">;
def fcoverage_prefix_map_EQ
  : Joined<["-"], "fcoverage-prefix-map=">, Group<f_Group>,
    Flags<[CC1Option]>,
    HelpText<"remap file source paths in coverage mapping">;
def ffile_prefix_map_EQ
  : Joined<["-"], "ffile-prefix-map=">, Group<f_Group>,
    HelpText<"remap file source paths in debug info, predefined preprocessor "
             "macros and __builtin_FILE(). Implies -ffile-reproducible.">;
def fmacro_prefix_map_EQ
  : Joined<["-"], "fmacro-prefix-map=">, Group<f_Group>, Flags<[CC1Option]>,
    HelpText<"remap file source paths in predefined preprocessor macros and "
             "__builtin_FILE(). Implies -ffile-reproducible.">;
defm force_dwarf_frame : BoolFOption<"force-dwarf-frame",
  CodeGenOpts<"ForceDwarfFrameSection">, DefaultFalse,
  PosFlag<SetTrue, [CC1Option], "Always emit a debug frame section">, NegFlag<SetFalse>>;
def femit_dwarf_unwind_EQ : Joined<["-"], "femit-dwarf-unwind=">,
  Group<f_Group>, Flags<[CC1Option, CC1AsOption]>,
  HelpText<"When to emit DWARF unwind (EH frame) info">,
  Values<"always,no-compact-unwind,default">,
  NormalizedValues<["Always", "NoCompactUnwind", "Default"]>,
  NormalizedValuesScope<"llvm::EmitDwarfUnwindType">,
  MarshallingInfoEnum<CodeGenOpts<"EmitDwarfUnwind">, "Default">;
def g_Flag : Flag<["-"], "g">, Group<g_Group>,
  HelpText<"Generate source-level debug information">;
def gline_tables_only : Flag<["-"], "gline-tables-only">, Group<gN_Group>,
  Flags<[CoreOption]>, HelpText<"Emit debug line number tables only">;
def gline_directives_only : Flag<["-"], "gline-directives-only">, Group<gN_Group>,
  Flags<[CoreOption]>, HelpText<"Emit debug line info directives only">;
def gmlt : Flag<["-"], "gmlt">, Alias<gline_tables_only>;
def g0 : Flag<["-"], "g0">, Group<gN_Group>;
def g1 : Flag<["-"], "g1">, Group<gN_Group>, Alias<gline_tables_only>;
def g2 : Flag<["-"], "g2">, Group<gN_Group>;
def g3 : Flag<["-"], "g3">, Group<gN_Group>;
def ggdb : Flag<["-"], "ggdb">, Group<gTune_Group>;
def ggdb0 : Flag<["-"], "ggdb0">, Group<ggdbN_Group>;
def ggdb1 : Flag<["-"], "ggdb1">, Group<ggdbN_Group>;
def ggdb2 : Flag<["-"], "ggdb2">, Group<ggdbN_Group>;
def ggdb3 : Flag<["-"], "ggdb3">, Group<ggdbN_Group>;
def glldb : Flag<["-"], "glldb">, Group<gTune_Group>;
def gsce : Flag<["-"], "gsce">, Group<gTune_Group>;
def gdbx : Flag<["-"], "gdbx">, Group<gTune_Group>;
// Equivalent to our default dwarf version. Forces usual dwarf emission when
// CodeView is enabled.
def gdwarf : Flag<["-"], "gdwarf">, Group<g_Group>, Flags<[CoreOption]>,
  HelpText<"Generate source-level debug information with the default dwarf version">;
def gdwarf_2 : Flag<["-"], "gdwarf-2">, Group<g_Group>,
  HelpText<"Generate source-level debug information with dwarf version 2">;
def gdwarf_3 : Flag<["-"], "gdwarf-3">, Group<g_Group>,
  HelpText<"Generate source-level debug information with dwarf version 3">;
def gdwarf_4 : Flag<["-"], "gdwarf-4">, Group<g_Group>,
  HelpText<"Generate source-level debug information with dwarf version 4">;
def gdwarf_5 : Flag<["-"], "gdwarf-5">, Group<g_Group>,
  HelpText<"Generate source-level debug information with dwarf version 5">;
def gdwarf64 : Flag<["-"], "gdwarf64">, Group<g_Group>,
  Flags<[CC1Option, CC1AsOption]>,
  HelpText<"Enables DWARF64 format for ELF binaries, if debug information emission is enabled.">,
  MarshallingInfoFlag<CodeGenOpts<"Dwarf64">>;
def gdwarf32 : Flag<["-"], "gdwarf32">, Group<g_Group>,
  Flags<[CC1Option, CC1AsOption]>,
  HelpText<"Enables DWARF32 format for ELF binaries, if debug information emission is enabled.">;
def gheterogeneous_dwarf : Flag<["-"], "gheterogeneous-dwarf">,
  Group<g_Group>, Flags<[CC1Option]>,
  HelpText<"Enable DWARF extensions for heterogeneous debugging">,
  MarshallingInfoFlag<CodeGenOpts<"HeterogeneousDwarf">>;
def gno_heterogeneous_dwarf : Flag<["-"], "gno-heterogeneous-dwarf">,
  Group<g_Group>, HelpText<"Disable DWARF extensions for heterogeneous debugging">;

def gcodeview : Flag<["-"], "gcodeview">,
  HelpText<"Generate CodeView debug information">,
  Flags<[CC1Option, CC1AsOption, CoreOption]>,
  MarshallingInfoFlag<CodeGenOpts<"EmitCodeView">>;
defm codeview_ghash : BoolOption<"g", "codeview-ghash",
  CodeGenOpts<"CodeViewGHash">, DefaultFalse,
  PosFlag<SetTrue, [CC1Option], "Emit type record hashes in a .debug$H section">,
  NegFlag<SetFalse>, BothFlags<[CoreOption]>>;
defm codeview_command_line : BoolOption<"g", "codeview-command-line",
  CodeGenOpts<"CodeViewCommandLine">, DefaultTrue,
  PosFlag<SetTrue, [], "Emit compiler path and command line into CodeView debug information">,
  NegFlag<SetFalse, [], "Don't emit compiler path and command line into CodeView debug information">,
  BothFlags<[CoreOption, CC1Option]>>;
defm inline_line_tables : BoolGOption<"inline-line-tables",
  CodeGenOpts<"NoInlineLineTables">, DefaultFalse,
  NegFlag<SetTrue, [CC1Option], "Don't emit inline line tables.">,
  PosFlag<SetFalse>, BothFlags<[CoreOption]>>;

def gfull : Flag<["-"], "gfull">, Group<g_Group>;
def gused : Flag<["-"], "gused">, Group<g_Group>;
def gstabs : Joined<["-"], "gstabs">, Group<g_Group>, Flags<[Unsupported]>;
def gcoff : Joined<["-"], "gcoff">, Group<g_Group>, Flags<[Unsupported]>;
def gxcoff : Joined<["-"], "gxcoff">, Group<g_Group>, Flags<[Unsupported]>;
def gvms : Joined<["-"], "gvms">, Group<g_Group>, Flags<[Unsupported]>;
def gtoggle : Flag<["-"], "gtoggle">, Group<g_flags_Group>, Flags<[Unsupported]>;
def grecord_command_line : Flag<["-"], "grecord-command-line">,
  Group<g_flags_Group>;
def gno_record_command_line : Flag<["-"], "gno-record-command-line">,
  Group<g_flags_Group>;
def : Flag<["-"], "grecord-gcc-switches">, Alias<grecord_command_line>;
def : Flag<["-"], "gno-record-gcc-switches">, Alias<gno_record_command_line>;
defm strict_dwarf : BoolOption<"g", "strict-dwarf",
  CodeGenOpts<"DebugStrictDwarf">, DefaultFalse,
  PosFlag<SetTrue, [CC1Option]>, NegFlag<SetFalse>, BothFlags<[CoreOption]>>,
  Group<g_flags_Group>;
defm column_info : BoolOption<"g", "column-info",
  CodeGenOpts<"DebugColumnInfo">, DefaultTrue,
  NegFlag<SetFalse, [CC1Option]>, PosFlag<SetTrue>, BothFlags<[CoreOption]>>,
  Group<g_flags_Group>;
def gsplit_dwarf : Flag<["-"], "gsplit-dwarf">, Group<g_flags_Group>;
def gsplit_dwarf_EQ : Joined<["-"], "gsplit-dwarf=">, Group<g_flags_Group>,
  HelpText<"Set DWARF fission mode">,
  Values<"split,single">;
def gno_split_dwarf : Flag<["-"], "gno-split-dwarf">, Group<g_flags_Group>;
def gsimple_template_names : Flag<["-"], "gsimple-template-names">, Group<g_flags_Group>;
def gsimple_template_names_EQ
    : Joined<["-"], "gsimple-template-names=">,
      HelpText<"Use simple template names in DWARF, or include the full "
               "template name with a modified prefix for validation">,
      Values<"simple,mangled">, Flags<[CC1Option, NoDriverOption]>;
def gsrc_hash_EQ : Joined<["-"], "gsrc-hash=">,
  Group<g_flags_Group>, Flags<[CC1Option, NoDriverOption]>,
  Values<"md5,sha1,sha256">,
  NormalizedValues<["DSH_MD5", "DSH_SHA1", "DSH_SHA256"]>,
  NormalizedValuesScope<"CodeGenOptions">,
  MarshallingInfoEnum<CodeGenOpts<"DebugSrcHash">, "DSH_MD5">;
def gno_simple_template_names : Flag<["-"], "gno-simple-template-names">,
                                Group<g_flags_Group>;
def ggnu_pubnames : Flag<["-"], "ggnu-pubnames">, Group<g_flags_Group>, Flags<[CC1Option]>;
def gno_gnu_pubnames : Flag<["-"], "gno-gnu-pubnames">, Group<g_flags_Group>;
def gpubnames : Flag<["-"], "gpubnames">, Group<g_flags_Group>, Flags<[CC1Option]>;
def gno_pubnames : Flag<["-"], "gno-pubnames">, Group<g_flags_Group>;
def gdwarf_aranges : Flag<["-"], "gdwarf-aranges">, Group<g_flags_Group>;
def gmodules : Flag <["-"], "gmodules">, Group<gN_Group>,
  HelpText<"Generate debug info with external references to clang modules"
           " or precompiled headers">;
def gno_modules : Flag <["-"], "gno-modules">, Group<g_flags_Group>;
def gz_EQ : Joined<["-"], "gz=">, Group<g_flags_Group>,
    HelpText<"DWARF debug sections compression type">;
def gz : Flag<["-"], "gz">, Alias<gz_EQ>, AliasArgs<["zlib"]>, Group<g_flags_Group>;
def gembed_source : Flag<["-"], "gembed-source">, Group<g_flags_Group>, Flags<[CC1Option]>,
    HelpText<"Embed source text in DWARF debug sections">,
    MarshallingInfoFlag<CodeGenOpts<"EmbedSource">>;
def gno_embed_source : Flag<["-"], "gno-embed-source">, Group<g_flags_Group>,
    Flags<[NoXarchOption]>,
    HelpText<"Restore the default behavior of not embedding source text in DWARF debug sections">;
def headerpad__max__install__names : Joined<["-"], "headerpad_max_install_names">;
def help : Flag<["-", "--"], "help">, Flags<[CC1Option,CC1AsOption, FC1Option,
    FlangOption]>, HelpText<"Display available options">,
    MarshallingInfoFlag<FrontendOpts<"ShowHelp">>;
def ibuiltininc : Flag<["-"], "ibuiltininc">,
  HelpText<"Enable builtin #include directories even when -nostdinc is used "
           "before or after -ibuiltininc. "
           "Using -nobuiltininc after the option disables it">;
def index_header_map : Flag<["-"], "index-header-map">, Flags<[CC1Option]>,
  HelpText<"Make the next included directory (-I or -F) an indexer header map">;
def idirafter : JoinedOrSeparate<["-"], "idirafter">, Group<clang_i_Group>, Flags<[CC1Option]>,
  HelpText<"Add directory to AFTER include search path">;
def iframework : JoinedOrSeparate<["-"], "iframework">, Group<clang_i_Group>, Flags<[CC1Option]>,
  HelpText<"Add directory to SYSTEM framework search path">;
def iframeworkwithsysroot : JoinedOrSeparate<["-"], "iframeworkwithsysroot">,
  Group<clang_i_Group>,
  HelpText<"Add directory to SYSTEM framework search path, "
           "absolute paths are relative to -isysroot">,
  MetaVarName<"<directory>">, Flags<[CC1Option]>;
def imacros : JoinedOrSeparate<["-", "--"], "imacros">, Group<clang_i_Group>, Flags<[CC1Option]>,
  HelpText<"Include macros from file before parsing">, MetaVarName<"<file>">,
  MarshallingInfoStringVector<PreprocessorOpts<"MacroIncludes">>;
def image__base : Separate<["-"], "image_base">;
def include_ : JoinedOrSeparate<["-", "--"], "include">, Group<clang_i_Group>, EnumName<"include">,
    MetaVarName<"<file>">, HelpText<"Include file before parsing">, Flags<[CC1Option]>;
def include_pch : Separate<["-"], "include-pch">, Group<clang_i_Group>, Flags<[CC1Option]>,
  HelpText<"Include precompiled header file">, MetaVarName<"<file>">,
  MarshallingInfoString<PreprocessorOpts<"ImplicitPCHInclude">>;
def relocatable_pch : Flag<["-", "--"], "relocatable-pch">, Flags<[CC1Option]>,
  HelpText<"Whether to build a relocatable precompiled header">,
  MarshallingInfoFlag<FrontendOpts<"RelocatablePCH">>;
def verify_pch : Flag<["-"], "verify-pch">, Group<Action_Group>, Flags<[CC1Option]>,
  HelpText<"Load and verify that a pre-compiled header file is not stale">;
def init : Separate<["-"], "init">;
def install__name : Separate<["-"], "install_name">;
def iprefix : JoinedOrSeparate<["-"], "iprefix">, Group<clang_i_Group>, Flags<[CC1Option]>,
  HelpText<"Set the -iwithprefix/-iwithprefixbefore prefix">, MetaVarName<"<dir>">;
def iquote : JoinedOrSeparate<["-"], "iquote">, Group<clang_i_Group>, Flags<[CC1Option]>,
  HelpText<"Add directory to QUOTE include search path">, MetaVarName<"<directory>">;
def isysroot : JoinedOrSeparate<["-"], "isysroot">, Group<clang_i_Group>, Flags<[CC1Option]>,
  HelpText<"Set the system root directory (usually /)">, MetaVarName<"<dir>">,
  MarshallingInfoString<HeaderSearchOpts<"Sysroot">, [{"/"}]>;
def isystem : JoinedOrSeparate<["-"], "isystem">, Group<clang_i_Group>,
  Flags<[CC1Option]>,
  HelpText<"Add directory to SYSTEM include search path">, MetaVarName<"<directory>">;
def isystem_after : JoinedOrSeparate<["-"], "isystem-after">,
  Group<clang_i_Group>, Flags<[NoXarchOption]>, MetaVarName<"<directory>">,
  HelpText<"Add directory to end of the SYSTEM include search path">;
def iwithprefixbefore : JoinedOrSeparate<["-"], "iwithprefixbefore">, Group<clang_i_Group>,
  HelpText<"Set directory to include search path with prefix">, MetaVarName<"<dir>">,
  Flags<[CC1Option]>;
def iwithprefix : JoinedOrSeparate<["-"], "iwithprefix">, Group<clang_i_Group>, Flags<[CC1Option]>,
  HelpText<"Set directory to SYSTEM include search path with prefix">, MetaVarName<"<dir>">;
def iwithsysroot : JoinedOrSeparate<["-"], "iwithsysroot">, Group<clang_i_Group>,
  HelpText<"Add directory to SYSTEM include search path, "
           "absolute paths are relative to -isysroot">, MetaVarName<"<directory>">,
  Flags<[CC1Option]>;
def ivfsoverlay : JoinedOrSeparate<["-"], "ivfsoverlay">, Group<clang_i_Group>, Flags<[CC1Option]>,
  HelpText<"Overlay the virtual filesystem described by file over the real file system">;
def vfsoverlay : JoinedOrSeparate<["-", "--"], "vfsoverlay">, Flags<[CC1Option, CoreOption]>,
  HelpText<"Overlay the virtual filesystem described by file over the real file system. "
           "Additionally, pass this overlay file to the linker if it supports it">;
def imultilib : Separate<["-"], "imultilib">, Group<gfortran_Group>;
def keep__private__externs : Flag<["-"], "keep_private_externs">;
def l : JoinedOrSeparate<["-"], "l">, Flags<[LinkerInput, RenderJoined]>,
        Group<Link_Group>;
def lazy__framework : Separate<["-"], "lazy_framework">, Flags<[LinkerInput]>;
def lazy__library : Separate<["-"], "lazy_library">, Flags<[LinkerInput]>;
def mlittle_endian : Flag<["-"], "mlittle-endian">, Flags<[NoXarchOption]>;
def EL : Flag<["-"], "EL">, Alias<mlittle_endian>;
def mbig_endian : Flag<["-"], "mbig-endian">, Flags<[NoXarchOption]>;
def EB : Flag<["-"], "EB">, Alias<mbig_endian>;
def m16 : Flag<["-"], "m16">, Group<m_Group>, Flags<[NoXarchOption, CoreOption]>;
def m32 : Flag<["-"], "m32">, Group<m_Group>, Flags<[NoXarchOption, CoreOption]>;
def mqdsp6_compat : Flag<["-"], "mqdsp6-compat">, Group<m_Group>, Flags<[NoXarchOption,CC1Option]>,
  HelpText<"Enable hexagon-qdsp6 backward compatibility">,
  MarshallingInfoFlag<LangOpts<"HexagonQdsp6Compat">>;
def m64 : Flag<["-"], "m64">, Group<m_Group>, Flags<[NoXarchOption, CoreOption]>;
def mx32 : Flag<["-"], "mx32">, Group<m_Group>, Flags<[NoXarchOption, CoreOption]>;
def mabi_EQ : Joined<["-"], "mabi=">, Group<m_Group>;
def miamcu : Flag<["-"], "miamcu">, Group<m_Group>, Flags<[NoXarchOption, CoreOption]>,
  HelpText<"Use Intel MCU ABI">;
def mno_iamcu : Flag<["-"], "mno-iamcu">, Group<m_Group>, Flags<[NoXarchOption, CoreOption]>;
def malign_functions_EQ : Joined<["-"], "malign-functions=">, Group<clang_ignored_m_Group>;
def malign_loops_EQ : Joined<["-"], "malign-loops=">, Group<clang_ignored_m_Group>;
def malign_jumps_EQ : Joined<["-"], "malign-jumps=">, Group<clang_ignored_m_Group>;
def malign_branch_EQ : CommaJoined<["-"], "malign-branch=">, Group<m_Group>, Flags<[NoXarchOption]>,
  HelpText<"Specify types of branches to align">;
def malign_branch_boundary_EQ : Joined<["-"], "malign-branch-boundary=">, Group<m_Group>, Flags<[NoXarchOption]>,
  HelpText<"Specify the boundary's size to align branches">;
def mpad_max_prefix_size_EQ : Joined<["-"], "mpad-max-prefix-size=">, Group<m_Group>, Flags<[NoXarchOption]>,
  HelpText<"Specify maximum number of prefixes to use for padding">;
def mbranches_within_32B_boundaries : Flag<["-"], "mbranches-within-32B-boundaries">, Flags<[NoXarchOption]>, Group<m_Group>,
  HelpText<"Align selected branches (fused, jcc, jmp) within 32-byte boundary">;
def mfancy_math_387 : Flag<["-"], "mfancy-math-387">, Group<clang_ignored_m_Group>;
def mlong_calls : Flag<["-"], "mlong-calls">, Group<m_Group>,
  HelpText<"Generate branches with extended addressability, usually via indirect jumps.">;
def mdouble_EQ : Joined<["-"], "mdouble=">, Group<m_Group>,
  MetaVarName<"<n">, Values<"32,64">, Flags<[CC1Option]>,
  HelpText<"Force double to be <n> bits">,
  MarshallingInfoInt<LangOpts<"DoubleSize">, "0">;
def LongDouble_Group : OptionGroup<"<LongDouble group>">, Group<m_Group>,
  DocName<"Long double flags">,
  DocBrief<[{Selects the long double implementation}]>;
def mlong_double_64 : Flag<["-"], "mlong-double-64">, Group<LongDouble_Group>, Flags<[CC1Option]>,
  HelpText<"Force long double to be 64 bits">;
def mlong_double_80 : Flag<["-"], "mlong-double-80">, Group<LongDouble_Group>, Flags<[CC1Option]>,
  HelpText<"Force long double to be 80 bits, padded to 128 bits for storage">;
def mlong_double_128 : Flag<["-"], "mlong-double-128">, Group<LongDouble_Group>, Flags<[CC1Option]>,
  HelpText<"Force long double to be 128 bits">;
def mno_long_calls : Flag<["-"], "mno-long-calls">, Group<m_Group>,
  HelpText<"Restore the default behaviour of not generating long calls">;
def mexecute_only : Flag<["-"], "mexecute-only">, Group<m_arm_Features_Group>,
  HelpText<"Disallow generation of data access to code sections (ARM only)">;
def mno_execute_only : Flag<["-"], "mno-execute-only">, Group<m_arm_Features_Group>,
  HelpText<"Allow generation of data access to code sections (ARM only)">;
def mtp_mode_EQ : Joined<["-"], "mtp=">, Group<m_arm_Features_Group>, Values<"soft,cp15,el0,el1,el2,el3">,
  HelpText<"Thread pointer access method (AArch32/AArch64 only)">;
def mpure_code : Flag<["-"], "mpure-code">, Alias<mexecute_only>; // Alias for GCC compatibility
def mno_pure_code : Flag<["-"], "mno-pure-code">, Alias<mno_execute_only>;
def mtvos_version_min_EQ : Joined<["-"], "mtvos-version-min=">, Group<m_Group>;
def mappletvos_version_min_EQ : Joined<["-"], "mappletvos-version-min=">, Alias<mtvos_version_min_EQ>;
def mtvos_simulator_version_min_EQ : Joined<["-"], "mtvos-simulator-version-min=">;
def mappletvsimulator_version_min_EQ : Joined<["-"], "mappletvsimulator-version-min=">, Alias<mtvos_simulator_version_min_EQ>;
def mwatchos_version_min_EQ : Joined<["-"], "mwatchos-version-min=">, Group<m_Group>;
def mwatchos_simulator_version_min_EQ : Joined<["-"], "mwatchos-simulator-version-min=">;
def mwatchsimulator_version_min_EQ : Joined<["-"], "mwatchsimulator-version-min=">, Alias<mwatchos_simulator_version_min_EQ>;
def march_EQ : Joined<["-"], "march=">, Group<m_Group>, Flags<[CoreOption]>;
def masm_EQ : Joined<["-"], "masm=">, Group<m_Group>, Flags<[NoXarchOption]>;
def inline_asm_EQ : Joined<["-"], "inline-asm=">, Group<m_Group>, Flags<[CC1Option]>,
  Values<"att,intel">,
  NormalizedValuesScope<"CodeGenOptions">, NormalizedValues<["IAD_ATT", "IAD_Intel"]>,
  MarshallingInfoEnum<CodeGenOpts<"InlineAsmDialect">, "IAD_ATT">;
def mcmodel_EQ : Joined<["-"], "mcmodel=">, Group<m_Group>, Flags<[CC1Option]>,
  MarshallingInfoString<TargetOpts<"CodeModel">, [{"default"}]>;
def mtls_size_EQ : Joined<["-"], "mtls-size=">, Group<m_Group>, Flags<[NoXarchOption, CC1Option]>,
  HelpText<"Specify bit size of immediate TLS offsets (AArch64 ELF only): "
           "12 (for 4KB) | 24 (for 16MB, default) | 32 (for 4GB) | 48 (for 256TB, needs -mcmodel=large)">,
  MarshallingInfoInt<CodeGenOpts<"TLSSize">>;
def mimplicit_it_EQ : Joined<["-"], "mimplicit-it=">, Group<m_Group>;
def mdefault_build_attributes : Joined<["-"], "mdefault-build-attributes">, Group<m_Group>;
def mno_default_build_attributes : Joined<["-"], "mno-default-build-attributes">, Group<m_Group>;
def mconstant_cfstrings : Flag<["-"], "mconstant-cfstrings">, Group<clang_ignored_m_Group>;
def mconsole : Joined<["-"], "mconsole">, Group<m_Group>, Flags<[NoXarchOption]>;
def mwindows : Joined<["-"], "mwindows">, Group<m_Group>, Flags<[NoXarchOption]>;
def mdll : Joined<["-"], "mdll">, Group<m_Group>, Flags<[NoXarchOption]>;
def municode : Joined<["-"], "municode">, Group<m_Group>, Flags<[NoXarchOption]>;
def mthreads : Joined<["-"], "mthreads">, Group<m_Group>, Flags<[NoXarchOption]>;
def mguard_EQ : Joined<["-"], "mguard=">, Group<m_Group>, Flags<[NoXarchOption]>,
  HelpText<"Enable or disable Control Flow Guard checks and guard tables emission">,
  Values<"none,cf,cf-nochecks">;
def mcpu_EQ : Joined<["-"], "mcpu=">, Group<m_Group>;
def mmcu_EQ : Joined<["-"], "mmcu=">, Group<m_Group>;
def msim : Flag<["-"], "msim">, Group<m_Group>;
def mdynamic_no_pic : Joined<["-"], "mdynamic-no-pic">, Group<m_Group>;
def mfix_and_continue : Flag<["-"], "mfix-and-continue">, Group<clang_ignored_m_Group>;
def mieee_fp : Flag<["-"], "mieee-fp">, Group<clang_ignored_m_Group>;
def minline_all_stringops : Flag<["-"], "minline-all-stringops">, Group<clang_ignored_m_Group>;
def mno_inline_all_stringops : Flag<["-"], "mno-inline-all-stringops">, Group<clang_ignored_m_Group>;
def malign_double : Flag<["-"], "malign-double">, Group<m_Group>, Flags<[CC1Option]>,
  HelpText<"Align doubles to two words in structs (x86 only)">,
  MarshallingInfoFlag<LangOpts<"AlignDouble">>;
def mfloat_abi_EQ : Joined<["-"], "mfloat-abi=">, Group<m_Group>, Values<"soft,softfp,hard">;
def mfpmath_EQ : Joined<["-"], "mfpmath=">, Group<m_Group>;
def mfpu_EQ : Joined<["-"], "mfpu=">, Group<m_Group>;
def mhwdiv_EQ : Joined<["-"], "mhwdiv=">, Group<m_Group>;
def mhwmult_EQ : Joined<["-"], "mhwmult=">, Group<m_Group>;
def mglobal_merge : Flag<["-"], "mglobal-merge">, Group<m_Group>, Flags<[CC1Option]>,
  HelpText<"Enable merging of globals">;
def mhard_float : Flag<["-"], "mhard-float">, Group<m_Group>;
def mios_version_min_EQ : Joined<["-"], "mios-version-min=">,
  Group<m_Group>, HelpText<"Set iOS deployment target">;
def : Joined<["-"], "miphoneos-version-min=">,
  Group<m_Group>, Alias<mios_version_min_EQ>;
def mios_simulator_version_min_EQ : Joined<["-"], "mios-simulator-version-min=">;
def : Joined<["-"], "miphonesimulator-version-min=">, Alias<mios_simulator_version_min_EQ>;
def mkernel : Flag<["-"], "mkernel">, Group<m_Group>;
def mlinker_version_EQ : Joined<["-"], "mlinker-version=">,
  Flags<[NoXarchOption]>;
def mllvm : Separate<["-"], "mllvm">,Flags<[CC1Option,CC1AsOption,CoreOption,FC1Option,FlangOption]>,
  HelpText<"Additional arguments to forward to LLVM's option processing">,
  MarshallingInfoStringVector<FrontendOpts<"LLVMArgs">>;
def : Joined<["-"], "mllvm=">, Flags<[CoreOption,FlangOption]>, Alias<mllvm>,
  HelpText<"Alias for -mllvm">, MetaVarName<"<arg>">;
def mmlir : Separate<["-"], "mmlir">, Flags<[CoreOption,FC1Option,FlangOption]>,
  HelpText<"Additional arguments to forward to MLIR's option processing">;
def ffuchsia_api_level_EQ : Joined<["-"], "ffuchsia-api-level=">,
  Group<m_Group>, Flags<[CC1Option]>, HelpText<"Set Fuchsia API level">,
  MarshallingInfoInt<LangOpts<"FuchsiaAPILevel">>;
def mmacos_version_min_EQ : Joined<["-"], "mmacos-version-min=">,
  Group<m_Group>, HelpText<"Set macOS deployment target">;
def : Joined<["-"], "mmacosx-version-min=">,
  Group<m_Group>, Alias<mmacos_version_min_EQ>;
def mms_bitfields : Flag<["-"], "mms-bitfields">, Group<m_Group>, Flags<[CC1Option]>,
  HelpText<"Set the default structure layout to be compatible with the Microsoft compiler standard">,
  MarshallingInfoFlag<LangOpts<"MSBitfields">>;
def moutline : Flag<["-"], "moutline">, Group<f_clang_Group>, Flags<[CC1Option]>,
    HelpText<"Enable function outlining (AArch64 only)">;
def mno_outline : Flag<["-"], "mno-outline">, Group<f_clang_Group>, Flags<[CC1Option]>,
    HelpText<"Disable function outlining (AArch64 only)">;
def mno_ms_bitfields : Flag<["-"], "mno-ms-bitfields">, Group<m_Group>,
  HelpText<"Do not set the default structure layout to be compatible with the Microsoft compiler standard">;
def mskip_rax_setup : Flag<["-"], "mskip-rax-setup">, Group<m_Group>, Flags<[CC1Option]>,
  HelpText<"Skip setting up RAX register when passing variable arguments (x86 only)">,
  MarshallingInfoFlag<CodeGenOpts<"SkipRaxSetup">>;
def mno_skip_rax_setup : Flag<["-"], "mno-skip-rax-setup">, Group<m_Group>, Flags<[CC1Option]>;
def mstackrealign : Flag<["-"], "mstackrealign">, Group<m_Group>, Flags<[CC1Option]>,
  HelpText<"Force realign the stack at entry to every function">,
  MarshallingInfoFlag<CodeGenOpts<"StackRealignment">>;
def mstack_alignment : Joined<["-"], "mstack-alignment=">, Group<m_Group>, Flags<[CC1Option]>,
  HelpText<"Set the stack alignment">,
  MarshallingInfoInt<CodeGenOpts<"StackAlignment">>;
def mstack_probe_size : Joined<["-"], "mstack-probe-size=">, Group<m_Group>, Flags<[CC1Option]>,
  HelpText<"Set the stack probe size">,
  MarshallingInfoInt<CodeGenOpts<"StackProbeSize">, "4096">;
def mstack_arg_probe : Flag<["-"], "mstack-arg-probe">, Group<m_Group>,
  HelpText<"Enable stack probes">;
def mno_stack_arg_probe : Flag<["-"], "mno-stack-arg-probe">, Group<m_Group>, Flags<[CC1Option]>,
  HelpText<"Disable stack probes which are enabled by default">,
  MarshallingInfoFlag<CodeGenOpts<"NoStackArgProbe">>;
def mthread_model : Separate<["-"], "mthread-model">, Group<m_Group>, Flags<[CC1Option]>,
  HelpText<"The thread model to use. Defaults to 'posix')">, Values<"posix,single">,
  NormalizedValues<["POSIX", "Single"]>, NormalizedValuesScope<"LangOptions::ThreadModelKind">,
  MarshallingInfoEnum<LangOpts<"ThreadModel">, "POSIX">;
def meabi : Separate<["-"], "meabi">, Group<m_Group>, Flags<[CC1Option]>,
  HelpText<"Set EABI type. Default depends on triple)">, Values<"default,4,5,gnu">,
  MarshallingInfoEnum<TargetOpts<"EABIVersion">, "Default">,
  NormalizedValuesScope<"llvm::EABI">,
  NormalizedValues<["Default", "EABI4", "EABI5", "GNU"]>;
def mtargetos_EQ : Joined<["-"], "mtargetos=">, Group<m_Group>,
  HelpText<"Set the deployment target to be the specified OS and OS version">;

def mno_constant_cfstrings : Flag<["-"], "mno-constant-cfstrings">, Group<m_Group>;
def mno_global_merge : Flag<["-"], "mno-global-merge">, Group<m_Group>, Flags<[CC1Option]>,
  HelpText<"Disable merging of globals">;
def mno_pascal_strings : Flag<["-"], "mno-pascal-strings">,
  Alias<fno_pascal_strings>;
def mno_red_zone : Flag<["-"], "mno-red-zone">, Group<m_Group>;
def mno_tls_direct_seg_refs : Flag<["-"], "mno-tls-direct-seg-refs">, Group<m_Group>, Flags<[CC1Option]>,
  HelpText<"Disable direct TLS access through segment registers">,
  MarshallingInfoFlag<CodeGenOpts<"IndirectTlsSegRefs">>;
def mno_relax_all : Flag<["-"], "mno-relax-all">, Group<m_Group>;
def mno_rtd: Flag<["-"], "mno-rtd">, Group<m_Group>;
def mno_soft_float : Flag<["-"], "mno-soft-float">, Group<m_Group>;
def mno_stackrealign : Flag<["-"], "mno-stackrealign">, Group<m_Group>;

def mretpoline : Flag<["-"], "mretpoline">, Group<m_Group>, Flags<[CoreOption,NoXarchOption]>;
def mno_retpoline : Flag<["-"], "mno-retpoline">, Group<m_Group>, Flags<[CoreOption,NoXarchOption]>;
defm speculative_load_hardening : BoolOption<"m", "speculative-load-hardening",
  CodeGenOpts<"SpeculativeLoadHardening">, DefaultFalse,
  PosFlag<SetTrue, [CC1Option]>, NegFlag<SetFalse>, BothFlags<[CoreOption]>>,
  Group<m_Group>;
def mlvi_hardening : Flag<["-"], "mlvi-hardening">, Group<m_Group>, Flags<[CoreOption,NoXarchOption]>,
  HelpText<"Enable all mitigations for Load Value Injection (LVI)">;
def mno_lvi_hardening : Flag<["-"], "mno-lvi-hardening">, Group<m_Group>, Flags<[CoreOption,NoXarchOption]>,
  HelpText<"Disable mitigations for Load Value Injection (LVI)">;
def mlvi_cfi : Flag<["-"], "mlvi-cfi">, Group<m_Group>, Flags<[CoreOption,NoXarchOption]>,
  HelpText<"Enable only control-flow mitigations for Load Value Injection (LVI)">;
def mno_lvi_cfi : Flag<["-"], "mno-lvi-cfi">, Group<m_Group>, Flags<[CoreOption,NoXarchOption]>,
  HelpText<"Disable control-flow mitigations for Load Value Injection (LVI)">;
def m_seses : Flag<["-"], "mseses">, Group<m_Group>, Flags<[CoreOption, NoXarchOption]>,
  HelpText<"Enable speculative execution side effect suppression (SESES). "
    "Includes LVI control flow integrity mitigations">;
def mno_seses : Flag<["-"], "mno-seses">, Group<m_Group>, Flags<[CoreOption, NoXarchOption]>,
  HelpText<"Disable speculative execution side effect suppression (SESES)">;

def mrelax : Flag<["-"], "mrelax">, Group<m_Group>,
  HelpText<"Enable linker relaxation">;
def mno_relax : Flag<["-"], "mno-relax">, Group<m_Group>,
  HelpText<"Disable linker relaxation">;
def msmall_data_limit_EQ : Joined<["-"], "msmall-data-limit=">, Group<m_Group>,
  Alias<G>,
  HelpText<"Put global and static data smaller than the limit into a special section">;
def msave_restore : Flag<["-"], "msave-restore">, Group<m_riscv_Features_Group>,
  HelpText<"Enable using library calls for save and restore">;
def mno_save_restore : Flag<["-"], "mno-save-restore">, Group<m_riscv_Features_Group>,
  HelpText<"Disable using library calls for save and restore">;
def mcmodel_EQ_medlow : Flag<["-"], "mcmodel=medlow">, Group<m_Group>,
  Flags<[CC1Option]>, Alias<mcmodel_EQ>, AliasArgs<["small"]>,
  HelpText<"Equivalent to -mcmodel=small, compatible with RISC-V gcc.">;
def mcmodel_EQ_medany : Flag<["-"], "mcmodel=medany">, Group<m_Group>,
  Flags<[CC1Option]>, Alias<mcmodel_EQ>, AliasArgs<["medium"]>,
  HelpText<"Equivalent to -mcmodel=medium, compatible with RISC-V gcc.">;
def menable_experimental_extensions : Flag<["-"], "menable-experimental-extensions">, Group<m_Group>,
  HelpText<"Enable use of experimental RISC-V extensions.">;
def mrvv_vector_bits_EQ : Joined<["-"], "mrvv-vector-bits=">, Group<m_Group>,
  HelpText<"Specify the size in bits of an RVV vector register. Defaults to the"
           " vector length agnostic value of \"scalable\". Also accepts \"zvl\""
           " to use the value implied by -march/-mcpu (RISC-V only)">;

def munaligned_access : Flag<["-"], "munaligned-access">, Group<m_arm_Features_Group>,
  HelpText<"Allow memory accesses to be unaligned (AArch32/AArch64 only)">;
def mno_unaligned_access : Flag<["-"], "mno-unaligned-access">, Group<m_arm_Features_Group>,
  HelpText<"Force all memory accesses to be aligned (AArch32/AArch64 only)">;
def mstrict_align : Flag<["-"], "mstrict-align">, Alias<mno_unaligned_access>, Flags<[CC1Option,HelpHidden]>,
  HelpText<"Force all memory accesses to be aligned (same as mno-unaligned-access)">;
def mno_thumb : Flag<["-"], "mno-thumb">, Group<m_arm_Features_Group>;
def mrestrict_it: Flag<["-"], "mrestrict-it">, Group<m_arm_Features_Group>,
  HelpText<"Disallow generation of complex IT blocks.">;
def mno_restrict_it: Flag<["-"], "mno-restrict-it">, Group<m_arm_Features_Group>,
  HelpText<"Allow generation of complex IT blocks.">;
def marm : Flag<["-"], "marm">, Alias<mno_thumb>;
def ffixed_r9 : Flag<["-"], "ffixed-r9">, Group<m_arm_Features_Group>,
  HelpText<"Reserve the r9 register (ARM only)">;
def mno_movt : Flag<["-"], "mno-movt">, Group<m_arm_Features_Group>,
  HelpText<"Disallow use of movt/movw pairs (ARM only)">;
def mcrc : Flag<["-"], "mcrc">, Group<m_Group>,
  HelpText<"Allow use of CRC instructions (ARM/Mips only)">;
def mnocrc : Flag<["-"], "mnocrc">, Group<m_arm_Features_Group>,
  HelpText<"Disallow use of CRC instructions (ARM only)">;
def mno_neg_immediates: Flag<["-"], "mno-neg-immediates">, Group<m_arm_Features_Group>,
  HelpText<"Disallow converting instructions with negative immediates to their negation or inversion.">;
def mcmse : Flag<["-"], "mcmse">, Group<m_arm_Features_Group>,
  Flags<[NoXarchOption,CC1Option]>,
  HelpText<"Allow use of CMSE (Armv8-M Security Extensions)">,
  MarshallingInfoFlag<LangOpts<"Cmse">>;
def ForceAAPCSBitfieldLoad : Flag<["-"], "faapcs-bitfield-load">, Group<m_arm_Features_Group>,
  Flags<[NoXarchOption,CC1Option]>,
  HelpText<"Follows the AAPCS standard that all volatile bit-field write generates at least one load. (ARM only).">,
  MarshallingInfoFlag<CodeGenOpts<"ForceAAPCSBitfieldLoad">>;
defm aapcs_bitfield_width : BoolOption<"f", "aapcs-bitfield-width",
  CodeGenOpts<"AAPCSBitfieldWidth">, DefaultTrue,
  NegFlag<SetFalse, [], "Do not follow">, PosFlag<SetTrue, [], "Follow">,
  BothFlags<[NoXarchOption, CC1Option], " the AAPCS standard requirement stating that"
            " volatile bit-field width is dictated by the field container type. (ARM only).">>,
  Group<m_arm_Features_Group>;
def mframe_chain : Joined<["-"], "mframe-chain=">,
  Group<m_arm_Features_Group>, Values<"none,aapcs,aapcs+leaf">,
  HelpText<"Select the frame chain model used to emit frame records (Arm only).">;
def mgeneral_regs_only : Flag<["-"], "mgeneral-regs-only">, Group<m_Group>,
  HelpText<"Generate code which only uses the general purpose registers (AArch64/x86 only)">;
def mfix_cmse_cve_2021_35465 : Flag<["-"], "mfix-cmse-cve-2021-35465">,
  Group<m_arm_Features_Group>,
  HelpText<"Work around VLLDM erratum CVE-2021-35465 (ARM only)">;
def mno_fix_cmse_cve_2021_35465 : Flag<["-"], "mno-fix-cmse-cve-2021-35465">,
  Group<m_arm_Features_Group>,
  HelpText<"Don't work around VLLDM erratum CVE-2021-35465 (ARM only)">;
def mfix_cortex_a57_aes_1742098 : Flag<["-"], "mfix-cortex-a57-aes-1742098">,
  Group<m_arm_Features_Group>,
  HelpText<"Work around Cortex-A57 Erratum 1742098 (ARM only)">;
def mno_fix_cortex_a57_aes_1742098 : Flag<["-"], "mno-fix-cortex-a57-aes-1742098">,
  Group<m_arm_Features_Group>,
  HelpText<"Don't work around Cortex-A57 Erratum 1742098 (ARM only)">;
def mfix_cortex_a72_aes_1655431 : Flag<["-"], "mfix-cortex-a72-aes-1655431">,
  Group<m_arm_Features_Group>,
  HelpText<"Work around Cortex-A72 Erratum 1655431 (ARM only)">,
  Alias<mfix_cortex_a57_aes_1742098>;
def mno_fix_cortex_a72_aes_1655431 : Flag<["-"], "mno-fix-cortex-a72-aes-1655431">,
  Group<m_arm_Features_Group>,
  HelpText<"Don't work around Cortex-A72 Erratum 1655431 (ARM only)">,
  Alias<mno_fix_cortex_a57_aes_1742098>;
def mfix_cortex_a53_835769 : Flag<["-"], "mfix-cortex-a53-835769">,
  Group<m_aarch64_Features_Group>,
  HelpText<"Workaround Cortex-A53 erratum 835769 (AArch64 only)">;
def mno_fix_cortex_a53_835769 : Flag<["-"], "mno-fix-cortex-a53-835769">,
  Group<m_aarch64_Features_Group>,
  HelpText<"Don't workaround Cortex-A53 erratum 835769 (AArch64 only)">;
def mmark_bti_property : Flag<["-"], "mmark-bti-property">,
  Group<m_aarch64_Features_Group>,
  HelpText<"Add .note.gnu.property with BTI to assembly files (AArch64 only)">;
def mno_bti_at_return_twice : Flag<["-"], "mno-bti-at-return-twice">,
  Group<m_arm_Features_Group>,
  HelpText<"Do not add a BTI instruction after a setjmp or other"
           " return-twice construct (Arm/AArch64 only)">;

foreach i = {1-31} in
  def ffixed_x#i : Flag<["-"], "ffixed-x"#i>, Group<m_Group>,
    HelpText<"Reserve the x"#i#" register (AArch64/RISC-V only)">;

foreach i = {8-15,18} in
  def fcall_saved_x#i : Flag<["-"], "fcall-saved-x"#i>, Group<m_aarch64_Features_Group>,
    HelpText<"Make the x"#i#" register call-saved (AArch64 only)">;

def msve_vector_bits_EQ : Joined<["-"], "msve-vector-bits=">, Group<m_aarch64_Features_Group>,
  HelpText<"Specify the size in bits of an SVE vector register. Defaults to the"
           " vector length agnostic value of \"scalable\". (AArch64 only)">;

def mvscale_min_EQ : Joined<["-"], "mvscale-min=">,
  Group<m_aarch64_Features_Group>, Flags<[NoXarchOption,CC1Option]>,
  HelpText<"Specify the vscale minimum. Defaults to \"1\". (AArch64 only)">,
  MarshallingInfoInt<LangOpts<"VScaleMin">>;
def mvscale_max_EQ : Joined<["-"], "mvscale-max=">,
  Group<m_aarch64_Features_Group>, Flags<[NoXarchOption,CC1Option]>,
  HelpText<"Specify the vscale maximum. Defaults to the"
           " vector length agnostic value of \"0\". (AArch64 only)">,
  MarshallingInfoInt<LangOpts<"VScaleMax">>;

def msign_return_address_EQ : Joined<["-"], "msign-return-address=">,
  Flags<[CC1Option]>, Group<m_Group>, Values<"none,all,non-leaf">,
  HelpText<"Select return address signing scope">;
def mbranch_protection_EQ : Joined<["-"], "mbranch-protection=">,
  Group<m_Group>,
  HelpText<"Enforce targets of indirect branches and function returns">;

def mharden_sls_EQ : Joined<["-"], "mharden-sls=">,
  HelpText<"Select straight-line speculation hardening scope (ARM/AArch64/X86"
           " only). <arg> must be: all, none, retbr(ARM/AArch64),"
           " blr(ARM/AArch64), comdat(ARM/AArch64), nocomdat(ARM/AArch64),"
           " return(X86), indirect-jmp(X86)">;

def msimd128 : Flag<["-"], "msimd128">, Group<m_wasm_Features_Group>;
def mno_simd128 : Flag<["-"], "mno-simd128">, Group<m_wasm_Features_Group>;
def mrelaxed_simd : Flag<["-"], "mrelaxed-simd">, Group<m_wasm_Features_Group>;
def mno_relaxed_simd : Flag<["-"], "mno-relaxed-simd">, Group<m_wasm_Features_Group>;
def mnontrapping_fptoint : Flag<["-"], "mnontrapping-fptoint">, Group<m_wasm_Features_Group>;
def mno_nontrapping_fptoint : Flag<["-"], "mno-nontrapping-fptoint">, Group<m_wasm_Features_Group>;
def msign_ext : Flag<["-"], "msign-ext">, Group<m_wasm_Features_Group>;
def mno_sign_ext : Flag<["-"], "mno-sign-ext">, Group<m_wasm_Features_Group>;
def mexception_handing : Flag<["-"], "mexception-handling">, Group<m_wasm_Features_Group>;
def mno_exception_handing : Flag<["-"], "mno-exception-handling">, Group<m_wasm_Features_Group>;
def matomics : Flag<["-"], "matomics">, Group<m_wasm_Features_Group>;
def mno_atomics : Flag<["-"], "mno-atomics">, Group<m_wasm_Features_Group>;
def mbulk_memory : Flag<["-"], "mbulk-memory">, Group<m_wasm_Features_Group>;
def mno_bulk_memory : Flag<["-"], "mno-bulk-memory">, Group<m_wasm_Features_Group>;
def mmutable_globals : Flag<["-"], "mmutable-globals">, Group<m_wasm_Features_Group>;
def mno_mutable_globals : Flag<["-"], "mno-mutable-globals">, Group<m_wasm_Features_Group>;
def mmultivalue : Flag<["-"], "mmultivalue">, Group<m_wasm_Features_Group>;
def mno_multivalue : Flag<["-"], "mno-multivalue">, Group<m_wasm_Features_Group>;
def mtail_call : Flag<["-"], "mtail-call">, Group<m_wasm_Features_Group>;
def mno_tail_call : Flag<["-"], "mno-tail-call">, Group<m_wasm_Features_Group>;
def mreference_types : Flag<["-"], "mreference-types">, Group<m_wasm_Features_Group>;
def mno_reference_types : Flag<["-"], "mno-reference-types">, Group<m_wasm_Features_Group>;
def mextended_const : Flag<["-"], "mextended-const">, Group<m_wasm_Features_Group>;
def mno_extended_const : Flag<["-"], "mno-extended-const">, Group<m_wasm_Features_Group>;
def mexec_model_EQ : Joined<["-"], "mexec-model=">, Group<m_wasm_Features_Driver_Group>,
                     Values<"command,reactor">,
                     HelpText<"Execution model (WebAssembly only)">;

defm amdgpu_ieee : BoolOption<"m", "amdgpu-ieee",
  CodeGenOpts<"EmitIEEENaNCompliantInsts">, DefaultTrue,
  PosFlag<SetTrue, [], "Sets the IEEE bit in the expected default floating point "
  " mode register. Floating point opcodes that support exception flag "
  "gathering quiet and propagate signaling NaN inputs per IEEE 754-2008. "
  "This option changes the ABI. (AMDGPU only)">,
  NegFlag<SetFalse, [CC1Option]>>, Group<m_Group>;

def mcode_object_version_EQ : Joined<["-"], "mcode-object-version=">, Group<m_Group>,
  HelpText<"Specify code object ABI version. Defaults to 4. (AMDGPU only)">,
  Flags<[CC1Option]>,
  Values<"none,2,3,4,5">,
  NormalizedValuesScope<"TargetOptions">,
  NormalizedValues<["COV_None", "COV_2", "COV_3", "COV_4", "COV_5"]>,
  MarshallingInfoEnum<TargetOpts<"CodeObjectVersion">, "COV_4">;

defm code_object_v3_legacy : SimpleMFlag<"code-object-v3",
  "Legacy option to specify code object ABI V3",
  "Legacy option to specify code object ABI V2",
  " (AMDGPU only)">;
defm cumode : SimpleMFlag<"cumode",
  "Specify CU wavefront", "Specify WGP wavefront",
  " execution mode (AMDGPU only)", m_amdgpu_Features_Group>;
defm sram_ecc_legacy : SimpleMFlag<"sram-ecc", "", "",
  "Legacy option to specify SRAM ECC mode (AMDGPU only)">;
defm tgsplit : SimpleMFlag<"tgsplit", "Enable", "Disable",
  " threadgroup split execution mode (AMDGPU only)", m_amdgpu_Features_Group>;
defm wavefrontsize64 : SimpleMFlag<"wavefrontsize64",
  "Specify wavefront size 64", "Specify wavefront size 32",
  " mode (AMDGPU only)">;

defm unsafe_fp_atomics : BoolOption<"m", "unsafe-fp-atomics",
  TargetOpts<"AllowAMDGPUUnsafeFPAtomics">, DefaultFalse,
  PosFlag<SetTrue, [CC1Option], "Enable unsafe floating point atomic instructions (AMDGPU only)">,
  NegFlag<SetFalse>>, Group<m_Group>;

// TODO: Remove during upstreaming target id.
def mxnack : Flag<["-"], "mxnack">, Group<m_amdgpu_Features_Group>,
  HelpText<"Legacy option to specify XNACK mode (AMDGPU only)">;
def mno_xnack : Flag<["-"], "mno-xnack">, Group<m_amdgpu_Features_Group>;

def faltivec : Flag<["-"], "faltivec">, Group<f_Group>, Flags<[NoXarchOption]>;
def fno_altivec : Flag<["-"], "fno-altivec">, Group<f_Group>, Flags<[NoXarchOption]>;
def maltivec : Flag<["-"], "maltivec">, Group<m_ppc_Features_Group>;
def mno_altivec : Flag<["-"], "mno-altivec">, Group<m_ppc_Features_Group>;
def mpcrel: Flag<["-"], "mpcrel">, Group<m_ppc_Features_Group>;
def mno_pcrel: Flag<["-"], "mno-pcrel">, Group<m_ppc_Features_Group>;
def mprefixed: Flag<["-"], "mprefixed">, Group<m_ppc_Features_Group>;
def mno_prefixed: Flag<["-"], "mno-prefixed">, Group<m_ppc_Features_Group>;
def mspe : Flag<["-"], "mspe">, Group<m_ppc_Features_Group>;
def mno_spe : Flag<["-"], "mno-spe">, Group<m_ppc_Features_Group>;
def mefpu2 : Flag<["-"], "mefpu2">, Group<m_ppc_Features_Group>;
def mabi_EQ_vec_extabi : Flag<["-"], "mabi=vec-extabi">, Group<m_Group>, Flags<[CC1Option]>,
  HelpText<"Enable the extended Altivec ABI on AIX (AIX only). Uses volatile and nonvolatile vector registers">,
  MarshallingInfoFlag<LangOpts<"EnableAIXExtendedAltivecABI">>;
def mabi_EQ_vec_default : Flag<["-"], "mabi=vec-default">, Group<m_Group>, Flags<[CC1Option]>,
  HelpText<"Enable the default Altivec ABI on AIX (AIX only). Uses only volatile vector registers.">;
def mabi_EQ_quadword_atomics : Flag<["-"], "mabi=quadword-atomics">,
  Group<m_Group>, Flags<[CC1Option]>,
  HelpText<"Enable quadword atomics ABI on AIX (AIX PPC64 only). Uses lqarx/stqcx. instructions.">,
  MarshallingInfoFlag<LangOpts<"EnableAIXQuadwordAtomicsABI">>;
def mvsx : Flag<["-"], "mvsx">, Group<m_ppc_Features_Group>;
def mno_vsx : Flag<["-"], "mno-vsx">, Group<m_ppc_Features_Group>;
def msecure_plt : Flag<["-"], "msecure-plt">, Group<m_ppc_Features_Group>;
def mpower8_vector : Flag<["-"], "mpower8-vector">,
    Group<m_ppc_Features_Group>;
def mno_power8_vector : Flag<["-"], "mno-power8-vector">,
    Group<m_ppc_Features_Group>;
def mpower9_vector : Flag<["-"], "mpower9-vector">,
    Group<m_ppc_Features_Group>;
def mno_power9_vector : Flag<["-"], "mno-power9-vector">,
    Group<m_ppc_Features_Group>;
def mpower10_vector : Flag<["-"], "mpower10-vector">,
    Group<m_ppc_Features_Group>;
def mno_power10_vector : Flag<["-"], "mno-power10-vector">,
    Group<m_ppc_Features_Group>;
def mpower8_crypto : Flag<["-"], "mcrypto">,
    Group<m_ppc_Features_Group>;
def mnopower8_crypto : Flag<["-"], "mno-crypto">,
    Group<m_ppc_Features_Group>;
def mdirect_move : Flag<["-"], "mdirect-move">,
    Group<m_ppc_Features_Group>;
def mnodirect_move : Flag<["-"], "mno-direct-move">,
    Group<m_ppc_Features_Group>;
def mpaired_vector_memops: Flag<["-"], "mpaired-vector-memops">,
    Group<m_ppc_Features_Group>;
def mnopaired_vector_memops: Flag<["-"], "mno-paired-vector-memops">,
    Group<m_ppc_Features_Group>;
def mhtm : Flag<["-"], "mhtm">, Group<m_ppc_Features_Group>;
def mno_htm : Flag<["-"], "mno-htm">, Group<m_ppc_Features_Group>;
def mfprnd : Flag<["-"], "mfprnd">, Group<m_ppc_Features_Group>;
def mno_fprnd : Flag<["-"], "mno-fprnd">, Group<m_ppc_Features_Group>;
def mcmpb : Flag<["-"], "mcmpb">, Group<m_ppc_Features_Group>;
def mno_cmpb : Flag<["-"], "mno-cmpb">, Group<m_ppc_Features_Group>;
def misel : Flag<["-"], "misel">, Group<m_ppc_Features_Group>;
def mno_isel : Flag<["-"], "mno-isel">, Group<m_ppc_Features_Group>;
def mmfocrf : Flag<["-"], "mmfocrf">, Group<m_ppc_Features_Group>;
def mmfcrf : Flag<["-"], "mmfcrf">, Alias<mmfocrf>;
def mno_mfocrf : Flag<["-"], "mno-mfocrf">, Group<m_ppc_Features_Group>;
def mno_mfcrf : Flag<["-"], "mno-mfcrf">, Alias<mno_mfocrf>;
def mpopcntd : Flag<["-"], "mpopcntd">, Group<m_ppc_Features_Group>;
def mno_popcntd : Flag<["-"], "mno-popcntd">, Group<m_ppc_Features_Group>;
def mcrbits : Flag<["-"], "mcrbits">, Group<m_ppc_Features_Group>;
def mno_crbits : Flag<["-"], "mno-crbits">, Group<m_ppc_Features_Group>;
def minvariant_function_descriptors :
  Flag<["-"], "minvariant-function-descriptors">, Group<m_ppc_Features_Group>;
def mno_invariant_function_descriptors :
  Flag<["-"], "mno-invariant-function-descriptors">,
  Group<m_ppc_Features_Group>;
def mfloat128: Flag<["-"], "mfloat128">,
    Group<m_ppc_Features_Group>;
def mno_float128 : Flag<["-"], "mno-float128">,
    Group<m_ppc_Features_Group>;
def mlongcall: Flag<["-"], "mlongcall">,
    Group<m_ppc_Features_Group>;
def mno_longcall : Flag<["-"], "mno-longcall">,
    Group<m_ppc_Features_Group>;
def mmma: Flag<["-"], "mmma">, Group<m_ppc_Features_Group>;
def mno_mma: Flag<["-"], "mno-mma">, Group<m_ppc_Features_Group>;
def mrop_protect : Flag<["-"], "mrop-protect">,
    Group<m_ppc_Features_Group>;
def mprivileged : Flag<["-"], "mprivileged">,
    Group<m_ppc_Features_Group>;
def maix_struct_return : Flag<["-"], "maix-struct-return">,
  Group<m_Group>, Flags<[CC1Option]>,
  HelpText<"Return all structs in memory (PPC32 only)">;
def msvr4_struct_return : Flag<["-"], "msvr4-struct-return">,
  Group<m_Group>, Flags<[CC1Option]>,
  HelpText<"Return small structs in registers (PPC32 only)">;

def mvx : Flag<["-"], "mvx">, Group<m_Group>;
def mno_vx : Flag<["-"], "mno-vx">, Group<m_Group>;

defm zvector : BoolFOption<"zvector",
  LangOpts<"ZVector">, DefaultFalse,
  PosFlag<SetTrue, [CC1Option], "Enable System z vector language extension">,
  NegFlag<SetFalse>>;
def mzvector : Flag<["-"], "mzvector">, Alias<fzvector>;
def mno_zvector : Flag<["-"], "mno-zvector">, Alias<fno_zvector>;

def mignore_xcoff_visibility : Flag<["-"], "mignore-xcoff-visibility">, Group<m_Group>,
HelpText<"Not emit the visibility attribute for asm in AIX OS or give all symbols 'unspecified' visibility in XCOFF object file">,
  Flags<[CC1Option]>;
defm backchain : BoolOption<"m", "backchain",
  CodeGenOpts<"Backchain">, DefaultFalse,
  PosFlag<SetTrue, [], "Link stack frames through backchain on System Z">,
  NegFlag<SetFalse>, BothFlags<[NoXarchOption,CC1Option]>>, Group<m_Group>;

def mno_warn_nonportable_cfstrings : Flag<["-"], "mno-warn-nonportable-cfstrings">, Group<m_Group>;
def mno_omit_leaf_frame_pointer : Flag<["-"], "mno-omit-leaf-frame-pointer">, Group<m_Group>;
def momit_leaf_frame_pointer : Flag<["-"], "momit-leaf-frame-pointer">, Group<m_Group>,
  HelpText<"Omit frame pointer setup for leaf functions">;
def moslib_EQ : Joined<["-"], "moslib=">, Group<m_Group>;
def mpascal_strings : Flag<["-"], "mpascal-strings">, Alias<fpascal_strings>;
def mred_zone : Flag<["-"], "mred-zone">, Group<m_Group>;
def mtls_direct_seg_refs : Flag<["-"], "mtls-direct-seg-refs">, Group<m_Group>,
  HelpText<"Enable direct TLS access through segment registers (default)">;
def mregparm_EQ : Joined<["-"], "mregparm=">, Group<m_Group>;
def mrelax_all : Flag<["-"], "mrelax-all">, Group<m_Group>, Flags<[CC1Option,CC1AsOption]>,
  HelpText<"(integrated-as) Relax all machine instructions">,
  MarshallingInfoFlag<CodeGenOpts<"RelaxAll">>;
def mincremental_linker_compatible : Flag<["-"], "mincremental-linker-compatible">, Group<m_Group>,
  Flags<[CC1Option,CC1AsOption]>,
  HelpText<"(integrated-as) Emit an object file which can be used with an incremental linker">,
  MarshallingInfoFlag<CodeGenOpts<"IncrementalLinkerCompatible">>;
def mno_incremental_linker_compatible : Flag<["-"], "mno-incremental-linker-compatible">, Group<m_Group>,
  HelpText<"(integrated-as) Emit an object file which cannot be used with an incremental linker">;
def mrtd : Flag<["-"], "mrtd">, Group<m_Group>, Flags<[CC1Option]>,
  HelpText<"Make StdCall calling convention the default">;
def msmall_data_threshold_EQ : Joined <["-"], "msmall-data-threshold=">,
  Group<m_Group>, Alias<G>;
def msoft_float : Flag<["-"], "msoft-float">, Group<m_Group>, Flags<[CC1Option]>,
  HelpText<"Use software floating point">,
  MarshallingInfoFlag<CodeGenOpts<"SoftFloat">>;
def mno_fmv : Flag<["-"], "mno-fmv">, Group<f_clang_Group>, Flags<[CC1Option]>,
  HelpText<"Disable function multiversioning">;
def moutline_atomics : Flag<["-"], "moutline-atomics">, Group<f_clang_Group>, Flags<[CC1Option]>,
  HelpText<"Generate local calls to out-of-line atomic operations">;
def mno_outline_atomics : Flag<["-"], "mno-outline-atomics">, Group<f_clang_Group>, Flags<[CC1Option]>,
  HelpText<"Don't generate local calls to out-of-line atomic operations">;
def mno_implicit_float : Flag<["-"], "mno-implicit-float">, Group<m_Group>,
  HelpText<"Don't generate implicit floating point or vector instructions">;
def mimplicit_float : Flag<["-"], "mimplicit-float">, Group<m_Group>;
def mrecip : Flag<["-"], "mrecip">, Group<m_Group>;
def mrecip_EQ : CommaJoined<["-"], "mrecip=">, Group<m_Group>, Flags<[CC1Option]>,
  MarshallingInfoStringVector<CodeGenOpts<"Reciprocals">>;
def mprefer_vector_width_EQ : Joined<["-"], "mprefer-vector-width=">, Group<m_Group>, Flags<[CC1Option]>,
  HelpText<"Specifies preferred vector width for auto-vectorization. Defaults to 'none' which allows target specific decisions.">,
  MarshallingInfoString<CodeGenOpts<"PreferVectorWidth">>;
def mstack_protector_guard_EQ : Joined<["-"], "mstack-protector-guard=">, Group<m_Group>, Flags<[CC1Option]>,
  HelpText<"Use the given guard (global, tls) for addressing the stack-protector guard">,
  MarshallingInfoString<CodeGenOpts<"StackProtectorGuard">>;
def mstack_protector_guard_offset_EQ : Joined<["-"], "mstack-protector-guard-offset=">, Group<m_Group>, Flags<[CC1Option]>,
  HelpText<"Use the given offset for addressing the stack-protector guard">,
  MarshallingInfoInt<CodeGenOpts<"StackProtectorGuardOffset">, "INT_MAX", "int">;
def mstack_protector_guard_symbol_EQ : Joined<["-"], "mstack-protector-guard-symbol=">, Group<m_Group>, Flags<[CC1Option]>,
  HelpText<"Use the given symbol for addressing the stack-protector guard">,
  MarshallingInfoString<CodeGenOpts<"StackProtectorGuardSymbol">>;
def mstack_protector_guard_reg_EQ : Joined<["-"], "mstack-protector-guard-reg=">, Group<m_Group>, Flags<[CC1Option]>,
  HelpText<"Use the given reg for addressing the stack-protector guard">,
  MarshallingInfoString<CodeGenOpts<"StackProtectorGuardReg">>;
def mfentry : Flag<["-"], "mfentry">, HelpText<"Insert calls to fentry at function entry (x86/SystemZ only)">,
  Flags<[CC1Option]>, Group<m_Group>,
  MarshallingInfoFlag<CodeGenOpts<"CallFEntry">>;
def mnop_mcount : Flag<["-"], "mnop-mcount">, HelpText<"Generate mcount/__fentry__ calls as nops. To activate they need to be patched in.">,
  Flags<[CC1Option]>, Group<m_Group>,
  MarshallingInfoFlag<CodeGenOpts<"MNopMCount">>;
def mrecord_mcount : Flag<["-"], "mrecord-mcount">, HelpText<"Generate a __mcount_loc section entry for each __fentry__ call.">,
  Flags<[CC1Option]>, Group<m_Group>,
  MarshallingInfoFlag<CodeGenOpts<"RecordMCount">>;
def mpacked_stack : Flag<["-"], "mpacked-stack">, HelpText<"Use packed stack layout (SystemZ only).">,
  Flags<[CC1Option]>, Group<m_Group>,
  MarshallingInfoFlag<CodeGenOpts<"PackedStack">>;
def mno_packed_stack : Flag<["-"], "mno-packed-stack">, Flags<[CC1Option]>, Group<m_Group>;
def mips16 : Flag<["-"], "mips16">, Group<m_mips_Features_Group>;
def mno_mips16 : Flag<["-"], "mno-mips16">, Group<m_mips_Features_Group>;
def mmicromips : Flag<["-"], "mmicromips">, Group<m_mips_Features_Group>;
def mno_micromips : Flag<["-"], "mno-micromips">, Group<m_mips_Features_Group>;
def mxgot : Flag<["-"], "mxgot">, Group<m_mips_Features_Group>;
def mno_xgot : Flag<["-"], "mno-xgot">, Group<m_mips_Features_Group>;
def mldc1_sdc1 : Flag<["-"], "mldc1-sdc1">, Group<m_mips_Features_Group>;
def mno_ldc1_sdc1 : Flag<["-"], "mno-ldc1-sdc1">, Group<m_mips_Features_Group>;
def mcheck_zero_division : Flag<["-"], "mcheck-zero-division">,
                           Group<m_mips_Features_Group>;
def mno_check_zero_division : Flag<["-"], "mno-check-zero-division">,
                              Group<m_mips_Features_Group>;
def mfix4300 : Flag<["-"], "mfix4300">, Group<m_mips_Features_Group>;
def mcompact_branches_EQ : Joined<["-"], "mcompact-branches=">,
                           Group<m_mips_Features_Group>;
def mbranch_likely : Flag<["-"], "mbranch-likely">, Group<m_Group>,
  IgnoredGCCCompat;
def mno_branch_likely : Flag<["-"], "mno-branch-likely">, Group<m_Group>,
  IgnoredGCCCompat;
def mindirect_jump_EQ : Joined<["-"], "mindirect-jump=">,
  Group<m_mips_Features_Group>,
  HelpText<"Change indirect jump instructions to inhibit speculation">;
def mdsp : Flag<["-"], "mdsp">, Group<m_mips_Features_Group>;
def mno_dsp : Flag<["-"], "mno-dsp">, Group<m_mips_Features_Group>;
def mdspr2 : Flag<["-"], "mdspr2">, Group<m_mips_Features_Group>;
def mno_dspr2 : Flag<["-"], "mno-dspr2">, Group<m_mips_Features_Group>;
def msingle_float : Flag<["-"], "msingle-float">, Group<m_Group>;
def mdouble_float : Flag<["-"], "mdouble-float">, Group<m_Group>;
def mmadd4 : Flag<["-"], "mmadd4">, Group<m_mips_Features_Group>,
  HelpText<"Enable the generation of 4-operand madd.s, madd.d and related instructions.">;
def mno_madd4 : Flag<["-"], "mno-madd4">, Group<m_mips_Features_Group>,
  HelpText<"Disable the generation of 4-operand madd.s, madd.d and related instructions.">;
def mmsa : Flag<["-"], "mmsa">, Group<m_mips_Features_Group>,
  HelpText<"Enable MSA ASE (MIPS only)">;
def mno_msa : Flag<["-"], "mno-msa">, Group<m_mips_Features_Group>,
  HelpText<"Disable MSA ASE (MIPS only)">;
def mmt : Flag<["-"], "mmt">, Group<m_mips_Features_Group>,
  HelpText<"Enable MT ASE (MIPS only)">;
def mno_mt : Flag<["-"], "mno-mt">, Group<m_mips_Features_Group>,
  HelpText<"Disable MT ASE (MIPS only)">;
def mfp64 : Flag<["-"], "mfp64">, Group<m_mips_Features_Group>,
  HelpText<"Use 64-bit floating point registers (MIPS only)">;
def mfp32 : Flag<["-"], "mfp32">, Group<m_mips_Features_Group>,
  HelpText<"Use 32-bit floating point registers (MIPS only)">;
def mgpopt : Flag<["-"], "mgpopt">, Group<m_mips_Features_Group>,
  HelpText<"Use GP relative accesses for symbols known to be in a small"
           " data section (MIPS)">;
def mno_gpopt : Flag<["-"], "mno-gpopt">, Group<m_mips_Features_Group>,
  HelpText<"Do not use GP relative accesses for symbols known to be in a small"
           " data section (MIPS)">;
def mlocal_sdata : Flag<["-"], "mlocal-sdata">,
  Group<m_mips_Features_Group>,
  HelpText<"Extend the -G behaviour to object local data (MIPS)">;
def mno_local_sdata : Flag<["-"], "mno-local-sdata">,
  Group<m_mips_Features_Group>,
  HelpText<"Do not extend the -G behaviour to object local data (MIPS)">;
def mextern_sdata : Flag<["-"], "mextern-sdata">,
  Group<m_mips_Features_Group>,
  HelpText<"Assume that externally defined data is in the small data if it"
           " meets the -G <size> threshold (MIPS)">;
def mno_extern_sdata : Flag<["-"], "mno-extern-sdata">,
  Group<m_mips_Features_Group>,
  HelpText<"Do not assume that externally defined data is in the small data if"
           " it meets the -G <size> threshold (MIPS)">;
def membedded_data : Flag<["-"], "membedded-data">,
  Group<m_mips_Features_Group>,
  HelpText<"Place constants in the .rodata section instead of the .sdata "
           "section even if they meet the -G <size> threshold (MIPS)">;
def mno_embedded_data : Flag<["-"], "mno-embedded-data">,
  Group<m_mips_Features_Group>,
  HelpText<"Do not place constants in the .rodata section instead of the "
           ".sdata if they meet the -G <size> threshold (MIPS)">;
def mnan_EQ : Joined<["-"], "mnan=">, Group<m_mips_Features_Group>;
def mabs_EQ : Joined<["-"], "mabs=">, Group<m_mips_Features_Group>;
def mabicalls : Flag<["-"], "mabicalls">, Group<m_mips_Features_Group>,
  HelpText<"Enable SVR4-style position-independent code (Mips only)">;
def mno_abicalls : Flag<["-"], "mno-abicalls">, Group<m_mips_Features_Group>,
  HelpText<"Disable SVR4-style position-independent code (Mips only)">;
def mno_crc : Flag<["-"], "mno-crc">, Group<m_mips_Features_Group>,
  HelpText<"Disallow use of CRC instructions (Mips only)">;
def mvirt : Flag<["-"], "mvirt">, Group<m_mips_Features_Group>;
def mno_virt : Flag<["-"], "mno-virt">, Group<m_mips_Features_Group>;
def mginv : Flag<["-"], "mginv">, Group<m_mips_Features_Group>;
def mno_ginv : Flag<["-"], "mno-ginv">, Group<m_mips_Features_Group>;
def mips1 : Flag<["-"], "mips1">,
  Alias<march_EQ>, AliasArgs<["mips1"]>, Group<m_mips_Features_Group>,
  HelpText<"Equivalent to -march=mips1">, Flags<[HelpHidden]>;
def mips2 : Flag<["-"], "mips2">,
  Alias<march_EQ>, AliasArgs<["mips2"]>, Group<m_mips_Features_Group>,
  HelpText<"Equivalent to -march=mips2">, Flags<[HelpHidden]>;
def mips3 : Flag<["-"], "mips3">,
  Alias<march_EQ>, AliasArgs<["mips3"]>, Group<m_mips_Features_Group>,
  HelpText<"Equivalent to -march=mips3">, Flags<[HelpHidden]>;
def mips4 : Flag<["-"], "mips4">,
  Alias<march_EQ>, AliasArgs<["mips4"]>, Group<m_mips_Features_Group>,
  HelpText<"Equivalent to -march=mips4">, Flags<[HelpHidden]>;
def mips5 : Flag<["-"], "mips5">,
  Alias<march_EQ>, AliasArgs<["mips5"]>, Group<m_mips_Features_Group>,
  HelpText<"Equivalent to -march=mips5">, Flags<[HelpHidden]>;
def mips32 : Flag<["-"], "mips32">,
  Alias<march_EQ>, AliasArgs<["mips32"]>, Group<m_mips_Features_Group>,
  HelpText<"Equivalent to -march=mips32">, Flags<[HelpHidden]>;
def mips32r2 : Flag<["-"], "mips32r2">,
  Alias<march_EQ>, AliasArgs<["mips32r2"]>, Group<m_mips_Features_Group>,
  HelpText<"Equivalent to -march=mips32r2">, Flags<[HelpHidden]>;
def mips32r3 : Flag<["-"], "mips32r3">,
  Alias<march_EQ>, AliasArgs<["mips32r3"]>, Group<m_mips_Features_Group>,
  HelpText<"Equivalent to -march=mips32r3">, Flags<[HelpHidden]>;
def mips32r5 : Flag<["-"], "mips32r5">,
  Alias<march_EQ>, AliasArgs<["mips32r5"]>, Group<m_mips_Features_Group>,
  HelpText<"Equivalent to -march=mips32r5">, Flags<[HelpHidden]>;
def mips32r6 : Flag<["-"], "mips32r6">,
  Alias<march_EQ>, AliasArgs<["mips32r6"]>, Group<m_mips_Features_Group>,
  HelpText<"Equivalent to -march=mips32r6">, Flags<[HelpHidden]>;
def mips64 : Flag<["-"], "mips64">,
  Alias<march_EQ>, AliasArgs<["mips64"]>, Group<m_mips_Features_Group>,
  HelpText<"Equivalent to -march=mips64">, Flags<[HelpHidden]>;
def mips64r2 : Flag<["-"], "mips64r2">,
  Alias<march_EQ>, AliasArgs<["mips64r2"]>, Group<m_mips_Features_Group>,
  HelpText<"Equivalent to -march=mips64r2">, Flags<[HelpHidden]>;
def mips64r3 : Flag<["-"], "mips64r3">,
  Alias<march_EQ>, AliasArgs<["mips64r3"]>, Group<m_mips_Features_Group>,
  HelpText<"Equivalent to -march=mips64r3">, Flags<[HelpHidden]>;
def mips64r5 : Flag<["-"], "mips64r5">,
  Alias<march_EQ>, AliasArgs<["mips64r5"]>, Group<m_mips_Features_Group>,
  HelpText<"Equivalent to -march=mips64r5">, Flags<[HelpHidden]>;
def mips64r6 : Flag<["-"], "mips64r6">,
  Alias<march_EQ>, AliasArgs<["mips64r6"]>, Group<m_mips_Features_Group>,
  HelpText<"Equivalent to -march=mips64r6">, Flags<[HelpHidden]>;
def mfpxx : Flag<["-"], "mfpxx">, Group<m_mips_Features_Group>,
  HelpText<"Avoid FPU mode dependent operations when used with the O32 ABI">,
  Flags<[HelpHidden]>;
def modd_spreg : Flag<["-"], "modd-spreg">, Group<m_mips_Features_Group>,
  HelpText<"Enable odd single-precision floating point registers">,
  Flags<[HelpHidden]>;
def mno_odd_spreg : Flag<["-"], "mno-odd-spreg">, Group<m_mips_Features_Group>,
  HelpText<"Disable odd single-precision floating point registers">,
  Flags<[HelpHidden]>;
def mrelax_pic_calls : Flag<["-"], "mrelax-pic-calls">,
  Group<m_mips_Features_Group>,
  HelpText<"Produce relaxation hints for linkers to try optimizing PIC "
           "call sequences into direct calls (MIPS only)">, Flags<[HelpHidden]>;
def mno_relax_pic_calls : Flag<["-"], "mno-relax-pic-calls">,
  Group<m_mips_Features_Group>,
  HelpText<"Do not produce relaxation hints for linkers to try optimizing PIC "
           "call sequences into direct calls (MIPS only)">, Flags<[HelpHidden]>;
def mglibc : Flag<["-"], "mglibc">, Group<m_libc_Group>, Flags<[HelpHidden]>;
def muclibc : Flag<["-"], "muclibc">, Group<m_libc_Group>, Flags<[HelpHidden]>;
def module_file_info : Flag<["-"], "module-file-info">, Flags<[NoXarchOption,CC1Option]>, Group<Action_Group>,
  HelpText<"Provide information about a particular module file">;
def mthumb : Flag<["-"], "mthumb">, Group<m_Group>;
def mtune_EQ : Joined<["-"], "mtune=">, Group<m_Group>,
  HelpText<"Only supported on AArch64, PowerPC, RISC-V, SystemZ, and X86">;
def multi__module : Flag<["-"], "multi_module">;
def multiply__defined__unused : Separate<["-"], "multiply_defined_unused">;
def multiply__defined : Separate<["-"], "multiply_defined">;
def mwarn_nonportable_cfstrings : Flag<["-"], "mwarn-nonportable-cfstrings">, Group<m_Group>;
def canonical_prefixes : Flag<["-"], "canonical-prefixes">, Flags<[HelpHidden, CoreOption]>,
  HelpText<"Use absolute paths for invoking subcommands (default)">;
def no_canonical_prefixes : Flag<["-"], "no-canonical-prefixes">, Flags<[HelpHidden, CoreOption]>,
  HelpText<"Use relative paths for invoking subcommands">;
def no_cpp_precomp : Flag<["-"], "no-cpp-precomp">, Group<clang_ignored_f_Group>;
def no_integrated_cpp : Flag<["-", "--"], "no-integrated-cpp">, Flags<[NoXarchOption]>;
def no_pedantic : Flag<["-", "--"], "no-pedantic">, Group<pedantic_Group>;
def no__dead__strip__inits__and__terms : Flag<["-"], "no_dead_strip_inits_and_terms">;
def nobuiltininc : Flag<["-"], "nobuiltininc">, Flags<[CC1Option, CoreOption]>,
  HelpText<"Disable builtin #include directories">,
  MarshallingInfoNegativeFlag<HeaderSearchOpts<"UseBuiltinIncludes">>;
def nogpuinc : Flag<["-"], "nogpuinc">, HelpText<"Do not add include paths for CUDA/HIP and"
  " do not include the default CUDA/HIP wrapper headers">;
def nohipwrapperinc : Flag<["-"], "nohipwrapperinc">,
  HelpText<"Do not include the default HIP wrapper headers and include paths">;
def : Flag<["-"], "nocudainc">, Alias<nogpuinc>;
def nogpulib : Flag<["-"], "nogpulib">, MarshallingInfoFlag<LangOpts<"NoGPULib">>,
  Flags<[CC1Option]>, HelpText<"Do not link device library for CUDA/HIP device compilation">;
def : Flag<["-"], "nocudalib">, Alias<nogpulib>;
def nodefaultlibs : Flag<["-"], "nodefaultlibs">;
def nodriverkitlib : Flag<["-"], "nodriverkitlib">;
def nofixprebinding : Flag<["-"], "nofixprebinding">;
def nolibc : Flag<["-"], "nolibc">;
def nomultidefs : Flag<["-"], "nomultidefs">;
def nopie : Flag<["-"], "nopie">;
def no_pie : Flag<["-"], "no-pie">, Alias<nopie>;
def noprebind : Flag<["-"], "noprebind">;
def noprofilelib : Flag<["-"], "noprofilelib">;
def noseglinkedit : Flag<["-"], "noseglinkedit">;
def nostartfiles : Flag<["-"], "nostartfiles">, Group<Link_Group>;
def nostdinc : Flag<["-"], "nostdinc">, Flags<[CoreOption]>;
def nostdlibinc : Flag<["-"], "nostdlibinc">;
def nostdincxx : Flag<["-"], "nostdinc++">, Flags<[CC1Option]>,
  HelpText<"Disable standard #include directories for the C++ standard library">,
  MarshallingInfoNegativeFlag<HeaderSearchOpts<"UseStandardCXXIncludes">>;
def nostdlib : Flag<["-"], "nostdlib">, Group<Link_Group>;
def nostdlibxx : Flag<["-"], "nostdlib++">;
def object : Flag<["-"], "object">;
def o : JoinedOrSeparate<["-"], "o">, Flags<[NoXarchOption,
  CC1Option, CC1AsOption, FC1Option, FlangOption]>,
  HelpText<"Write output to <file>">, MetaVarName<"<file>">,
  MarshallingInfoString<FrontendOpts<"OutputFile">>;
def object_file_name_EQ : Joined<["-"], "object-file-name=">, Flags<[CC1Option, CC1AsOption, CoreOption]>,
  HelpText<"Set the output <file> for debug infos">, MetaVarName<"<file>">,
  MarshallingInfoString<CodeGenOpts<"ObjectFilenameForDebug">>;
def object_file_name : Separate<["-"], "object-file-name">, Flags<[CC1Option, CC1AsOption, CoreOption]>,
    Alias<object_file_name_EQ>;
def pagezero__size : JoinedOrSeparate<["-"], "pagezero_size">;
def pass_exit_codes : Flag<["-", "--"], "pass-exit-codes">, Flags<[Unsupported]>;
def pedantic_errors : Flag<["-", "--"], "pedantic-errors">, Group<pedantic_Group>, Flags<[CC1Option]>,
  MarshallingInfoFlag<DiagnosticOpts<"PedanticErrors">>;
def pedantic : Flag<["-", "--"], "pedantic">, Group<pedantic_Group>, Flags<[CC1Option,FlangOption,FC1Option]>,
  HelpText<"Warn on language extensions">, MarshallingInfoFlag<DiagnosticOpts<"Pedantic">>;
def p : Flag<["-"], "p">, HelpText<"Enable mcount instrumentation with prof">;
def pg : Flag<["-"], "pg">, HelpText<"Enable mcount instrumentation">, Flags<[CC1Option]>,
  MarshallingInfoFlag<CodeGenOpts<"InstrumentForProfiling">>;
def pipe : Flag<["-", "--"], "pipe">,
  HelpText<"Use pipes between commands, when possible">;
def prebind__all__twolevel__modules : Flag<["-"], "prebind_all_twolevel_modules">;
def prebind : Flag<["-"], "prebind">;
def preload : Flag<["-"], "preload">;
def print_file_name_EQ : Joined<["-", "--"], "print-file-name=">,
  HelpText<"Print the full library path of <file>">, MetaVarName<"<file>">;
def print_ivar_layout : Flag<["-"], "print-ivar-layout">, Flags<[CC1Option]>,
  HelpText<"Enable Objective-C Ivar layout bitmap print trace">,
  MarshallingInfoFlag<LangOpts<"ObjCGCBitmapPrint">>;
def print_libgcc_file_name : Flag<["-", "--"], "print-libgcc-file-name">,
  HelpText<"Print the library path for the currently used compiler runtime "
           "library (\"libgcc.a\" or \"libclang_rt.builtins.*.a\")">;
def print_multi_directory : Flag<["-", "--"], "print-multi-directory">;
def print_multi_lib : Flag<["-", "--"], "print-multi-lib">;
def print_multi_os_directory : Flag<["-", "--"], "print-multi-os-directory">,
  Flags<[Unsupported]>;
def print_target_triple : Flag<["-", "--"], "print-target-triple">,
  HelpText<"Print the normalized target triple">, Flags<[FlangOption]>;
def print_effective_triple : Flag<["-", "--"], "print-effective-triple">,
  HelpText<"Print the effective target triple">, Flags<[FlangOption]>;
// GCC --disable-multiarch, GCC --enable-multiarch (upstream and Debian
// specific) have different behaviors. We choose not to support the option.
def : Flag<["-", "--"], "print-multiarch">, Flags<[Unsupported]>;
def print_prog_name_EQ : Joined<["-", "--"], "print-prog-name=">,
  HelpText<"Print the full program path of <name>">, MetaVarName<"<name>">;
def print_resource_dir : Flag<["-", "--"], "print-resource-dir">,
  HelpText<"Print the resource directory pathname">;
def print_search_dirs : Flag<["-", "--"], "print-search-dirs">,
  HelpText<"Print the paths used for finding libraries and programs">;
def print_targets : Flag<["-", "--"], "print-targets">,
  HelpText<"Print the registered targets">;
def print_rocm_search_dirs : Flag<["-", "--"], "print-rocm-search-dirs">,
  HelpText<"Print the paths used for finding ROCm installation">;
def print_runtime_dir : Flag<["-", "--"], "print-runtime-dir">,
  HelpText<"Print the directory pathname containing clangs runtime libraries">;
def print_diagnostic_options : Flag<["-", "--"], "print-diagnostic-options">,
  HelpText<"Print all of Clang's warning options">;
def private__bundle : Flag<["-"], "private_bundle">;
def pthreads : Flag<["-"], "pthreads">;
defm pthread : BoolOption<"", "pthread",
  LangOpts<"POSIXThreads">, DefaultFalse,
  PosFlag<SetTrue, [], "Support POSIX threads in generated code">,
  NegFlag<SetFalse>, BothFlags<[CC1Option]>>;
def pie : Flag<["-"], "pie">, Group<Link_Group>;
def static_pie : Flag<["-"], "static-pie">, Group<Link_Group>;
def read__only__relocs : Separate<["-"], "read_only_relocs">;
def remap : Flag<["-"], "remap">;
def rewrite_objc : Flag<["-"], "rewrite-objc">, Flags<[NoXarchOption,CC1Option]>,
  HelpText<"Rewrite Objective-C source to C++">, Group<Action_Group>;
def rewrite_legacy_objc : Flag<["-"], "rewrite-legacy-objc">, Flags<[NoXarchOption]>,
  HelpText<"Rewrite Legacy Objective-C source to C++">;
def rdynamic : Flag<["-"], "rdynamic">, Group<Link_Group>;
def resource_dir : Separate<["-"], "resource-dir">,
  Flags<[NoXarchOption, CC1Option, CoreOption, HelpHidden]>,
  HelpText<"The directory which holds the compiler resource files">,
  MarshallingInfoString<HeaderSearchOpts<"ResourceDir">>;
def resource_dir_EQ : Joined<["-"], "resource-dir=">, Flags<[NoXarchOption, CoreOption]>,
  Alias<resource_dir>;
def rpath : Separate<["-"], "rpath">, Flags<[LinkerInput]>, Group<Link_Group>;
def rtlib_EQ : Joined<["-", "--"], "rtlib=">,
  HelpText<"Compiler runtime library to use">;
def frtlib_add_rpath: Flag<["-"], "frtlib-add-rpath">, Flags<[NoArgumentUnused]>,
  HelpText<"Add -rpath with architecture-specific resource directory to the linker flags. "
  "When --hip-link is specified, also add -rpath with HIP runtime library directory to the linker flags">;
def fno_rtlib_add_rpath: Flag<["-"], "fno-rtlib-add-rpath">, Flags<[NoArgumentUnused]>,
  HelpText<"Do not add -rpath with architecture-specific resource directory to the linker flags. "
  "When --hip-link is specified, do not add -rpath with HIP runtime library directory to the linker flags">;
def offload_add_rpath: Flag<["--"], "offload-add-rpath">, Flags<[NoArgumentUnused]>,
  Alias<frtlib_add_rpath>;
def no_offload_add_rpath: Flag<["--"], "no-offload-add-rpath">, Flags<[NoArgumentUnused]>,
<<<<<<< HEAD
  HelpText<"Do not add -rpath with HIP runtime library directory to the linker flags">;
defm openmp_implicit_rpath: BoolFOption<"openmp-implicit-rpath",
  LangOpts<"OpenMP">,
  DefaultTrue,
  PosFlag<SetTrue, [], "Set rpath on OpenMP executables">,
  NegFlag<SetFalse>,
  BothFlags<[NoArgumentUnused]>>;
=======
  Alias<frtlib_add_rpath>;
>>>>>>> 4989779d
def r : Flag<["-"], "r">, Flags<[LinkerInput,NoArgumentUnused]>,
        Group<Link_Group>;
def save_temps_EQ : Joined<["-", "--"], "save-temps=">, Flags<[CC1Option, FlangOption, NoXarchOption]>,
  HelpText<"Save intermediate compilation results.">;
def save_temps : Flag<["-", "--"], "save-temps">, Flags<[FlangOption, NoXarchOption]>,
  Alias<save_temps_EQ>, AliasArgs<["cwd"]>,
  HelpText<"Save intermediate compilation results">;
def save_stats_EQ : Joined<["-", "--"], "save-stats=">, Flags<[NoXarchOption]>,
  HelpText<"Save llvm statistics.">;
def save_stats : Flag<["-", "--"], "save-stats">, Flags<[NoXarchOption]>,
  Alias<save_stats_EQ>, AliasArgs<["cwd"]>,
  HelpText<"Save llvm statistics.">;
def via_file_asm : Flag<["-", "--"], "via-file-asm">, InternalDebugOpt,
  HelpText<"Write assembly to file for input to assemble jobs">;
def sectalign : MultiArg<["-"], "sectalign", 3>;
def sectcreate : MultiArg<["-"], "sectcreate", 3>;
def sectobjectsymbols : MultiArg<["-"], "sectobjectsymbols", 2>;
def sectorder : MultiArg<["-"], "sectorder", 3>;
def seg1addr : JoinedOrSeparate<["-"], "seg1addr">;
def seg__addr__table__filename : Separate<["-"], "seg_addr_table_filename">;
def seg__addr__table : Separate<["-"], "seg_addr_table">;
def segaddr : MultiArg<["-"], "segaddr", 2>;
def segcreate : MultiArg<["-"], "segcreate", 3>;
def seglinkedit : Flag<["-"], "seglinkedit">;
def segprot : MultiArg<["-"], "segprot", 3>;
def segs__read__only__addr : Separate<["-"], "segs_read_only_addr">;
def segs__read__write__addr : Separate<["-"], "segs_read_write_addr">;
def segs__read__ : Joined<["-"], "segs_read_">;
def shared_libgcc : Flag<["-"], "shared-libgcc">;
def shared : Flag<["-", "--"], "shared">, Group<Link_Group>;
def single__module : Flag<["-"], "single_module">;
def specs_EQ : Joined<["-", "--"], "specs=">, Group<Link_Group>;
def specs : Separate<["-", "--"], "specs">, Flags<[Unsupported]>;
def start_no_unused_arguments : Flag<["--"], "start-no-unused-arguments">, Flags<[CoreOption]>,
  HelpText<"Don't emit warnings about unused arguments for the following arguments">;
def static_libgcc : Flag<["-"], "static-libgcc">;
def static_libstdcxx : Flag<["-"], "static-libstdc++">;
def static : Flag<["-", "--"], "static">, Group<Link_Group>, Flags<[NoArgumentUnused]>;
def std_default_EQ : Joined<["-"], "std-default=">;
def std_EQ : Joined<["-", "--"], "std=">, Flags<[CC1Option,FlangOption,FC1Option]>,
  Group<CompileOnly_Group>, HelpText<"Language standard to compile for">,
  ValuesCode<[{
    static constexpr const char VALUES_CODE [] =
    #define LANGSTANDARD(id, name, lang, desc, features) name ","
    #define LANGSTANDARD_ALIAS(id, alias) alias ","
    #include "clang/Basic/LangStandards.def"
    ;
  }]>;
def stdlib_EQ : Joined<["-", "--"], "stdlib=">, Flags<[CC1Option]>,
  HelpText<"C++ standard library to use">, Values<"libc++,libstdc++,platform">;
def stdlibxx_isystem : JoinedOrSeparate<["-"], "stdlib++-isystem">,
  Group<clang_i_Group>,
  HelpText<"Use directory as the C++ standard library include path">,
  Flags<[NoXarchOption]>, MetaVarName<"<directory>">;
def unwindlib_EQ : Joined<["-", "--"], "unwindlib=">, Flags<[CC1Option]>,
  HelpText<"Unwind library to use">, Values<"libgcc,unwindlib,platform">;
def sub__library : JoinedOrSeparate<["-"], "sub_library">;
def sub__umbrella : JoinedOrSeparate<["-"], "sub_umbrella">;
def system_header_prefix : Joined<["--"], "system-header-prefix=">,
  Group<clang_i_Group>, Flags<[CC1Option]>, MetaVarName<"<prefix>">,
  HelpText<"Treat all #include paths starting with <prefix> as including a "
           "system header.">;
def : Separate<["--"], "system-header-prefix">, Alias<system_header_prefix>;
def no_system_header_prefix : Joined<["--"], "no-system-header-prefix=">,
  Group<clang_i_Group>, Flags<[CC1Option]>, MetaVarName<"<prefix>">,
  HelpText<"Treat all #include paths starting with <prefix> as not including a "
           "system header.">;
def : Separate<["--"], "no-system-header-prefix">, Alias<no_system_header_prefix>;
def s : Flag<["-"], "s">, Group<Link_Group>;
def target : Joined<["--"], "target=">, Flags<[NoXarchOption, CoreOption, FlangOption]>,
  HelpText<"Generate code for the given target">;
def darwin_target_variant : Separate<["-"], "darwin-target-variant">,
  Flags<[NoXarchOption, CoreOption]>,
  HelpText<"Generate code for an additional runtime variant of the deployment target">;
def print_supported_cpus : Flag<["-", "--"], "print-supported-cpus">,
  Group<CompileOnly_Group>, Flags<[CC1Option, CoreOption]>,
  HelpText<"Print supported cpu models for the given target (if target is not specified,"
           " it will print the supported cpus for the default target)">,
  MarshallingInfoFlag<FrontendOpts<"PrintSupportedCPUs">>;
def : Flag<["-"], "mcpu=help">, Alias<print_supported_cpus>;
def : Flag<["-"], "mtune=help">, Alias<print_supported_cpus>;
def time : Flag<["-"], "time">,
  HelpText<"Time individual commands">;
def traditional_cpp : Flag<["-", "--"], "traditional-cpp">, Flags<[CC1Option]>,
  HelpText<"Enable some traditional CPP emulation">,
  MarshallingInfoFlag<LangOpts<"TraditionalCPP">>;
def traditional : Flag<["-", "--"], "traditional">;
def trigraphs : Flag<["-", "--"], "trigraphs">, Alias<ftrigraphs>,
  HelpText<"Process trigraph sequences">;
def twolevel__namespace__hints : Flag<["-"], "twolevel_namespace_hints">;
def twolevel__namespace : Flag<["-"], "twolevel_namespace">;
def t : Flag<["-"], "t">, Group<Link_Group>;
def umbrella : Separate<["-"], "umbrella">;
def undefined : JoinedOrSeparate<["-"], "undefined">, Group<u_Group>;
def undef : Flag<["-"], "undef">, Group<u_Group>, Flags<[CC1Option]>,
  HelpText<"undef all system defines">,
  MarshallingInfoNegativeFlag<PreprocessorOpts<"UsePredefines">>;
def unexported__symbols__list : Separate<["-"], "unexported_symbols_list">;
def u : JoinedOrSeparate<["-"], "u">, Group<u_Group>;
def v : Flag<["-"], "v">, Flags<[CC1Option, CoreOption]>,
  HelpText<"Show commands to run and use verbose output">,
  MarshallingInfoFlag<HeaderSearchOpts<"Verbose">>;
def altivec_src_compat : Joined<["-"], "faltivec-src-compat=">,
  Flags<[CC1Option]>, Group<f_Group>,
  HelpText<"Source-level compatibility for Altivec vectors (for PowerPC "
           "targets). This includes results of vector comparison (scalar for "
           "'xl', vector for 'gcc') as well as behavior when initializing with "
           "a scalar (splatting for 'xl', element zero only for 'gcc'). For "
           "'mixed', the compatibility is as 'gcc' for 'vector bool/vector "
           "pixel' and as 'xl' for other types. Current default is 'mixed'.">,
  Values<"mixed,gcc,xl">,
  NormalizedValuesScope<"LangOptions::AltivecSrcCompatKind">,
  NormalizedValues<["Mixed", "GCC", "XL"]>,
  MarshallingInfoEnum<LangOpts<"AltivecSrcCompat">, "Mixed">;
def verify_debug_info : Flag<["--"], "verify-debug-info">, Flags<[NoXarchOption]>,
  HelpText<"Verify the binary representation of debug output">;
def weak_l : Joined<["-"], "weak-l">, Flags<[LinkerInput]>;
def weak__framework : Separate<["-"], "weak_framework">, Flags<[LinkerInput]>;
def weak__library : Separate<["-"], "weak_library">, Flags<[LinkerInput]>;
def weak__reference__mismatches : Separate<["-"], "weak_reference_mismatches">;
def whatsloaded : Flag<["-"], "whatsloaded">;
def why_load : Flag<["-"], "why_load">;
def whyload : Flag<["-"], "whyload">, Alias<why_load>;
def w : Flag<["-"], "w">, HelpText<"Suppress all warnings">, Flags<[CC1Option]>,
  MarshallingInfoFlag<DiagnosticOpts<"IgnoreWarnings">>;
def x : JoinedOrSeparate<["-"], "x">,
Flags<[NoXarchOption,CC1Option,FlangOption,FC1Option]>,
  HelpText<"Treat subsequent input files as having type <language>">,
  MetaVarName<"<language>">;
def y : Joined<["-"], "y">;

defm integrated_as : BoolFOption<"integrated-as",
  CodeGenOpts<"DisableIntegratedAS">, DefaultFalse,
  NegFlag<SetTrue, [CC1Option, FlangOption], "Disable">, PosFlag<SetFalse, [], "Enable">,
  BothFlags<[], " the integrated assembler">>;

def fintegrated_cc1 : Flag<["-"], "fintegrated-cc1">,
                      Flags<[CoreOption, NoXarchOption]>, Group<f_Group>,
                      HelpText<"Run cc1 in-process">;
def fno_integrated_cc1 : Flag<["-"], "fno-integrated-cc1">,
                         Flags<[CoreOption, NoXarchOption]>, Group<f_Group>,
                         HelpText<"Spawn a separate process for each cc1">;

def fintegrated_objemitter : Flag<["-"], "fintegrated-objemitter">,
  Flags<[CoreOption, NoXarchOption]>, Group<f_Group>,
  HelpText<"Use internal machine object code emitter.">;
def fno_integrated_objemitter : Flag<["-"], "fno-integrated-objemitter">,
  Flags<[CoreOption, NoXarchOption]>, Group<f_Group>,
  HelpText<"Use external machine object code emitter.">;

def : Flag<["-"], "integrated-as">, Alias<fintegrated_as>, Flags<[NoXarchOption]>;
def : Flag<["-"], "no-integrated-as">, Alias<fno_integrated_as>,
      Flags<[CC1Option, FlangOption, NoXarchOption]>;

def working_directory : Separate<["-"], "working-directory">, Flags<[CC1Option]>,
  HelpText<"Resolve file paths relative to the specified directory">,
  MarshallingInfoString<FileSystemOpts<"WorkingDir">>;
def working_directory_EQ : Joined<["-"], "working-directory=">, Flags<[CC1Option]>,
  Alias<working_directory>;

// Double dash options, which are usually an alias for one of the previous
// options.

def _mhwdiv_EQ : Joined<["--"], "mhwdiv=">, Alias<mhwdiv_EQ>;
def _mhwdiv : Separate<["--"], "mhwdiv">, Alias<mhwdiv_EQ>;
def _CLASSPATH_EQ : Joined<["--"], "CLASSPATH=">, Alias<fclasspath_EQ>;
def _CLASSPATH : Separate<["--"], "CLASSPATH">, Alias<fclasspath_EQ>;
def _all_warnings : Flag<["--"], "all-warnings">, Alias<Wall>;
def _analyzer_no_default_checks : Flag<["--"], "analyzer-no-default-checks">, Flags<[NoXarchOption]>;
def _analyzer_output : JoinedOrSeparate<["--"], "analyzer-output">, Flags<[NoXarchOption]>,
  HelpText<"Static analyzer report output format (html|plist|plist-multi-file|plist-html|sarif|sarif-html|text).">;
def _analyze : Flag<["--"], "analyze">, Flags<[NoXarchOption, CoreOption]>,
  HelpText<"Run the static analyzer">;
def _assemble : Flag<["--"], "assemble">, Alias<S>;
def _assert_EQ : Joined<["--"], "assert=">, Alias<A>;
def _assert : Separate<["--"], "assert">, Alias<A>;
def _bootclasspath_EQ : Joined<["--"], "bootclasspath=">, Alias<fbootclasspath_EQ>;
def _bootclasspath : Separate<["--"], "bootclasspath">, Alias<fbootclasspath_EQ>;
def _classpath_EQ : Joined<["--"], "classpath=">, Alias<fclasspath_EQ>;
def _classpath : Separate<["--"], "classpath">, Alias<fclasspath_EQ>;
def _comments_in_macros : Flag<["--"], "comments-in-macros">, Alias<CC>;
def _comments : Flag<["--"], "comments">, Alias<C>;
def _compile : Flag<["--"], "compile">, Alias<c>;
def _constant_cfstrings : Flag<["--"], "constant-cfstrings">;
def _debug_EQ : Joined<["--"], "debug=">, Alias<g_Flag>;
def _debug : Flag<["--"], "debug">, Alias<g_Flag>;
def _define_macro_EQ : Joined<["--"], "define-macro=">, Alias<D>;
def _define_macro : Separate<["--"], "define-macro">, Alias<D>;
def _dependencies : Flag<["--"], "dependencies">, Alias<M>;
def _dyld_prefix_EQ : Joined<["--"], "dyld-prefix=">;
def _dyld_prefix : Separate<["--"], "dyld-prefix">, Alias<_dyld_prefix_EQ>;
def _encoding_EQ : Joined<["--"], "encoding=">, Alias<fencoding_EQ>;
def _encoding : Separate<["--"], "encoding">, Alias<fencoding_EQ>;
def _entry : Flag<["--"], "entry">, Alias<e>;
def _extdirs_EQ : Joined<["--"], "extdirs=">, Alias<fextdirs_EQ>;
def _extdirs : Separate<["--"], "extdirs">, Alias<fextdirs_EQ>;
def _extra_warnings : Flag<["--"], "extra-warnings">, Alias<W_Joined>;
def _for_linker_EQ : Joined<["--"], "for-linker=">, Alias<Xlinker>;
def _for_linker : Separate<["--"], "for-linker">, Alias<Xlinker>;
def _force_link_EQ : Joined<["--"], "force-link=">, Alias<u>;
def _force_link : Separate<["--"], "force-link">, Alias<u>;
def _help_hidden : Flag<["--"], "help-hidden">,
  HelpText<"Display help for hidden options">;
def _imacros_EQ : Joined<["--"], "imacros=">, Alias<imacros>;
def _include_barrier : Flag<["--"], "include-barrier">, Alias<I_>;
def _include_directory_after_EQ : Joined<["--"], "include-directory-after=">, Alias<idirafter>;
def _include_directory_after : Separate<["--"], "include-directory-after">, Alias<idirafter>;
def _include_directory_EQ : Joined<["--"], "include-directory=">, Alias<I>;
def _include_directory : Separate<["--"], "include-directory">, Alias<I>;
def _include_prefix_EQ : Joined<["--"], "include-prefix=">, Alias<iprefix>;
def _include_prefix : Separate<["--"], "include-prefix">, Alias<iprefix>;
def _include_with_prefix_after_EQ : Joined<["--"], "include-with-prefix-after=">, Alias<iwithprefix>;
def _include_with_prefix_after : Separate<["--"], "include-with-prefix-after">, Alias<iwithprefix>;
def _include_with_prefix_before_EQ : Joined<["--"], "include-with-prefix-before=">, Alias<iwithprefixbefore>;
def _include_with_prefix_before : Separate<["--"], "include-with-prefix-before">, Alias<iwithprefixbefore>;
def _include_with_prefix_EQ : Joined<["--"], "include-with-prefix=">, Alias<iwithprefix>;
def _include_with_prefix : Separate<["--"], "include-with-prefix">, Alias<iwithprefix>;
def _include_EQ : Joined<["--"], "include=">, Alias<include_>;
def _language_EQ : Joined<["--"], "language=">, Alias<x>;
def _language : Separate<["--"], "language">, Alias<x>;
def _library_directory_EQ : Joined<["--"], "library-directory=">, Alias<L>;
def _library_directory : Separate<["--"], "library-directory">, Alias<L>;
def _no_line_commands : Flag<["--"], "no-line-commands">, Alias<P>;
def _no_standard_includes : Flag<["--"], "no-standard-includes">, Alias<nostdinc>;
def _no_standard_libraries : Flag<["--"], "no-standard-libraries">, Alias<nostdlib>;
def _no_undefined : Flag<["--"], "no-undefined">, Flags<[LinkerInput]>;
def _no_warnings : Flag<["--"], "no-warnings">, Alias<w>;
def _optimize_EQ : Joined<["--"], "optimize=">, Alias<O>;
def _optimize : Flag<["--"], "optimize">, Alias<O>;
def _output_class_directory_EQ : Joined<["--"], "output-class-directory=">, Alias<foutput_class_dir_EQ>;
def _output_class_directory : Separate<["--"], "output-class-directory">, Alias<foutput_class_dir_EQ>;
def _output_EQ : Joined<["--"], "output=">, Alias<o>;
def _output : Separate<["--"], "output">, Alias<o>;
def _param : Separate<["--"], "param">, Group<CompileOnly_Group>;
def _param_EQ : Joined<["--"], "param=">, Alias<_param>;
def _precompile : Flag<["--"], "precompile">, Flags<[NoXarchOption]>,
  Group<Action_Group>, HelpText<"Only precompile the input">;
def _prefix_EQ : Joined<["--"], "prefix=">, Alias<B>;
def _prefix : Separate<["--"], "prefix">, Alias<B>;
def _preprocess : Flag<["--"], "preprocess">, Alias<E>;
def _print_diagnostic_categories : Flag<["--"], "print-diagnostic-categories">;
def _print_file_name : Separate<["--"], "print-file-name">, Alias<print_file_name_EQ>;
def _print_missing_file_dependencies : Flag<["--"], "print-missing-file-dependencies">, Alias<MG>;
def _print_prog_name : Separate<["--"], "print-prog-name">, Alias<print_prog_name_EQ>;
def _profile : Flag<["--"], "profile">, Alias<p>;
def _resource_EQ : Joined<["--"], "resource=">, Alias<fcompile_resource_EQ>;
def _resource : Separate<["--"], "resource">, Alias<fcompile_resource_EQ>;
def _rtlib : Separate<["--"], "rtlib">, Alias<rtlib_EQ>;
def _serialize_diags : Separate<["-", "--"], "serialize-diagnostics">, Flags<[NoXarchOption]>,
  HelpText<"Serialize compiler diagnostics to a file">;
// We give --version different semantics from -version.
def _version : Flag<["--"], "version">,
  Flags<[CoreOption, FlangOption]>,
  HelpText<"Print version information">;
def _signed_char : Flag<["--"], "signed-char">, Alias<fsigned_char>;
def _std : Separate<["--"], "std">, Alias<std_EQ>;
def _stdlib : Separate<["--"], "stdlib">, Alias<stdlib_EQ>;
def _sysroot_EQ : Joined<["--"], "sysroot=">;
def _sysroot : Separate<["--"], "sysroot">, Alias<_sysroot_EQ>;
def _target_help : Flag<["--"], "target-help">;
def _trace_includes : Flag<["--"], "trace-includes">, Alias<H>;
def _undefine_macro_EQ : Joined<["--"], "undefine-macro=">, Alias<U>;
def _undefine_macro : Separate<["--"], "undefine-macro">, Alias<U>;
def _unsigned_char : Flag<["--"], "unsigned-char">, Alias<funsigned_char>;
def _user_dependencies : Flag<["--"], "user-dependencies">, Alias<MM>;
def _verbose : Flag<["--"], "verbose">, Alias<v>;
def _warn__EQ : Joined<["--"], "warn-=">, Alias<W_Joined>;
def _warn_ : Joined<["--"], "warn-">, Alias<W_Joined>;
def _write_dependencies : Flag<["--"], "write-dependencies">, Alias<MD>;
def _write_user_dependencies : Flag<["--"], "write-user-dependencies">, Alias<MMD>;
def _ : Joined<["--"], "">, Flags<[Unsupported]>;

// Hexagon feature flags.
def mieee_rnd_near : Flag<["-"], "mieee-rnd-near">,
  Group<m_hexagon_Features_Group>;
def mv5 : Flag<["-"], "mv5">, Group<m_hexagon_Features_Group>, Alias<mcpu_EQ>,
  AliasArgs<["hexagonv5"]>;
def mv55 : Flag<["-"], "mv55">, Group<m_hexagon_Features_Group>,
  Alias<mcpu_EQ>, AliasArgs<["hexagonv55"]>;
def mv60 : Flag<["-"], "mv60">, Group<m_hexagon_Features_Group>,
  Alias<mcpu_EQ>, AliasArgs<["hexagonv60"]>;
def mv62 : Flag<["-"], "mv62">, Group<m_hexagon_Features_Group>,
  Alias<mcpu_EQ>, AliasArgs<["hexagonv62"]>;
def mv65 : Flag<["-"], "mv65">, Group<m_hexagon_Features_Group>,
  Alias<mcpu_EQ>, AliasArgs<["hexagonv65"]>;
def mv66 : Flag<["-"], "mv66">, Group<m_hexagon_Features_Group>,
  Alias<mcpu_EQ>, AliasArgs<["hexagonv66"]>;
def mv67 : Flag<["-"], "mv67">, Group<m_hexagon_Features_Group>,
  Alias<mcpu_EQ>, AliasArgs<["hexagonv67"]>;
def mv67t : Flag<["-"], "mv67t">, Group<m_hexagon_Features_Group>,
  Alias<mcpu_EQ>, AliasArgs<["hexagonv67t"]>;
def mv68 : Flag<["-"], "mv68">, Group<m_hexagon_Features_Group>,
  Alias<mcpu_EQ>, AliasArgs<["hexagonv68"]>;
def mv69 : Flag<["-"], "mv69">, Group<m_hexagon_Features_Group>,
  Alias<mcpu_EQ>, AliasArgs<["hexagonv69"]>;
def mv71 : Flag<["-"], "mv71">, Group<m_hexagon_Features_Group>,
  Alias<mcpu_EQ>, AliasArgs<["hexagonv71"]>;
def mv71t : Flag<["-"], "mv71t">, Group<m_hexagon_Features_Group>,
  Alias<mcpu_EQ>, AliasArgs<["hexagonv71t"]>;
def mv73 : Flag<["-"], "mv73">, Group<m_hexagon_Features_Group>,
  Alias<mcpu_EQ>, AliasArgs<["hexagonv73"]>;
def mhexagon_hvx : Flag<["-"], "mhvx">, Group<m_hexagon_Features_HVX_Group>,
  HelpText<"Enable Hexagon Vector eXtensions">;
def mhexagon_hvx_EQ : Joined<["-"], "mhvx=">,
  Group<m_hexagon_Features_HVX_Group>,
  HelpText<"Enable Hexagon Vector eXtensions">;
def mno_hexagon_hvx : Flag<["-"], "mno-hvx">,
  Group<m_hexagon_Features_HVX_Group>,
  HelpText<"Disable Hexagon Vector eXtensions">;
def mhexagon_hvx_length_EQ : Joined<["-"], "mhvx-length=">,
  Group<m_hexagon_Features_HVX_Group>, HelpText<"Set Hexagon Vector Length">,
  Values<"64B,128B">;
def mhexagon_hvx_qfloat : Flag<["-"], "mhvx-qfloat">,
  Group<m_hexagon_Features_HVX_Group>,
  HelpText<"Enable Hexagon HVX QFloat instructions">;
def mno_hexagon_hvx_qfloat : Flag<["-"], "mno-hvx-qfloat">,
  Group<m_hexagon_Features_HVX_Group>,
  HelpText<"Disable Hexagon HVX QFloat instructions">;
def mhexagon_hvx_ieee_fp : Flag<["-"], "mhvx-ieee-fp">,
  Group<m_hexagon_Features_Group>,
  HelpText<"Enable Hexagon HVX IEEE floating-point">;
def mno_hexagon_hvx_ieee_fp : Flag<["-"], "mno-hvx-ieee-fp">,
  Group<m_hexagon_Features_Group>,
  HelpText<"Disable Hexagon HVX IEEE floating-point">;
def ffixed_r19: Flag<["-"], "ffixed-r19">,
  HelpText<"Reserve register r19 (Hexagon only)">;
def mmemops : Flag<["-"], "mmemops">, Group<m_hexagon_Features_Group>,
  Flags<[CC1Option]>, HelpText<"Enable generation of memop instructions">;
def mno_memops : Flag<["-"], "mno-memops">, Group<m_hexagon_Features_Group>,
  Flags<[CC1Option]>, HelpText<"Disable generation of memop instructions">;
def mpackets : Flag<["-"], "mpackets">, Group<m_hexagon_Features_Group>,
  Flags<[CC1Option]>, HelpText<"Enable generation of instruction packets">;
def mno_packets : Flag<["-"], "mno-packets">, Group<m_hexagon_Features_Group>,
  Flags<[CC1Option]>, HelpText<"Disable generation of instruction packets">;
def mnvj : Flag<["-"], "mnvj">, Group<m_hexagon_Features_Group>,
  Flags<[CC1Option]>, HelpText<"Enable generation of new-value jumps">;
def mno_nvj : Flag<["-"], "mno-nvj">, Group<m_hexagon_Features_Group>,
  Flags<[CC1Option]>, HelpText<"Disable generation of new-value jumps">;
def mnvs : Flag<["-"], "mnvs">, Group<m_hexagon_Features_Group>,
  Flags<[CC1Option]>, HelpText<"Enable generation of new-value stores">;
def mno_nvs : Flag<["-"], "mno-nvs">, Group<m_hexagon_Features_Group>,
  Flags<[CC1Option]>, HelpText<"Disable generation of new-value stores">;
def mcabac: Flag<["-"], "mcabac">, Group<m_hexagon_Features_Group>,
  HelpText<"Enable CABAC instructions">;

// SPARC feature flags
def mfpu : Flag<["-"], "mfpu">, Group<m_sparc_Features_Group>;
def mno_fpu : Flag<["-"], "mno-fpu">, Group<m_sparc_Features_Group>;
def mfsmuld : Flag<["-"], "mfsmuld">, Group<m_sparc_Features_Group>;
def mno_fsmuld : Flag<["-"], "mno-fsmuld">, Group<m_sparc_Features_Group>;
def mpopc : Flag<["-"], "mpopc">, Group<m_sparc_Features_Group>;
def mno_popc : Flag<["-"], "mno-popc">, Group<m_sparc_Features_Group>;
def mvis : Flag<["-"], "mvis">, Group<m_sparc_Features_Group>;
def mno_vis : Flag<["-"], "mno-vis">, Group<m_sparc_Features_Group>;
def mvis2 : Flag<["-"], "mvis2">, Group<m_sparc_Features_Group>;
def mno_vis2 : Flag<["-"], "mno-vis2">, Group<m_sparc_Features_Group>;
def mvis3 : Flag<["-"], "mvis3">, Group<m_sparc_Features_Group>;
def mno_vis3 : Flag<["-"], "mno-vis3">, Group<m_sparc_Features_Group>;
def mhard_quad_float : Flag<["-"], "mhard-quad-float">, Group<m_sparc_Features_Group>;
def msoft_quad_float : Flag<["-"], "msoft-quad-float">, Group<m_sparc_Features_Group>;

// M68k features flags
def m68000 : Flag<["-"], "m68000">, Group<m_m68k_Features_Group>;
def m68010 : Flag<["-"], "m68010">, Group<m_m68k_Features_Group>;
def m68020 : Flag<["-"], "m68020">, Group<m_m68k_Features_Group>;
def m68030 : Flag<["-"], "m68030">, Group<m_m68k_Features_Group>;
def m68040 : Flag<["-"], "m68040">, Group<m_m68k_Features_Group>;
def m68060 : Flag<["-"], "m68060">, Group<m_m68k_Features_Group>;

foreach i = {0-6} in
  def ffixed_a#i : Flag<["-"], "ffixed-a"#i>, Group<m_m68k_Features_Group>,
    HelpText<"Reserve the a"#i#" register (M68k only)">;
foreach i = {0-7} in
  def ffixed_d#i : Flag<["-"], "ffixed-d"#i>, Group<m_m68k_Features_Group>,
    HelpText<"Reserve the d"#i#" register (M68k only)">;

// X86 feature flags
def mx87 : Flag<["-"], "mx87">, Group<m_x86_Features_Group>;
def mno_x87 : Flag<["-"], "mno-x87">, Group<m_x86_Features_Group>;
def m80387 : Flag<["-"], "m80387">, Alias<mx87>;
def mno_80387 : Flag<["-"], "mno-80387">, Alias<mno_x87>;
def mno_fp_ret_in_387 : Flag<["-"], "mno-fp-ret-in-387">, Alias<mno_x87>;
def mmmx : Flag<["-"], "mmmx">, Group<m_x86_Features_Group>;
def mno_mmx : Flag<["-"], "mno-mmx">, Group<m_x86_Features_Group>;
def m3dnow : Flag<["-"], "m3dnow">, Group<m_x86_Features_Group>;
def mno_3dnow : Flag<["-"], "mno-3dnow">, Group<m_x86_Features_Group>;
def m3dnowa : Flag<["-"], "m3dnowa">, Group<m_x86_Features_Group>;
def mno_3dnowa : Flag<["-"], "mno-3dnowa">, Group<m_x86_Features_Group>;
def mamx_bf16 : Flag<["-"], "mamx-bf16">, Group<m_x86_Features_Group>;
def mno_amx_bf16 : Flag<["-"], "mno-amx-bf16">, Group<m_x86_Features_Group>;
def mamx_fp16 : Flag<["-"], "mamx-fp16">, Group<m_x86_Features_Group>;
def mno_amx_fp16 : Flag<["-"], "mno-amx-fp16">, Group<m_x86_Features_Group>;
def mamx_int8 : Flag<["-"], "mamx-int8">, Group<m_x86_Features_Group>;
def mno_amx_int8 : Flag<["-"], "mno-amx-int8">, Group<m_x86_Features_Group>;
def mamx_tile : Flag<["-"], "mamx-tile">, Group<m_x86_Features_Group>;
def mno_amx_tile : Flag<["-"], "mno-amx-tile">, Group<m_x86_Features_Group>;
def mcmpccxadd : Flag<["-"], "mcmpccxadd">, Group<m_x86_Features_Group>;
def mno_cmpccxadd : Flag<["-"], "mno-cmpccxadd">, Group<m_x86_Features_Group>;
def msse : Flag<["-"], "msse">, Group<m_x86_Features_Group>;
def mno_sse : Flag<["-"], "mno-sse">, Group<m_x86_Features_Group>;
def msse2 : Flag<["-"], "msse2">, Group<m_x86_Features_Group>;
def mno_sse2 : Flag<["-"], "mno-sse2">, Group<m_x86_Features_Group>;
def msse3 : Flag<["-"], "msse3">, Group<m_x86_Features_Group>;
def mno_sse3 : Flag<["-"], "mno-sse3">, Group<m_x86_Features_Group>;
def mssse3 : Flag<["-"], "mssse3">, Group<m_x86_Features_Group>;
def mno_ssse3 : Flag<["-"], "mno-ssse3">, Group<m_x86_Features_Group>;
def msse4_1 : Flag<["-"], "msse4.1">, Group<m_x86_Features_Group>;
def mno_sse4_1 : Flag<["-"], "mno-sse4.1">, Group<m_x86_Features_Group>;
def msse4_2 : Flag<["-"], "msse4.2">, Group<m_x86_Features_Group>;
def mno_sse4_2 : Flag<["-"], "mno-sse4.2">, Group<m_x86_Features_Group>;
def msse4 : Flag<["-"], "msse4">, Alias<msse4_2>;
// -mno-sse4 turns off sse4.1 which has the effect of turning off everything
// later than 4.1. -msse4 turns on 4.2 which has the effect of turning on
// everything earlier than 4.2.
def mno_sse4 : Flag<["-"], "mno-sse4">, Alias<mno_sse4_1>;
def msse4a : Flag<["-"], "msse4a">, Group<m_x86_Features_Group>;
def mno_sse4a : Flag<["-"], "mno-sse4a">, Group<m_x86_Features_Group>;
def mavx : Flag<["-"], "mavx">, Group<m_x86_Features_Group>;
def mno_avx : Flag<["-"], "mno-avx">, Group<m_x86_Features_Group>;
def mavx2 : Flag<["-"], "mavx2">, Group<m_x86_Features_Group>;
def mno_avx2 : Flag<["-"], "mno-avx2">, Group<m_x86_Features_Group>;
def mavx512f : Flag<["-"], "mavx512f">, Group<m_x86_Features_Group>;
def mno_avx512f : Flag<["-"], "mno-avx512f">, Group<m_x86_Features_Group>;
def mavx512bf16 : Flag<["-"], "mavx512bf16">, Group<m_x86_Features_Group>;
def mno_avx512bf16 : Flag<["-"], "mno-avx512bf16">, Group<m_x86_Features_Group>;
def mavx512bitalg : Flag<["-"], "mavx512bitalg">, Group<m_x86_Features_Group>;
def mno_avx512bitalg : Flag<["-"], "mno-avx512bitalg">, Group<m_x86_Features_Group>;
def mavx512bw : Flag<["-"], "mavx512bw">, Group<m_x86_Features_Group>;
def mno_avx512bw : Flag<["-"], "mno-avx512bw">, Group<m_x86_Features_Group>;
def mavx512cd : Flag<["-"], "mavx512cd">, Group<m_x86_Features_Group>;
def mno_avx512cd : Flag<["-"], "mno-avx512cd">, Group<m_x86_Features_Group>;
def mavx512dq : Flag<["-"], "mavx512dq">, Group<m_x86_Features_Group>;
def mno_avx512dq : Flag<["-"], "mno-avx512dq">, Group<m_x86_Features_Group>;
def mavx512er : Flag<["-"], "mavx512er">, Group<m_x86_Features_Group>;
def mno_avx512er : Flag<["-"], "mno-avx512er">, Group<m_x86_Features_Group>;
def mavx512fp16 : Flag<["-"], "mavx512fp16">, Group<m_x86_Features_Group>;
def mno_avx512fp16 : Flag<["-"], "mno-avx512fp16">, Group<m_x86_Features_Group>;
def mavx512ifma : Flag<["-"], "mavx512ifma">, Group<m_x86_Features_Group>;
def mno_avx512ifma : Flag<["-"], "mno-avx512ifma">, Group<m_x86_Features_Group>;
def mavx512pf : Flag<["-"], "mavx512pf">, Group<m_x86_Features_Group>;
def mno_avx512pf : Flag<["-"], "mno-avx512pf">, Group<m_x86_Features_Group>;
def mavx512vbmi : Flag<["-"], "mavx512vbmi">, Group<m_x86_Features_Group>;
def mno_avx512vbmi : Flag<["-"], "mno-avx512vbmi">, Group<m_x86_Features_Group>;
def mavx512vbmi2 : Flag<["-"], "mavx512vbmi2">, Group<m_x86_Features_Group>;
def mno_avx512vbmi2 : Flag<["-"], "mno-avx512vbmi2">, Group<m_x86_Features_Group>;
def mavx512vl : Flag<["-"], "mavx512vl">, Group<m_x86_Features_Group>;
def mno_avx512vl : Flag<["-"], "mno-avx512vl">, Group<m_x86_Features_Group>;
def mavx512vnni : Flag<["-"], "mavx512vnni">, Group<m_x86_Features_Group>;
def mno_avx512vnni : Flag<["-"], "mno-avx512vnni">, Group<m_x86_Features_Group>;
def mavx512vpopcntdq : Flag<["-"], "mavx512vpopcntdq">, Group<m_x86_Features_Group>;
def mno_avx512vpopcntdq : Flag<["-"], "mno-avx512vpopcntdq">, Group<m_x86_Features_Group>;
def mavx512vp2intersect : Flag<["-"], "mavx512vp2intersect">, Group<m_x86_Features_Group>;
def mno_avx512vp2intersect : Flag<["-"], "mno-avx512vp2intersect">, Group<m_x86_Features_Group>;
def mavxifma : Flag<["-"], "mavxifma">, Group<m_x86_Features_Group>;
def mno_avxifma : Flag<["-"], "mno-avxifma">, Group<m_x86_Features_Group>;
def mavxvnniint8 : Flag<["-"], "mavxvnniint8">, Group<m_x86_Features_Group>;
def mno_avxvnniint8 : Flag<["-"], "mno-avxvnniint8">, Group<m_x86_Features_Group>;
def mavxvnni : Flag<["-"], "mavxvnni">, Group<m_x86_Features_Group>;
def mno_avxvnni : Flag<["-"], "mno-avxvnni">, Group<m_x86_Features_Group>;
def madx : Flag<["-"], "madx">, Group<m_x86_Features_Group>;
def mno_adx : Flag<["-"], "mno-adx">, Group<m_x86_Features_Group>;
def maes : Flag<["-"], "maes">, Group<m_x86_Features_Group>;
def mno_aes : Flag<["-"], "mno-aes">, Group<m_x86_Features_Group>;
def mbmi : Flag<["-"], "mbmi">, Group<m_x86_Features_Group>;
def mno_bmi : Flag<["-"], "mno-bmi">, Group<m_x86_Features_Group>;
def mbmi2 : Flag<["-"], "mbmi2">, Group<m_x86_Features_Group>;
def mno_bmi2 : Flag<["-"], "mno-bmi2">, Group<m_x86_Features_Group>;
def mcldemote : Flag<["-"], "mcldemote">, Group<m_x86_Features_Group>;
def mno_cldemote : Flag<["-"], "mno-cldemote">, Group<m_x86_Features_Group>;
def mclflushopt : Flag<["-"], "mclflushopt">, Group<m_x86_Features_Group>;
def mno_clflushopt : Flag<["-"], "mno-clflushopt">, Group<m_x86_Features_Group>;
def mclwb : Flag<["-"], "mclwb">, Group<m_x86_Features_Group>;
def mno_clwb : Flag<["-"], "mno-clwb">, Group<m_x86_Features_Group>;
def mwbnoinvd : Flag<["-"], "mwbnoinvd">, Group<m_x86_Features_Group>;
def mno_wbnoinvd : Flag<["-"], "mno-wbnoinvd">, Group<m_x86_Features_Group>;
def mclzero : Flag<["-"], "mclzero">, Group<m_x86_Features_Group>;
def mno_clzero : Flag<["-"], "mno-clzero">, Group<m_x86_Features_Group>;
def mcrc32 : Flag<["-"], "mcrc32">, Group<m_x86_Features_Group>;
def mno_crc32 : Flag<["-"], "mno-crc32">, Group<m_x86_Features_Group>;
def mcx16 : Flag<["-"], "mcx16">, Group<m_x86_Features_Group>;
def mno_cx16 : Flag<["-"], "mno-cx16">, Group<m_x86_Features_Group>;
def menqcmd : Flag<["-"], "menqcmd">, Group<m_x86_Features_Group>;
def mno_enqcmd : Flag<["-"], "mno-enqcmd">, Group<m_x86_Features_Group>;
def mf16c : Flag<["-"], "mf16c">, Group<m_x86_Features_Group>;
def mno_f16c : Flag<["-"], "mno-f16c">, Group<m_x86_Features_Group>;
def mfma : Flag<["-"], "mfma">, Group<m_x86_Features_Group>;
def mno_fma : Flag<["-"], "mno-fma">, Group<m_x86_Features_Group>;
def mfma4 : Flag<["-"], "mfma4">, Group<m_x86_Features_Group>;
def mno_fma4 : Flag<["-"], "mno-fma4">, Group<m_x86_Features_Group>;
def mfsgsbase : Flag<["-"], "mfsgsbase">, Group<m_x86_Features_Group>;
def mno_fsgsbase : Flag<["-"], "mno-fsgsbase">, Group<m_x86_Features_Group>;
def mfxsr : Flag<["-"], "mfxsr">, Group<m_x86_Features_Group>;
def mno_fxsr : Flag<["-"], "mno-fxsr">, Group<m_x86_Features_Group>;
def minvpcid : Flag<["-"], "minvpcid">, Group<m_x86_Features_Group>;
def mno_invpcid : Flag<["-"], "mno-invpcid">, Group<m_x86_Features_Group>;
def mgfni : Flag<["-"], "mgfni">, Group<m_x86_Features_Group>;
def mno_gfni : Flag<["-"], "mno-gfni">, Group<m_x86_Features_Group>;
def mhreset : Flag<["-"], "mhreset">, Group<m_x86_Features_Group>;
def mno_hreset : Flag<["-"], "mno-hreset">, Group<m_x86_Features_Group>;
def mkl : Flag<["-"], "mkl">, Group<m_x86_Features_Group>;
def mno_kl : Flag<["-"], "mno-kl">, Group<m_x86_Features_Group>;
def mwidekl : Flag<["-"], "mwidekl">, Group<m_x86_Features_Group>;
def mno_widekl : Flag<["-"], "mno-widekl">, Group<m_x86_Features_Group>;
def mlwp : Flag<["-"], "mlwp">, Group<m_x86_Features_Group>;
def mno_lwp : Flag<["-"], "mno-lwp">, Group<m_x86_Features_Group>;
def mlzcnt : Flag<["-"], "mlzcnt">, Group<m_x86_Features_Group>;
def mno_lzcnt : Flag<["-"], "mno-lzcnt">, Group<m_x86_Features_Group>;
def mmovbe : Flag<["-"], "mmovbe">, Group<m_x86_Features_Group>;
def mno_movbe : Flag<["-"], "mno-movbe">, Group<m_x86_Features_Group>;
def mmovdiri : Flag<["-"], "mmovdiri">, Group<m_x86_Features_Group>;
def mno_movdiri : Flag<["-"], "mno-movdiri">, Group<m_x86_Features_Group>;
def mmovdir64b : Flag<["-"], "mmovdir64b">, Group<m_x86_Features_Group>;
def mno_movdir64b : Flag<["-"], "mno-movdir64b">, Group<m_x86_Features_Group>;
def mmwaitx : Flag<["-"], "mmwaitx">, Group<m_x86_Features_Group>;
def mno_mwaitx : Flag<["-"], "mno-mwaitx">, Group<m_x86_Features_Group>;
def mpku : Flag<["-"], "mpku">, Group<m_x86_Features_Group>;
def mno_pku : Flag<["-"], "mno-pku">, Group<m_x86_Features_Group>;
def mpclmul : Flag<["-"], "mpclmul">, Group<m_x86_Features_Group>;
def mno_pclmul : Flag<["-"], "mno-pclmul">, Group<m_x86_Features_Group>;
def mpconfig : Flag<["-"], "mpconfig">, Group<m_x86_Features_Group>;
def mno_pconfig : Flag<["-"], "mno-pconfig">, Group<m_x86_Features_Group>;
def mpopcnt : Flag<["-"], "mpopcnt">, Group<m_x86_Features_Group>;
def mno_popcnt : Flag<["-"], "mno-popcnt">, Group<m_x86_Features_Group>;
def mprefetchi : Flag<["-"], "mprefetchi">, Group<m_x86_Features_Group>;
def mno_prefetchi : Flag<["-"], "mno-prefetchi">, Group<m_x86_Features_Group>;
def mprefetchwt1 : Flag<["-"], "mprefetchwt1">, Group<m_x86_Features_Group>;
def mno_prefetchwt1 : Flag<["-"], "mno-prefetchwt1">, Group<m_x86_Features_Group>;
def mprfchw : Flag<["-"], "mprfchw">, Group<m_x86_Features_Group>;
def mno_prfchw : Flag<["-"], "mno-prfchw">, Group<m_x86_Features_Group>;
def mptwrite : Flag<["-"], "mptwrite">, Group<m_x86_Features_Group>;
def mno_ptwrite : Flag<["-"], "mno-ptwrite">, Group<m_x86_Features_Group>;
def mraoint : Flag<["-"], "mraoint">, Group<m_x86_Features_Group>;
def mno_raoint : Flag<["-"], "mno-raoint">, Group<m_x86_Features_Group>;
def mrdpid : Flag<["-"], "mrdpid">, Group<m_x86_Features_Group>;
def mno_rdpid : Flag<["-"], "mno-rdpid">, Group<m_x86_Features_Group>;
def mrdpru : Flag<["-"], "mrdpru">, Group<m_x86_Features_Group>;
def mno_rdpru : Flag<["-"], "mno-rdpru">, Group<m_x86_Features_Group>;
def mrdrnd : Flag<["-"], "mrdrnd">, Group<m_x86_Features_Group>;
def mno_rdrnd : Flag<["-"], "mno-rdrnd">, Group<m_x86_Features_Group>;
def mrtm : Flag<["-"], "mrtm">, Group<m_x86_Features_Group>;
def mno_rtm : Flag<["-"], "mno-rtm">, Group<m_x86_Features_Group>;
def mrdseed : Flag<["-"], "mrdseed">, Group<m_x86_Features_Group>;
def mno_rdseed : Flag<["-"], "mno-rdseed">, Group<m_x86_Features_Group>;
def msahf : Flag<["-"], "msahf">, Group<m_x86_Features_Group>;
def mno_sahf : Flag<["-"], "mno-sahf">, Group<m_x86_Features_Group>;
def mserialize : Flag<["-"], "mserialize">, Group<m_x86_Features_Group>;
def mno_serialize : Flag<["-"], "mno-serialize">, Group<m_x86_Features_Group>;
def msgx : Flag<["-"], "msgx">, Group<m_x86_Features_Group>;
def mno_sgx : Flag<["-"], "mno-sgx">, Group<m_x86_Features_Group>;
def msha : Flag<["-"], "msha">, Group<m_x86_Features_Group>;
def mno_sha : Flag<["-"], "mno-sha">, Group<m_x86_Features_Group>;
def mtbm : Flag<["-"], "mtbm">, Group<m_x86_Features_Group>;
def mno_tbm : Flag<["-"], "mno-tbm">, Group<m_x86_Features_Group>;
def mtsxldtrk : Flag<["-"], "mtsxldtrk">, Group<m_x86_Features_Group>;
def mno_tsxldtrk : Flag<["-"], "mno-tsxldtrk">, Group<m_x86_Features_Group>;
def muintr : Flag<["-"], "muintr">, Group<m_x86_Features_Group>;
def mno_uintr : Flag<["-"], "mno-uintr">, Group<m_x86_Features_Group>;
def mvaes : Flag<["-"], "mvaes">, Group<m_x86_Features_Group>;
def mno_vaes : Flag<["-"], "mno-vaes">, Group<m_x86_Features_Group>;
def mvpclmulqdq : Flag<["-"], "mvpclmulqdq">, Group<m_x86_Features_Group>;
def mno_vpclmulqdq : Flag<["-"], "mno-vpclmulqdq">, Group<m_x86_Features_Group>;
def mwaitpkg : Flag<["-"], "mwaitpkg">, Group<m_x86_Features_Group>;
def mno_waitpkg : Flag<["-"], "mno-waitpkg">, Group<m_x86_Features_Group>;
def mxop : Flag<["-"], "mxop">, Group<m_x86_Features_Group>;
def mno_xop : Flag<["-"], "mno-xop">, Group<m_x86_Features_Group>;
def mxsave : Flag<["-"], "mxsave">, Group<m_x86_Features_Group>;
def mno_xsave : Flag<["-"], "mno-xsave">, Group<m_x86_Features_Group>;
def mxsavec : Flag<["-"], "mxsavec">, Group<m_x86_Features_Group>;
def mno_xsavec : Flag<["-"], "mno-xsavec">, Group<m_x86_Features_Group>;
def mxsaveopt : Flag<["-"], "mxsaveopt">, Group<m_x86_Features_Group>;
def mno_xsaveopt : Flag<["-"], "mno-xsaveopt">, Group<m_x86_Features_Group>;
def mxsaves : Flag<["-"], "mxsaves">, Group<m_x86_Features_Group>;
def mno_xsaves : Flag<["-"], "mno-xsaves">, Group<m_x86_Features_Group>;
def mshstk : Flag<["-"], "mshstk">, Group<m_x86_Features_Group>;
def mno_shstk : Flag<["-"], "mno-shstk">, Group<m_x86_Features_Group>;
def mretpoline_external_thunk : Flag<["-"], "mretpoline-external-thunk">, Group<m_x86_Features_Group>;
def mno_retpoline_external_thunk : Flag<["-"], "mno-retpoline-external-thunk">, Group<m_x86_Features_Group>;
def mvzeroupper : Flag<["-"], "mvzeroupper">, Group<m_x86_Features_Group>;
def mno_vzeroupper : Flag<["-"], "mno-vzeroupper">, Group<m_x86_Features_Group>;

// These are legacy user-facing driver-level option spellings. They are always
// aliases for options that are spelled using the more common Unix / GNU flag
// style of double-dash and equals-joined flags.
def target_legacy_spelling : Separate<["-"], "target">,
                             Alias<target>,
                             Flags<[CoreOption]>;

// Special internal option to handle -Xlinker --no-demangle.
def Z_Xlinker__no_demangle : Flag<["-"], "Z-Xlinker-no-demangle">,
    Flags<[Unsupported, NoArgumentUnused]>;

// Special internal option to allow forwarding arbitrary arguments to linker.
def Zlinker_input : Separate<["-"], "Zlinker-input">,
    Flags<[Unsupported, NoArgumentUnused]>;

// Reserved library options.
def Z_reserved_lib_stdcxx : Flag<["-"], "Z-reserved-lib-stdc++">,
    Flags<[LinkerInput, NoArgumentUnused, Unsupported]>, Group<reserved_lib_Group>;
def Z_reserved_lib_cckext : Flag<["-"], "Z-reserved-lib-cckext">,
    Flags<[LinkerInput, NoArgumentUnused, Unsupported]>, Group<reserved_lib_Group>;

// Ignored options
multiclass BooleanFFlag<string name> {
  def f#NAME : Flag<["-"], "f"#name>;
  def fno_#NAME : Flag<["-"], "fno-"#name>;
}

multiclass FlangIgnoredDiagOpt<string name> {
  def unsupported_warning_w#NAME : Flag<["-", "--"], "W"#name>, Group<flang_ignored_w_Group>;
}

defm : BooleanFFlag<"keep-inline-functions">, Group<clang_ignored_gcc_optimization_f_Group>;

def fprofile_dir : Joined<["-"], "fprofile-dir=">, Group<f_Group>;

// The default value matches BinutilsVersion in MCAsmInfo.h.
def fbinutils_version_EQ : Joined<["-"], "fbinutils-version=">,
  MetaVarName<"<major.minor>">, Group<f_Group>, Flags<[CC1Option]>,
  HelpText<"Produced object files can use all ELF features supported by this "
  "binutils version and newer. If -fno-integrated-as is specified, the "
  "generated assembly will consider GNU as support. 'none' means that all ELF "
  "features can be used, regardless of binutils support. Defaults to 2.26.">;
def fuse_ld_EQ : Joined<["-"], "fuse-ld=">, Group<f_Group>, Flags<[CoreOption, LinkOption]>;
def ld_path_EQ : Joined<["--"], "ld-path=">, Group<Link_Group>;

defm align_labels : BooleanFFlag<"align-labels">, Group<clang_ignored_gcc_optimization_f_Group>;
def falign_labels_EQ : Joined<["-"], "falign-labels=">, Group<clang_ignored_gcc_optimization_f_Group>;
defm align_loops : BooleanFFlag<"align-loops">, Group<clang_ignored_gcc_optimization_f_Group>;
defm align_jumps : BooleanFFlag<"align-jumps">, Group<clang_ignored_gcc_optimization_f_Group>;
def falign_jumps_EQ : Joined<["-"], "falign-jumps=">, Group<clang_ignored_gcc_optimization_f_Group>;

// FIXME: This option should be supported and wired up to our diognostics, but
// ignore it for now to avoid breaking builds that use it.
def fdiagnostics_show_location_EQ : Joined<["-"], "fdiagnostics-show-location=">, Group<clang_ignored_f_Group>;

defm fcheck_new : BooleanFFlag<"check-new">, Group<clang_ignored_f_Group>;
defm caller_saves : BooleanFFlag<"caller-saves">, Group<clang_ignored_gcc_optimization_f_Group>;
defm reorder_blocks : BooleanFFlag<"reorder-blocks">, Group<clang_ignored_gcc_optimization_f_Group>;
defm branch_count_reg : BooleanFFlag<"branch-count-reg">, Group<clang_ignored_gcc_optimization_f_Group>;
defm default_inline : BooleanFFlag<"default-inline">, Group<clang_ignored_gcc_optimization_f_Group>;
defm fat_lto_objects : BooleanFFlag<"fat-lto-objects">, Group<clang_ignored_gcc_optimization_f_Group>;
defm float_store : BooleanFFlag<"float-store">, Group<clang_ignored_gcc_optimization_f_Group>;
defm friend_injection : BooleanFFlag<"friend-injection">, Group<clang_ignored_f_Group>;
defm function_attribute_list : BooleanFFlag<"function-attribute-list">, Group<clang_ignored_f_Group>;
defm gcse : BooleanFFlag<"gcse">, Group<clang_ignored_gcc_optimization_f_Group>;
defm gcse_after_reload: BooleanFFlag<"gcse-after-reload">, Group<clang_ignored_gcc_optimization_f_Group>;
defm gcse_las: BooleanFFlag<"gcse-las">, Group<clang_ignored_gcc_optimization_f_Group>;
defm gcse_sm: BooleanFFlag<"gcse-sm">, Group<clang_ignored_gcc_optimization_f_Group>;
defm gnu : BooleanFFlag<"gnu">, Group<clang_ignored_f_Group>;
defm implicit_templates : BooleanFFlag<"implicit-templates">, Group<clang_ignored_f_Group>;
defm implement_inlines : BooleanFFlag<"implement-inlines">, Group<clang_ignored_f_Group>;
defm merge_constants : BooleanFFlag<"merge-constants">, Group<clang_ignored_gcc_optimization_f_Group>;
defm modulo_sched : BooleanFFlag<"modulo-sched">, Group<clang_ignored_gcc_optimization_f_Group>;
defm modulo_sched_allow_regmoves : BooleanFFlag<"modulo-sched-allow-regmoves">,
    Group<clang_ignored_gcc_optimization_f_Group>;
defm inline_functions_called_once : BooleanFFlag<"inline-functions-called-once">,
    Group<clang_ignored_gcc_optimization_f_Group>;
def finline_limit_EQ : Joined<["-"], "finline-limit=">, Group<clang_ignored_gcc_optimization_f_Group>;
defm finline_limit : BooleanFFlag<"inline-limit">, Group<clang_ignored_gcc_optimization_f_Group>;
defm inline_small_functions : BooleanFFlag<"inline-small-functions">,
    Group<clang_ignored_gcc_optimization_f_Group>;
defm ipa_cp : BooleanFFlag<"ipa-cp">,
    Group<clang_ignored_gcc_optimization_f_Group>;
defm ivopts : BooleanFFlag<"ivopts">, Group<clang_ignored_gcc_optimization_f_Group>;
defm semantic_interposition : BoolFOption<"semantic-interposition",
  LangOpts<"SemanticInterposition">, DefaultFalse,
  PosFlag<SetTrue, [CC1Option]>, NegFlag<SetFalse>>;
defm non_call_exceptions : BooleanFFlag<"non-call-exceptions">, Group<clang_ignored_f_Group>;
defm peel_loops : BooleanFFlag<"peel-loops">, Group<clang_ignored_gcc_optimization_f_Group>;
defm permissive : BooleanFFlag<"permissive">, Group<clang_ignored_f_Group>;
defm prefetch_loop_arrays : BooleanFFlag<"prefetch-loop-arrays">, Group<clang_ignored_gcc_optimization_f_Group>;
defm printf : BooleanFFlag<"printf">, Group<clang_ignored_f_Group>;
defm profile : BooleanFFlag<"profile">, Group<clang_ignored_f_Group>;
defm profile_correction : BooleanFFlag<"profile-correction">, Group<clang_ignored_gcc_optimization_f_Group>;
defm profile_generate_sampling : BooleanFFlag<"profile-generate-sampling">, Group<clang_ignored_f_Group>;
defm profile_reusedist : BooleanFFlag<"profile-reusedist">, Group<clang_ignored_f_Group>;
defm profile_values : BooleanFFlag<"profile-values">, Group<clang_ignored_gcc_optimization_f_Group>;
defm regs_graph : BooleanFFlag<"regs-graph">, Group<clang_ignored_f_Group>;
defm rename_registers : BooleanFFlag<"rename-registers">, Group<clang_ignored_gcc_optimization_f_Group>;
defm ripa : BooleanFFlag<"ripa">, Group<clang_ignored_f_Group>;
defm schedule_insns : BooleanFFlag<"schedule-insns">, Group<clang_ignored_gcc_optimization_f_Group>;
defm schedule_insns2 : BooleanFFlag<"schedule-insns2">, Group<clang_ignored_gcc_optimization_f_Group>;
defm see : BooleanFFlag<"see">, Group<clang_ignored_f_Group>;
defm signaling_nans : BooleanFFlag<"signaling-nans">, Group<clang_ignored_gcc_optimization_f_Group>;
defm single_precision_constant : BooleanFFlag<"single-precision-constant">,
    Group<clang_ignored_gcc_optimization_f_Group>;
defm spec_constr_count : BooleanFFlag<"spec-constr-count">, Group<clang_ignored_f_Group>;
defm stack_check : BooleanFFlag<"stack-check">, Group<clang_ignored_f_Group>;
defm strength_reduce :
    BooleanFFlag<"strength-reduce">, Group<clang_ignored_gcc_optimization_f_Group>;
defm tls_model : BooleanFFlag<"tls-model">, Group<clang_ignored_f_Group>;
defm tracer : BooleanFFlag<"tracer">, Group<clang_ignored_gcc_optimization_f_Group>;
defm tree_dce : BooleanFFlag<"tree-dce">, Group<clang_ignored_gcc_optimization_f_Group>;
defm tree_salias : BooleanFFlag<"tree-salias">, Group<clang_ignored_f_Group>;
defm tree_ter : BooleanFFlag<"tree-ter">, Group<clang_ignored_gcc_optimization_f_Group>;
defm tree_vectorizer_verbose : BooleanFFlag<"tree-vectorizer-verbose">, Group<clang_ignored_f_Group>;
defm tree_vrp : BooleanFFlag<"tree-vrp">, Group<clang_ignored_gcc_optimization_f_Group>;
defm : BooleanFFlag<"unit-at-a-time">, Group<clang_ignored_gcc_optimization_f_Group>;
defm unroll_all_loops : BooleanFFlag<"unroll-all-loops">, Group<clang_ignored_gcc_optimization_f_Group>;
defm unsafe_loop_optimizations : BooleanFFlag<"unsafe-loop-optimizations">,
    Group<clang_ignored_gcc_optimization_f_Group>;
defm unswitch_loops : BooleanFFlag<"unswitch-loops">, Group<clang_ignored_gcc_optimization_f_Group>;
defm use_linker_plugin : BooleanFFlag<"use-linker-plugin">, Group<clang_ignored_gcc_optimization_f_Group>;
defm vect_cost_model : BooleanFFlag<"vect-cost-model">, Group<clang_ignored_gcc_optimization_f_Group>;
defm variable_expansion_in_unroller : BooleanFFlag<"variable-expansion-in-unroller">,
    Group<clang_ignored_gcc_optimization_f_Group>;
defm web : BooleanFFlag<"web">, Group<clang_ignored_gcc_optimization_f_Group>;
defm whole_program : BooleanFFlag<"whole-program">, Group<clang_ignored_gcc_optimization_f_Group>;
defm devirtualize : BooleanFFlag<"devirtualize">, Group<clang_ignored_gcc_optimization_f_Group>;
defm devirtualize_speculatively : BooleanFFlag<"devirtualize-speculatively">,
    Group<clang_ignored_gcc_optimization_f_Group>;

// Generic gfortran options.
def A_DASH : Joined<["-"], "A-">, Group<gfortran_Group>;
def J : JoinedOrSeparate<["-"], "J">, Flags<[RenderJoined]>, Group<gfortran_Group>;
def J18 : JoinedOrSeparate<["-"], "J18">, Flags<[RenderJoined,FlangOption,FC1Option]>, Group<gfortran_Group>, Alias<module_dir>;
//def cpp : Flag<["-"], "cpp">, Group<gfortran_Group>;
//def nocpp : Flag<["-"], "nocpp">, Group<gfortran_Group>;
def static_libgfortran : Flag<["-"], "static-libgfortran">, Group<gfortran_Group>;

// "f" options with values for gfortran.
def fblas_matmul_limit_EQ : Joined<["-"], "fblas-matmul-limit=">, Group<gfortran_Group>;
def fcheck_EQ : Joined<["-"], "fcheck=">, Group<gfortran_Group>;
def fcoarray_EQ : Joined<["-"], "fcoarray=">, Group<gfortran_Group>;
def ffpe_trap_EQ : Joined<["-"], "ffpe-trap=">, Group<gfortran_Group>;
def ffree_line_length_VALUE : Joined<["-"], "ffree-line-length-">, Group<gfortran_Group>;
def finit_character_EQ : Joined<["-"], "finit-character=">, Group<gfortran_Group>;
def finit_integer_EQ : Joined<["-"], "finit-integer=">, Group<gfortran_Group>;
def finit_logical_EQ : Joined<["-"], "finit-logical=">, Group<gfortran_Group>;
def finit_real_EQ : Joined<["-"], "finit-real=">, Group<gfortran_Group>;
def fmax_array_constructor_EQ : Joined<["-"], "fmax-array-constructor=">, Group<gfortran_Group>;
def fmax_errors_EQ : Joined<["-"], "fmax-errors=">, Group<gfortran_Group>;
def fmax_stack_var_size_EQ : Joined<["-"], "fmax-stack-var-size=">, Group<gfortran_Group>;
def fmax_subrecord_length_EQ : Joined<["-"], "fmax-subrecord-length=">, Group<gfortran_Group>;
def frecord_marker_EQ : Joined<["-"], "frecord-marker=">, Group<gfortran_Group>;

// Define a group for Fortran source format
def fortran_format_Group : OptionGroup<"Fortran format Group">, Group<gfortran_Group>;
// "f" flags for gfortran.
defm aggressive_function_elimination : BooleanFFlag<"aggressive-function-elimination">, Group<gfortran_Group>;
defm align_commons : BooleanFFlag<"align-commons">, Group<gfortran_Group>;
defm all_intrinsics : BooleanFFlag<"all-intrinsics">, Group<gfortran_Group>;
def fautomatic : Flag<["-"], "fautomatic">; // -fno-automatic is significant
defm backtrace : BooleanFFlag<"backtrace">, Group<gfortran_Group>;
defm bounds_check : BooleanFFlag<"bounds-check">, Group<gfortran_Group>;
defm check_array_temporaries : BooleanFFlag<"check-array-temporaries">, Group<gfortran_Group>;
defm cray_pointer : BooleanFFlag<"cray-pointer">, Group<gfortran_Group>;
defm d_lines_as_code : BooleanFFlag<"d-lines-as-code">, Group<gfortran_Group>;
defm d_lines_as_comments : BooleanFFlag<"d-lines-as-comments">, Group<gfortran_Group>;
defm dollar_ok : BooleanFFlag<"dollar-ok">, Group<gfortran_Group>;
defm dump_fortran_optimized : BooleanFFlag<"dump-fortran-optimized">, Group<gfortran_Group>;
defm dump_fortran_original : BooleanFFlag<"dump-fortran-original">, Group<gfortran_Group>;
defm dump_parse_tree : BooleanFFlag<"dump-parse-tree">, Group<gfortran_Group>;
defm external_blas : BooleanFFlag<"external-blas">, Group<gfortran_Group>;
defm f2c : BooleanFFlag<"f2c">, Group<gfortran_Group>;
defm frontend_optimize : BooleanFFlag<"frontend-optimize">, Group<gfortran_Group>;
defm init_local_zero : BooleanFFlag<"init-local-zero">, Group<gfortran_Group>;
defm integer_4_integer_8 : BooleanFFlag<"integer-4-integer-8">, Group<gfortran_Group>;
defm max_identifier_length : BooleanFFlag<"max-identifier-length">, Group<gfortran_Group>;
defm module_private : BooleanFFlag<"module-private">, Group<gfortran_Group>;
defm pack_derived : BooleanFFlag<"pack-derived">, Group<gfortran_Group>;
//defm protect_parens : BooleanFFlag<"protect-parens">, Group<gfortran_Group>;
defm range_check : BooleanFFlag<"range-check">, Group<gfortran_Group>;
defm real_4_real_10 : BooleanFFlag<"real-4-real-10">, Group<gfortran_Group>;
defm real_4_real_16 : BooleanFFlag<"real-4-real-16">, Group<gfortran_Group>;
defm real_4_real_8 : BooleanFFlag<"real-4-real-8">, Group<gfortran_Group>;
defm real_8_real_10 : BooleanFFlag<"real-8-real-10">, Group<gfortran_Group>;
defm real_8_real_16 : BooleanFFlag<"real-8-real-16">, Group<gfortran_Group>;
defm real_8_real_4 : BooleanFFlag<"real-8-real-4">, Group<gfortran_Group>;
defm realloc_lhs : BooleanFFlag<"realloc-lhs">, Group<gfortran_Group>;
defm recursive : BooleanFFlag<"recursive">, Group<gfortran_Group>;
defm repack_arrays : BooleanFFlag<"repack-arrays">, Group<gfortran_Group>;
defm second_underscore : BooleanFFlag<"second-underscore">, Group<gfortran_Group>;
defm sign_zero : BooleanFFlag<"sign-zero">, Group<gfortran_Group>;
defm whole_file : BooleanFFlag<"whole-file">, Group<gfortran_Group>;
defm fortran_gnu_ext : BooleanFFlag<"allow-fortran-gnu-ext">, Group<gfortran_Group>,
  HelpText<"Allow Fortran GNU extensions">;
defm func_args_alias : BooleanFFlag<"func-args-alias">, Group<gfortran_Group>,
  HelpText<"Function argument may alias (equivalent to ansi alias)">;
defm use_flang_math_libs : BooleanFFlag<"use-flang-math-libs">, Group<gfortran_Group>,
  HelpText<"Use Flang internal runtime math library instead of LLVM math intrinsics.">;
// Flang option to enable all loop vectorize pragmas: !dir$ vector/novector/ivdep
def Menable_vectorize_pragmas_EQ : Joined<["-"], "Menable-vectorize-pragmas=">, Group<pgi_fortran_Group>,
HelpText<"Enable loop vectorizing pragmas">, Values<"true,false">,
Flags<[HelpHidden]>;
// AOCC End

// Flang-specific options
multiclass BooleanKFlag<string name> {
  def _on : Flag<["-"], "K"#name>;
  def _off : Flag<["-"], "Kno"#name>;
}

multiclass BooleanMFlag<string name> {
  def _on : Flag<["-"], "M"#name>;
  def _off : Flag<["-"], "Mno"#name>;
}

// for amdflang
def fixed_form_off : Flag<["-"], "fno-fixed-form">, Group<fortran_format_Group>,
  HelpText<"Disable fixed-form format for Fortran">,
  Flags<[FlangOption,FlangOnlyOption]>;
def free_form_off : Flag<["-"], "fno-free-form">, Group<fortran_format_Group>,
  HelpText<"Disable free-form format for Fortran">,
  Flags<[FlangOption,FlangOnlyOption]>;
def Mfixed : Flag<["-"], "Mfixed">, Group<fortran_format_Group>,
  HelpText<"Force fixed-form format Fortran">,
  Flags<[FlangOption, FlangOnlyOption]>;
def Mfree_on: Flag<["-"], "Mfree">, Group<fortran_format_Group>,
  HelpText<"Enable free-form format for Fortran">,
  Flags<[FlangOption, FlangOnlyOption]>;
def Mfree_off: Flag<["-"], "Mnofree">, Group<fortran_format_Group>,
  HelpText<"Disable free-form format for Fortran">,
  Flags<[FlangOption, FlangOnlyOption]>;
def Mfreeform_on: Flag<["-"], "Mfreeform">, Group<fortran_format_Group>,
  HelpText<"Enable free-form format for Fortran">,
  Flags<[FlangOption, FlangOnlyOption]>;
def Mfreeform_off: Flag<["-"], "Mnofreeform">, Group<fortran_format_Group>,
  HelpText<"Disable free-form format for Fortran">,
  Flags<[FlangOption, FlangOnlyOption]>;

def Mipa: Joined<["-"], "Mipa">, Group<pgi_fortran_Group>;
def Mstackarrays: Joined<["-"], "Mstack_arrays">, Group<pgi_fortran_Group>;
def pc: JoinedOrSeparate<["-"], "pc">, Group<pgi_fortran_Group>;
def Mfprelaxed: Joined<["-"], "Mfprelaxed">, Group<pgi_fortran_Group>;
def Mnofprelaxed: Joined<["-"], "Mnofprelaxed">, Group<pgi_fortran_Group>;
defm Mstride0: BooleanMFlag<"stride0">, Group<pgi_fortran_Group>;
defm Mrecursive: BooleanMFlag<"recursive">, Group<pgi_fortran_Group>;
defm Mreentrant: BooleanMFlag<"reentrant">, Group<pgi_fortran_Group>;
defm Mbounds: BooleanMFlag<"bounds">, Group<pgi_fortran_Group>;
def Mdaz_on: Flag<["-"], "Mdaz">, Group<pgi_fortran_Group>,
  HelpText<"Treat denormalized numbers as zero">;
def Mdaz_off: Flag<["-"], "Mnodaz">, Group<pgi_fortran_Group>,
  HelpText<"Disable treating denormalized numbers as zero">;
def Kieee_on : Flag<["-"], "Kieee">, Group<pgi_fortran_Group>,
  HelpText<"Enable IEEE division">;
def Kieee_off : Flag<["-"], "Knoieee">, Group<pgi_fortran_Group>,
  HelpText<"Disable IEEE division">;
def Mextend : Flag<["-"], "Mextend">, Group<pgi_fortran_Group>,
  HelpText<"Allow lines up to 132 characters in Fortran sources">;
def Mpreprocess : Flag<["-"], "Mpreprocess">, Group<pgi_fortran_Group>,
  HelpText<"Preprocess Fortran files">;
def Mstandard: Flag<["-"], "Mstandard">, Group<pgi_fortran_Group>,
  HelpText<"Check Fortran standard conformance">;
def Mchkptr: Flag<["-"], "Mchkptr">, Group<pgi_fortran_Group>;
defm Minline: BooleanMFlag<"inline">, Group<pgi_fortran_Group>;
def fma: Flag<["-"], "fma">, Group<pgi_fortran_Group>,
  HelpText<"Enable generation of FMA instructions">;
def nofma: Flag<["-"], "nofma">, Group<pgi_fortran_Group>,
  HelpText<"Disable generation of FMA instructions">;
defm Mfma: BooleanMFlag<"fma">, Group<pgi_fortran_Group>,
  HelpText<"Enable generation of FMA instructions">;
def mp: Flag<["-"], "mp">, Group<pgi_fortran_Group>,
  HelpText<"Enable OpenMP">;
def nomp: Flag<["-"], "nomp">, Group<pgi_fortran_Group>,
  HelpText<"Do not link with OpenMP library libomp">;
def Mflushz_on: Flag<["-"], "Mflushz">, Group<pgi_fortran_Group>,
  HelpText<"Set SSE to flush-to-zero mode">;
def Mflushz_off: Flag<["-"], "Mnoflushz">, Group<pgi_fortran_Group>,
  HelpText<"Disabling setting SSE to flush-to-zero mode">;
def Msave_on: Flag<["-"], "Msave">, Group<pgi_fortran_Group>,
  HelpText<"Assume all Fortran variables have SAVE attribute">;
def Msave_off: Flag<["-"], "Mnosave">, Group<pgi_fortran_Group>,
  HelpText<"Assume no Fortran variables have SAVE attribute">;
def Mcache_align_on: Flag<["-"], "Mcache_align">, Group<pgi_fortran_Group>,
  HelpText<"Align large objects on cache-line boundaries">;
def Mcache_align_off: Flag<["-"], "Mnocache_align">, Group<pgi_fortran_Group>,
  HelpText<"Disable aligning large objects on cache-line boundaries">;
def ModuleDir : Separate<["-"], "module">, Group<pgi_fortran_Group>,
  HelpText<"Fortran module path">;
def Minform_EQ : Joined<["-"], "Minform=">,
  HelpText<"Set error level of messages to display">;
def Mallocatable_EQ : Joined<["-"], "Mallocatable=">,
  HelpText<"Select semantics for assignments to allocatables (F03 or F95)">;
def Mbyteswapio: Flag<["-"], "Mbyteswapio">, Group<pgi_fortran_Group>,
  HelpText<"Swap byte-order for unformatted input/output">;
def byteswapio: Flag<["-"], "byteswapio">, Group<gfortran_Group>,
  HelpText<"Swap byte-order for unformatted input/output">;
def Mbackslash: Flag<["-"], "Mbackslash">, Group<pgi_fortran_Group>,
  HelpText<"Treat backslash like any other character in character strings">;
def Mnobackslash: Flag<["-"], "Mnobackslash">, Group<pgi_fortran_Group>,
  HelpText<"Treat backslash as C-style escape character">;
def staticFlangLibs: Flag<["-"], "static-flang-libs">, Group<flang_rt_Group>,
  HelpText<"Link using static Flang libraries">;
def noFlangLibs: Flag<["-"], "no-flang-libs">, Group<flang_rt_Group>,
  HelpText<"Do not link against Flang libraries">;
def r8: Flag<["-"], "r8">, Group<pgi_fortran_Group>,
  HelpText<"Treat REAL as REAL*8">;
def i8: Flag<["-"], "i8">, Group<pgi_fortran_Group>,
  HelpText<"Treat INTEGER and LOGICAL as INTEGER*8 and LOGICAL*8">;
def no_fortran_main: Flag<["-"], "fno-fortran-main">, Group<gfortran_Group>,
  HelpText<"Don't link in Fortran main">;
def Mnomain: Flag<["-"], "Mnomain">, Group<pgi_fortran_Group>,
  HelpText<"Don't link in Fortran main">;

// Flang internal debug options
def Mx_EQ : Joined<["-"], "Mx,">, Group<pgi_fortran_Group>;
def My_EQ : Joined<["-"], "My,">, Group<pgi_fortran_Group>;
def Hx_EQ : Joined<["-"], "Hx,">, Group<pgi_fortran_Group>;
def Hy_EQ : Joined<["-"], "Hy,">, Group<pgi_fortran_Group>;
def Hz_EQ : Joined<["-"], "Hz,">, Group<pgi_fortran_Group>;
def Wm_EQ : Joined<["-"], "Wm,">, Group<pgi_fortran_Group>;

def Mq_EQ : Joined<["-"], "Mq,">, Group<pgi_fortran_Group>;
def Hq_EQ : Joined<["-"], "Hq,">, Group<pgi_fortran_Group>;
def Mqq_EQ : Joined<["-"], "Mqq,">, Group<pgi_fortran_Group>;
def Hqq_EQ : Joined<["-"], "Hqq,">, Group<pgi_fortran_Group>;
def Wh_EQ : Joined<["-"], "Wh,">, Group<pgi_fortran_Group>;

// -W <arg> options unsupported by the flang compiler
// If any of these options are passed into flang's compiler driver,
// a warning will be raised and the argument will be claimed
defm : FlangIgnoredDiagOpt<"extra">;
defm : FlangIgnoredDiagOpt<"aliasing">;
defm : FlangIgnoredDiagOpt<"ampersand">;
defm : FlangIgnoredDiagOpt<"array-bounds">;
defm : FlangIgnoredDiagOpt<"c-binding-type">;
defm : FlangIgnoredDiagOpt<"character-truncation">;
defm : FlangIgnoredDiagOpt<"conversion">;
defm : FlangIgnoredDiagOpt<"do-subscript">;
defm : FlangIgnoredDiagOpt<"function-elimination">;
defm : FlangIgnoredDiagOpt<"implicit-interface">;
defm : FlangIgnoredDiagOpt<"implicit-procedure">;
defm : FlangIgnoredDiagOpt<"intrinsic-shadow">;
defm : FlangIgnoredDiagOpt<"use-without-only">;
defm : FlangIgnoredDiagOpt<"intrinsics-std">;
defm : FlangIgnoredDiagOpt<"line-truncation">;
defm : FlangIgnoredDiagOpt<"no-align-commons">;
defm : FlangIgnoredDiagOpt<"no-overwrite-recursive">;
defm : FlangIgnoredDiagOpt<"no-tabs">;
defm : FlangIgnoredDiagOpt<"real-q-constant">;
defm : FlangIgnoredDiagOpt<"surprising">;
defm : FlangIgnoredDiagOpt<"underflow">;
defm : FlangIgnoredDiagOpt<"unused-parameter">;
defm : FlangIgnoredDiagOpt<"realloc-lhs">;
defm : FlangIgnoredDiagOpt<"realloc-lhs-all">;
defm : FlangIgnoredDiagOpt<"frontend-loop-interchange">;
defm : FlangIgnoredDiagOpt<"target-lifetime">;

// C++ SYCL options
def fsycl : Flag<["-"], "fsycl">, Flags<[NoXarchOption, CoreOption]>,
  Group<sycl_Group>, HelpText<"Enables SYCL kernels compilation for device">;
def fno_sycl : Flag<["-"], "fno-sycl">, Flags<[NoXarchOption, CoreOption]>,
  Group<sycl_Group>, HelpText<"Disables SYCL kernels compilation for device">;

//===----------------------------------------------------------------------===//
// FLangOption + NoXarchOption
//===----------------------------------------------------------------------===//

def flang_experimental_exec : Flag<["-"], "flang-experimental-exec">,
  Flags<[FlangOption, FlangOnlyOption, NoXarchOption, HelpHidden]>,
  HelpText<"Enable support for generating executables (experimental)">;

//===----------------------------------------------------------------------===//
// FLangOption + CoreOption + NoXarchOption
//===----------------------------------------------------------------------===//

def Xflang : Separate<["-"], "Xflang">,
  HelpText<"Pass <arg> to the flang compiler">, MetaVarName<"<arg>">,
  Flags<[FlangOption, FlangOnlyOption, NoXarchOption, CoreOption]>,
  Group<CompileOnly_Group>;

//===----------------------------------------------------------------------===//
// FlangOption and FC1 Options
//===----------------------------------------------------------------------===//
let Flags = [FC1Option, FlangOption, FlangOnlyOption, HelpHidden] in {

def cpp : Flag<["-"], "cpp">, Group<f_Group>,
  HelpText<"Enable predefined and command line preprocessor macros">;
def nocpp : Flag<["-"], "nocpp">, Group<f_Group>,
  HelpText<"Disable predefined and command line preprocessor macros">;
//def module_dir : JoinedOrSeparate<["-"], "module-dir">, MetaVarName<"<dir>">,
//  HelpText<"Put MODULE files in <dir>">,
//  DocBrief<[{This option specifies where to put .mod files for compiled modules.
//It is also added to the list of directories to be searched by an USE statement.
//The default is the current directory.}]>;

def ffixed_form : Flag<["-"], "ffixed-form">, Group<f_Group>,
  HelpText<"Process source files in fixed form">;
def ffree_form : Flag<["-"], "ffree-form">, Group<f_Group>,
  HelpText<"Process source files in free form">;
def ffixed_line_length_EQ : Joined<["-"], "ffixed-line-length=">, Group<f_Group>,
  HelpText<"Use <value> as character line width in fixed mode">,
  DocBrief<[{Set column after which characters are ignored in typical fixed-form lines in the source
file}]>;
def ffixed_line_length_VALUE : Joined<["-"], "ffixed-line-length-">, Group<f_Group>, Alias<ffixed_line_length_EQ>;
def fconvert_EQ : Joined<["-"], "fconvert=">, Group<f_Group>,
  HelpText<"Set endian conversion of data for unformatted files">;
}

let Flags = [FC1Option, FlangOption, FlangOnlyOption] in {

def fopenacc : Flag<["-"], "fopenacc">, Group<f_Group>,
  HelpText<"Enable OpenACC">;
defm default_double_8 : OptInCC1FFlag<"default-double-8", "", "",
  "Set the default double precision kind to an 8 byte wide type">;
defm default_integer_8 : OptInCC1FFlag<"default-integer-8", "", "",
  "Set the default integer kind to an 8 byte wide type">;
defm default_real_8 : OptInCC1FFlag<"default-real-8", "", "",
  "Set the default real kind to an 8 byte wide type">;
def flarge_sizes : Flag<["-"],"flarge-sizes">, Group<f_Group>,
  HelpText<"Use INTEGER(KIND=8) for the result type in size-related intrinsics">;

def falternative_parameter_statement : Flag<["-"], "falternative-parameter-statement">, Group<f_Group>,
  HelpText<"Enable the old style PARAMETER statement">;
def fintrinsic_modules_path : Separate<["-"], "fintrinsic-modules-path">,  Group<f_Group>, MetaVarName<"<dir>">,
  HelpText<"Specify where to find the compiled intrinsic modules">,
  DocBrief<[{This option specifies the location of pre-compiled intrinsic modules,
  if they are not in the default location expected by the compiler.}]>;

defm backslash : OptInFC1FFlag<"backslash", "Specify that backslash in string introduces an escape character">;
defm xor_operator : OptInFC1FFlag<"xor-operator", "Enable .XOR. as a synonym of .NEQV.">;
defm logical_abbreviations : OptInFC1FFlag<"logical-abbreviations", "Enable logical abbreviations">;
defm implicit_none : OptInFC1FFlag<"implicit-none", "No implicit typing allowed unless overridden by IMPLICIT statements">;
defm underscoring : OptInFC1FFlag<"underscoring", "Appends one trailing underscore to external names">;

def fno_automatic : Flag<["-"], "fno-automatic">, Group<f_Group>,
  HelpText<"Implies the SAVE attribute for non-automatic local objects in subprograms unless RECURSIVE">;

defm stack_arrays : BoolOptionWithoutMarshalling<"f", "stack-arrays",
  PosFlag<SetTrue, [], "Attempt to allocate array temporaries on the stack, no matter their size">,
  NegFlag<SetFalse, [], "Allocate array temporaries on the heap (default)">>;

} // let Flags = [FC1Option, FlangOption, FlangOnlyOption]

//===----------------------------------------------------------------------===//
// FC1 Options
//===----------------------------------------------------------------------===//

let Flags = [FC1Option, FlangOnlyOption] in {

def fget_definition : MultiArg<["-"], "fget-definition", 3>,
  HelpText<"Get the symbol definition from <line> <start-column> <end-column>">,
  Group<Action_Group>;
def test_io : Flag<["-"], "test-io">, Group<Action_Group>,
  HelpText<"Run the InputOuputTest action. Use for development and testing only.">;
def fdebug_unparse_no_sema : Flag<["-"], "fdebug-unparse-no-sema">, Group<Action_Group>,
  HelpText<"Unparse and stop (skips the semantic checks)">,
  DocBrief<[{Only run the parser, then unparse the parse-tree and output the
generated Fortran source file. Semantic checks are disabled.}]>;
def fdebug_unparse : Flag<["-"], "fdebug-unparse">, Group<Action_Group>,
  HelpText<"Unparse and stop.">,
  DocBrief<[{Run the parser and the semantic checks. Then unparse the
parse-tree and output the generated Fortran source file.}]>;
def fdebug_unparse_with_symbols : Flag<["-"], "fdebug-unparse-with-symbols">, Group<Action_Group>,
  HelpText<"Unparse and stop.">;
def fdebug_dump_symbols : Flag<["-"], "fdebug-dump-symbols">, Group<Action_Group>,
  HelpText<"Dump symbols after the semantic analysis">;
def fdebug_dump_parse_tree : Flag<["-"], "fdebug-dump-parse-tree">, Group<Action_Group>,
  HelpText<"Dump the parse tree">,
  DocBrief<[{Run the Parser and the semantic checks, and then output the
parse tree.}]>;
def fdebug_dump_pft : Flag<["-"], "fdebug-dump-pft">, Group<Action_Group>,
  HelpText<"Dump the pre-fir parse tree">;
def fdebug_dump_parse_tree_no_sema : Flag<["-"], "fdebug-dump-parse-tree-no-sema">, Group<Action_Group>,
  HelpText<"Dump the parse tree (skips the semantic checks)">,
  DocBrief<[{Run the Parser and then output the parse tree. Semantic
checks are disabled.}]>;
def fdebug_dump_all : Flag<["-"], "fdebug-dump-all">, Group<Action_Group>,
  HelpText<"Dump symbols and the parse tree after the semantic checks">;
def fdebug_dump_provenance : Flag<["-"], "fdebug-dump-provenance">, Group<Action_Group>,
  HelpText<"Dump provenance">;
def fdebug_dump_parsing_log : Flag<["-"], "fdebug-dump-parsing-log">, Group<Action_Group>,
  HelpText<"Run instrumented parse and dump the parsing log">;
def fdebug_measure_parse_tree : Flag<["-"], "fdebug-measure-parse-tree">, Group<Action_Group>,
  HelpText<"Measure the parse tree">;
def fdebug_pre_fir_tree : Flag<["-"], "fdebug-pre-fir-tree">, Group<Action_Group>,
  HelpText<"Dump the pre-FIR tree">;
def fdebug_module_writer : Flag<["-"],"fdebug-module-writer">,
  HelpText<"Enable debug messages while writing module files">;
def fget_symbols_sources : Flag<["-"], "fget-symbols-sources">, Group<Action_Group>,
  HelpText<"Dump symbols and their source code locations">;

def module_suffix : Separate<["-"], "module-suffix">,  Group<f_Group>, MetaVarName<"<suffix>">,
  HelpText<"Use <suffix> as the suffix for module files (the default value is `.mod`)">;
def fno_reformat : Flag<["-"], "fno-reformat">, Group<Preprocessor_Group>,
  HelpText<"Dump the cooked character stream in -E mode">;
defm analyzed_objects_for_unparse : OptOutFC1FFlag<"analyzed-objects-for-unparse", "", "Do not use the analyzed objects when unparsing">;

def emit_mlir : Flag<["-"], "emit-mlir">, Group<Action_Group>,
  HelpText<"Build the parse tree, then lower it to MLIR">;
def emit_fir : Flag<["-"], "emit-fir">, Alias<emit_mlir>;

} // let Flags = [FC1Option, FlangOnlyOption]

//===----------------------------------------------------------------------===//
// Target Options (cc1 + cc1as)
//===----------------------------------------------------------------------===//

let Flags = [CC1Option, CC1AsOption, NoDriverOption] in {

def tune_cpu : Separate<["-"], "tune-cpu">,
  HelpText<"Tune for a specific cpu type">,
  MarshallingInfoString<TargetOpts<"TuneCPU">>;
def target_abi : Separate<["-"], "target-abi">,
  HelpText<"Target a particular ABI type">,
  MarshallingInfoString<TargetOpts<"ABI">>;
def target_sdk_version_EQ : Joined<["-"], "target-sdk-version=">,
  HelpText<"The version of target SDK used for compilation">;
def darwin_target_variant_sdk_version_EQ : Joined<["-"],
  "darwin-target-variant-sdk-version=">,
  HelpText<"The version of darwin target variant SDK used for compilation">;

} // let Flags = [CC1Option, CC1AsOption, NoDriverOption]

let Flags = [CC1Option, CC1AsOption] in {

def darwin_target_variant_triple : Separate<["-"], "darwin-target-variant-triple">,
  HelpText<"Specify the darwin target variant triple">,
  MarshallingInfoString<TargetOpts<"DarwinTargetVariantTriple">>,
  Normalizer<"normalizeTriple">;

} // let Flags = [CC1Option, CC1AsOption]

//===----------------------------------------------------------------------===//
// Target Options (cc1 + cc1as + fc1)
//===----------------------------------------------------------------------===//

let Flags = [CC1Option, CC1AsOption, FC1Option, NoDriverOption] in {

def target_cpu : Separate<["-"], "target-cpu">,
  HelpText<"Target a specific cpu type">,
  MarshallingInfoString<TargetOpts<"CPU">>;
def target_feature : Separate<["-"], "target-feature">,
  HelpText<"Target specific attributes">,
  MarshallingInfoStringVector<TargetOpts<"FeaturesAsWritten">>;
def triple : Separate<["-"], "triple">,
  HelpText<"Specify target triple (e.g. i686-apple-darwin9)">,
  MarshallingInfoString<TargetOpts<"Triple">, "llvm::Triple::normalize(llvm::sys::getDefaultTargetTriple())">,
  AlwaysEmit, Normalizer<"normalizeTriple">;

} // let Flags = [CC1Option, CC1ASOption, FC1Option, NoDriverOption]

//===----------------------------------------------------------------------===//
// Target Options (other)
//===----------------------------------------------------------------------===//

let Flags = [CC1Option, NoDriverOption] in {

def target_linker_version : Separate<["-"], "target-linker-version">,
  HelpText<"Target linker version">,
  MarshallingInfoString<TargetOpts<"LinkerVersion">>;
def triple_EQ : Joined<["-"], "triple=">, Alias<triple>;
def mfpmath : Separate<["-"], "mfpmath">,
  HelpText<"Which unit to use for fp math">,
  MarshallingInfoString<TargetOpts<"FPMath">>;

defm padding_on_unsigned_fixed_point : BoolOption<"f", "padding-on-unsigned-fixed-point",
  LangOpts<"PaddingOnUnsignedFixedPoint">, DefaultFalse,
  PosFlag<SetTrue, [], "Force each unsigned fixed point type to have an extra bit of padding to align their scales with those of signed fixed point types">,
  NegFlag<SetFalse>>,
  ShouldParseIf<ffixed_point.KeyPath>;

} // let Flags = [CC1Option, NoDriverOption]

//===----------------------------------------------------------------------===//
// Analyzer Options
//===----------------------------------------------------------------------===//

let Flags = [CC1Option, NoDriverOption] in {

def analysis_UnoptimizedCFG : Flag<["-"], "unoptimized-cfg">,
  HelpText<"Generate unoptimized CFGs for all analyses">,
  MarshallingInfoFlag<AnalyzerOpts<"UnoptimizedCFG">>;
def analysis_CFGAddImplicitDtors : Flag<["-"], "cfg-add-implicit-dtors">,
  HelpText<"Add C++ implicit destructors to CFGs for all analyses">;

def analyzer_constraints : Separate<["-"], "analyzer-constraints">,
  HelpText<"Source Code Analysis - Symbolic Constraint Engines">;
def analyzer_constraints_EQ : Joined<["-"], "analyzer-constraints=">,
  Alias<analyzer_constraints>;

def analyzer_output : Separate<["-"], "analyzer-output">,
  HelpText<"Source Code Analysis - Output Options">;
def analyzer_output_EQ : Joined<["-"], "analyzer-output=">,
  Alias<analyzer_output>;

def analyzer_purge : Separate<["-"], "analyzer-purge">,
  HelpText<"Source Code Analysis - Dead Symbol Removal Frequency">;
def analyzer_purge_EQ : Joined<["-"], "analyzer-purge=">, Alias<analyzer_purge>;

def analyzer_opt_analyze_headers : Flag<["-"], "analyzer-opt-analyze-headers">,
  HelpText<"Force the static analyzer to analyze functions defined in header files">,
  MarshallingInfoFlag<AnalyzerOpts<"AnalyzeAll">>;
def analyzer_display_progress : Flag<["-"], "analyzer-display-progress">,
  HelpText<"Emit verbose output about the analyzer's progress">,
  MarshallingInfoFlag<AnalyzerOpts<"AnalyzerDisplayProgress">>;
def analyze_function : Separate<["-"], "analyze-function">,
  HelpText<"Run analysis on specific function (for C++ include parameters in name)">,
  MarshallingInfoString<AnalyzerOpts<"AnalyzeSpecificFunction">>;
def analyze_function_EQ : Joined<["-"], "analyze-function=">, Alias<analyze_function>;
def trim_egraph : Flag<["-"], "trim-egraph">,
  HelpText<"Only show error-related paths in the analysis graph">,
  MarshallingInfoFlag<AnalyzerOpts<"TrimGraph">>;
def analyzer_viz_egraph_graphviz : Flag<["-"], "analyzer-viz-egraph-graphviz">,
  HelpText<"Display exploded graph using GraphViz">,
  MarshallingInfoFlag<AnalyzerOpts<"visualizeExplodedGraphWithGraphViz">>;
def analyzer_dump_egraph : Separate<["-"], "analyzer-dump-egraph">,
  HelpText<"Dump exploded graph to the specified file">,
  MarshallingInfoString<AnalyzerOpts<"DumpExplodedGraphTo">>;
def analyzer_dump_egraph_EQ : Joined<["-"], "analyzer-dump-egraph=">, Alias<analyzer_dump_egraph>;

def analyzer_inline_max_stack_depth : Separate<["-"], "analyzer-inline-max-stack-depth">,
  HelpText<"Bound on stack depth while inlining (4 by default)">,
  // Cap the stack depth at 4 calls (5 stack frames, base + 4 calls).
  MarshallingInfoInt<AnalyzerOpts<"InlineMaxStackDepth">, "5">;
def analyzer_inline_max_stack_depth_EQ : Joined<["-"], "analyzer-inline-max-stack-depth=">,
  Alias<analyzer_inline_max_stack_depth>;

def analyzer_inlining_mode : Separate<["-"], "analyzer-inlining-mode">,
  HelpText<"Specify the function selection heuristic used during inlining">;
def analyzer_inlining_mode_EQ : Joined<["-"], "analyzer-inlining-mode=">, Alias<analyzer_inlining_mode>;

def analyzer_disable_retry_exhausted : Flag<["-"], "analyzer-disable-retry-exhausted">,
  HelpText<"Do not re-analyze paths leading to exhausted nodes with a different strategy (may decrease code coverage)">,
  MarshallingInfoFlag<AnalyzerOpts<"NoRetryExhausted">>;

def analyzer_max_loop : Separate<["-"], "analyzer-max-loop">,
  HelpText<"The maximum number of times the analyzer will go through a loop">,
  MarshallingInfoInt<AnalyzerOpts<"maxBlockVisitOnPath">, "4">;
def analyzer_stats : Flag<["-"], "analyzer-stats">,
  HelpText<"Print internal analyzer statistics.">,
  MarshallingInfoFlag<AnalyzerOpts<"PrintStats">>;

def analyzer_checker : Separate<["-"], "analyzer-checker">,
  HelpText<"Choose analyzer checkers to enable">,
  ValuesCode<[{
    static constexpr const char VALUES_CODE [] =
    #define GET_CHECKERS
    #define CHECKER(FULLNAME, CLASS, HT, DOC_URI, IS_HIDDEN)  FULLNAME ","
    #include "clang/StaticAnalyzer/Checkers/Checkers.inc"
    #undef GET_CHECKERS
    #define GET_PACKAGES
    #define PACKAGE(FULLNAME)  FULLNAME ","
    #include "clang/StaticAnalyzer/Checkers/Checkers.inc"
    #undef GET_PACKAGES
    ;
  }]>;
def analyzer_checker_EQ : Joined<["-"], "analyzer-checker=">,
  Alias<analyzer_checker>;

def analyzer_disable_checker : Separate<["-"], "analyzer-disable-checker">,
  HelpText<"Choose analyzer checkers to disable">;
def analyzer_disable_checker_EQ : Joined<["-"], "analyzer-disable-checker=">,
  Alias<analyzer_disable_checker>;

def analyzer_disable_all_checks : Flag<["-"], "analyzer-disable-all-checks">,
  HelpText<"Disable all static analyzer checks">,
  MarshallingInfoFlag<AnalyzerOpts<"DisableAllCheckers">>;

def analyzer_checker_help : Flag<["-"], "analyzer-checker-help">,
  HelpText<"Display the list of analyzer checkers that are available">,
  MarshallingInfoFlag<AnalyzerOpts<"ShowCheckerHelp">>;

def analyzer_checker_help_alpha : Flag<["-"], "analyzer-checker-help-alpha">,
  HelpText<"Display the list of in development analyzer checkers. These "
           "are NOT considered safe, they are unstable and will emit incorrect "
           "reports. Enable ONLY FOR DEVELOPMENT purposes">,
  MarshallingInfoFlag<AnalyzerOpts<"ShowCheckerHelpAlpha">>;

def analyzer_checker_help_developer : Flag<["-"], "analyzer-checker-help-developer">,
  HelpText<"Display the list of developer-only checkers such as modeling "
           "and debug checkers">,
  MarshallingInfoFlag<AnalyzerOpts<"ShowCheckerHelpDeveloper">>;

def analyzer_config_help : Flag<["-"], "analyzer-config-help">,
  HelpText<"Display the list of -analyzer-config options. These are meant for "
           "development purposes only!">,
  MarshallingInfoFlag<AnalyzerOpts<"ShowConfigOptionsList">>;

def analyzer_list_enabled_checkers : Flag<["-"], "analyzer-list-enabled-checkers">,
  HelpText<"Display the list of enabled analyzer checkers">,
  MarshallingInfoFlag<AnalyzerOpts<"ShowEnabledCheckerList">>;

def analyzer_config : Separate<["-"], "analyzer-config">,
  HelpText<"Choose analyzer options to enable">;

def analyzer_checker_option_help : Flag<["-"], "analyzer-checker-option-help">,
  HelpText<"Display the list of checker and package options">,
  MarshallingInfoFlag<AnalyzerOpts<"ShowCheckerOptionList">>;

def analyzer_checker_option_help_alpha : Flag<["-"], "analyzer-checker-option-help-alpha">,
  HelpText<"Display the list of in development checker and package options. "
           "These are NOT considered safe, they are unstable and will emit "
           "incorrect reports. Enable ONLY FOR DEVELOPMENT purposes">,
  MarshallingInfoFlag<AnalyzerOpts<"ShowCheckerOptionAlphaList">>;

def analyzer_checker_option_help_developer : Flag<["-"], "analyzer-checker-option-help-developer">,
  HelpText<"Display the list of checker and package options meant for "
           "development purposes only">,
  MarshallingInfoFlag<AnalyzerOpts<"ShowCheckerOptionDeveloperList">>;

def analyzer_config_compatibility_mode : Separate<["-"], "analyzer-config-compatibility-mode">,
  HelpText<"Don't emit errors on invalid analyzer-config inputs">,
  Values<"true,false">, NormalizedValues<[[{false}], [{true}]]>,
  MarshallingInfoEnum<AnalyzerOpts<"ShouldEmitErrorsOnInvalidConfigValue">, [{true}]>;

def analyzer_config_compatibility_mode_EQ : Joined<["-"], "analyzer-config-compatibility-mode=">,
  Alias<analyzer_config_compatibility_mode>;

def analyzer_werror : Flag<["-"], "analyzer-werror">,
  HelpText<"Emit analyzer results as errors rather than warnings">,
  MarshallingInfoFlag<AnalyzerOpts<"AnalyzerWerror">>;

} // let Flags = [CC1Option, NoDriverOption]

//===----------------------------------------------------------------------===//
// Migrator Options
//===----------------------------------------------------------------------===//

def migrator_no_nsalloc_error : Flag<["-"], "no-ns-alloc-error">,
  HelpText<"Do not error on use of NSAllocateCollectable/NSReallocateCollectable">,
  Flags<[CC1Option, NoDriverOption]>,
  MarshallingInfoFlag<MigratorOpts<"NoNSAllocReallocError">>;

def migrator_no_finalize_removal : Flag<["-"], "no-finalize-removal">,
  HelpText<"Do not remove finalize method in gc mode">,
  Flags<[CC1Option, NoDriverOption]>,
  MarshallingInfoFlag<MigratorOpts<"NoFinalizeRemoval">>;

//===----------------------------------------------------------------------===//
// CodeGen Options
//===----------------------------------------------------------------------===//

let Flags = [CC1Option, CC1AsOption, FC1Option, NoDriverOption] in {

def mrelocation_model : Separate<["-"], "mrelocation-model">,
  HelpText<"The relocation model to use">, Values<"static,pic,ropi,rwpi,ropi-rwpi,dynamic-no-pic">,
  NormalizedValuesScope<"llvm::Reloc">,
  NormalizedValues<["Static", "PIC_", "ROPI", "RWPI", "ROPI_RWPI", "DynamicNoPIC"]>,
  MarshallingInfoEnum<CodeGenOpts<"RelocationModel">, "PIC_">;

} // let Flags = [CC1Option, CC1AsOption, FC1Option, NoDriverOption]

let Flags = [CC1Option, CC1AsOption, NoDriverOption] in {

def debug_info_kind_EQ : Joined<["-"], "debug-info-kind=">;
def debug_info_macro : Flag<["-"], "debug-info-macro">,
  HelpText<"Emit macro debug information">,
  MarshallingInfoFlag<CodeGenOpts<"MacroDebugInfo">>;
def default_function_attr : Separate<["-"], "default-function-attr">,
  HelpText<"Apply given attribute to all functions">,
  MarshallingInfoStringVector<CodeGenOpts<"DefaultFunctionAttrs">>;
def dwarf_version_EQ : Joined<["-"], "dwarf-version=">,
  MarshallingInfoInt<CodeGenOpts<"DwarfVersion">>;
def debugger_tuning_EQ : Joined<["-"], "debugger-tuning=">,
  Values<"gdb,lldb,sce,dbx">,
  NormalizedValuesScope<"llvm::DebuggerKind">, NormalizedValues<["GDB", "LLDB", "SCE", "DBX"]>,
  MarshallingInfoEnum<CodeGenOpts<"DebuggerTuning">, "Default">;
def dwarf_debug_flags : Separate<["-"], "dwarf-debug-flags">,
  HelpText<"The string to embed in the Dwarf debug flags record.">,
  MarshallingInfoString<CodeGenOpts<"DwarfDebugFlags">>;
def record_command_line : Separate<["-"], "record-command-line">,
  HelpText<"The string to embed in the .LLVM.command.line section.">,
  MarshallingInfoString<CodeGenOpts<"RecordCommandLine">>;
def compress_debug_sections_EQ : Joined<["-", "--"], "compress-debug-sections=">,
    HelpText<"DWARF debug sections compression type">, Values<"none,zlib,zstd">,
    NormalizedValuesScope<"llvm::DebugCompressionType">, NormalizedValues<["None", "Zlib", "Zstd"]>,
    MarshallingInfoEnum<CodeGenOpts<"CompressDebugSections">, "None">;
def compress_debug_sections : Flag<["-", "--"], "compress-debug-sections">,
  Alias<compress_debug_sections_EQ>, AliasArgs<["zlib"]>;
def mno_exec_stack : Flag<["-"], "mnoexecstack">,
  HelpText<"Mark the file as not needing an executable stack">,
  MarshallingInfoFlag<CodeGenOpts<"NoExecStack">>;
def massembler_no_warn : Flag<["-"], "massembler-no-warn">,
  HelpText<"Make assembler not emit warnings">,
  MarshallingInfoFlag<CodeGenOpts<"NoWarn">>;
def massembler_fatal_warnings : Flag<["-"], "massembler-fatal-warnings">,
  HelpText<"Make assembler warnings fatal">,
  MarshallingInfoFlag<CodeGenOpts<"FatalWarnings">>;
def mrelax_relocations_no : Flag<["-"], "mrelax-relocations=no">,
    HelpText<"Disable x86 relax relocations">,
    MarshallingInfoNegativeFlag<CodeGenOpts<"RelaxELFRelocations">>;
def msave_temp_labels : Flag<["-"], "msave-temp-labels">,
  HelpText<"Save temporary labels in the symbol table. "
           "Note this may change .s semantics and shouldn't generally be used "
           "on compiler-generated code.">,
  MarshallingInfoFlag<CodeGenOpts<"SaveTempLabels">>;
def mno_type_check : Flag<["-"], "mno-type-check">,
  HelpText<"Don't perform type checking of the assembly code (wasm only)">,
  MarshallingInfoFlag<CodeGenOpts<"NoTypeCheck">>;
def fno_math_builtin : Flag<["-"], "fno-math-builtin">,
  HelpText<"Disable implicit builtin knowledge of math functions">,
  MarshallingInfoFlag<LangOpts<"NoMathBuiltin">>;
def fno_use_ctor_homing: Flag<["-"], "fno-use-ctor-homing">,
    HelpText<"Don't use constructor homing for debug info">;
def fuse_ctor_homing: Flag<["-"], "fuse-ctor-homing">,
    HelpText<"Use constructor homing if we are using limited debug info already">;
def as_secure_log_file : Separate<["-"], "as-secure-log-file">,
  HelpText<"Emit .secure_log_unique directives to this filename.">,
  MarshallingInfoString<CodeGenOpts<"AsSecureLogFile">>;

} // let Flags = [CC1Option, CC1AsOption, NoDriverOption]

let Flags = [CC1Option, NoDriverOption] in {

def disable_llvm_verifier : Flag<["-"], "disable-llvm-verifier">,
  HelpText<"Don't run the LLVM IR verifier pass">,
  MarshallingInfoNegativeFlag<CodeGenOpts<"VerifyModule">>;
def disable_llvm_passes : Flag<["-"], "disable-llvm-passes">,
  HelpText<"Use together with -emit-llvm to get pristine LLVM IR from the "
           "frontend by not running any LLVM passes at all">,
  MarshallingInfoFlag<CodeGenOpts<"DisableLLVMPasses">>;
def disable_llvm_optzns : Flag<["-"], "disable-llvm-optzns">,
  Alias<disable_llvm_passes>;
def disable_lifetimemarkers : Flag<["-"], "disable-lifetime-markers">,
  HelpText<"Disable lifetime-markers emission even when optimizations are "
           "enabled">,
  MarshallingInfoFlag<CodeGenOpts<"DisableLifetimeMarkers">>;
def disable_O0_optnone : Flag<["-"], "disable-O0-optnone">,
  HelpText<"Disable adding the optnone attribute to functions at O0">,
  MarshallingInfoFlag<CodeGenOpts<"DisableO0ImplyOptNone">>;
def disable_red_zone : Flag<["-"], "disable-red-zone">,
  HelpText<"Do not emit code that uses the red zone.">,
  MarshallingInfoFlag<CodeGenOpts<"DisableRedZone">>;
def dwarf_ext_refs : Flag<["-"], "dwarf-ext-refs">,
  HelpText<"Generate debug info with external references to clang modules"
           " or precompiled headers">,
  MarshallingInfoFlag<CodeGenOpts<"DebugTypeExtRefs">>;
def dwarf_explicit_import : Flag<["-"], "dwarf-explicit-import">,
  HelpText<"Generate explicit import from anonymous namespace to containing"
           " scope">,
  MarshallingInfoFlag<CodeGenOpts<"DebugExplicitImport">>;
def debug_forward_template_params : Flag<["-"], "debug-forward-template-params">,
  HelpText<"Emit complete descriptions of template parameters in forward"
           " declarations">,
  MarshallingInfoFlag<CodeGenOpts<"DebugFwdTemplateParams">>;
def fforbid_guard_variables : Flag<["-"], "fforbid-guard-variables">,
  HelpText<"Emit an error if a C++ static local initializer would need a guard variable">,
  MarshallingInfoFlag<CodeGenOpts<"ForbidGuardVariables">>;
def no_implicit_float : Flag<["-"], "no-implicit-float">,
  HelpText<"Don't generate implicit floating point or vector instructions">,
  MarshallingInfoFlag<CodeGenOpts<"NoImplicitFloat">>;
def fdump_vtable_layouts : Flag<["-"], "fdump-vtable-layouts">,
  HelpText<"Dump the layouts of all vtables that will be emitted in a translation unit">,
  MarshallingInfoFlag<LangOpts<"DumpVTableLayouts">>;
def fmerge_functions : Flag<["-"], "fmerge-functions">,
  HelpText<"Permit merging of identical functions when optimizing.">,
  MarshallingInfoFlag<CodeGenOpts<"MergeFunctions">>;
def coverage_data_file : Separate<["-"], "coverage-data-file">,
  HelpText<"Emit coverage data to this filename.">,
  MarshallingInfoString<CodeGenOpts<"CoverageDataFile">>,
  ShouldParseIf<!strconcat(fprofile_arcs.KeyPath, "||", ftest_coverage.KeyPath)>;
def coverage_data_file_EQ : Joined<["-"], "coverage-data-file=">,
  Alias<coverage_data_file>;
def coverage_notes_file : Separate<["-"], "coverage-notes-file">,
  HelpText<"Emit coverage notes to this filename.">,
  MarshallingInfoString<CodeGenOpts<"CoverageNotesFile">>,
  ShouldParseIf<!strconcat(fprofile_arcs.KeyPath, "||", ftest_coverage.KeyPath)>;
def coverage_notes_file_EQ : Joined<["-"], "coverage-notes-file=">,
  Alias<coverage_notes_file>;
def coverage_version_EQ : Joined<["-"], "coverage-version=">,
  HelpText<"Four-byte version string for gcov files.">;
def dump_coverage_mapping : Flag<["-"], "dump-coverage-mapping">,
  HelpText<"Dump the coverage mapping records, for testing">,
  MarshallingInfoFlag<CodeGenOpts<"DumpCoverageMapping">>;
def fuse_register_sized_bitfield_access: Flag<["-"], "fuse-register-sized-bitfield-access">,
  HelpText<"Use register sized accesses to bit-fields, when possible.">,
  MarshallingInfoFlag<CodeGenOpts<"UseRegisterSizedBitfieldAccess">>;
def relaxed_aliasing : Flag<["-"], "relaxed-aliasing">,
  HelpText<"Turn off Type Based Alias Analysis">,
  MarshallingInfoFlag<CodeGenOpts<"RelaxedAliasing">>;
def no_struct_path_tbaa : Flag<["-"], "no-struct-path-tbaa">,
  HelpText<"Turn off struct-path aware Type Based Alias Analysis">,
  MarshallingInfoNegativeFlag<CodeGenOpts<"StructPathTBAA">>;
def new_struct_path_tbaa : Flag<["-"], "new-struct-path-tbaa">,
  HelpText<"Enable enhanced struct-path aware Type Based Alias Analysis">;
def mdebug_pass : Separate<["-"], "mdebug-pass">,
  HelpText<"Enable additional debug output">,
  MarshallingInfoString<CodeGenOpts<"DebugPass">>;
def mframe_pointer_EQ : Joined<["-"], "mframe-pointer=">,
  HelpText<"Specify which frame pointers to retain.">, Values<"all,non-leaf,none">,
  NormalizedValuesScope<"CodeGenOptions::FramePointerKind">, NormalizedValues<["All", "NonLeaf", "None"]>,
  MarshallingInfoEnum<CodeGenOpts<"FramePointer">, "None">;
def mabi_EQ_ieeelongdouble : Flag<["-"], "mabi=ieeelongdouble">,
  HelpText<"Use IEEE 754 quadruple-precision for long double">,
  MarshallingInfoFlag<LangOpts<"PPCIEEELongDouble">>;
def mfloat_abi : Separate<["-"], "mfloat-abi">,
  HelpText<"The float ABI to use">,
  MarshallingInfoString<CodeGenOpts<"FloatABI">>;
def mtp : Separate<["-"], "mtp">,
  HelpText<"Mode for reading thread pointer">;
def mlimit_float_precision : Separate<["-"], "mlimit-float-precision">,
  HelpText<"Limit float precision to the given value">,
  MarshallingInfoString<CodeGenOpts<"LimitFloatPrecision">>;
def mregparm : Separate<["-"], "mregparm">,
  HelpText<"Limit the number of registers available for integer arguments">,
  MarshallingInfoInt<CodeGenOpts<"NumRegisterParameters">>;
def msmall_data_limit : Separate<["-"], "msmall-data-limit">,
  HelpText<"Put global and static data smaller than the limit into a special section">,
  MarshallingInfoInt<CodeGenOpts<"SmallDataLimit">>;
def funwind_tables_EQ : Joined<["-"], "funwind-tables=">,
  HelpText<"Generate unwinding tables for all functions">,
  MarshallingInfoInt<CodeGenOpts<"UnwindTables">>;
defm constructor_aliases : BoolOption<"m", "constructor-aliases",
  CodeGenOpts<"CXXCtorDtorAliases">, DefaultFalse,
  PosFlag<SetTrue, [], "Enable">, NegFlag<SetFalse, [], "Disable">,
  BothFlags<[CC1Option], " emitting complete constructors and destructors as aliases when possible">>;
def mlink_bitcode_file : Separate<["-"], "mlink-bitcode-file">,
  HelpText<"Link the given bitcode file before performing optimizations.">;
def mlink_builtin_bitcode : Separate<["-"], "mlink-builtin-bitcode">,
  HelpText<"Link and internalize needed symbols from the given bitcode file "
           "before performing optimizations.">;
def vectorize_loops : Flag<["-"], "vectorize-loops">,
  HelpText<"Run the Loop vectorization passes">,
  MarshallingInfoFlag<CodeGenOpts<"VectorizeLoop">>;
def vectorize_slp : Flag<["-"], "vectorize-slp">,
  HelpText<"Run the SLP vectorization passes">,
  MarshallingInfoFlag<CodeGenOpts<"VectorizeSLP">>;
def dependent_lib : Joined<["--"], "dependent-lib=">,
  HelpText<"Add dependent library">,
  MarshallingInfoStringVector<CodeGenOpts<"DependentLibraries">>;
def linker_option : Joined<["--"], "linker-option=">,
  HelpText<"Add linker option">,
  MarshallingInfoStringVector<CodeGenOpts<"LinkerOptions">>;
def fsanitize_coverage_type : Joined<["-"], "fsanitize-coverage-type=">,
                              HelpText<"Sanitizer coverage type">,
                              MarshallingInfoInt<CodeGenOpts<"SanitizeCoverageType">>;
def fsanitize_coverage_indirect_calls
    : Flag<["-"], "fsanitize-coverage-indirect-calls">,
      HelpText<"Enable sanitizer coverage for indirect calls">,
      MarshallingInfoFlag<CodeGenOpts<"SanitizeCoverageIndirectCalls">>;
def fsanitize_coverage_trace_bb
    : Flag<["-"], "fsanitize-coverage-trace-bb">,
      HelpText<"Enable basic block tracing in sanitizer coverage">,
      MarshallingInfoFlag<CodeGenOpts<"SanitizeCoverageTraceBB">>;
def fsanitize_coverage_trace_cmp
    : Flag<["-"], "fsanitize-coverage-trace-cmp">,
      HelpText<"Enable cmp instruction tracing in sanitizer coverage">,
      MarshallingInfoFlag<CodeGenOpts<"SanitizeCoverageTraceCmp">>;
def fsanitize_coverage_trace_div
    : Flag<["-"], "fsanitize-coverage-trace-div">,
      HelpText<"Enable div instruction tracing in sanitizer coverage">,
      MarshallingInfoFlag<CodeGenOpts<"SanitizeCoverageTraceDiv">>;
def fsanitize_coverage_trace_gep
    : Flag<["-"], "fsanitize-coverage-trace-gep">,
      HelpText<"Enable gep instruction tracing in sanitizer coverage">,
      MarshallingInfoFlag<CodeGenOpts<"SanitizeCoverageTraceGep">>;
def fsanitize_coverage_8bit_counters
    : Flag<["-"], "fsanitize-coverage-8bit-counters">,
      HelpText<"Enable frequency counters in sanitizer coverage">,
      MarshallingInfoFlag<CodeGenOpts<"SanitizeCoverage8bitCounters">>;
def fsanitize_coverage_inline_8bit_counters
    : Flag<["-"], "fsanitize-coverage-inline-8bit-counters">,
      HelpText<"Enable inline 8-bit counters in sanitizer coverage">,
      MarshallingInfoFlag<CodeGenOpts<"SanitizeCoverageInline8bitCounters">>;
def fsanitize_coverage_inline_bool_flag
    : Flag<["-"], "fsanitize-coverage-inline-bool-flag">,
      HelpText<"Enable inline bool flag in sanitizer coverage">,
      MarshallingInfoFlag<CodeGenOpts<"SanitizeCoverageInlineBoolFlag">>;
def fsanitize_coverage_pc_table
    : Flag<["-"], "fsanitize-coverage-pc-table">,
      HelpText<"Create a table of coverage-instrumented PCs">,
      MarshallingInfoFlag<CodeGenOpts<"SanitizeCoveragePCTable">>;
def fsanitize_coverage_control_flow
    : Flag<["-"], "fsanitize-coverage-control-flow">,
      HelpText<"Collect control flow of function">,
      MarshallingInfoFlag<CodeGenOpts<"SanitizeCoverageControlFlow">>;
def fsanitize_coverage_trace_pc
    : Flag<["-"], "fsanitize-coverage-trace-pc">,
      HelpText<"Enable PC tracing in sanitizer coverage">,
      MarshallingInfoFlag<CodeGenOpts<"SanitizeCoverageTracePC">>;
def fsanitize_coverage_trace_pc_guard
    : Flag<["-"], "fsanitize-coverage-trace-pc-guard">,
      HelpText<"Enable PC tracing with guard in sanitizer coverage">,
      MarshallingInfoFlag<CodeGenOpts<"SanitizeCoverageTracePCGuard">>;
def fsanitize_coverage_no_prune
    : Flag<["-"], "fsanitize-coverage-no-prune">,
      HelpText<"Disable coverage pruning (i.e. instrument all blocks/edges)">,
      MarshallingInfoFlag<CodeGenOpts<"SanitizeCoverageNoPrune">>;
def fsanitize_coverage_stack_depth
    : Flag<["-"], "fsanitize-coverage-stack-depth">,
      HelpText<"Enable max stack depth tracing">,
      MarshallingInfoFlag<CodeGenOpts<"SanitizeCoverageStackDepth">>;
def fsanitize_coverage_trace_loads
    : Flag<["-"], "fsanitize-coverage-trace-loads">,
      HelpText<"Enable tracing of loads">,
      MarshallingInfoFlag<CodeGenOpts<"SanitizeCoverageTraceLoads">>;
def fsanitize_coverage_trace_stores
    : Flag<["-"], "fsanitize-coverage-trace-stores">,
      HelpText<"Enable tracing of stores">,
      MarshallingInfoFlag<CodeGenOpts<"SanitizeCoverageTraceStores">>;
def fexperimental_sanitize_metadata_EQ_covered
    : Flag<["-"], "fexperimental-sanitize-metadata=covered">,
      HelpText<"Emit PCs for code covered with binary analysis sanitizers">,
      MarshallingInfoFlag<CodeGenOpts<"SanitizeBinaryMetadataCovered">>;
def fexperimental_sanitize_metadata_EQ_atomics
    : Flag<["-"], "fexperimental-sanitize-metadata=atomics">,
      HelpText<"Emit PCs for atomic operations used by binary analysis sanitizers">,
      MarshallingInfoFlag<CodeGenOpts<"SanitizeBinaryMetadataAtomics">>;
def fexperimental_sanitize_metadata_EQ_uar
    : Flag<["-"], "fexperimental-sanitize-metadata=uar">,
      HelpText<"Emit PCs for start of functions that are subject for use-after-return checking.">,
      MarshallingInfoFlag<CodeGenOpts<"SanitizeBinaryMetadataUAR">>;
def fpatchable_function_entry_offset_EQ
    : Joined<["-"], "fpatchable-function-entry-offset=">, MetaVarName<"<M>">,
      HelpText<"Generate M NOPs before function entry">,
      MarshallingInfoInt<CodeGenOpts<"PatchableFunctionEntryOffset">>;
def fprofile_instrument_EQ : Joined<["-"], "fprofile-instrument=">,
    HelpText<"Enable PGO instrumentation">, Values<"none,clang,llvm,csllvm">,
    NormalizedValuesScope<"CodeGenOptions">,
    NormalizedValues<["ProfileNone", "ProfileClangInstr", "ProfileIRInstr", "ProfileCSIRInstr"]>,
    MarshallingInfoEnum<CodeGenOpts<"ProfileInstr">, "ProfileNone">;
def fprofile_instrument_path_EQ : Joined<["-"], "fprofile-instrument-path=">,
    HelpText<"Generate instrumented code to collect execution counts into "
             "<file> (overridden by LLVM_PROFILE_FILE env var)">,
    MarshallingInfoString<CodeGenOpts<"InstrProfileOutput">>;
def fprofile_instrument_use_path_EQ :
    Joined<["-"], "fprofile-instrument-use-path=">,
    HelpText<"Specify the profile path in PGO use compilation">,
    MarshallingInfoString<CodeGenOpts<"ProfileInstrumentUsePath">>;
def flto_visibility_public_std:
    Flag<["-"], "flto-visibility-public-std">,
    HelpText<"Use public LTO visibility for classes in std and stdext namespaces">,
    MarshallingInfoFlag<CodeGenOpts<"LTOVisibilityPublicStd">>;
defm lto_unit : BoolOption<"f", "lto-unit",
  CodeGenOpts<"LTOUnit">, DefaultFalse,
  PosFlag<SetTrue, [CC1Option], "Emit IR to support LTO unit features (CFI, whole program vtable opt)">,
  NegFlag<SetFalse>>;
def fverify_debuginfo_preserve
    : Flag<["-"], "fverify-debuginfo-preserve">,
      HelpText<"Enable Debug Info Metadata preservation testing in "
               "optimizations.">,
      MarshallingInfoFlag<CodeGenOpts<"EnableDIPreservationVerify">>;
def fverify_debuginfo_preserve_export
    : Joined<["-"], "fverify-debuginfo-preserve-export=">,
      MetaVarName<"<file>">,
      HelpText<"Export debug info (by testing original Debug Info) failures "
               "into specified (JSON) file (should be abs path as we use "
               "append mode to insert new JSON objects).">,
      MarshallingInfoString<CodeGenOpts<"DIBugsReportFilePath">>;
def fwarn_stack_size_EQ
    : Joined<["-"], "fwarn-stack-size=">,
      MarshallingInfoInt<CodeGenOpts<"WarnStackSize">, "UINT_MAX">;
// The driver option takes the key as a parameter to the -msign-return-address=
// and -mbranch-protection= options, but CC1 has a separate option so we
// don't have to parse the parameter twice.
def msign_return_address_key_EQ : Joined<["-"], "msign-return-address-key=">,
    Values<"a_key,b_key">;
def mbranch_target_enforce : Flag<["-"], "mbranch-target-enforce">,
  MarshallingInfoFlag<LangOpts<"BranchTargetEnforcement">>;
def fno_dllexport_inlines : Flag<["-"], "fno-dllexport-inlines">,
  MarshallingInfoNegativeFlag<LangOpts<"DllExportInlines">>;
def cfguard_no_checks : Flag<["-"], "cfguard-no-checks">,
    HelpText<"Emit Windows Control Flow Guard tables only (no checks)">,
    MarshallingInfoFlag<CodeGenOpts<"ControlFlowGuardNoChecks">>;
def cfguard : Flag<["-"], "cfguard">,
    HelpText<"Emit Windows Control Flow Guard tables and checks">,
    MarshallingInfoFlag<CodeGenOpts<"ControlFlowGuard">>;
def ehcontguard : Flag<["-"], "ehcontguard">,
    HelpText<"Emit Windows EH Continuation Guard tables">,
    MarshallingInfoFlag<CodeGenOpts<"EHContGuard">>;

def fdenormal_fp_math_f32_EQ : Joined<["-"], "fdenormal-fp-math-f32=">,
   Group<f_Group>;

def fctor_dtor_return_this : Flag<["-"], "fctor-dtor-return-this">,
  HelpText<"Change the C++ ABI to returning `this` pointer from constructors "
           "and non-deleting destructors. (No effect on Microsoft ABI)">,
  MarshallingInfoFlag<CodeGenOpts<"CtorDtorReturnThis">>;

defm experimental_assignment_tracking :
  BoolOption<"f", "experimental-assignment-tracking",
  CodeGenOpts<"EnableAssignmentTracking">, DefaultFalse,
  PosFlag<SetTrue, [CC1Option]>, NegFlag<SetFalse>, BothFlags<[CoreOption]>>,
  Group<f_Group>;

} // let Flags = [CC1Option, NoDriverOption]

//===----------------------------------------------------------------------===//
// Dependency Output Options
//===----------------------------------------------------------------------===//

let Flags = [CC1Option, NoDriverOption] in {

def sys_header_deps : Flag<["-"], "sys-header-deps">,
  HelpText<"Include system headers in dependency output">,
  MarshallingInfoFlag<DependencyOutputOpts<"IncludeSystemHeaders">>;
def module_file_deps : Flag<["-"], "module-file-deps">,
  HelpText<"Include module files in dependency output">,
  MarshallingInfoFlag<DependencyOutputOpts<"IncludeModuleFiles">>;
def header_include_file : Separate<["-"], "header-include-file">,
  HelpText<"Filename (or -) to write header include output to">,
  MarshallingInfoString<DependencyOutputOpts<"HeaderIncludeOutputFile">>;
def header_include_format_EQ : Joined<["-"], "header-include-format=">,
  HelpText<"set format in which header info is emitted">,
  Values<"textual,json">, NormalizedValues<["HIFMT_Textual", "HIFMT_JSON"]>,
  MarshallingInfoEnum<DependencyOutputOpts<"HeaderIncludeFormat">, "HIFMT_Textual">;
def header_include_filtering_EQ : Joined<["-"], "header-include-filtering=">,
  HelpText<"set the flag that enables filtering header information">,
  Values<"none,only-direct-system">, NormalizedValues<["HIFIL_None", "HIFIL_Only_Direct_System"]>,
  MarshallingInfoEnum<DependencyOutputOpts<"HeaderIncludeFiltering">, "HIFIL_None">;
def show_includes : Flag<["--"], "show-includes">,
  HelpText<"Print cl.exe style /showIncludes to stdout">;

} // let Flags = [CC1Option, NoDriverOption]

//===----------------------------------------------------------------------===//
// Diagnostic Options
//===----------------------------------------------------------------------===//

let Flags = [CC1Option, NoDriverOption] in {

def diagnostic_log_file : Separate<["-"], "diagnostic-log-file">,
  HelpText<"Filename (or -) to log diagnostics to">,
  MarshallingInfoString<DiagnosticOpts<"DiagnosticLogFile">>;
def diagnostic_serialized_file : Separate<["-"], "serialize-diagnostic-file">,
  MetaVarName<"<filename>">,
  HelpText<"File for serializing diagnostics in a binary format">;

def fdiagnostics_format : Separate<["-"], "fdiagnostics-format">,
  HelpText<"Change diagnostic formatting to match IDE and command line tools">,
  Values<"clang,msvc,vi,sarif,SARIF">,
  NormalizedValuesScope<"DiagnosticOptions">, NormalizedValues<["Clang", "MSVC", "Vi", "SARIF", "SARIF"]>,
  MarshallingInfoEnum<DiagnosticOpts<"Format">, "Clang">;
def fdiagnostics_show_category : Separate<["-"], "fdiagnostics-show-category">,
  HelpText<"Print diagnostic category">,
  Values<"none,id,name">,
  NormalizedValues<["0", "1", "2"]>,
  MarshallingInfoEnum<DiagnosticOpts<"ShowCategories">, "0">;
def fno_diagnostics_use_presumed_location : Flag<["-"], "fno-diagnostics-use-presumed-location">,
  HelpText<"Ignore #line directives when displaying diagnostic locations">,
  MarshallingInfoNegativeFlag<DiagnosticOpts<"ShowPresumedLoc">>;
def ftabstop : Separate<["-"], "ftabstop">, MetaVarName<"<N>">,
  HelpText<"Set the tab stop distance.">,
  MarshallingInfoInt<DiagnosticOpts<"TabStop">, "DiagnosticOptions::DefaultTabStop">;
def ferror_limit : Separate<["-"], "ferror-limit">, MetaVarName<"<N>">,
  HelpText<"Set the maximum number of errors to emit before stopping (0 = no limit).">,
  MarshallingInfoInt<DiagnosticOpts<"ErrorLimit">>;
def fmacro_backtrace_limit : Separate<["-"], "fmacro-backtrace-limit">, MetaVarName<"<N>">,
  HelpText<"Set the maximum number of entries to print in a macro expansion backtrace (0 = no limit).">,
  MarshallingInfoInt<DiagnosticOpts<"MacroBacktraceLimit">, "DiagnosticOptions::DefaultMacroBacktraceLimit">;
def ftemplate_backtrace_limit : Separate<["-"], "ftemplate-backtrace-limit">, MetaVarName<"<N>">,
  HelpText<"Set the maximum number of entries to print in a template instantiation backtrace (0 = no limit).">,
  MarshallingInfoInt<DiagnosticOpts<"TemplateBacktraceLimit">, "DiagnosticOptions::DefaultTemplateBacktraceLimit">;
def fconstexpr_backtrace_limit : Separate<["-"], "fconstexpr-backtrace-limit">, MetaVarName<"<N>">,
  HelpText<"Set the maximum number of entries to print in a constexpr evaluation backtrace (0 = no limit).">,
  MarshallingInfoInt<DiagnosticOpts<"ConstexprBacktraceLimit">, "DiagnosticOptions::DefaultConstexprBacktraceLimit">;
def fspell_checking_limit : Separate<["-"], "fspell-checking-limit">, MetaVarName<"<N>">,
  HelpText<"Set the maximum number of times to perform spell checking on unrecognized identifiers (0 = no limit).">,
  MarshallingInfoInt<DiagnosticOpts<"SpellCheckingLimit">, "DiagnosticOptions::DefaultSpellCheckingLimit">;
def fcaret_diagnostics_max_lines :
  Separate<["-"], "fcaret-diagnostics-max-lines">, MetaVarName<"<N>">,
  HelpText<"Set the maximum number of source lines to show in a caret diagnostic">,
  MarshallingInfoInt<DiagnosticOpts<"SnippetLineLimit">, "DiagnosticOptions::DefaultSnippetLineLimit">;
def verify_EQ : CommaJoined<["-"], "verify=">,
  MetaVarName<"<prefixes>">,
  HelpText<"Verify diagnostic output using comment directives that start with"
           " prefixes in the comma-separated sequence <prefixes>">;
def verify : Flag<["-"], "verify">,
  HelpText<"Equivalent to -verify=expected">;
def verify_ignore_unexpected : Flag<["-"], "verify-ignore-unexpected">,
  HelpText<"Ignore unexpected diagnostic messages">;
def verify_ignore_unexpected_EQ : CommaJoined<["-"], "verify-ignore-unexpected=">,
  HelpText<"Ignore unexpected diagnostic messages">;
def Wno_rewrite_macros : Flag<["-"], "Wno-rewrite-macros">,
  HelpText<"Silence ObjC rewriting warnings">,
  MarshallingInfoFlag<DiagnosticOpts<"NoRewriteMacros">>;

} // let Flags = [CC1Option, NoDriverOption]

//===----------------------------------------------------------------------===//
// Frontend Options
//===----------------------------------------------------------------------===//

let Flags = [CC1Option, NoDriverOption] in {

// This isn't normally used, it is just here so we can parse a
// CompilerInvocation out of a driver-derived argument vector.
def cc1 : Flag<["-"], "cc1">;
def cc1as : Flag<["-"], "cc1as">;

def ast_merge : Separate<["-"], "ast-merge">,
  MetaVarName<"<ast file>">,
  HelpText<"Merge the given AST file into the translation unit being compiled.">,
  MarshallingInfoStringVector<FrontendOpts<"ASTMergeFiles">>;
def aux_target_cpu : Separate<["-"], "aux-target-cpu">,
  HelpText<"Target a specific auxiliary cpu type">;
def aux_target_feature : Separate<["-"], "aux-target-feature">,
  HelpText<"Target specific auxiliary attributes">;
def aux_triple : Separate<["-"], "aux-triple">,
  HelpText<"Auxiliary target triple.">,
  MarshallingInfoString<FrontendOpts<"AuxTriple">>;
def code_completion_at : Separate<["-"], "code-completion-at">,
  MetaVarName<"<file>:<line>:<column>">,
  HelpText<"Dump code-completion information at a location">;
def remap_file : Separate<["-"], "remap-file">,
  MetaVarName<"<from>;<to>">,
  HelpText<"Replace the contents of the <from> file with the contents of the <to> file">;
def code_completion_at_EQ : Joined<["-"], "code-completion-at=">,
  Alias<code_completion_at>;
def code_completion_macros : Flag<["-"], "code-completion-macros">,
  HelpText<"Include macros in code-completion results">,
  MarshallingInfoFlag<FrontendOpts<"CodeCompleteOpts.IncludeMacros">>;
def code_completion_patterns : Flag<["-"], "code-completion-patterns">,
  HelpText<"Include code patterns in code-completion results">,
  MarshallingInfoFlag<FrontendOpts<"CodeCompleteOpts.IncludeCodePatterns">>;
def no_code_completion_globals : Flag<["-"], "no-code-completion-globals">,
  HelpText<"Do not include global declarations in code-completion results.">,
  MarshallingInfoNegativeFlag<FrontendOpts<"CodeCompleteOpts.IncludeGlobals">>;
def no_code_completion_ns_level_decls : Flag<["-"], "no-code-completion-ns-level-decls">,
  HelpText<"Do not include declarations inside namespaces (incl. global namespace) in the code-completion results.">,
  MarshallingInfoNegativeFlag<FrontendOpts<"CodeCompleteOpts.IncludeNamespaceLevelDecls">>;
def code_completion_brief_comments : Flag<["-"], "code-completion-brief-comments">,
  HelpText<"Include brief documentation comments in code-completion results.">,
  MarshallingInfoFlag<FrontendOpts<"CodeCompleteOpts.IncludeBriefComments">>;
def code_completion_with_fixits : Flag<["-"], "code-completion-with-fixits">,
  HelpText<"Include code completion results which require small fix-its.">,
  MarshallingInfoFlag<FrontendOpts<"CodeCompleteOpts.IncludeFixIts">>;
def disable_free : Flag<["-"], "disable-free">,
  HelpText<"Disable freeing of memory on exit">,
  MarshallingInfoFlag<FrontendOpts<"DisableFree">>;
defm clear_ast_before_backend : BoolOption<"",
  "clear-ast-before-backend",
  CodeGenOpts<"ClearASTBeforeBackend">,
  DefaultFalse,
  PosFlag<SetTrue, [], "Clear">,
  NegFlag<SetFalse, [], "Don't clear">,
  BothFlags<[], " the Clang AST before running backend code generation">>;
defm enable_noundef_analysis : BoolOption<"",
  "enable-noundef-analysis",
  CodeGenOpts<"EnableNoundefAttrs">,
  DefaultTrue,
  PosFlag<SetTrue, [], "Enable">,
  NegFlag<SetFalse, [], "Disable">,
  BothFlags<[], " analyzing function argument and return types for mandatory definedness">>;
defm opaque_pointers : BoolOption<"",
  "opaque-pointers",
  CodeGenOpts<"OpaquePointers">,
  DefaultTrue,
  PosFlag<SetTrue, [], "Enable">,
  NegFlag<SetFalse, [], "Disable">,
  BothFlags<[], " opaque pointers">>;
def discard_value_names : Flag<["-"], "discard-value-names">,
  HelpText<"Discard value names in LLVM IR">,
  MarshallingInfoFlag<CodeGenOpts<"DiscardValueNames">>;
def plugin_arg : JoinedAndSeparate<["-"], "plugin-arg-">,
    MetaVarName<"<name> <arg>">,
    HelpText<"Pass <arg> to plugin <name>">;
def add_plugin : Separate<["-"], "add-plugin">, MetaVarName<"<name>">,
  HelpText<"Use the named plugin action in addition to the default action">,
  MarshallingInfoStringVector<FrontendOpts<"AddPluginActions">>;
def ast_dump_filter : Separate<["-"], "ast-dump-filter">,
  MetaVarName<"<dump_filter>">,
  HelpText<"Use with -ast-dump or -ast-print to dump/print only AST declaration"
           " nodes having a certain substring in a qualified name. Use"
           " -ast-list to list all filterable declaration node names.">,
  MarshallingInfoString<FrontendOpts<"ASTDumpFilter">>;
def ast_dump_filter_EQ : Joined<["-"], "ast-dump-filter=">,
  Alias<ast_dump_filter>;
def fno_modules_global_index : Flag<["-"], "fno-modules-global-index">,
  HelpText<"Do not automatically generate or update the global module index">,
  MarshallingInfoNegativeFlag<FrontendOpts<"UseGlobalModuleIndex">>;
def fno_modules_error_recovery : Flag<["-"], "fno-modules-error-recovery">,
  HelpText<"Do not automatically import modules for error recovery">,
  MarshallingInfoNegativeFlag<LangOpts<"ModulesErrorRecovery">>;
def fmodule_map_file_home_is_cwd : Flag<["-"], "fmodule-map-file-home-is-cwd">,
  HelpText<"Use the current working directory as the home directory of "
           "module maps specified by -fmodule-map-file=<FILE>">,
  MarshallingInfoFlag<HeaderSearchOpts<"ModuleMapFileHomeIsCwd">>;
def fmodule_file_home_is_cwd : Flag<["-"], "fmodule-file-home-is-cwd">,
  HelpText<"Use the current working directory as the base directory of "
           "compiled module files.">,
  MarshallingInfoFlag<HeaderSearchOpts<"ModuleFileHomeIsCwd">>;
def fmodule_feature : Separate<["-"], "fmodule-feature">,
  MetaVarName<"<feature>">,
  HelpText<"Enable <feature> in module map requires declarations">,
  MarshallingInfoStringVector<LangOpts<"ModuleFeatures">>;
def fmodules_embed_file_EQ : Joined<["-"], "fmodules-embed-file=">,
  MetaVarName<"<file>">,
  HelpText<"Embed the contents of the specified file into the module file "
           "being compiled.">,
  MarshallingInfoStringVector<FrontendOpts<"ModulesEmbedFiles">>;
def fmodules_embed_all_files : Joined<["-"], "fmodules-embed-all-files">,
  HelpText<"Embed the contents of all files read by this compilation into "
           "the produced module file.">,
  MarshallingInfoFlag<FrontendOpts<"ModulesEmbedAllFiles">>;
defm fimplicit_modules_use_lock : BoolOption<"f", "implicit-modules-use-lock",
  FrontendOpts<"BuildingImplicitModuleUsesLock">, DefaultTrue,
  NegFlag<SetFalse>,
  PosFlag<SetTrue, [],
          "Use filesystem locks for implicit modules builds to avoid "
          "duplicating work in competing clang invocations.">>;
// FIXME: We only need this in C++ modules if we might textually
// enter a different module (eg, when building a header unit).
def fmodules_local_submodule_visibility :
  Flag<["-"], "fmodules-local-submodule-visibility">,
  HelpText<"Enforce name visibility rules across submodules of the same "
           "top-level module.">,
  MarshallingInfoFlag<LangOpts<"ModulesLocalVisibility">>,
  ImpliedByAnyOf<[fcxx_modules.KeyPath]>;
def fmodules_codegen :
  Flag<["-"], "fmodules-codegen">,
  HelpText<"Generate code for uses of this module that assumes an explicit "
           "object file will be built for the module">,
  MarshallingInfoFlag<LangOpts<"ModulesCodegen">>;
def fmodules_debuginfo :
  Flag<["-"], "fmodules-debuginfo">,
  HelpText<"Generate debug info for types in an object file built from this "
           "module and do not generate them elsewhere">,
  MarshallingInfoFlag<LangOpts<"ModulesDebugInfo">>;
def fmodule_format_EQ : Joined<["-"], "fmodule-format=">,
  HelpText<"Select the container format for clang modules and PCH. "
           "Supported options are 'raw' and 'obj'.">,
  MarshallingInfoString<HeaderSearchOpts<"ModuleFormat">, [{"raw"}]>;
def ftest_module_file_extension_EQ :
  Joined<["-"], "ftest-module-file-extension=">,
  HelpText<"introduce a module file extension for testing purposes. "
           "The argument is parsed as blockname:major:minor:hashed:user info">;

defm recovery_ast : BoolOption<"f", "recovery-ast",
  LangOpts<"RecoveryAST">, DefaultTrue,
  NegFlag<SetFalse>, PosFlag<SetTrue, [], "Preserve expressions in AST rather "
                              "than dropping them when encountering semantic errors">>;
defm recovery_ast_type : BoolOption<"f", "recovery-ast-type",
  LangOpts<"RecoveryASTType">, DefaultTrue,
  NegFlag<SetFalse>, PosFlag<SetTrue, [], "Preserve the type for recovery "
                              "expressions when possible">>;

let Group = Action_Group in {

def Eonly : Flag<["-"], "Eonly">,
  HelpText<"Just run preprocessor, no output (for timings)">;
def dump_raw_tokens : Flag<["-"], "dump-raw-tokens">,
  HelpText<"Lex file in raw mode and dump raw tokens">;
def analyze : Flag<["-"], "analyze">,
  HelpText<"Run static analysis engine">;
def dump_tokens : Flag<["-"], "dump-tokens">,
  HelpText<"Run preprocessor, dump internal rep of tokens">;
def fixit : Flag<["-"], "fixit">,
  HelpText<"Apply fix-it advice to the input source">;
def fixit_EQ : Joined<["-"], "fixit=">,
  HelpText<"Apply fix-it advice creating a file with the given suffix">;
def print_preamble : Flag<["-"], "print-preamble">,
  HelpText<"Print the \"preamble\" of a file, which is a candidate for implicit"
           " precompiled headers.">;
def emit_html : Flag<["-"], "emit-html">,
  HelpText<"Output input source as HTML">;
def ast_print : Flag<["-"], "ast-print">,
  HelpText<"Build ASTs and then pretty-print them">;
def ast_list : Flag<["-"], "ast-list">,
  HelpText<"Build ASTs and print the list of declaration node qualified names">;
def ast_dump : Flag<["-"], "ast-dump">,
  HelpText<"Build ASTs and then debug dump them">;
def ast_dump_EQ : Joined<["-"], "ast-dump=">,
  HelpText<"Build ASTs and then debug dump them in the specified format. "
           "Supported formats include: default, json">;
def ast_dump_all : Flag<["-"], "ast-dump-all">,
  HelpText<"Build ASTs and then debug dump them, forcing deserialization">;
def ast_dump_all_EQ : Joined<["-"], "ast-dump-all=">,
  HelpText<"Build ASTs and then debug dump them in the specified format, "
           "forcing deserialization. Supported formats include: default, json">;
def ast_dump_decl_types : Flag<["-"], "ast-dump-decl-types">,
  HelpText<"Include declaration types in AST dumps">,
  MarshallingInfoFlag<FrontendOpts<"ASTDumpDeclTypes">>;
def templight_dump : Flag<["-"], "templight-dump">,
  HelpText<"Dump templight information to stdout">;
def ast_dump_lookups : Flag<["-"], "ast-dump-lookups">,
  HelpText<"Build ASTs and then debug dump their name lookup tables">,
  MarshallingInfoFlag<FrontendOpts<"ASTDumpLookups">>;
def ast_view : Flag<["-"], "ast-view">,
  HelpText<"Build ASTs and view them with GraphViz">;
def emit_module : Flag<["-"], "emit-module">,
  HelpText<"Generate pre-compiled module file from a module map">;
def emit_module_interface : Flag<["-"], "emit-module-interface">,
  HelpText<"Generate pre-compiled module file from a C++ module interface">;
def emit_header_unit : Flag<["-"], "emit-header-unit">,
  HelpText<"Generate C++20 header units from header files">;
def emit_pch : Flag<["-"], "emit-pch">,
  HelpText<"Generate pre-compiled header file">;
def emit_llvm_only : Flag<["-"], "emit-llvm-only">,
  HelpText<"Build ASTs and convert to LLVM, discarding output">;
def emit_codegen_only : Flag<["-"], "emit-codegen-only">,
  HelpText<"Generate machine code, but discard output">;
def rewrite_test : Flag<["-"], "rewrite-test">,
  HelpText<"Rewriter playground">;
def rewrite_macros : Flag<["-"], "rewrite-macros">,
  HelpText<"Expand macros without full preprocessing">;
def migrate : Flag<["-"], "migrate">,
  HelpText<"Migrate source code">;
def compiler_options_dump : Flag<["-"], "compiler-options-dump">,
  HelpText<"Dump the compiler configuration options">;
def print_dependency_directives_minimized_source : Flag<["-"],
  "print-dependency-directives-minimized-source">,
  HelpText<"Print the output of the dependency directives source minimizer">;
}

defm emit_llvm_uselists : BoolOption<"", "emit-llvm-uselists",
  CodeGenOpts<"EmitLLVMUseLists">, DefaultFalse,
  PosFlag<SetTrue, [], "Preserve">,
  NegFlag<SetFalse, [], "Don't preserve">,
  BothFlags<[], " order of LLVM use-lists when serializing">>;

def mt_migrate_directory : Separate<["-"], "mt-migrate-directory">,
  HelpText<"Directory for temporary files produced during ARC or ObjC migration">,
  MarshallingInfoString<FrontendOpts<"MTMigrateDir">>;

def arcmt_action_EQ : Joined<["-"], "arcmt-action=">, Flags<[CC1Option, NoDriverOption]>,
  HelpText<"The ARC migration action to take">,
  Values<"check,modify,migrate">,
  NormalizedValuesScope<"FrontendOptions">,
  NormalizedValues<["ARCMT_Check", "ARCMT_Modify", "ARCMT_Migrate"]>,
  MarshallingInfoEnum<FrontendOpts<"ARCMTAction">, "ARCMT_None">;

def opt_record_file : Separate<["-"], "opt-record-file">,
  HelpText<"File name to use for YAML optimization record output">,
  MarshallingInfoString<CodeGenOpts<"OptRecordFile">>;
def opt_record_passes : Separate<["-"], "opt-record-passes">,
  HelpText<"Only record remark information for passes whose names match the given regular expression">;
def opt_record_format : Separate<["-"], "opt-record-format">,
  HelpText<"The format used for serializing remarks (default: YAML)">;

def print_stats : Flag<["-"], "print-stats">,
  HelpText<"Print performance metrics and statistics">,
  MarshallingInfoFlag<FrontendOpts<"ShowStats">>;
def stats_file : Joined<["-"], "stats-file=">,
  HelpText<"Filename to write statistics to">,
  MarshallingInfoString<FrontendOpts<"StatsFile">>;
def fdump_record_layouts_simple : Flag<["-"], "fdump-record-layouts-simple">,
  HelpText<"Dump record layout information in a simple form used for testing">,
  MarshallingInfoFlag<LangOpts<"DumpRecordLayoutsSimple">>;
def fdump_record_layouts_canonical : Flag<["-"], "fdump-record-layouts-canonical">,
  HelpText<"Dump record layout information with canonical field types">,
  MarshallingInfoFlag<LangOpts<"DumpRecordLayoutsCanonical">>;
def fdump_record_layouts_complete : Flag<["-"], "fdump-record-layouts-complete">,
  HelpText<"Dump record layout information for all complete types">,
  MarshallingInfoFlag<LangOpts<"DumpRecordLayoutsComplete">>;
def fdump_record_layouts : Flag<["-"], "fdump-record-layouts">,
  HelpText<"Dump record layout information">,
  MarshallingInfoFlag<LangOpts<"DumpRecordLayouts">>,
  ImpliedByAnyOf<[fdump_record_layouts_simple.KeyPath, fdump_record_layouts_complete.KeyPath, fdump_record_layouts_canonical.KeyPath]>;
def fix_what_you_can : Flag<["-"], "fix-what-you-can">,
  HelpText<"Apply fix-it advice even in the presence of unfixable errors">,
  MarshallingInfoFlag<FrontendOpts<"FixWhatYouCan">>;
def fix_only_warnings : Flag<["-"], "fix-only-warnings">,
  HelpText<"Apply fix-it advice only for warnings, not errors">,
  MarshallingInfoFlag<FrontendOpts<"FixOnlyWarnings">>;
def fixit_recompile : Flag<["-"], "fixit-recompile">,
  HelpText<"Apply fix-it changes and recompile">,
  MarshallingInfoFlag<FrontendOpts<"FixAndRecompile">>;
def fixit_to_temp : Flag<["-"], "fixit-to-temporary">,
  HelpText<"Apply fix-it changes to temporary files">,
  MarshallingInfoFlag<FrontendOpts<"FixToTemporaries">>;

def foverride_record_layout_EQ : Joined<["-"], "foverride-record-layout=">,
  HelpText<"Override record layouts with those in the given file">,
  MarshallingInfoString<FrontendOpts<"OverrideRecordLayoutsFile">>;
def pch_through_header_EQ : Joined<["-"], "pch-through-header=">,
  HelpText<"Stop PCH generation after including this file.  When using a PCH, "
           "skip tokens until after this file is included.">,
  MarshallingInfoString<PreprocessorOpts<"PCHThroughHeader">>;
def pch_through_hdrstop_create : Flag<["-"], "pch-through-hdrstop-create">,
  HelpText<"When creating a PCH, stop PCH generation after #pragma hdrstop.">,
  MarshallingInfoFlag<PreprocessorOpts<"PCHWithHdrStopCreate">>;
def pch_through_hdrstop_use : Flag<["-"], "pch-through-hdrstop-use">,
  HelpText<"When using a PCH, skip tokens until after a #pragma hdrstop.">;
def fno_pch_timestamp : Flag<["-"], "fno-pch-timestamp">,
  HelpText<"Disable inclusion of timestamp in precompiled headers">,
  MarshallingInfoNegativeFlag<FrontendOpts<"IncludeTimestamps">>;
def building_pch_with_obj : Flag<["-"], "building-pch-with-obj">,
  HelpText<"This compilation is part of building a PCH with corresponding object file.">,
  MarshallingInfoFlag<LangOpts<"BuildingPCHWithObjectFile">>;

def aligned_alloc_unavailable : Flag<["-"], "faligned-alloc-unavailable">,
  HelpText<"Aligned allocation/deallocation functions are unavailable">,
  MarshallingInfoFlag<LangOpts<"AlignedAllocationUnavailable">>,
  ShouldParseIf<faligned_allocation.KeyPath>;

} // let Flags = [CC1Option, NoDriverOption]

//===----------------------------------------------------------------------===//
// Language Options
//===----------------------------------------------------------------------===//

def version : Flag<["-"], "version">,
  HelpText<"Print the compiler version">,
  Flags<[CC1Option, CC1AsOption, FC1Option, NoDriverOption]>,
  MarshallingInfoFlag<FrontendOpts<"ShowVersion">>;

def main_file_name : Separate<["-"], "main-file-name">,
  HelpText<"Main file name to use for debug info and source if missing">,
  Flags<[CC1Option, CC1AsOption, NoDriverOption]>,
  MarshallingInfoString<CodeGenOpts<"MainFileName">>;
def split_dwarf_output : Separate<["-"], "split-dwarf-output">,
  HelpText<"File name to use for split dwarf debug info output">,
  Flags<[CC1Option, CC1AsOption, NoDriverOption]>,
  MarshallingInfoString<CodeGenOpts<"SplitDwarfOutput">>;

let Flags = [CC1Option, FC1Option, NoDriverOption] in {

def mreassociate : Flag<["-"], "mreassociate">,
  HelpText<"Allow reassociation transformations for floating-point instructions">,
  MarshallingInfoFlag<LangOpts<"AllowFPReassoc">>, ImpliedByAnyOf<[funsafe_math_optimizations.KeyPath]>;
def menable_no_nans : Flag<["-"], "menable-no-nans">,
  HelpText<"Allow optimization to assume there are no NaNs.">,
  MarshallingInfoFlag<LangOpts<"NoHonorNaNs">>, ImpliedByAnyOf<[ffinite_math_only.KeyPath]>;
def menable_no_infinities : Flag<["-"], "menable-no-infs">,
  HelpText<"Allow optimization to assume there are no infinities.">,
  MarshallingInfoFlag<LangOpts<"NoHonorInfs">>, ImpliedByAnyOf<[ffinite_math_only.KeyPath]>;

def pic_level : Separate<["-"], "pic-level">,
  HelpText<"Value for __PIC__">,
  MarshallingInfoInt<LangOpts<"PICLevel">>;
def pic_is_pie : Flag<["-"], "pic-is-pie">,
  HelpText<"File is for a position independent executable">,
  MarshallingInfoFlag<LangOpts<"PIE">>;

} // let Flags = [CC1Option, FC1Option, NoDriverOption]

let Flags = [CC1Option, NoDriverOption] in {

def fblocks_runtime_optional : Flag<["-"], "fblocks-runtime-optional">,
  HelpText<"Weakly link in the blocks runtime">,
  MarshallingInfoFlag<LangOpts<"BlocksRuntimeOptional">>;
def fexternc_nounwind : Flag<["-"], "fexternc-nounwind">,
  HelpText<"Assume all functions with C linkage do not unwind">,
  MarshallingInfoFlag<LangOpts<"ExternCNoUnwind">>;
def split_dwarf_file : Separate<["-"], "split-dwarf-file">,
  HelpText<"Name of the split dwarf debug info file to encode in the object file">,
  MarshallingInfoString<CodeGenOpts<"SplitDwarfFile">>;
def fno_wchar : Flag<["-"], "fno-wchar">,
  HelpText<"Disable C++ builtin type wchar_t">,
  MarshallingInfoNegativeFlag<LangOpts<"WChar">, cplusplus.KeyPath>,
  ShouldParseIf<cplusplus.KeyPath>;
def fconstant_string_class : Separate<["-"], "fconstant-string-class">,
  MetaVarName<"<class name>">,
  HelpText<"Specify the class to use for constant Objective-C string objects.">,
  MarshallingInfoString<LangOpts<"ObjCConstantStringClass">>;
def fobjc_arc_cxxlib_EQ : Joined<["-"], "fobjc-arc-cxxlib=">,
  HelpText<"Objective-C++ Automatic Reference Counting standard library kind">,
  Values<"libc++,libstdc++,none">,
  NormalizedValues<["ARCXX_libcxx", "ARCXX_libstdcxx", "ARCXX_nolib"]>,
  MarshallingInfoEnum<PreprocessorOpts<"ObjCXXARCStandardLibrary">, "ARCXX_nolib">;
def fobjc_runtime_has_weak : Flag<["-"], "fobjc-runtime-has-weak">,
  HelpText<"The target Objective-C runtime supports ARC weak operations">;
def fobjc_dispatch_method_EQ : Joined<["-"], "fobjc-dispatch-method=">,
  HelpText<"Objective-C dispatch method to use">,
  Values<"legacy,non-legacy,mixed">,
  NormalizedValuesScope<"CodeGenOptions">, NormalizedValues<["Legacy", "NonLegacy", "Mixed"]>,
  MarshallingInfoEnum<CodeGenOpts<"ObjCDispatchMethod">, "Legacy">;
def disable_objc_default_synthesize_properties : Flag<["-"], "disable-objc-default-synthesize-properties">,
  HelpText<"disable the default synthesis of Objective-C properties">,
  MarshallingInfoNegativeFlag<LangOpts<"ObjCDefaultSynthProperties">>;
def fencode_extended_block_signature : Flag<["-"], "fencode-extended-block-signature">,
  HelpText<"enable extended encoding of block type signature">,
  MarshallingInfoFlag<LangOpts<"EncodeExtendedBlockSig">>;
def function_alignment : Separate<["-"], "function-alignment">,
    HelpText<"default alignment for functions">,
    MarshallingInfoInt<LangOpts<"FunctionAlignment">>;
def fhalf_no_semantic_interposition : Flag<["-"], "fhalf-no-semantic-interposition">,
  HelpText<"Like -fno-semantic-interposition but don't use local aliases">,
  MarshallingInfoFlag<LangOpts<"HalfNoSemanticInterposition">>;
def fno_validate_pch : Flag<["-"], "fno-validate-pch">,
  HelpText<"Disable validation of precompiled headers">,
  MarshallingInfoFlag<PreprocessorOpts<"DisablePCHOrModuleValidation">, "DisableValidationForModuleKind::None">,
  Normalizer<"makeFlagToValueNormalizer(DisableValidationForModuleKind::All)">;
def fallow_pcm_with_errors : Flag<["-"], "fallow-pcm-with-compiler-errors">,
  HelpText<"Accept a PCM file that was created with compiler errors">,
  MarshallingInfoFlag<FrontendOpts<"AllowPCMWithCompilerErrors">>;
def fallow_pch_with_errors : Flag<["-"], "fallow-pch-with-compiler-errors">,
  HelpText<"Accept a PCH file that was created with compiler errors">,
  MarshallingInfoFlag<PreprocessorOpts<"AllowPCHWithCompilerErrors">>,
  ImpliedByAnyOf<[fallow_pcm_with_errors.KeyPath]>;
def fallow_pch_with_different_modules_cache_path :
  Flag<["-"], "fallow-pch-with-different-modules-cache-path">,
  HelpText<"Accept a PCH file that was created with a different modules cache path">,
  MarshallingInfoFlag<PreprocessorOpts<"AllowPCHWithDifferentModulesCachePath">>;
def fno_modules_share_filemanager : Flag<["-"], "fno-modules-share-filemanager">,
  HelpText<"Disable sharing the FileManager when building a module implicitly">,
  MarshallingInfoNegativeFlag<FrontendOpts<"ModulesShareFileManager">>;
def dump_deserialized_pch_decls : Flag<["-"], "dump-deserialized-decls">,
  HelpText<"Dump declarations that are deserialized from PCH, for testing">,
  MarshallingInfoFlag<PreprocessorOpts<"DumpDeserializedPCHDecls">>;
def error_on_deserialized_pch_decl : Separate<["-"], "error-on-deserialized-decl">,
  HelpText<"Emit error if a specific declaration is deserialized from PCH, for testing">;
def error_on_deserialized_pch_decl_EQ : Joined<["-"], "error-on-deserialized-decl=">,
  Alias<error_on_deserialized_pch_decl>;
def static_define : Flag<["-"], "static-define">,
  HelpText<"Should __STATIC__ be defined">,
  MarshallingInfoFlag<LangOpts<"Static">>;
def stack_protector : Separate<["-"], "stack-protector">,
  HelpText<"Enable stack protectors">,
  Values<"0,1,2,3">,
  NormalizedValuesScope<"LangOptions">,
  NormalizedValues<["SSPOff", "SSPOn", "SSPStrong", "SSPReq"]>,
  MarshallingInfoEnum<LangOpts<"StackProtector">, "SSPOff">;
def stack_protector_buffer_size : Separate<["-"], "stack-protector-buffer-size">,
  HelpText<"Lower bound for a buffer to be considered for stack protection">,
  MarshallingInfoInt<CodeGenOpts<"SSPBufferSize">, "8">;
def ftype_visibility : Joined<["-"], "ftype-visibility=">,
  HelpText<"Default type visibility">,
  MarshallingInfoVisibility<LangOpts<"TypeVisibilityMode">, fvisibility_EQ.KeyPath>;
def fapply_global_visibility_to_externs : Flag<["-"], "fapply-global-visibility-to-externs">,
  HelpText<"Apply global symbol visibility to external declarations without an explicit visibility">,
  MarshallingInfoFlag<LangOpts<"SetVisibilityForExternDecls">>;
def ftemplate_depth : Separate<["-"], "ftemplate-depth">,
  HelpText<"Maximum depth of recursive template instantiation">,
  MarshallingInfoInt<LangOpts<"InstantiationDepth">, "1024">;
def foperator_arrow_depth : Separate<["-"], "foperator-arrow-depth">,
  HelpText<"Maximum number of 'operator->'s to call for a member access">,
  MarshallingInfoInt<LangOpts<"ArrowDepth">, "256">;
def fconstexpr_depth : Separate<["-"], "fconstexpr-depth">,
  HelpText<"Maximum depth of recursive constexpr function calls">,
  MarshallingInfoInt<LangOpts<"ConstexprCallDepth">, "512">;
def fconstexpr_steps : Separate<["-"], "fconstexpr-steps">,
  HelpText<"Maximum number of steps in constexpr function evaluation">,
  MarshallingInfoInt<LangOpts<"ConstexprStepLimit">, "1048576">;
def fbracket_depth : Separate<["-"], "fbracket-depth">,
  HelpText<"Maximum nesting level for parentheses, brackets, and braces">,
  MarshallingInfoInt<LangOpts<"BracketDepth">, "256">;
defm const_strings : BoolOption<"f", "const-strings",
  LangOpts<"ConstStrings">, DefaultFalse,
  PosFlag<SetTrue, [CC1Option], "Use">, NegFlag<SetFalse, [], "Don't use">,
  BothFlags<[], " a const qualified type for string literals in C and ObjC">>;
def fno_bitfield_type_align : Flag<["-"], "fno-bitfield-type-align">,
  HelpText<"Ignore bit-field types when aligning structures">,
  MarshallingInfoFlag<LangOpts<"NoBitFieldTypeAlign">>;
def ffake_address_space_map : Flag<["-"], "ffake-address-space-map">,
  HelpText<"Use a fake address space map; OpenCL testing purposes only">,
  MarshallingInfoFlag<LangOpts<"FakeAddressSpaceMap">>;
def faddress_space_map_mangling_EQ : Joined<["-"], "faddress-space-map-mangling=">,
  HelpText<"Set the mode for address space map based mangling; OpenCL testing purposes only">,
  Values<"target,no,yes">,
  NormalizedValuesScope<"LangOptions">,
  NormalizedValues<["ASMM_Target", "ASMM_Off", "ASMM_On"]>,
  MarshallingInfoEnum<LangOpts<"AddressSpaceMapMangling">, "ASMM_Target">;
def funknown_anytype : Flag<["-"], "funknown-anytype">,
  HelpText<"Enable parser support for the __unknown_anytype type; for testing purposes only">,
  MarshallingInfoFlag<LangOpts<"ParseUnknownAnytype">>;
def fdebugger_support : Flag<["-"], "fdebugger-support">,
  HelpText<"Enable special debugger support behavior">,
  MarshallingInfoFlag<LangOpts<"DebuggerSupport">>;
def fdebugger_cast_result_to_id : Flag<["-"], "fdebugger-cast-result-to-id">,
  HelpText<"Enable casting unknown expression results to id">,
  MarshallingInfoFlag<LangOpts<"DebuggerCastResultToId">>;
def fdebugger_objc_literal : Flag<["-"], "fdebugger-objc-literal">,
  HelpText<"Enable special debugger support for Objective-C subscripting and literals">,
  MarshallingInfoFlag<LangOpts<"DebuggerObjCLiteral">>;
defm deprecated_macro : BoolOption<"f", "deprecated-macro",
  LangOpts<"Deprecated">, DefaultFalse,
  PosFlag<SetTrue, [], "Defines">, NegFlag<SetFalse, [], "Undefines">,
  BothFlags<[], " the __DEPRECATED macro">>;
def fobjc_subscripting_legacy_runtime : Flag<["-"], "fobjc-subscripting-legacy-runtime">,
  HelpText<"Allow Objective-C array and dictionary subscripting in legacy runtime">;
// TODO: Enforce values valid for MSVtorDispMode.
def vtordisp_mode_EQ : Joined<["-"], "vtordisp-mode=">,
  HelpText<"Control vtordisp placement on win32 targets">,
  MarshallingInfoInt<LangOpts<"VtorDispMode">, "1">;
def fnative_half_type: Flag<["-"], "fnative-half-type">,
  HelpText<"Use the native half type for __fp16 instead of promoting to float">,
  MarshallingInfoFlag<LangOpts<"NativeHalfType">>,
  ImpliedByAnyOf<[open_cl.KeyPath, render_script.KeyPath]>;
def fnative_half_arguments_and_returns : Flag<["-"], "fnative-half-arguments-and-returns">,
  HelpText<"Use the native __fp16 type for arguments and returns (and skip ABI-specific lowering)">,
  MarshallingInfoFlag<LangOpts<"NativeHalfArgsAndReturns">>,
  ImpliedByAnyOf<[open_cl.KeyPath, render_script.KeyPath, hlsl.KeyPath]>;
def fallow_half_arguments_and_returns : Flag<["-"], "fallow-half-arguments-and-returns">,
  HelpText<"Allow function arguments and returns of type half">,
  MarshallingInfoFlag<LangOpts<"HalfArgsAndReturns">>,
  ImpliedByAnyOf<[fnative_half_arguments_and_returns.KeyPath]>;
def fdefault_calling_conv_EQ : Joined<["-"], "fdefault-calling-conv=">,
  HelpText<"Set default calling convention">,
  Values<"cdecl,fastcall,stdcall,vectorcall,regcall">,
  NormalizedValuesScope<"LangOptions">,
  NormalizedValues<["DCC_CDecl", "DCC_FastCall", "DCC_StdCall", "DCC_VectorCall", "DCC_RegCall"]>,
  MarshallingInfoEnum<LangOpts<"DefaultCallingConv">, "DCC_None">;

// These options cannot be marshalled, because they are used to set up the LangOptions defaults.
def finclude_default_header : Flag<["-"], "finclude-default-header">,
  HelpText<"Include default header file for OpenCL and HLSL">;
def fdeclare_opencl_builtins : Flag<["-"], "fdeclare-opencl-builtins">,
  HelpText<"Add OpenCL builtin function declarations (experimental)">;

def fpreserve_vec3_type : Flag<["-"], "fpreserve-vec3-type">,
  HelpText<"Preserve 3-component vector type">,
  MarshallingInfoFlag<CodeGenOpts<"PreserveVec3Type">>,
  ImpliedByAnyOf<[hlsl.KeyPath]>;
def fwchar_type_EQ : Joined<["-"], "fwchar-type=">,
  HelpText<"Select underlying type for wchar_t">,
  Values<"char,short,int">,
  NormalizedValues<["1", "2", "4"]>,
  MarshallingInfoEnum<LangOpts<"WCharSize">, "0">;
defm signed_wchar : BoolOption<"f", "signed-wchar",
  LangOpts<"WCharIsSigned">, DefaultTrue,
  NegFlag<SetFalse, [CC1Option], "Use an unsigned">, PosFlag<SetTrue, [], "Use a signed">,
  BothFlags<[], " type for wchar_t">>;
def fcompatibility_qualified_id_block_param_type_checking : Flag<["-"], "fcompatibility-qualified-id-block-type-checking">,
  HelpText<"Allow using blocks with parameters of more specific type than "
           "the type system guarantees when a parameter is qualified id">,
  MarshallingInfoFlag<LangOpts<"CompatibilityQualifiedIdBlockParamTypeChecking">>;
def fpass_by_value_is_noalias: Flag<["-"], "fpass-by-value-is-noalias">,
  HelpText<"Allows assuming by-value parameters do not alias any other value. "
           "Has no effect on non-trivially-copyable classes in C++.">, Group<f_Group>,
  MarshallingInfoFlag<CodeGenOpts<"PassByValueIsNoAlias">>;

// FIXME: Remove these entirely once functionality/tests have been excised.
def fobjc_gc_only : Flag<["-"], "fobjc-gc-only">, Group<f_Group>,
  HelpText<"Use GC exclusively for Objective-C related memory management">;
def fobjc_gc : Flag<["-"], "fobjc-gc">, Group<f_Group>,
  HelpText<"Enable Objective-C garbage collection">;

def fexperimental_max_bitint_width_EQ:
  Joined<["-"], "fexperimental-max-bitint-width=">, Group<f_Group>,
  MetaVarName<"<N>">,
  HelpText<"Set the maximum bitwidth for _BitInt (this option is expected to be removed in the future)">,
  MarshallingInfoInt<LangOpts<"MaxBitIntWidth">>;

} // let Flags = [CC1Option, NoDriverOption]

//===----------------------------------------------------------------------===//
// Header Search Options
//===----------------------------------------------------------------------===//

let Flags = [CC1Option, NoDriverOption] in {

def nostdsysteminc : Flag<["-"], "nostdsysteminc">,
  HelpText<"Disable standard system #include directories">,
  MarshallingInfoNegativeFlag<HeaderSearchOpts<"UseStandardSystemIncludes">>;
def fdisable_module_hash : Flag<["-"], "fdisable-module-hash">,
  HelpText<"Disable the module hash">,
  MarshallingInfoFlag<HeaderSearchOpts<"DisableModuleHash">>;
def fmodules_hash_content : Flag<["-"], "fmodules-hash-content">,
  HelpText<"Enable hashing the content of a module file">,
  MarshallingInfoFlag<HeaderSearchOpts<"ModulesHashContent">>;
def fmodules_strict_context_hash : Flag<["-"], "fmodules-strict-context-hash">,
  HelpText<"Enable hashing of all compiler options that could impact the "
           "semantics of a module in an implicit build">,
  MarshallingInfoFlag<HeaderSearchOpts<"ModulesStrictContextHash">>;
def c_isystem : Separate<["-"], "c-isystem">, MetaVarName<"<directory>">,
  HelpText<"Add directory to the C SYSTEM include search path">;
def objc_isystem : Separate<["-"], "objc-isystem">,
  MetaVarName<"<directory>">,
  HelpText<"Add directory to the ObjC SYSTEM include search path">;
def objcxx_isystem : Separate<["-"], "objcxx-isystem">,
  MetaVarName<"<directory>">,
  HelpText<"Add directory to the ObjC++ SYSTEM include search path">;
def internal_isystem : Separate<["-"], "internal-isystem">,
  MetaVarName<"<directory>">,
  HelpText<"Add directory to the internal system include search path; these "
           "are assumed to not be user-provided and are used to model system "
           "and standard headers' paths.">;
def internal_externc_isystem : Separate<["-"], "internal-externc-isystem">,
  MetaVarName<"<directory>">,
  HelpText<"Add directory to the internal system include search path with "
           "implicit extern \"C\" semantics; these are assumed to not be "
           "user-provided and are used to model system and standard headers' "
           "paths.">;

} // let Flags = [CC1Option, NoDriverOption]

//===----------------------------------------------------------------------===//
// Preprocessor Options
//===----------------------------------------------------------------------===//

let Flags = [CC1Option, NoDriverOption] in {

def chain_include : Separate<["-"], "chain-include">, MetaVarName<"<file>">,
  HelpText<"Include and chain a header file after turning it into PCH">;
def preamble_bytes_EQ : Joined<["-"], "preamble-bytes=">,
  HelpText<"Assume that the precompiled header is a precompiled preamble "
           "covering the first N bytes of the main file">;
def detailed_preprocessing_record : Flag<["-"], "detailed-preprocessing-record">,
  HelpText<"include a detailed record of preprocessing actions">,
  MarshallingInfoFlag<PreprocessorOpts<"DetailedRecord">>;
def setup_static_analyzer : Flag<["-"], "setup-static-analyzer">,
  HelpText<"Set up preprocessor for static analyzer (done automatically when static analyzer is run).">,
  MarshallingInfoFlag<PreprocessorOpts<"SetUpStaticAnalyzer">>;
def disable_pragma_debug_crash : Flag<["-"], "disable-pragma-debug-crash">,
  HelpText<"Disable any #pragma clang __debug that can lead to crashing behavior. This is meant for testing.">,
  MarshallingInfoFlag<PreprocessorOpts<"DisablePragmaDebugCrash">>;
def source_date_epoch : Separate<["-"], "source-date-epoch">,
  MetaVarName<"<time since Epoch in seconds>">,
  HelpText<"Time to be used in __DATE__, __TIME__, and __TIMESTAMP__ macros">;

} // let Flags = [CC1Option, NoDriverOption]

//===----------------------------------------------------------------------===//
// CUDA Options
//===----------------------------------------------------------------------===//

let Flags = [CC1Option, NoDriverOption] in {

def fcuda_is_device : Flag<["-"], "fcuda-is-device">,
  HelpText<"Generate code for CUDA device">,
  MarshallingInfoFlag<LangOpts<"CUDAIsDevice">>;
def fcuda_include_gpubinary : Separate<["-"], "fcuda-include-gpubinary">,
  HelpText<"Incorporate CUDA device-side binary into host object file.">,
  MarshallingInfoString<CodeGenOpts<"CudaGpuBinaryFileName">>;
def fcuda_allow_variadic_functions : Flag<["-"], "fcuda-allow-variadic-functions">,
  HelpText<"Allow variadic functions in CUDA device code.">,
  MarshallingInfoFlag<LangOpts<"CUDAAllowVariadicFunctions">>;
def fno_cuda_host_device_constexpr : Flag<["-"], "fno-cuda-host-device-constexpr">,
  HelpText<"Don't treat unattributed constexpr functions as __host__ __device__.">,
  MarshallingInfoNegativeFlag<LangOpts<"CUDAHostDeviceConstexpr">>;

} // let Flags = [CC1Option, NoDriverOption]

//===----------------------------------------------------------------------===//
// OpenMP Options
//===----------------------------------------------------------------------===//

def fopenmp_is_device : Flag<["-"], "fopenmp-is-device">,
  HelpText<"Generate code only for an OpenMP target device.">,
  Flags<[CC1Option, FC1Option, NoDriverOption]>;
def fopenmp_host_ir_file_path : Separate<["-"], "fopenmp-host-ir-file-path">,
  HelpText<"Path to the IR file produced by the frontend for the host.">,
  Flags<[CC1Option, NoDriverOption]>;

//===----------------------------------------------------------------------===//
// SYCL Options
//===----------------------------------------------------------------------===//

def fsycl_is_device : Flag<["-"], "fsycl-is-device">,
  HelpText<"Generate code for SYCL device.">,
  Flags<[CC1Option, NoDriverOption]>,
  MarshallingInfoFlag<LangOpts<"SYCLIsDevice">>;
def fsycl_is_host : Flag<["-"], "fsycl-is-host">,
  HelpText<"SYCL host compilation">,
  Flags<[CC1Option, NoDriverOption]>,
  MarshallingInfoFlag<LangOpts<"SYCLIsHost">>;

def sycl_std_EQ : Joined<["-"], "sycl-std=">, Group<sycl_Group>,
  Flags<[CC1Option, NoArgumentUnused, CoreOption]>,
  HelpText<"SYCL language standard to compile for.">,
  Values<"2020,2017,121,1.2.1,sycl-1.2.1">,
  NormalizedValues<["SYCL_2020", "SYCL_2017", "SYCL_2017", "SYCL_2017", "SYCL_2017"]>,
  NormalizedValuesScope<"LangOptions">,
  MarshallingInfoEnum<LangOpts<"SYCLVersion">, "SYCL_None">,
  ShouldParseIf<!strconcat(fsycl_is_device.KeyPath, "||", fsycl_is_host.KeyPath)>;

defm cuda_approx_transcendentals : BoolFOption<"cuda-approx-transcendentals",
  LangOpts<"CUDADeviceApproxTranscendentals">, DefaultFalse,
  PosFlag<SetTrue, [CC1Option], "Use">, NegFlag<SetFalse, [], "Don't use">,
  BothFlags<[], " approximate transcendental functions">>,
  ShouldParseIf<fcuda_is_device.KeyPath>;

//===----------------------------------------------------------------------===//
// Frontend Options - cc1 + fc1
//===----------------------------------------------------------------------===//

let Flags = [CC1Option, FC1Option, NoDriverOption] in {
let Group = Action_Group in {

def emit_obj : Flag<["-"], "emit-obj">,
  HelpText<"Emit native object files">;
def init_only : Flag<["-"], "init-only">,
  HelpText<"Only execute frontend initialization">;
def emit_llvm_bc : Flag<["-"], "emit-llvm-bc">,
  HelpText<"Build ASTs then convert to LLVM, emit .bc file">;

} // let Group = Action_Group

def load : Separate<["-"], "load">, MetaVarName<"<dsopath>">,
  HelpText<"Load the named plugin (dynamic shared object)">;
def plugin : Separate<["-"], "plugin">, MetaVarName<"<name>">,
  HelpText<"Use the named plugin action instead of the default action (use \"help\" to list available options)">;
defm debug_pass_manager : BoolOption<"f", "debug-pass-manager",
  CodeGenOpts<"DebugPassManager">, DefaultFalse,
  PosFlag<SetTrue, [], "Prints debug information for the new pass manager">,
  NegFlag<SetFalse, [], "Disables debug printing for the new pass manager">>;

} // let Flags = [CC1Option, FC1Option, NoDriverOption]

//===----------------------------------------------------------------------===//
// cc1as-only Options
//===----------------------------------------------------------------------===//

let Flags = [CC1AsOption, NoDriverOption] in {

// Language Options
def n : Flag<["-"], "n">,
  HelpText<"Don't automatically start assembly file with a text section">;

// Frontend Options
def filetype : Separate<["-"], "filetype">,
    HelpText<"Specify the output file type ('asm', 'null', or 'obj')">;

// Transliterate Options
def output_asm_variant : Separate<["-"], "output-asm-variant">,
    HelpText<"Select the asm variant index to use for output">;
def show_encoding : Flag<["-"], "show-encoding">,
    HelpText<"Show instruction encoding information in transliterate mode">;
def show_inst : Flag<["-"], "show-inst">,
    HelpText<"Show internal instruction representation in transliterate mode">;

// Assemble Options
def dwarf_debug_producer : Separate<["-"], "dwarf-debug-producer">,
  HelpText<"The string to embed in the Dwarf debug AT_producer record.">;

def defsym : Separate<["-"], "defsym">,
  HelpText<"Define a value for a symbol">;

} // let Flags = [CC1AsOption]

//===----------------------------------------------------------------------===//
// clang-cl Options
//===----------------------------------------------------------------------===//

def cl_Group : OptionGroup<"<clang-cl options>">, Flags<[CLDXCOption]>,
  HelpText<"CL.EXE COMPATIBILITY OPTIONS">;

def cl_compile_Group : OptionGroup<"<clang-cl compile-only options>">,
  Group<cl_Group>;

def cl_ignored_Group : OptionGroup<"<clang-cl ignored options>">,
  Group<cl_Group>;

class CLFlag<string name> : Option<["/", "-"], name, KIND_FLAG>,
  Group<cl_Group>, Flags<[CLOption, NoXarchOption]>;

class CLDXCFlag<string name> : Option<["/", "-"], name, KIND_FLAG>,
  Group<cl_Group>, Flags<[CLDXCOption, NoXarchOption]>;

class CLCompileFlag<string name> : Option<["/", "-"], name, KIND_FLAG>,
  Group<cl_compile_Group>, Flags<[CLOption, NoXarchOption]>;

class CLIgnoredFlag<string name> : Option<["/", "-"], name, KIND_FLAG>,
  Group<cl_ignored_Group>, Flags<[CLOption, NoXarchOption]>;

class CLJoined<string name> : Option<["/", "-"], name, KIND_JOINED>,
  Group<cl_Group>, Flags<[CLOption, NoXarchOption]>;

class CLDXCJoined<string name> : Option<["/", "-"], name, KIND_JOINED>,
  Group<cl_Group>, Flags<[CLDXCOption, NoXarchOption]>;

class CLCompileJoined<string name> : Option<["/", "-"], name, KIND_JOINED>,
  Group<cl_compile_Group>, Flags<[CLOption, NoXarchOption]>;

class CLIgnoredJoined<string name> : Option<["/", "-"], name, KIND_JOINED>,
  Group<cl_ignored_Group>, Flags<[CLOption, NoXarchOption, HelpHidden]>;

class CLJoinedOrSeparate<string name> : Option<["/", "-"], name,
  KIND_JOINED_OR_SEPARATE>, Group<cl_Group>, Flags<[CLOption, NoXarchOption]>;

class CLDXCJoinedOrSeparate<string name> : Option<["/", "-"], name,
  KIND_JOINED_OR_SEPARATE>, Group<cl_Group>, Flags<[CLDXCOption, NoXarchOption]>;

class CLCompileJoinedOrSeparate<string name> : Option<["/", "-"], name,
  KIND_JOINED_OR_SEPARATE>, Group<cl_compile_Group>,
  Flags<[CLOption, NoXarchOption]>;

class CLRemainingArgsJoined<string name> : Option<["/", "-"], name,
  KIND_REMAINING_ARGS_JOINED>, Group<cl_Group>, Flags<[CLOption, NoXarchOption]>;

// Aliases:
// (We don't put any of these in cl_compile_Group as the options they alias are
// already in the right group.)

def _SLASH_Brepro : CLFlag<"Brepro">,
  HelpText<"Do not write current time into COFF output (breaks link.exe /incremental)">,
  Alias<mno_incremental_linker_compatible>;
def _SLASH_Brepro_ : CLFlag<"Brepro-">,
  HelpText<"Write current time into COFF output (default)">,
  Alias<mincremental_linker_compatible>;
def _SLASH_C : CLFlag<"C">,
  HelpText<"Do not discard comments when preprocessing">, Alias<C>;
def _SLASH_c : CLFlag<"c">, HelpText<"Compile only">, Alias<c>;
def _SLASH_d1PP : CLFlag<"d1PP">,
  HelpText<"Retain macro definitions in /E mode">, Alias<dD>;
def _SLASH_d1reportAllClassLayout : CLFlag<"d1reportAllClassLayout">,
  HelpText<"Dump record layout information">,
  Alias<Xclang>, AliasArgs<["-fdump-record-layouts"]>;
def _SLASH_diagnostics_caret : CLFlag<"diagnostics:caret">,
  HelpText<"Enable caret and column diagnostics (default)">;
def _SLASH_diagnostics_column : CLFlag<"diagnostics:column">,
  HelpText<"Disable caret diagnostics but keep column info">;
def _SLASH_diagnostics_classic : CLFlag<"diagnostics:classic">,
  HelpText<"Disable column and caret diagnostics">;
def _SLASH_D : CLJoinedOrSeparate<"D">, HelpText<"Define macro">,
  MetaVarName<"<macro[=value]>">, Alias<D>;
def _SLASH_E : CLFlag<"E">, HelpText<"Preprocess to stdout">, Alias<E>;
def _SLASH_external_COLON_I : CLJoinedOrSeparate<"external:I">, Alias<isystem>,
  HelpText<"Add directory to include search path with warnings suppressed">,
  MetaVarName<"<dir>">;
def _SLASH_fp_contract : CLFlag<"fp:contract">, HelpText<"">, Alias<ffp_contract>, AliasArgs<["on"]>;
def _SLASH_fp_except : CLFlag<"fp:except">, HelpText<"">, Alias<ffp_exception_behavior_EQ>, AliasArgs<["strict"]>;
def _SLASH_fp_except_ : CLFlag<"fp:except-">, HelpText<"">, Alias<ffp_exception_behavior_EQ>, AliasArgs<["ignore"]>;
def _SLASH_fp_fast : CLFlag<"fp:fast">, HelpText<"">, Alias<ffast_math>;
def _SLASH_fp_precise : CLFlag<"fp:precise">, HelpText<"">, Alias<ffp_model_EQ>, AliasArgs<["precise"]>;
def _SLASH_fp_strict : CLFlag<"fp:strict">, HelpText<"">, Alias<ffp_model_EQ>, AliasArgs<["strict"]>;
def _SLASH_fsanitize_EQ_address : CLFlag<"fsanitize=address">,
  HelpText<"Enable AddressSanitizer">,
  Alias<fsanitize_EQ>, AliasArgs<["address"]>;
def _SLASH_GA : CLFlag<"GA">, Alias<ftlsmodel_EQ>, AliasArgs<["local-exec"]>,
  HelpText<"Assume thread-local variables are defined in the executable">;
def _SLASH_GR : CLFlag<"GR">, HelpText<"Emit RTTI data (default)">;
def _SLASH_GR_ : CLFlag<"GR-">, HelpText<"Do not emit RTTI data">;
def _SLASH_GF : CLIgnoredFlag<"GF">,
  HelpText<"Enable string pooling (default)">;
def _SLASH_GF_ : CLFlag<"GF-">, HelpText<"Disable string pooling">,
  Alias<fwritable_strings>;
def _SLASH_GS : CLFlag<"GS">,
  HelpText<"Enable buffer security check (default)">;
def _SLASH_GS_ : CLFlag<"GS-">, HelpText<"Disable buffer security check">;
def : CLFlag<"Gs">, HelpText<"Use stack probes (default)">,
  Alias<mstack_probe_size>, AliasArgs<["4096"]>;
def _SLASH_Gs : CLJoined<"Gs">,
  HelpText<"Set stack probe size (default 4096)">, Alias<mstack_probe_size>;
def _SLASH_Gy : CLFlag<"Gy">, HelpText<"Put each function in its own section">,
  Alias<ffunction_sections>;
def _SLASH_Gy_ : CLFlag<"Gy-">,
  HelpText<"Do not put each function in its own section (default)">,
  Alias<fno_function_sections>;
def _SLASH_Gw : CLFlag<"Gw">, HelpText<"Put each data item in its own section">,
  Alias<fdata_sections>;
def _SLASH_Gw_ : CLFlag<"Gw-">,
  HelpText<"Do not put each data item in its own section (default)">,
  Alias<fno_data_sections>;
def _SLASH_help : CLFlag<"help">, Alias<help>,
  HelpText<"Display available options">;
def _SLASH_HELP : CLFlag<"HELP">, Alias<help>;
def _SLASH_hotpatch : CLFlag<"hotpatch">, Alias<fms_hotpatch>,
  HelpText<"Create hotpatchable image">;
def _SLASH_I : CLDXCJoinedOrSeparate<"I">,
  HelpText<"Add directory to include search path">, MetaVarName<"<dir>">,
  Alias<I>;
def _SLASH_J : CLFlag<"J">, HelpText<"Make char type unsigned">,
  Alias<funsigned_char>;

// The _SLASH_O option handles all the /O flags, but we also provide separate
// aliased options to provide separate help messages.
def _SLASH_O : CLDXCJoined<"O">,
  HelpText<"Set multiple /O flags at once; e.g. '/O2y-' for '/O2 /Oy-'">,
  MetaVarName<"<flags>">;
def : CLFlag<"O1">, Alias<_SLASH_O>, AliasArgs<["1"]>,
  HelpText<"Optimize for size  (like /Og     /Os /Oy /Ob2 /GF /Gy)">;
def : CLFlag<"O2">, Alias<_SLASH_O>, AliasArgs<["2"]>,
  HelpText<"Optimize for speed (like /Og /Oi /Ot /Oy /Ob2 /GF /Gy)">;
def : CLFlag<"Ob0">, Alias<_SLASH_O>, AliasArgs<["b0"]>,
  HelpText<"Disable function inlining">;
def : CLFlag<"Ob1">, Alias<_SLASH_O>, AliasArgs<["b1"]>,
  HelpText<"Only inline functions explicitly or implicitly marked inline">;
def : CLFlag<"Ob2">, Alias<_SLASH_O>, AliasArgs<["b2"]>,
  HelpText<"Inline functions as deemed beneficial by the compiler">;
def : CLDXCFlag<"Od">, Alias<_SLASH_O>, AliasArgs<["d"]>,
  HelpText<"Disable optimization">;
def : CLFlag<"Og">, Alias<_SLASH_O>, AliasArgs<["g"]>,
  HelpText<"No effect">;
def : CLFlag<"Oi">, Alias<_SLASH_O>, AliasArgs<["i"]>,
  HelpText<"Enable use of builtin functions">;
def : CLFlag<"Oi-">, Alias<_SLASH_O>, AliasArgs<["i-"]>,
  HelpText<"Disable use of builtin functions">;
def : CLFlag<"Os">, Alias<_SLASH_O>, AliasArgs<["s"]>,
  HelpText<"Optimize for size">;
def : CLFlag<"Ot">, Alias<_SLASH_O>, AliasArgs<["t"]>,
  HelpText<"Optimize for speed">;
def : CLFlag<"Ox">, Alias<_SLASH_O>, AliasArgs<["x"]>,
  HelpText<"Deprecated (like /Og /Oi /Ot /Oy /Ob2); use /O2">;
def : CLFlag<"Oy">, Alias<_SLASH_O>, AliasArgs<["y"]>,
  HelpText<"Enable frame pointer omission (x86 only)">;
def : CLFlag<"Oy-">, Alias<_SLASH_O>, AliasArgs<["y-"]>,
  HelpText<"Disable frame pointer omission (x86 only, default)">;

def _SLASH_QUESTION : CLFlag<"?">, Alias<help>,
  HelpText<"Display available options">;
def _SLASH_Qvec : CLFlag<"Qvec">,
  HelpText<"Enable the loop vectorization passes">, Alias<fvectorize>;
def _SLASH_Qvec_ : CLFlag<"Qvec-">,
  HelpText<"Disable the loop vectorization passes">, Alias<fno_vectorize>;
def _SLASH_showIncludes : CLFlag<"showIncludes">,
  HelpText<"Print info about included files to stderr">;
def _SLASH_showIncludes_user : CLFlag<"showIncludes:user">,
  HelpText<"Like /showIncludes but omit system headers">;
def _SLASH_showFilenames : CLFlag<"showFilenames">,
  HelpText<"Print the name of each compiled file">;
def _SLASH_showFilenames_ : CLFlag<"showFilenames-">,
  HelpText<"Do not print the name of each compiled file (default)">;
def _SLASH_source_charset : CLCompileJoined<"source-charset:">,
  HelpText<"Set source encoding, supports only UTF-8">,
  Alias<finput_charset_EQ>;
def _SLASH_execution_charset : CLCompileJoined<"execution-charset:">,
  HelpText<"Set runtime encoding, supports only UTF-8">,
  Alias<fexec_charset_EQ>;
def _SLASH_std : CLCompileJoined<"std:">,
  HelpText<"Set language version (c++14,c++17,c++20,c++latest,c11,c17)">;
def _SLASH_U : CLJoinedOrSeparate<"U">, HelpText<"Undefine macro">,
  MetaVarName<"<macro>">, Alias<U>;
def _SLASH_validate_charset : CLFlag<"validate-charset">,
  Alias<W_Joined>, AliasArgs<["invalid-source-encoding"]>;
def _SLASH_validate_charset_ : CLFlag<"validate-charset-">,
  Alias<W_Joined>, AliasArgs<["no-invalid-source-encoding"]>;
def _SLASH_external_W0 : CLFlag<"external:W0">, HelpText<"Ignore warnings from system headers (default)">, Alias<Wno_system_headers>;
def _SLASH_external_W1 : CLFlag<"external:W1">, HelpText<"Enable -Wsystem-headers">, Alias<Wsystem_headers>;
def _SLASH_external_W2 : CLFlag<"external:W2">, HelpText<"Enable -Wsystem-headers">, Alias<Wsystem_headers>;
def _SLASH_external_W3 : CLFlag<"external:W3">, HelpText<"Enable -Wsystem-headers">, Alias<Wsystem_headers>;
def _SLASH_external_W4 : CLFlag<"external:W4">, HelpText<"Enable -Wsystem-headers">, Alias<Wsystem_headers>;
def _SLASH_W0 : CLFlag<"W0">, HelpText<"Disable all warnings">, Alias<w>;
def _SLASH_W1 : CLFlag<"W1">, HelpText<"Enable -Wall">, Alias<Wall>;
def _SLASH_W2 : CLFlag<"W2">, HelpText<"Enable -Wall">, Alias<Wall>;
def _SLASH_W3 : CLFlag<"W3">, HelpText<"Enable -Wall">, Alias<Wall>;
def _SLASH_W4 : CLFlag<"W4">, HelpText<"Enable -Wall and -Wextra">, Alias<WCL4>;
def _SLASH_Wall : CLFlag<"Wall">, HelpText<"Enable -Weverything">,
  Alias<W_Joined>, AliasArgs<["everything"]>;
def _SLASH_WX : CLFlag<"WX">, HelpText<"Treat warnings as errors">,
  Alias<W_Joined>, AliasArgs<["error"]>;
def _SLASH_WX_ : CLFlag<"WX-">,
  HelpText<"Do not treat warnings as errors (default)">,
  Alias<W_Joined>, AliasArgs<["no-error"]>;
def _SLASH_w_flag : CLFlag<"w">, HelpText<"Disable all warnings">, Alias<w>;
def _SLASH_wd : CLCompileJoined<"wd">;
def _SLASH_vd : CLJoined<"vd">, HelpText<"Control vtordisp placement">,
  Alias<vtordisp_mode_EQ>;
def _SLASH_X : CLFlag<"X">,
  HelpText<"Do not add %INCLUDE% to include search path">, Alias<nostdlibinc>;
def _SLASH_Zc_sizedDealloc : CLFlag<"Zc:sizedDealloc">,
  HelpText<"Enable C++14 sized global deallocation functions">,
  Alias<fsized_deallocation>;
def _SLASH_Zc_sizedDealloc_ : CLFlag<"Zc:sizedDealloc-">,
  HelpText<"Disable C++14 sized global deallocation functions">,
  Alias<fno_sized_deallocation>;
def _SLASH_Zc_alignedNew : CLFlag<"Zc:alignedNew">,
  HelpText<"Enable C++17 aligned allocation functions">,
  Alias<faligned_allocation>;
def _SLASH_Zc_alignedNew_ : CLFlag<"Zc:alignedNew-">,
  HelpText<"Disable C++17 aligned allocation functions">,
  Alias<fno_aligned_allocation>;
def _SLASH_Zc_char8_t : CLFlag<"Zc:char8_t">,
  HelpText<"Enable char8_t from C++2a">,
  Alias<fchar8__t>;
def _SLASH_Zc_char8_t_ : CLFlag<"Zc:char8_t-">,
  HelpText<"Disable char8_t from c++2a">,
  Alias<fno_char8__t>;
def _SLASH_Zc_strictStrings : CLFlag<"Zc:strictStrings">,
  HelpText<"Treat string literals as const">, Alias<W_Joined>,
  AliasArgs<["error=c++11-compat-deprecated-writable-strings"]>;
def _SLASH_Zc_threadSafeInit : CLFlag<"Zc:threadSafeInit">,
  HelpText<"Enable thread-safe initialization of static variables">,
  Alias<fthreadsafe_statics>;
def _SLASH_Zc_threadSafeInit_ : CLFlag<"Zc:threadSafeInit-">,
  HelpText<"Disable thread-safe initialization of static variables">,
  Alias<fno_threadsafe_statics>;
def _SLASH_Zc_trigraphs : CLFlag<"Zc:trigraphs">,
  HelpText<"Enable trigraphs">, Alias<ftrigraphs>;
def _SLASH_Zc_trigraphs_off : CLFlag<"Zc:trigraphs-">,
  HelpText<"Disable trigraphs (default)">, Alias<fno_trigraphs>;
def _SLASH_Zc_twoPhase : CLFlag<"Zc:twoPhase">,
  HelpText<"Enable two-phase name lookup in templates">,
  Alias<fno_delayed_template_parsing>;
def _SLASH_Zc_twoPhase_ : CLFlag<"Zc:twoPhase-">,
  HelpText<"Disable two-phase name lookup in templates (default)">,
  Alias<fdelayed_template_parsing>;
def _SLASH_Zc_wchar_t : CLFlag<"Zc:wchar_t">,
  HelpText<"Enable C++ builtin type wchar_t (default)">;
def _SLASH_Zc_wchar_t_ : CLFlag<"Zc:wchar_t-">,
  HelpText<"Disable C++ builtin type wchar_t">;
def _SLASH_Z7 : CLFlag<"Z7">,
  HelpText<"Enable CodeView debug information in object files">;
def _SLASH_ZH_MD5 : CLFlag<"ZH:MD5">,
  HelpText<"Use MD5 for file checksums in debug info (default)">,
  Alias<gsrc_hash_EQ>, AliasArgs<["md5"]>;
def _SLASH_ZH_SHA1 : CLFlag<"ZH:SHA1">,
  HelpText<"Use SHA1 for file checksums in debug info">,
  Alias<gsrc_hash_EQ>, AliasArgs<["sha1"]>;
def _SLASH_ZH_SHA_256 : CLFlag<"ZH:SHA_256">,
  HelpText<"Use SHA256 for file checksums in debug info">,
  Alias<gsrc_hash_EQ>, AliasArgs<["sha256"]>;
def _SLASH_Zi : CLFlag<"Zi">, Alias<_SLASH_Z7>,
  HelpText<"Like /Z7">;
def _SLASH_Zp : CLJoined<"Zp">,
  HelpText<"Set default maximum struct packing alignment">,
  Alias<fpack_struct_EQ>;
def _SLASH_Zp_flag : CLFlag<"Zp">,
  HelpText<"Set default maximum struct packing alignment to 1">,
  Alias<fpack_struct_EQ>, AliasArgs<["1"]>;
def _SLASH_Zs : CLFlag<"Zs">, HelpText<"Run the preprocessor, parser and semantic analysis stages">,
  Alias<fsyntax_only>;
def _SLASH_openmp_ : CLFlag<"openmp-">,
  HelpText<"Disable OpenMP support">, Alias<fno_openmp>;
def _SLASH_openmp : CLFlag<"openmp">, HelpText<"Enable OpenMP support">,
  Alias<fopenmp>;
def _SLASH_openmp_experimental : CLFlag<"openmp:experimental">,
  HelpText<"Enable OpenMP support with experimental SIMD support">,
  Alias<fopenmp>;
def _SLASH_tune : CLCompileJoined<"tune:">,
  HelpText<"Set CPU for optimization without affecting instruction set">,
  Alias<mtune_EQ>;
def _SLASH_QIntel_jcc_erratum : CLFlag<"QIntel-jcc-erratum">,
  HelpText<"Align branches within 32-byte boundaries to mitigate the performance impact of the Intel JCC erratum.">,
  Alias<mbranches_within_32B_boundaries>;
def _SLASH_arm64EC : CLFlag<"arm64EC">,
  HelpText<"Set build target to arm64ec">;

// Non-aliases:

def _SLASH_arch : CLCompileJoined<"arch:">,
  HelpText<"Set architecture for code generation">;

def _SLASH_M_Group : OptionGroup<"</M group>">, Group<cl_compile_Group>;
def _SLASH_volatile_Group : OptionGroup<"</volatile group>">,
  Group<cl_compile_Group>;

def _SLASH_EH : CLJoined<"EH">, HelpText<"Set exception handling model">;
def _SLASH_EP : CLFlag<"EP">,
  HelpText<"Disable linemarker output and preprocess to stdout">;
def _SLASH_external_env : CLJoined<"external:env:">,
  HelpText<"Add dirs in env var <var> to include search path with warnings suppressed">,
  MetaVarName<"<var>">;
def _SLASH_FA : CLJoined<"FA">,
  HelpText<"Output assembly code file during compilation">;
def _SLASH_Fa : CLJoined<"Fa">,
  HelpText<"Set assembly output file name (with /FA)">,
  MetaVarName<"<file or dir/>">;
def _SLASH_FI : CLJoinedOrSeparate<"FI">,
  HelpText<"Include file before parsing">, Alias<include_>;
def _SLASH_Fe : CLJoined<"Fe">,
  HelpText<"Set output executable file name">,
  MetaVarName<"<file or dir/>">;
def _SLASH_Fe_COLON : CLJoined<"Fe:">, Alias<_SLASH_Fe>;
def _SLASH_Fi : CLCompileJoined<"Fi">,
  HelpText<"Set preprocess output file name (with /P)">,
  MetaVarName<"<file>">;
def _SLASH_Fo : CLCompileJoined<"Fo">,
  HelpText<"Set output object file (with /c)">,
  MetaVarName<"<file or dir/>">;
def _SLASH_guard : CLJoined<"guard:">,
  HelpText<"Enable Control Flow Guard with /guard:cf, or only the table with /guard:cf,nochecks. "
           "Enable EH Continuation Guard with /guard:ehcont">;
def _SLASH_GX : CLFlag<"GX">,
  HelpText<"Deprecated; use /EHsc">;
def _SLASH_GX_ : CLFlag<"GX-">,
  HelpText<"Deprecated (like not passing /EH)">;
def _SLASH_imsvc : CLJoinedOrSeparate<"imsvc">,
  HelpText<"Add <dir> to system include search path, as if in %INCLUDE%">,
  MetaVarName<"<dir>">;
def _SLASH_JMC : CLFlag<"JMC">,
  HelpText<"Enable just-my-code debugging">;
def _SLASH_JMC_ : CLFlag<"JMC-">,
  HelpText<"Disable just-my-code debugging (default)">;
def _SLASH_LD : CLFlag<"LD">, HelpText<"Create DLL">;
def _SLASH_LDd : CLFlag<"LDd">, HelpText<"Create debug DLL">;
def _SLASH_link : CLRemainingArgsJoined<"link">,
  HelpText<"Forward options to the linker">, MetaVarName<"<options>">;
def _SLASH_MD : Option<["/", "-"], "MD", KIND_FLAG>, Group<_SLASH_M_Group>,
  Flags<[CLOption, NoXarchOption]>, HelpText<"Use DLL run-time">;
def _SLASH_MDd : Option<["/", "-"], "MDd", KIND_FLAG>, Group<_SLASH_M_Group>,
  Flags<[CLOption, NoXarchOption]>, HelpText<"Use DLL debug run-time">;
def _SLASH_MT : Option<["/", "-"], "MT", KIND_FLAG>, Group<_SLASH_M_Group>,
  Flags<[CLOption, NoXarchOption]>, HelpText<"Use static run-time">;
def _SLASH_MTd : Option<["/", "-"], "MTd", KIND_FLAG>, Group<_SLASH_M_Group>,
  Flags<[CLOption, NoXarchOption]>, HelpText<"Use static debug run-time">;
def _SLASH_o : CLJoinedOrSeparate<"o">,
  HelpText<"Deprecated (set output file name); use /Fe or /Fe">,
  MetaVarName<"<file or dir/>">;
def _SLASH_P : CLFlag<"P">, HelpText<"Preprocess to file">;
def _SLASH_permissive : CLFlag<"permissive">,
  HelpText<"Enable some non conforming code to compile">;
def _SLASH_permissive_ : CLFlag<"permissive-">,
  HelpText<"Disable non conforming code from compiling (default)">;
def _SLASH_Tc : CLCompileJoinedOrSeparate<"Tc">,
  HelpText<"Treat <file> as C source file">, MetaVarName<"<file>">;
def _SLASH_TC : CLCompileFlag<"TC">, HelpText<"Treat all source files as C">;
def _SLASH_Tp : CLCompileJoinedOrSeparate<"Tp">,
  HelpText<"Treat <file> as C++ source file">, MetaVarName<"<file>">;
def _SLASH_TP : CLCompileFlag<"TP">, HelpText<"Treat all source files as C++">;
def _SLASH_diasdkdir : CLJoinedOrSeparate<"diasdkdir">,
  HelpText<"Path to the DIA SDK">, MetaVarName<"<dir>">;
def _SLASH_vctoolsdir : CLJoinedOrSeparate<"vctoolsdir">,
  HelpText<"Path to the VCToolChain">, MetaVarName<"<dir>">;
def _SLASH_vctoolsversion : CLJoinedOrSeparate<"vctoolsversion">,
  HelpText<"For use with /winsysroot, defaults to newest found">;
def _SLASH_winsdkdir : CLJoinedOrSeparate<"winsdkdir">,
  HelpText<"Path to the Windows SDK">, MetaVarName<"<dir>">;
def _SLASH_winsdkversion : CLJoinedOrSeparate<"winsdkversion">,
  HelpText<"Full version of the Windows SDK, defaults to newest found">;
def _SLASH_winsysroot : CLJoinedOrSeparate<"winsysroot">,
  HelpText<"Same as \"/diasdkdir <dir>/DIA SDK\" /vctoolsdir <dir>/VC/Tools/MSVC/<vctoolsversion> \"/winsdkdir <dir>/Windows Kits/10\"">,
  MetaVarName<"<dir>">;
def _SLASH_volatile_iso : Option<["/", "-"], "volatile:iso", KIND_FLAG>,
  Group<_SLASH_volatile_Group>, Flags<[CLOption, NoXarchOption]>,
  HelpText<"Volatile loads and stores have standard semantics">;
def _SLASH_vmb : CLFlag<"vmb">,
  HelpText<"Use a best-case representation method for member pointers">;
def _SLASH_vmg : CLFlag<"vmg">,
  HelpText<"Use a most-general representation for member pointers">;
def _SLASH_vms : CLFlag<"vms">,
  HelpText<"Set the default most-general representation to single inheritance">;
def _SLASH_vmm : CLFlag<"vmm">,
  HelpText<"Set the default most-general representation to "
           "multiple inheritance">;
def _SLASH_vmv : CLFlag<"vmv">,
  HelpText<"Set the default most-general representation to "
           "virtual inheritance">;
def _SLASH_volatile_ms  : Option<["/", "-"], "volatile:ms", KIND_FLAG>,
  Group<_SLASH_volatile_Group>, Flags<[CLOption, NoXarchOption]>,
  HelpText<"Volatile loads and stores have acquire and release semantics">;
def _SLASH_clang : CLJoined<"clang:">,
  HelpText<"Pass <arg> to the clang driver">, MetaVarName<"<arg>">;
def _SLASH_Zl : CLFlag<"Zl">, Alias<fms_omit_default_lib>,
  HelpText<"Do not let object file auto-link default libraries">;

def _SLASH_Yc : CLJoined<"Yc">,
  HelpText<"Generate a pch file for all code up to and including <filename>">,
  MetaVarName<"<filename>">;
def _SLASH_Yu : CLJoined<"Yu">,
  HelpText<"Load a pch file and use it instead of all code up to "
           "and including <filename>">,
  MetaVarName<"<filename>">;
def _SLASH_Y_ : CLFlag<"Y-">,
  HelpText<"Disable precompiled headers, overrides /Yc and /Yu">;
def _SLASH_Zc_dllexportInlines : CLFlag<"Zc:dllexportInlines">,
  HelpText<"dllexport/dllimport inline member functions of dllexport/import classes (default)">;
def _SLASH_Zc_dllexportInlines_ : CLFlag<"Zc:dllexportInlines-">,
  HelpText<"Do not dllexport/dllimport inline member functions of dllexport/import classes">;
def _SLASH_Fp : CLJoined<"Fp">,
  HelpText<"Set pch file name (with /Yc and /Yu)">, MetaVarName<"<file>">;

def _SLASH_Gd : CLFlag<"Gd">,
  HelpText<"Set __cdecl as a default calling convention">;
def _SLASH_Gr : CLFlag<"Gr">,
  HelpText<"Set __fastcall as a default calling convention">;
def _SLASH_Gz : CLFlag<"Gz">,
  HelpText<"Set __stdcall as a default calling convention">;
def _SLASH_Gv : CLFlag<"Gv">,
  HelpText<"Set __vectorcall as a default calling convention">;
def _SLASH_Gregcall : CLFlag<"Gregcall">,
  HelpText<"Set __regcall as a default calling convention">;

// GNU Driver aliases

def : Separate<["-"], "Xmicrosoft-visualc-tools-root">, Alias<_SLASH_vctoolsdir>;
def : Separate<["-"], "Xmicrosoft-visualc-tools-version">,
    Alias<_SLASH_vctoolsversion>;
def : Separate<["-"], "Xmicrosoft-windows-sdk-root">,
    Alias<_SLASH_winsdkdir>;
def : Separate<["-"], "Xmicrosoft-windows-sdk-version">,
    Alias<_SLASH_winsdkversion>;

// Ignored:

def _SLASH_analyze_ : CLIgnoredFlag<"analyze-">;
def _SLASH_bigobj : CLIgnoredFlag<"bigobj">;
def _SLASH_cgthreads : CLIgnoredJoined<"cgthreads">;
def _SLASH_d2FastFail : CLIgnoredFlag<"d2FastFail">;
def _SLASH_d2Zi_PLUS : CLIgnoredFlag<"d2Zi+">;
def _SLASH_errorReport : CLIgnoredJoined<"errorReport">;
def _SLASH_FC : CLIgnoredFlag<"FC">;
def _SLASH_Fd : CLIgnoredJoined<"Fd">;
def _SLASH_FS : CLIgnoredFlag<"FS">;
def _SLASH_kernel_ : CLIgnoredFlag<"kernel-">;
def _SLASH_nologo : CLIgnoredFlag<"nologo">;
def _SLASH_RTC : CLIgnoredJoined<"RTC">;
def _SLASH_sdl : CLIgnoredFlag<"sdl">;
def _SLASH_sdl_ : CLIgnoredFlag<"sdl-">;
def _SLASH_utf8 : CLIgnoredFlag<"utf-8">,
  HelpText<"Set source and runtime encoding to UTF-8 (default)">;
def _SLASH_w : CLIgnoredJoined<"w">;
def _SLASH_Wv_ : CLIgnoredJoined<"Wv">;
def _SLASH_Zc___cplusplus : CLIgnoredFlag<"Zc:__cplusplus">;
def _SLASH_Zc_auto : CLIgnoredFlag<"Zc:auto">;
def _SLASH_Zc_forScope : CLIgnoredFlag<"Zc:forScope">;
def _SLASH_Zc_inline : CLIgnoredFlag<"Zc:inline">;
def _SLASH_Zc_rvalueCast : CLIgnoredFlag<"Zc:rvalueCast">;
def _SLASH_Zc_ternary : CLIgnoredFlag<"Zc:ternary">;
def _SLASH_Zm : CLIgnoredJoined<"Zm">;
def _SLASH_Zo : CLIgnoredFlag<"Zo">;
def _SLASH_Zo_ : CLIgnoredFlag<"Zo-">;


// Unsupported:

def _SLASH_await : CLFlag<"await">;
def _SLASH_await_COLON : CLJoined<"await:">;
def _SLASH_constexpr : CLJoined<"constexpr:">;
def _SLASH_AI : CLJoinedOrSeparate<"AI">;
def _SLASH_Bt : CLFlag<"Bt">;
def _SLASH_Bt_plus : CLFlag<"Bt+">;
def _SLASH_clr : CLJoined<"clr">;
def _SLASH_d1 : CLJoined<"d1">;
def _SLASH_d2 : CLJoined<"d2">;
def _SLASH_doc : CLJoined<"doc">;
def _SLASH_experimental : CLJoined<"experimental:">;
def _SLASH_exportHeader : CLFlag<"exportHeader">;
def _SLASH_external : CLJoined<"external:">;
def _SLASH_favor : CLJoined<"favor">;
def _SLASH_fsanitize_address_use_after_return : CLJoined<"fsanitize-address-use-after-return">;
def _SLASH_fno_sanitize_address_vcasan_lib : CLJoined<"fno-sanitize-address-vcasan-lib">;
def _SLASH_F : CLJoinedOrSeparate<"F">;
def _SLASH_Fm : CLJoined<"Fm">;
def _SLASH_Fr : CLJoined<"Fr">;
def _SLASH_FR : CLJoined<"FR">;
def _SLASH_FU : CLJoinedOrSeparate<"FU">;
def _SLASH_Fx : CLFlag<"Fx">;
def _SLASH_G1 : CLFlag<"G1">;
def _SLASH_G2 : CLFlag<"G2">;
def _SLASH_Ge : CLFlag<"Ge">;
def _SLASH_Gh : CLFlag<"Gh">;
def _SLASH_GH : CLFlag<"GH">;
def _SLASH_GL : CLFlag<"GL">;
def _SLASH_GL_ : CLFlag<"GL-">;
def _SLASH_Gm : CLFlag<"Gm">;
def _SLASH_Gm_ : CLFlag<"Gm-">;
def _SLASH_GT : CLFlag<"GT">;
def _SLASH_GZ : CLFlag<"GZ">;
def _SLASH_H : CLFlag<"H">;
def _SLASH_headername : CLJoined<"headerName:">;
def _SLASH_headerUnit : CLJoinedOrSeparate<"headerUnit">;
def _SLASH_headerUnitAngle : CLJoinedOrSeparate<"headerUnit:angle">;
def _SLASH_headerUnitQuote : CLJoinedOrSeparate<"headerUnit:quote">;
def _SLASH_homeparams : CLFlag<"homeparams">;
def _SLASH_kernel : CLFlag<"kernel">;
def _SLASH_LN : CLFlag<"LN">;
def _SLASH_MP : CLJoined<"MP">;
def _SLASH_Qfast_transcendentals : CLFlag<"Qfast_transcendentals">;
def _SLASH_QIfist : CLFlag<"QIfist">;
def _SLASH_Qimprecise_fwaits : CLFlag<"Qimprecise_fwaits">;
def _SLASH_Qpar : CLFlag<"Qpar">;
def _SLASH_Qpar_report : CLJoined<"Qpar-report">;
def _SLASH_Qsafe_fp_loads : CLFlag<"Qsafe_fp_loads">;
def _SLASH_Qspectre : CLFlag<"Qspectre">;
def _SLASH_Qspectre_load : CLFlag<"Qspectre-load">;
def _SLASH_Qspectre_load_cf : CLFlag<"Qspectre-load-cf">;
def _SLASH_Qvec_report : CLJoined<"Qvec-report">;
def _SLASH_reference : CLJoinedOrSeparate<"reference">;
def _SLASH_sourceDependencies : CLJoinedOrSeparate<"sourceDependencies">;
def _SLASH_sourceDependenciesDirectives : CLJoinedOrSeparate<"sourceDependencies:directives">;
def _SLASH_translateInclude : CLFlag<"translateInclude">;
def _SLASH_u : CLFlag<"u">;
def _SLASH_V : CLFlag<"V">;
def _SLASH_WL : CLFlag<"WL">;
def _SLASH_Wp64 : CLFlag<"Wp64">;
def _SLASH_Yd : CLFlag<"Yd">;
def _SLASH_Yl : CLJoined<"Yl">;
def _SLASH_Za : CLFlag<"Za">;
def _SLASH_Zc : CLJoined<"Zc:">;
def _SLASH_Ze : CLFlag<"Ze">;
def _SLASH_Zg : CLFlag<"Zg">;
def _SLASH_ZI : CLFlag<"ZI">;
def _SLASH_ZW : CLJoined<"ZW">;



//===----------------------------------------------------------------------===//
// AOCC Optimization Options
//===----------------------------------------------------------------------===//

let Flags = [CoreOption] in {
def famd_opt : Flag<["-"], "famd-opt">, Group<f_Group>,
  HelpText<"Enable \"All\" [AMD] proprietary Optimizations">;
def fno_amd_opt : Flag<["-"], "fno-amd-opt">, Group<f_Group>;
def floop_unswitch_aggressive : Flag<["-"], "floop-unswitch-aggressive">, Group<f_Group>,
  HelpText<"Aggressively unswitch loops.">;
def fno_loop_unswitch_aggressive: Flag<["-"], "fno-loop-unswitch-aggressive">, Group<f_Group>;
def fsimplify_pow : Flag<["-"], "fsimplify-pow">, Group<f_Group>,
  HelpText<"Enable SimplifyPowLibCalls pass">;
def fno_simplify_pow : Flag<["-"], "fno-simplify-pow">, Group<f_Group>;

def fitodcalls : Flag<["-"], "fitodcalls">, Group<f_Group>,
  HelpText<"Enable indirect to direct call promotion">;
def fno_itodcalls : Flag<["-"], "fno-itodcalls">, Group<f_Group>;
def fitodcallsbyclone : Flag<["-"], "fitodcallsbyclone">, Group<f_Group>,
  HelpText<"Enable indirect to direct call promotion by funnction cloning">;
def fno_itodcallsbyclone : Flag<["-"], "fno-itodcallsbyclone">, Group<f_Group>;

def fproactive_loop_fusion : Flag<["-"], "fproactive-loop-fusion">, Group<f_Group>,
  HelpText<"Enable the loop fusion passes">;
def fno_proactive_loop_fusion : Flag<["-"], "fno-proactive-loop-fusion">, Group<f_Group>;
def fproactive_loop_fusion_analysis : Flag<["-"], "fproactive-loop-fusion-analysis">, Group<f_Group>,
  HelpText<"Enable the loop fusion analysis passes">;
def fno_proactive_loop_fusion_analysis : Flag<["-"], "fno-proactive-loop-fusion analysis">, Group<f_Group>;

def finline_aggressive : Flag<["-"], "finline-aggressive">, Group<f_Group>,
  HelpText<"Enable aggresive Inlining during LTO">;
def fno_inline_aggressive : Flag<["-"], "fno-inline-aggressive">, Group<f_Group>;

def floop_splitting : Flag<["-"], "floop-splitting">, Group<f_Group>,
  HelpText<"Enable the inter procedural loop splitting pass">;
def fno_loop_splitting : Flag<["-"], "fno-loop-splitting">, Group<f_Group>;

def fremove_unused_array_ops : Flag<["-"], "fremove-unused-array-ops">, Group<f_Group>,
  HelpText<"Enable the Dead Array op elimination passes">;
def fnoremove_unused_array_ops : Flag<["-"], "fno-remove-unused-array-ops">, Group<f_Group>;

def finline_recursion_EQ : Joined<["-"], "finline-recursion=">, Group<f_Group>,
  HelpText<"Enable the Inline Recursive Pass">;

def fno_branch_combine : Flag<["-"], "fno-branch-combine">, Group<f_Group>,
  HelpText<"Disable Branch Combine pass">;

def flv_function_specialization : Flag<["-"], "flv-function-specialization">, Group<f_Group>,
  HelpText<"Enable Function Specialization For Vectorization">;
def fno_lv_function_specialization : Flag<["-"], "fno-lv-function-specialization">, Group<f_Group>;

def farray_remap : Flag<["-"], "fremap-arrays">, Group<f_Group>,
  HelpText<"Enable the Array Remapping passes">;
def fno_array_remap : Flag<["-"], "fno-remap-arrays">, Group<f_Group>;

def fstruct_layout_EQ : Joined<["-"], "fstruct-layout=">, Group<f_Group>,
  HelpText<"Enable the Structure Peeling passes">;

def fstruct_peel_ptr_size_EQ : Joined<["-"], "fstruct-peel-ptr-size=">, Group<f_Group>,
  Flags<[HelpHidden]>,
  HelpText<"Enable aggresive self referential pointer compression during structure-peeling">;

def fstruct_peel_mem_block_size_EQ : Joined<["-"], "fstruct-peel-mem-block-size=">, Group<f_Group>,
  Flags<[HelpHidden]>,
  HelpText<"Enable to change unit memory block size used by structure peeling">;

def fnt_store_EQ : Joined<["-"], "fnt-store=">, Flags<[CoreOption, CC1Option]>, Group<f_Group>,
  HelpText<"Enable Nontemporal store instruction generation. Options: never, auto, aggressive.">, Values<"never,auto,aggressive">;

def fnt_store : Flag<["-"], "fnt-store">, Group<f_Group>, Flags<[CoreOption, CC1Option]>,
  Alias<fnt_store_EQ>, AliasArgs<["auto"]>,
  HelpText<"Enable Nontemporal store instruction generation">;

}


def inline_aggressive : Flag<["-"], "inline-aggressive">,
  HelpText<"Enable aggresive Inlining during LTO">;
def array_remap : Flag<["-"], "remap-arrays">,
  HelpText<"Run the Array Remapping passes">;
def struct_layout_EQ : Joined<["-"], "struct-layout=">,
  HelpText<"Run the Structure Peeling passes">;
def struct_peel_ptr_size_EQ : Joined<["-"], "struct-peel-ptr-size=">,
  HelpText<"Enable aggresive self referential pointer compression during structure-peeling">;
def struct_peel_mem_block_size_EQ : Joined<["-"], "struct-peel-mem-block-size=">,
  HelpText<"Enable to change unit memory block size used by structure peeling">;
def remove_unused_array_ops : Flag<["-"], "remove-unused-array-ops">,
  HelpText<"Enable the Dead Array op elimination passes">;
def inline_recursion_EQ : Joined<["-"], "inline-recursion=">,
  HelpText<"Run the Inline Recursion Pass">;
def lv_function_specialization : Flag<["-"], "lv-function-specialization">,
  HelpText<"Enable Function Specialization For Vectorization">;
def simplify_pow : Flag<["-"], "simplify-pow">,
  HelpText<"Enable SimplifyPowLibCalls pass">;
def itodcalls : Flag<["-"], "itodcalls">,
  HelpText<"Enable indirect to direct call promotion">;
def no_itodcalls : Flag<["-"], "disable-itodcalls">,
  HelpText<"Disable indirect to direct call promotion">;
def itodcallsbyclone : Flag<["-"], "itodcallsbyclone">,
  HelpText<"Enable indirect to direct call promotion by function cloning">;
def no_itodcallsbyclone : Flag<["-"], "disable-itodcallsbyclone">,
  HelpText<"Disable indirect to direct call promotion by function cloning">;
// AOCC END

//===----------------------------------------------------------------------===//
// clang-dxc Options
//===----------------------------------------------------------------------===//

def dxc_Group : OptionGroup<"<clang-dxc options>">, Flags<[DXCOption]>,
  HelpText<"dxc compatibility options">;
class DXCFlag<string name> : Option<["/", "-"], name, KIND_FLAG>,
  Group<dxc_Group>, Flags<[DXCOption, NoXarchOption]>;
class DXCJoinedOrSeparate<string name> : Option<["/", "-"], name,
  KIND_JOINED_OR_SEPARATE>, Group<dxc_Group>, Flags<[DXCOption, NoXarchOption]>;

def dxc_help : Option<["/", "-", "--"], "help", KIND_JOINED>,
  Group<dxc_Group>, Flags<[DXCOption, NoXarchOption]>, Alias<help>,
  HelpText<"Display available options">;
def dxc_no_stdinc : DXCFlag<"hlsl-no-stdinc">,
  HelpText<"HLSL only. Disables all standard includes containing non-native compiler types and functions.">;
def Fo : DXCJoinedOrSeparate<"Fo">, Alias<o>,
  HelpText<"Output object file">;
def dxil_validator_version : Option<["/", "-"], "validator-version", KIND_SEPARATE>,
  Group<dxc_Group>, Flags<[DXCOption, NoXarchOption, CC1Option, HelpHidden]>,
  HelpText<"Override validator version for module. Format: <major.minor>;"
           "Default: DXIL.dll version or current internal version">,
  MarshallingInfoString<TargetOpts<"DxilValidatorVersion">>;
def target_profile : DXCJoinedOrSeparate<"T">, MetaVarName<"<profile>">,
  HelpText<"Set target profile">,
  Values<"ps_6_0, ps_6_1, ps_6_2, ps_6_3, ps_6_4, ps_6_5, ps_6_6, ps_6_7,"
         "vs_6_0, vs_6_1, vs_6_2, vs_6_3, vs_6_4, vs_6_5, vs_6_6, vs_6_7,"
         "gs_6_0, gs_6_1, gs_6_2, gs_6_3, gs_6_4, gs_6_5, gs_6_6, gs_6_7,"
         "hs_6_0, hs_6_1, hs_6_2, hs_6_3, hs_6_4, hs_6_5, hs_6_6, hs_6_7,"
         "ds_6_0, ds_6_1, ds_6_2, ds_6_3, ds_6_4, ds_6_5, ds_6_6, ds_6_7,"
         "cs_6_0, cs_6_1, cs_6_2, cs_6_3, cs_6_4, cs_6_5, cs_6_6, cs_6_7,"
         "lib_6_3, lib_6_4, lib_6_5, lib_6_6, lib_6_7, lib_6_x,"
         "ms_6_5, ms_6_6, ms_6_7,"
         "as_6_5, as_6_6, as_6_7">;
def dxc_D : Option<["--", "/", "-"], "D", KIND_JOINED_OR_SEPARATE>,
  Group<dxc_Group>, Flags<[DXCOption, NoXarchOption]>, Alias<D>;
def emit_pristine_llvm : DXCFlag<"emit-pristine-llvm">,
  HelpText<"Emit pristine LLVM IR from the frontend by not running any LLVM passes at all."
           "Same as -S + -emit-llvm + -disable-llvm-passes.">;
def fcgl : DXCFlag<"fcgl">, Alias<emit_pristine_llvm>;
def enable_16bit_types : DXCFlag<"enable-16bit-types">, Alias<fnative_half_type>,
  HelpText<"Enable 16-bit types and disable min precision types."
           "Available in HLSL 2018 and shader model 6.2.">;
def hlsl_entrypoint : Option<["-"], "hlsl-entry", KIND_SEPARATE>,
                      Group<dxc_Group>,
                      Flags<[CC1Option]>,
                      MarshallingInfoString<TargetOpts<"HLSLEntry">, "\"main\"">,
                      HelpText<"Entry point name for hlsl">;
def dxc_entrypoint : Option<["--", "/", "-"], "E", KIND_JOINED_OR_SEPARATE>,
                     Group<dxc_Group>,
                     Flags<[DXCOption, NoXarchOption]>,
                     HelpText<"Entry point name">;
def dxc_validator_path_EQ : Joined<["--"], "dxv-path=">, Group<dxc_Group>,
  HelpText<"DXIL validator installation path">;
def dxc_disable_validation : DXCFlag<"Vd">,
  HelpText<"Disable validation">;<|MERGE_RESOLUTION|>--- conflicted
+++ resolved
@@ -4322,19 +4322,15 @@
 def offload_add_rpath: Flag<["--"], "offload-add-rpath">, Flags<[NoArgumentUnused]>,
   Alias<frtlib_add_rpath>;
 def no_offload_add_rpath: Flag<["--"], "no-offload-add-rpath">, Flags<[NoArgumentUnused]>,
-<<<<<<< HEAD
-  HelpText<"Do not add -rpath with HIP runtime library directory to the linker flags">;
+  Alias<frtlib_add_rpath>;
+def r : Flag<["-"], "r">, Flags<[LinkerInput,NoArgumentUnused]>,
+        Group<Link_Group>;
 defm openmp_implicit_rpath: BoolFOption<"openmp-implicit-rpath",
   LangOpts<"OpenMP">,
   DefaultTrue,
   PosFlag<SetTrue, [], "Set rpath on OpenMP executables">,
   NegFlag<SetFalse>,
   BothFlags<[NoArgumentUnused]>>;
-=======
-  Alias<frtlib_add_rpath>;
->>>>>>> 4989779d
-def r : Flag<["-"], "r">, Flags<[LinkerInput,NoArgumentUnused]>,
-        Group<Link_Group>;
 def save_temps_EQ : Joined<["-", "--"], "save-temps=">, Flags<[CC1Option, FlangOption, NoXarchOption]>,
   HelpText<"Save intermediate compilation results.">;
 def save_temps : Flag<["-", "--"], "save-temps">, Flags<[FlangOption, NoXarchOption]>,
