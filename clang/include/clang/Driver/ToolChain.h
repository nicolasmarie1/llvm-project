--- conflicted
+++ resolved
@@ -683,22 +683,15 @@
   virtual VersionTuple computeMSVCVersion(const Driver *D,
                                           const llvm::opt::ArgList &Args) const;
 
-<<<<<<< HEAD
   /// AddFortranStdlibLibArgs - Add the system specific linker arguments to use
   /// for the given Fortran runtime library type.
   virtual void AddFortranStdlibLibArgs(const llvm::opt::ArgList &Args,
                                        llvm::opt::ArgStringList &CmdArgs) const;
 
-=======
->>>>>>> 04c66edd
   /// Get paths of HIP device libraries.
   virtual llvm::SmallVector<std::string, 12>
   getHIPDeviceLibs(const llvm::opt::ArgList &Args) const;
 
-<<<<<<< HEAD
-  /// Return sanitizers which are available in this toolchain.
-=======
->>>>>>> 04c66edd
   /// Return sanitizers which are available in this toolchain.
   virtual SanitizerMask getSupportedSanitizers() const;
 
