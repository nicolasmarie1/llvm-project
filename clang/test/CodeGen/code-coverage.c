/// We support coverage versions 3.4, 4.7 and 4.8.
/// 3.4 redesigns the format and changed .da to .gcda
/// 4.7 enables cfg_checksum.
/// 4.8 (default, compatible with gcov 7) emits the exit block the second.
// RUN: rm -rf %t && mkdir %t && cd %t
// RUN: %clang_cc1 -emit-llvm -disable-red-zone -coverage-data-file=/dev/null -coverage-version='304*' %s -o - | \
// RUN:   FileCheck --check-prefixes=CHECK,304 %s
// RUN: %clang_cc1 -emit-llvm -disable-red-zone -coverage-data-file=/dev/null -coverage-version='407*' %s -o - | \
// RUN:   FileCheck --check-prefixes=CHECK,407 %s
// RUN: %clang_cc1 -emit-llvm -disable-red-zone -coverage-data-file=/dev/null %s -o - | \
// RUN:   FileCheck --check-prefixes=CHECK,408 %s

// RUN: %clang_cc1 -emit-llvm -disable-red-zone -coverage-notes-file=aaa.gcno -coverage-data-file=bbb.gcda -debug-info-kind=limited -dwarf-version=4 %s -o - | FileCheck %s --check-prefix GCOV_FILE_INFO

// RUN: %clang_cc1 -emit-llvm-bc -o /dev/null -fdebug-pass-manager -coverage-data-file=/dev/null %s 2>&1 | FileCheck --check-prefix=NEWPM %s
// RUN: %clang_cc1 -emit-llvm-bc -o /dev/null -fdebug-pass-manager -coverage-data-file=/dev/null -O3 %s 2>&1 | FileCheck --check-prefix=NEWPM-O3 %s

// NEWPM: Running pass: VerifierPass
// NEWPM: Running pass: GCOVProfilerPass

<<<<<<< HEAD
// NEWPM-O3-NOT: Running pass
// NEWPM-O3: Running pass: HeterogeneousDebugVerify
=======
// NEWPM-O3: Running pass: VerifierPass
>>>>>>> 40c1f5b2
// NEWPM-O3: Running pass: Annotation2MetadataPass
// NEWPM-O3: Running pass: ForceFunctionAttrsPass
// NEWPM-O3: Running pass: GCOVProfilerPass

int test1(int a) {
  switch (a % 2) {
  case 0:
    ++a;
  case 1:
    a /= 2;
  }
  return a;
}

int test2(int b) {
  return b * 2;
}


// CHECK: @__llvm_internal_gcov_emit_function_args.0 = internal unnamed_addr constant [2 x %emit_function_args_ty]
// CHECK-SAME: [%emit_function_args_ty { i32 0, i32 {{[-0-9]+}}, i32 {{[-0-9]+}} }, %emit_function_args_ty { i32 1, i32 {{[-0-9]+}}, i32 {{[-0-9]+}} }]

// CHECK: @__llvm_internal_gcov_emit_file_info = internal unnamed_addr constant [1 x %file_info]
/// 0x3330342a '3' '0' '4' '*'
// 304-SAME: i32 858797098
/// 0x3430372a '4' '0' '7' '*'
// 407-SAME: i32 875575082
/// 0x3430382a '4' '0' '8' '*'
// 408-SAME: i32 875575338

// Check that the noredzone flag is set on the generated functions.

// CHECK: void @__llvm_gcov_writeout() unnamed_addr [[NRZ:#[0-9]+]]
// CHECK: void @__llvm_gcov_init() unnamed_addr [[NRZ]]

// CHECK: attributes [[NRZ]] = { {{.*}}noredzone{{.*}} }

// GCOV_FILE_INFO: !llvm.gcov = !{![[GCOV:[0-9]+]]}
// GCOV_FILE_INFO: ![[GCOV]] = !{!"aaa.gcno", !"bbb.gcda", !{{[0-9]+}}}<|MERGE_RESOLUTION|>--- conflicted
+++ resolved
@@ -18,12 +18,7 @@
 // NEWPM: Running pass: VerifierPass
 // NEWPM: Running pass: GCOVProfilerPass
 
-<<<<<<< HEAD
-// NEWPM-O3-NOT: Running pass
-// NEWPM-O3: Running pass: HeterogeneousDebugVerify
-=======
 // NEWPM-O3: Running pass: VerifierPass
->>>>>>> 40c1f5b2
 // NEWPM-O3: Running pass: Annotation2MetadataPass
 // NEWPM-O3: Running pass: ForceFunctionAttrsPass
 // NEWPM-O3: Running pass: GCOVProfilerPass
