--- conflicted
+++ resolved
@@ -7,15 +7,9 @@
 int y;
 
 // ALLOW-LABEL: define {{[^@]+}}@foo
-<<<<<<< HEAD
-// ALLOW-SAME: () local_unnamed_addr #[[ATTR0:[0-9]+]] !pcsections !3 {
-// ALLOW-NEXT:  entry:
-// ALLOW-NEXT:    [[TMP0:%.*]] = atomicrmw add ptr @y, i32 1 monotonic, align 4, !pcsections !5
-=======
 // ALLOW-SAME: () local_unnamed_addr #[[ATTR0:[0-9]+]] !pcsections !2 {
 // ALLOW-NEXT:  entry:
 // ALLOW-NEXT:    [[TMP0:%.*]] = atomicrmw add ptr @y, i32 1 monotonic, align 4, !pcsections !4
->>>>>>> d8e9a1a1
 // ALLOW-NEXT:    ret void
 //
 // FUN-LABEL: define {{[^@]+}}@foo
@@ -35,17 +29,6 @@
 }
 
 // ALLOW-LABEL: define {{[^@]+}}@bar
-<<<<<<< HEAD
-// ALLOW-SAME: () local_unnamed_addr #[[ATTR0]] !pcsections !3 {
-// ALLOW-NEXT:  entry:
-// ALLOW-NEXT:    [[TMP0:%.*]] = atomicrmw add ptr @y, i32 2 monotonic, align 4, !pcsections !5
-// ALLOW-NEXT:    ret void
-//
-// FUN-LABEL: define {{[^@]+}}@bar
-// FUN-SAME: () local_unnamed_addr #[[ATTR0]] !pcsections !3 {
-// FUN-NEXT:  entry:
-// FUN-NEXT:    [[TMP0:%.*]] = atomicrmw add ptr @y, i32 2 monotonic, align 4, !pcsections !5
-=======
 // ALLOW-SAME: () local_unnamed_addr #[[ATTR0]] !pcsections !2 {
 // ALLOW-NEXT:  entry:
 // ALLOW-NEXT:    [[TMP0:%.*]] = atomicrmw add ptr @y, i32 2 monotonic, align 4, !pcsections !4
@@ -55,7 +38,6 @@
 // FUN-SAME: () local_unnamed_addr #[[ATTR0]] !pcsections !2 {
 // FUN-NEXT:  entry:
 // FUN-NEXT:    [[TMP0:%.*]] = atomicrmw add ptr @y, i32 2 monotonic, align 4, !pcsections !4
->>>>>>> d8e9a1a1
 // FUN-NEXT:    ret void
 //
 // SRC-LABEL: define {{[^@]+}}@bar
