--- conflicted
+++ resolved
@@ -1,8 +1,4 @@
-<<<<<<< HEAD
-// RUN: %clang_cc1 -no-opaque-pointers -triple arm64-apple-ios7 -target-feature +neon -ffreestanding -fallow-half-arguments-and-returns -S -o - -disable-O0-optnone -emit-llvm %s | opt -S -mem2reg | FileCheck %s
-=======
 // RUN: %clang_cc1 -triple arm64-apple-ios7 -target-feature +neon -ffreestanding -S -o - -disable-O0-optnone -emit-llvm %s | opt -S -mem2reg | FileCheck %s
->>>>>>> 7721cba2
 
 // REQUIRES: aarch64-registered-target || arm-registered-target
 
