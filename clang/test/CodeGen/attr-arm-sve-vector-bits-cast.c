// NOTE: Assertions have been autogenerated by utils/update_cc_test_checks.py
// REQUIRES: aarch64-registered-target
// RUN: %clang_cc1 -triple aarch64-none-linux-gnu -target-feature +sve -msve-vector-bits=512 -fallow-half-arguments-and-returns -S -O1 -emit-llvm -o - %s | FileCheck %s

#include <arm_sve.h>

#define N __ARM_FEATURE_SVE_BITS

typedef svint32_t fixed_int32_t __attribute__((arm_sve_vector_bits(N)));
typedef svfloat64_t fixed_float64_t __attribute__((arm_sve_vector_bits(N)));
typedef svbool_t fixed_bool_t __attribute__((arm_sve_vector_bits(N)));
typedef int32_t gnu_int32_t __attribute__((vector_size(N / 8)));

// CHECK-LABEL: @to_svint32_t(
// CHECK-NEXT:  entry:
// CHECK-NEXT:    [[TYPE:%.*]] = call <16 x i32> @llvm.experimental.vector.extract.v16i32.nxv4i32(<vscale x 4 x i32> [[X_COERCE:%.*]], i64 0)
// CHECK-NEXT:    [[CASTSCALABLESVE:%.*]] = call <vscale x 4 x i32> @llvm.experimental.vector.insert.nxv4i32.v16i32(<vscale x 4 x i32> undef, <16 x i32> [[TYPE]], i64 0)
// CHECK-NEXT:    ret <vscale x 4 x i32> [[CASTSCALABLESVE]]
//
svint32_t to_svint32_t(fixed_int32_t type) {
  return type;
}

// CHECK-LABEL: @from_svint32_t(
// CHECK-NEXT:  entry:
// CHECK-NEXT:    [[RETVAL_COERCE:%.*]] = alloca <vscale x 4 x i32>, align 16
// CHECK-NEXT:    [[CASTFIXEDSVE:%.*]] = call <16 x i32> @llvm.experimental.vector.extract.v16i32.nxv4i32(<vscale x 4 x i32> [[TYPE:%.*]], i64 0)
// CHECK-NEXT:    [[RETVAL_0__SROA_CAST:%.*]] = bitcast <vscale x 4 x i32>* [[RETVAL_COERCE]] to <16 x i32>*
// CHECK-NEXT:    store <16 x i32> [[CASTFIXEDSVE]], <16 x i32>* [[RETVAL_0__SROA_CAST]], align 16
// CHECK-NEXT:    [[TMP0:%.*]] = load <vscale x 4 x i32>, <vscale x 4 x i32>* [[RETVAL_COERCE]], align 16
// CHECK-NEXT:    ret <vscale x 4 x i32> [[TMP0]]
//
fixed_int32_t from_svint32_t(svint32_t type) {
  return type;
}

// CHECK-LABEL: @to_svfloat64_t(
// CHECK-NEXT:  entry:
// CHECK-NEXT:    [[TYPE:%.*]] = call <8 x double> @llvm.experimental.vector.extract.v8f64.nxv2f64(<vscale x 2 x double> [[X_COERCE:%.*]], i64 0)
// CHECK-NEXT:    [[CASTSCALABLESVE:%.*]] = call <vscale x 2 x double> @llvm.experimental.vector.insert.nxv2f64.v8f64(<vscale x 2 x double> undef, <8 x double> [[TYPE]], i64 0)
// CHECK-NEXT:    ret <vscale x 2 x double> [[CASTSCALABLESVE]]
//
svfloat64_t to_svfloat64_t(fixed_float64_t type) {
  return type;
}

// CHECK-LABEL: @from_svfloat64_t(
// CHECK-NEXT:  entry:
// CHECK-NEXT:    [[RETVAL_COERCE:%.*]] = alloca <vscale x 2 x double>, align 16
// CHECK-NEXT:    [[CASTFIXEDSVE:%.*]] = call <8 x double> @llvm.experimental.vector.extract.v8f64.nxv2f64(<vscale x 2 x double> [[TYPE:%.*]], i64 0)
// CHECK-NEXT:    [[RETVAL_0__SROA_CAST:%.*]] = bitcast <vscale x 2 x double>* [[RETVAL_COERCE]] to <8 x double>*
// CHECK-NEXT:    store <8 x double> [[CASTFIXEDSVE]], <8 x double>* [[RETVAL_0__SROA_CAST]], align 16
// CHECK-NEXT:    [[TMP0:%.*]] = load <vscale x 2 x double>, <vscale x 2 x double>* [[RETVAL_COERCE]], align 16
// CHECK-NEXT:    ret <vscale x 2 x double> [[TMP0]]
//
fixed_float64_t from_svfloat64_t(svfloat64_t type) {
  return type;
}

// CHECK-LABEL: @to_svbool_t(
// CHECK-NEXT:  entry:
// CHECK-NEXT:    [[TYPE:%.*]] = alloca <8 x i8>, align 16
// CHECK-NEXT:    [[TYPE_ADDR:%.*]] = alloca <8 x i8>, align 16
// CHECK-NEXT:    [[TMP0:%.*]] = bitcast <8 x i8>* [[TYPE]] to <vscale x 16 x i1>*
// CHECK-NEXT:    store <vscale x 16 x i1> [[TYPE_COERCE:%.*]], <vscale x 16 x i1>* [[TMP0]], align 16
<<<<<<< HEAD
// CHECK-NEXT:    [[TMP1:%.*]] = bitcast <8 x i8>* [[TYPE]] to i64*
// CHECK-NEXT:    [[TYPE12:%.*]] = load i64, i64* [[TMP1]], align 16, [[TBAA6]]
// CHECK-NEXT:    [[TMP2:%.*]] = bitcast <8 x i8>* [[TYPE_ADDR]] to i64*
// CHECK-NEXT:    store i64 [[TYPE12]], i64* [[TMP2]], align 16, [[TBAA6]]
// CHECK-NEXT:    [[TMP3:%.*]] = bitcast <8 x i8>* [[TYPE_ADDR]] to <vscale x 16 x i1>*
// CHECK-NEXT:    [[TMP4:%.*]] = load <vscale x 16 x i1>, <vscale x 16 x i1>* [[TMP3]], align 16, [[TBAA6]]
// CHECK-NEXT:    ret <vscale x 16 x i1> [[TMP4]]
=======
// CHECK-NEXT:    [[TYPE1:%.*]] = load <8 x i8>, <8 x i8>* [[TYPE]], align 16, [[TBAA6:!tbaa !.*]]
// CHECK-NEXT:    store <8 x i8> [[TYPE1]], <8 x i8>* [[TYPE_ADDR]], align 16, [[TBAA6]]
// CHECK-NEXT:    [[TMP1:%.*]] = bitcast <8 x i8>* [[TYPE_ADDR]] to <vscale x 16 x i1>*
// CHECK-NEXT:    [[TMP2:%.*]] = load <vscale x 16 x i1>, <vscale x 16 x i1>* [[TMP1]], align 16, [[TBAA6]]
// CHECK-NEXT:    ret <vscale x 16 x i1> [[TMP2]]
>>>>>>> b12e4735
//
svbool_t to_svbool_t(fixed_bool_t type) {
  return type;
}

// CHECK-LABEL: @from_svbool_t(
// CHECK-NEXT:  entry:
// CHECK-NEXT:    [[TYPE_ADDR:%.*]] = alloca <vscale x 16 x i1>, align 16
// CHECK-NEXT:    [[RETVAL_COERCE:%.*]] = alloca <vscale x 16 x i1>, align 16
// CHECK-NEXT:    store <vscale x 16 x i1> [[TYPE:%.*]], <vscale x 16 x i1>* [[TYPE_ADDR]], align 16, [[TBAA9:!tbaa !.*]]
// CHECK-NEXT:    [[TMP0:%.*]] = bitcast <vscale x 16 x i1>* [[TYPE_ADDR]] to i64*
// CHECK-NEXT:    [[TMP1:%.*]] = load i64, i64* [[TMP0]], align 16, [[TBAA6]]
// CHECK-NEXT:    [[TMP2:%.*]] = bitcast <vscale x 16 x i1>* [[RETVAL_COERCE]] to i64*
// CHECK-NEXT:    store i64 [[TMP1]], i64* [[TMP2]], align 16
// CHECK-NEXT:    [[TMP3:%.*]] = load <vscale x 16 x i1>, <vscale x 16 x i1>* [[RETVAL_COERCE]], align 16
// CHECK-NEXT:    ret <vscale x 16 x i1> [[TMP3]]
//
fixed_bool_t from_svbool_t(svbool_t type) {
  return type;
}

// CHECK-LABEL: @to_svint32_t__from_gnu_int32_t(
// CHECK-NEXT:  entry:
// CHECK-NEXT:    [[TYPE:%.*]] = load <16 x i32>, <16 x i32>* [[TMP0:%.*]], align 16, [[TBAA6]]
// CHECK-NEXT:    [[CASTSCALABLESVE:%.*]] = call <vscale x 4 x i32> @llvm.experimental.vector.insert.nxv4i32.v16i32(<vscale x 4 x i32> undef, <16 x i32> [[TYPE]], i64 0)
// CHECK-NEXT:    ret <vscale x 4 x i32> [[CASTSCALABLESVE]]
//
svint32_t to_svint32_t__from_gnu_int32_t(gnu_int32_t type) {
  return type;
}

// CHECK-LABEL: @from_svint32_t__to_gnu_int32_t(
// CHECK-NEXT:  entry:
// CHECK-NEXT:    [[CASTFIXEDSVE:%.*]] = call <16 x i32> @llvm.experimental.vector.extract.v16i32.nxv4i32(<vscale x 4 x i32> [[TYPE:%.*]], i64 0)
// CHECK-NEXT:    store <16 x i32> [[CASTFIXEDSVE]], <16 x i32>* [[AGG_RESULT:%.*]], align 16, [[TBAA6]]
// CHECK-NEXT:    ret void
//
gnu_int32_t from_svint32_t__to_gnu_int32_t(svint32_t type) {
  return type;
}

// CHECK-LABEL: @to_fixed_int32_t__from_gnu_int32_t(
// CHECK-NEXT:  entry:
// CHECK-NEXT:    [[RETVAL_COERCE:%.*]] = alloca <vscale x 4 x i32>, align 16
// CHECK-NEXT:    [[TYPE:%.*]] = load <16 x i32>, <16 x i32>* [[TMP0:%.*]], align 16, [[TBAA6]]
// CHECK-NEXT:    [[RETVAL_0__SROA_CAST:%.*]] = bitcast <vscale x 4 x i32>* [[RETVAL_COERCE]] to <16 x i32>*
// CHECK-NEXT:    store <16 x i32> [[TYPE]], <16 x i32>* [[RETVAL_0__SROA_CAST]], align 16
// CHECK-NEXT:    [[TMP1:%.*]] = load <vscale x 4 x i32>, <vscale x 4 x i32>* [[RETVAL_COERCE]], align 16
// CHECK-NEXT:    ret <vscale x 4 x i32> [[TMP1]]
//
fixed_int32_t to_fixed_int32_t__from_gnu_int32_t(gnu_int32_t type) {
  return type;
}

// CHECK-LABEL: @from_fixed_int32_t__to_gnu_int32_t(
// CHECK-NEXT:  entry:
// CHECK-NEXT:    [[TYPE:%.*]] = call <16 x i32> @llvm.experimental.vector.extract.v16i32.nxv4i32(<vscale x 4 x i32> [[X_COERCE:%.*]], i64 0)
// CHECK-NEXT:    store <16 x i32> [[TYPE]], <16 x i32>* [[AGG_RESULT:%.*]], align 16, [[TBAA6]]
// CHECK-NEXT:    ret void
//
gnu_int32_t from_fixed_int32_t__to_gnu_int32_t(fixed_int32_t type) {
  return type;
}<|MERGE_RESOLUTION|>--- conflicted
+++ resolved
@@ -63,21 +63,11 @@
 // CHECK-NEXT:    [[TYPE_ADDR:%.*]] = alloca <8 x i8>, align 16
 // CHECK-NEXT:    [[TMP0:%.*]] = bitcast <8 x i8>* [[TYPE]] to <vscale x 16 x i1>*
 // CHECK-NEXT:    store <vscale x 16 x i1> [[TYPE_COERCE:%.*]], <vscale x 16 x i1>* [[TMP0]], align 16
-<<<<<<< HEAD
-// CHECK-NEXT:    [[TMP1:%.*]] = bitcast <8 x i8>* [[TYPE]] to i64*
-// CHECK-NEXT:    [[TYPE12:%.*]] = load i64, i64* [[TMP1]], align 16, [[TBAA6]]
-// CHECK-NEXT:    [[TMP2:%.*]] = bitcast <8 x i8>* [[TYPE_ADDR]] to i64*
-// CHECK-NEXT:    store i64 [[TYPE12]], i64* [[TMP2]], align 16, [[TBAA6]]
-// CHECK-NEXT:    [[TMP3:%.*]] = bitcast <8 x i8>* [[TYPE_ADDR]] to <vscale x 16 x i1>*
-// CHECK-NEXT:    [[TMP4:%.*]] = load <vscale x 16 x i1>, <vscale x 16 x i1>* [[TMP3]], align 16, [[TBAA6]]
-// CHECK-NEXT:    ret <vscale x 16 x i1> [[TMP4]]
-=======
 // CHECK-NEXT:    [[TYPE1:%.*]] = load <8 x i8>, <8 x i8>* [[TYPE]], align 16, [[TBAA6:!tbaa !.*]]
 // CHECK-NEXT:    store <8 x i8> [[TYPE1]], <8 x i8>* [[TYPE_ADDR]], align 16, [[TBAA6]]
 // CHECK-NEXT:    [[TMP1:%.*]] = bitcast <8 x i8>* [[TYPE_ADDR]] to <vscale x 16 x i1>*
 // CHECK-NEXT:    [[TMP2:%.*]] = load <vscale x 16 x i1>, <vscale x 16 x i1>* [[TMP1]], align 16, [[TBAA6]]
 // CHECK-NEXT:    ret <vscale x 16 x i1> [[TMP2]]
->>>>>>> b12e4735
 //
 svbool_t to_svbool_t(fixed_bool_t type) {
   return type;
