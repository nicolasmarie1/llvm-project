--- conflicted
+++ resolved
@@ -1,7 +1,3 @@
-<<<<<<< HEAD
-// RUN: %clang_cc1 %s -triple spir -verify -pedantic -fsyntax-only -cl-std=CL2.0 -fdeclare-opencl-builtins
-// expected-no-diagnostics
-=======
 // RUN: %clang_cc1 %s -triple spir -verify -pedantic -Wconversion -Werror -fsyntax-only -cl-std=CL -fdeclare-opencl-builtins -DNO_HEADER
 // RUN: %clang_cc1 %s -triple spir -verify -pedantic -Wconversion -Werror -fsyntax-only -cl-std=CL -fdeclare-opencl-builtins -finclude-default-header
 // RUN: %clang_cc1 %s -triple spir -verify -pedantic -Wconversion -Werror -fsyntax-only -cl-std=CL1.2 -fdeclare-opencl-builtins -DNO_HEADER
@@ -10,20 +6,33 @@
 // RUN: %clang_cc1 %s -triple spir -verify -pedantic -Wconversion -Werror -fsyntax-only -cl-std=CL2.0 -fdeclare-opencl-builtins -finclude-default-header
 // RUN: %clang_cc1 %s -triple spir -verify -pedantic -Wconversion -Werror -fsyntax-only -cl-std=CLC++ -fdeclare-opencl-builtins -DNO_HEADER
 // RUN: %clang_cc1 %s -triple spir -verify -pedantic -Wconversion -Werror -fsyntax-only -cl-std=CLC++ -fdeclare-opencl-builtins -finclude-default-header
->>>>>>> 2f60edaa
+
+// XFAIL: *
 
 // Test the -fdeclare-opencl-builtins option.
 
+#pragma OPENCL EXTENSION cl_khr_fp16 : enable
+#if __OPENCL_C_VERSION__ < CL_VERSION_1_2
+#pragma OPENCL EXTENSION cl_khr_fp64 : enable
+#endif
+
+// Provide typedefs when invoking clang without -finclude-default-header.
+#ifdef NO_HEADER
+typedef unsigned char uchar;
+typedef unsigned int uint;
+typedef unsigned long ulong;
+typedef unsigned short ushort;
+typedef __SIZE_TYPE__ size_t;
 typedef char char2 __attribute__((ext_vector_type(2)));
 typedef char char4 __attribute__((ext_vector_type(4)));
+typedef uchar uchar4 __attribute__((ext_vector_type(4)));
 typedef float float4 __attribute__((ext_vector_type(4)));
 typedef half half4 __attribute__((ext_vector_type(4)));
 typedef int int2 __attribute__((ext_vector_type(2)));
 typedef int int4 __attribute__((ext_vector_type(4)));
 typedef uint uint4 __attribute__((ext_vector_type(4)));
 typedef long long2 __attribute__((ext_vector_type(2)));
-typedef unsigned int uint;
-typedef __SIZE_TYPE__ size_t;
+#endif
 
 kernel void test_pointers(volatile global void *global_p, global const int4 *a) {
   int i;
@@ -66,6 +75,8 @@
 char4 test_int(char c, char4 c4) {
   char m = max(c, c);
   char4 m4 = max(c4, c4);
+  uchar4 abs1 = abs(c4);
+  uchar4 abs2 = abs(abs1);
   return max(c4, c);
 }
 
@@ -89,6 +100,7 @@
   int imgWidth = get_image_width(image_read_only_image2d);
 }
 
+#if __OPENCL_C_VERSION__ >= CL_VERSION_2_0
 kernel void basic_image_readwrite(read_write image3d_t image_read_write_image3d) {
   half4 h4;
   int4 i4;
@@ -97,6 +109,7 @@
 
   int imgDepth = get_image_depth(image_read_write_image3d);
 }
+#endif // __OPENCL_C_VERSION__ >= CL_VERSION_2_0
 
 kernel void basic_image_writeonly(write_only image1d_buffer_t image_write_only_image1d_buffer) {
   half4 h4;
@@ -109,8 +122,6 @@
 
 kernel void basic_subgroup(global uint *out) {
   out[0] = get_sub_group_size();
-<<<<<<< HEAD
-=======
 #if !defined(__OPENCL_CPP_VERSION__) && __OPENCL_C_VERSION__ < CL_VERSION_2_0
 // expected-error@-2{{implicit declaration of function 'get_sub_group_size' is invalid in OpenCL}}
 // expected-error@-3{{implicit conversion changes signedness: 'int' to 'uint' (aka 'unsigned int')}}
@@ -152,5 +163,4 @@
 #if !defined(__OPENCL_CPP_VERSION__) && __OPENCL_C_VERSION__ < CL_VERSION_2_0
 // expected-error@-2{{implicit declaration of function 'get_enqueued_local_size' is invalid in OpenCL}}
 #endif
->>>>>>> 2f60edaa
 }