--- conflicted
+++ resolved
@@ -602,11 +602,8 @@
 
 // CHECK-LABEL: @test_get_workgroup_size(
 // CHECK: call align 8 dereferenceable(256) ptr addrspace(4) @llvm.amdgcn.implicitarg.ptr()
-<<<<<<< HEAD
-=======
 // CHECK: getelementptr inbounds i8, ptr addrspace(4) %{{.*}}, i64 12
 // CHECK: load i16, ptr addrspace(4) %{{.*}}, align 4, !range [[$WS_RANGE:![0-9]*]], !invariant.load{{.*}}, !noundef
->>>>>>> 7ec078ed
 // CHECK: getelementptr inbounds i8, ptr addrspace(4) %{{.*}}, i64 14
 // CHECK: load i16, ptr addrspace(4) %{{.*}}, align 2, !range [[$WS_RANGE:![0-9]*]], !invariant.load{{.*}}, !noundef
 // CHECK: getelementptr inbounds i8, ptr addrspace(4) %{{.*}}, i64 16
@@ -837,4 +834,4 @@
 
 // CHECK-DAG: [[$WI_RANGE]] = !{i32 0, i32 1024}
 // CHECK-DAG: [[$WS_RANGE]] = !{i16 1, i16 1025}
-/// CHECK-DAG: attributes #[[$NOUNWIND_READONLY]] = { convergent mustprogress nocallback nofree nounwind willreturn memory(none) }+// CHECK-DAG: attributes #[[$NOUNWIND_READONLY]] = { convergent mustprogress nocallback nofree nounwind willreturn memory(none) }