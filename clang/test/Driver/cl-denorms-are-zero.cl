--- conflicted
+++ resolved
@@ -1,16 +1,5 @@
 // Slow FMAF and slow f32 denormals
 // RUN: %clang -### -target amdgcn--amdhsa -nogpulib -c -mcpu=pitcairn %s 2>&1 | FileCheck -check-prefixes=AMDGCN,AMDGCN-FLUSH %s
-<<<<<<< HEAD
-// RUN: %clang -### -cl-denorms-are-zero -o - -target amdgcn--amdhsa -c -mcpu=pitcairn %s 2>&1 | FileCheck -check-prefixes=AMDGCN,AMDGCN-FLUSH %s
-
-// Fast FMAF, but slow f32 denormals
-// RUN: %clang -### -target amdgcn--amdhsa -nogpulib -c -mcpu=tahiti %s 2>&1 | FileCheck -check-prefixes=AMDGCN,AMDGCN-FLUSH %s
-// RUN: %clang -### -cl-denorms-are-zero -o - -target amdgcn--amdhsa -c -mcpu=tahiti %s 2>&1 | FileCheck -check-prefixes=AMDGCN,AMDGCN-FLUSH %s
-
-// Fast F32 denormals, but slow FMAF
-// RUN: %clang -### -target amdgcn--amdhsa -nogpulib -c -mcpu=fiji %s 2>&1 | FileCheck -check-prefixes=AMDGCN,AMDGCN-FLUSH %s
-// RUN: %clang -### -cl-denorms-are-zero -o - -target amdgcn--amdhsa -c -mcpu=fiji %s 2>&1 | FileCheck -check-prefixes=AMDGCN,AMDGCN-FLUSH %s
-=======
 // RUN: %clang -### -cl-denorms-are-zero -o - --target=amdgcn--amdhsa -nogpulib -c -mcpu=pitcairn %s 2>&1 | FileCheck -check-prefixes=AMDGCN,AMDGCN-FLUSH %s
 
 // Fast FMAF, but slow f32 denormals
@@ -20,7 +9,6 @@
 // Fast F32 denormals, but slow FMAF
 // RUN: %clang -### -target amdgcn--amdhsa -nogpulib -c -mcpu=fiji %s 2>&1 | FileCheck -check-prefixes=AMDGCN,AMDGCN-FLUSH %s
 // RUN: %clang -### -cl-denorms-are-zero -o - --target=amdgcn--amdhsa -nogpulib -c -mcpu=fiji %s 2>&1 | FileCheck -check-prefixes=AMDGCN,AMDGCN-FLUSH %s
->>>>>>> 145a9290
 
 // Fast F32 denormals and fast FMAF
 // RUN: %clang -### -target amdgcn--amdhsa -nogpulib -c -mcpu=gfx900 %s 2>&1 | FileCheck -check-prefixes=AMDGCN,AMDGCN-DENORM %s
