///
/// Perform several driver tests for OpenMP offloading
///

// REQUIRES: x86-registered-target
// REQUIRES: powerpc-registered-target
// REQUIRES: nvptx-registered-target
// REQUIRES: amdgpu-registered-target

// UNSUPPORTED: aix

/// ###########################################################################

/// Check -Xopenmp-target uses one of the archs provided when several archs are used.
<<<<<<< HEAD
// RUN:   %clang -### -fopenmp=libomp -fopenmp-targets=nvptx64-nvidia-cuda \
// RUN:          -fno-openmp-new-driver -Xopenmp-target -march=sm_35 -Xopenmp-target -march=sm_60 %s 2>&1 \
=======
// RUN:   not %clang -### -fopenmp=libomp -fopenmp-targets=nvptx64-nvidia-cuda \
// RUN:          -Xopenmp-target -march=sm_35 -Xopenmp-target -march=sm_60 %s 2>&1 \
>>>>>>> 145a9290
// RUN:   | FileCheck -check-prefix=CHK-FOPENMP-TARGET-ARCHS %s

// CHK-FOPENMP-TARGET-ARCHS: ptxas{{.*}}" "--gpu-name" "sm_60"
// CHK-FOPENMP-TARGET-ARCHS: nvlink{{.*}}" "-arch" "sm_60"

/// ###########################################################################

/// Check -Xopenmp-target -march=sm_35 works as expected when two triples are present.
<<<<<<< HEAD
// RUN:   %clang -### -fopenmp=libomp -fno-openmp-new-driver \
=======
// RUN:   not %clang -### -fopenmp=libomp \
>>>>>>> 145a9290
// RUN:          -fopenmp-targets=powerpc64le-ibm-linux-gnu,nvptx64-nvidia-cuda \
// RUN:          -Xopenmp-target=nvptx64-nvidia-cuda -march=sm_35 %s 2>&1 \
// RUN:   | FileCheck -check-prefix=CHK-FOPENMP-TARGET-COMPILATION %s

// CHK-FOPENMP-TARGET-COMPILATION: ptxas{{.*}}" "--gpu-name" "sm_35"
// CHK-FOPENMP-TARGET-COMPILATION: nvlink{{.*}}" "-arch" "sm_35"

/// ###########################################################################

/// Check cubin file generation and usage by nvlink
// RUN:   %clang -### --target=powerpc64le-unknown-linux-gnu -fopenmp=libomp \
// RUN:          -fno-openmp-new-driver -fopenmp-targets=nvptx64-nvidia-cuda -save-temps %s 2>&1 \
// RUN:   | FileCheck -check-prefix=CHK-CUBIN-NVLINK %s
/// Check cubin file generation and usage by nvlink when toolchain has BindArchAction
// RUN:   %clang -### --target=x86_64-apple-darwin17.0.0 -fopenmp=libomp \
// RUN:          -fno-openmp-new-driver -fopenmp-targets=nvptx64-nvidia-cuda %s 2>&1 \
// RUN:   | FileCheck -check-prefix=CHK-CUBIN-NVLINK %s

// CHK-CUBIN-NVLINK: clang{{.*}}" {{.*}}"-fopenmp-is-device" {{.*}}"-o" "[[PTX:.*\.s]]"
// CHK-CUBIN-NVLINK-NEXT: ptxas{{.*}}" "--output-file" "[[CUBIN:.*\.cubin]]" {{.*}}"[[PTX]]"
// CHK-CUBIN-NVLINK-NEXT: nvlink{{.*}}" {{.*}}"[[CUBIN]]"

/// ###########################################################################

/// Check unbundlink of assembly file, cubin file generation and usage by nvlink
// RUN:   touch %t.s
// RUN:   %clang -### --target=powerpc64le-unknown-linux-gnu -fopenmp=libomp -fopenmp-targets=nvptx64-nvidia-cuda \
// RUN:          -fno-openmp-new-driver -save-temps %t.s 2>&1 \
// RUN:   | FileCheck -check-prefix=CHK-UNBUNDLING-PTXAS-CUBIN-NVLINK %s

/// Use DAG to ensure that assembly file has been unbundled.
// CHK-UNBUNDLING-PTXAS-CUBIN-NVLINK-DAG: ptxas{{.*}}" "--output-file" "[[CUBIN:.*\.cubin]]" {{.*}}"[[PTX:.*\.s]]"
// CHK-UNBUNDLING-PTXAS-CUBIN-NVLINK-DAG: clang-offload-bundler{{.*}}" "-type=s" {{.*}}"-output={{.*}}[[PTX]]
// CHK-UNBUNDLING-PTXAS-CUBIN-NVLINK-DAG-SAME: "-unbundle"
// CHK-UNBUNDLING-PTXAS-CUBIN-NVLINK: nvlink{{.*}}" {{.*}}"[[CUBIN]]"

/// ###########################################################################

/// Check cubin file generation and bundling
// RUN:   %clang -### --target=powerpc64le-unknown-linux-gnu -fopenmp=libomp -fopenmp-targets=nvptx64-nvidia-cuda \
// RUN:          -fno-openmp-new-driver -save-temps %s -c 2>&1 \
// RUN:   | FileCheck -check-prefix=CHK-PTXAS-CUBIN-BUNDLING %s

// CHK-PTXAS-CUBIN-BUNDLING: clang{{.*}}" "-o" "[[PTX:.*\.s]]"
// CHK-PTXAS-CUBIN-BUNDLING-NEXT: ptxas{{.*}}" "--output-file" "[[CUBIN:.*\.cubin]]" {{.*}}"[[PTX]]"
// CHK-PTXAS-CUBIN-BUNDLING: clang-offload-bundler{{.*}}" "-type=o" {{.*}}"-input={{.*}}[[CUBIN]]

/// ###########################################################################

/// Check cubin file unbundling and usage by nvlink
// RUN:   touch %t.o
// RUN:   %clang -### --target=powerpc64le-unknown-linux-gnu -fopenmp=libomp -fopenmp-targets=nvptx64-nvidia-cuda \
// RUN:          -fno-openmp-new-driver -save-temps %t.o %S/Inputs/in.so 2>&1 \
// RUN:   | FileCheck -check-prefix=CHK-CUBIN-UNBUNDLING-NVLINK %s

/// Use DAG to ensure that cubin file has been unbundled.
// CHK-CUBIN-UNBUNDLING-NVLINK-NOT: clang-offload-bundler{{.*}}" "-type=o"{{.*}}in.so
// CHK-CUBIN-UNBUNDLING-NVLINK-DAG: nvlink{{.*}}" {{.*}}"[[CUBIN:.*\.cubin]]"
// CHK-CUBIN-UNBUNDLING-NVLINK-DAG: clang-offload-bundler{{.*}}" "-type=o" {{.*}}"-output={{.*}}[[CUBIN]]
// CHK-CUBIN-UNBUNDLING-NVLINK-DAG-SAME: "-unbundle"
// CHK-CUBIN-UNBUNDLING-NVLINK-NOT: clang-offload-bundler{{.*}}" "-type=o"{{.*}}in.so

/// ###########################################################################

/// Check cubin file generation and usage by nvlink
// RUN:   touch %t1.o
// RUN:   touch %t2.o
// RUN:   %clang -### --target=powerpc64le-unknown-linux-gnu -fopenmp=libomp \
// RUN:          -fno-openmp-new-driver -fopenmp-targets=nvptx64-nvidia-cuda %t1.o %t2.o 2>&1 \
// RUN:   | FileCheck -check-prefix=CHK-TWOCUBIN %s
/// Check cubin file generation and usage by nvlink when toolchain has BindArchAction
// RUN:   %clang -### --target=x86_64-apple-darwin17.0.0 -fopenmp=libomp \
// RUN:          -fno-openmp-new-driver -fopenmp-targets=nvptx64-nvidia-cuda %t1.o %t2.o 2>&1 \
// RUN:   | FileCheck -check-prefix=CHK-TWOCUBIN %s

// CHK-TWOCUBIN: nvlink{{.*}}openmp-offload-{{.*}}.cubin" "{{.*}}openmp-offload-{{.*}}.cubin"

/// ###########################################################################

/// Check PTXAS is passed -c flag when offloading to an NVIDIA device using OpenMP.
// RUN:   not %clang -### -fopenmp=libomp -fopenmp-targets=nvptx64-nvidia-cuda %s 2>&1 \
// RUN:   | FileCheck -check-prefix=CHK-PTXAS-DEFAULT %s

// CHK-PTXAS-DEFAULT: ptxas{{.*}}" "-c"

/// ###########################################################################

/// PTXAS is passed -c flag by default when offloading to an NVIDIA device using OpenMP - disable it.
// RUN:   not %clang -### -fopenmp=libomp -fopenmp-targets=nvptx64-nvidia-cuda -fnoopenmp-relocatable-target \
// RUN:          -save-temps %s 2>&1 \
// RUN:   | FileCheck -check-prefix=CHK-PTXAS-NORELO %s

// CHK-PTXAS-NORELO-NOT: ptxas{{.*}}" "-c"

/// ###########################################################################

/// PTXAS is passed -c flag by default when offloading to an NVIDIA device using OpenMP
/// Check that the flag is passed when -fopenmp-relocatable-target is used.
// RUN:   not %clang -### -fopenmp=libomp -fopenmp-targets=nvptx64-nvidia-cuda -fopenmp-relocatable-target \
// RUN:          -save-temps %s 2>&1 \
// RUN:   | FileCheck -check-prefix=CHK-PTXAS-RELO %s

// CHK-PTXAS-RELO: ptxas{{.*}}" "-c"

/// ###########################################################################

/// Check that error is not thrown by toolchain when no cuda lib flag is used.
/// Check that the flag is passed when -fopenmp-relocatable-target is used.
// RUN:   %clang -### -fopenmp=libomp -fopenmp-targets=nvptx64-nvidia-cuda -Xopenmp-target -march=sm_60 \
// RUN:   -nocudalib -fopenmp-relocatable-target -save-temps %s 2>&1 \
// RUN:   | FileCheck -check-prefix=CHK-FLAG-NOLIBDEVICE %s

// CHK-FLAG-NOLIBDEVICE-NOT: error:{{.*}}sm_60

/// ###########################################################################

/// Check that error is not thrown by toolchain when no cuda lib device is found when using -S.
/// Check that the flag is passed when -fopenmp-relocatable-target is used.
// RUN:   %clang -### -S -fopenmp=libomp -fopenmp-targets=nvptx64-nvidia-cuda -Xopenmp-target -march=sm_60 \
// RUN:   -fopenmp-relocatable-target -save-temps %s 2>&1 \
// RUN:   | FileCheck -check-prefix=CHK-NOLIBDEVICE %s

// CHK-NOLIBDEVICE-NOT: error:{{.*}}sm_60

/// ###########################################################################

/// Check that the runtime bitcode library is part of the compile line.
/// Create a bogus bitcode library and specify it with libomptarget-nvptx-bc-path
// RUN:   not %clang -### -fopenmp=libomp -fopenmp-targets=nvptx64-nvidia-cuda \
// RUN:   --libomptarget-nvptx-bc-path=%S/Inputs/libomptarget/libomptarget-nvptx-test.bc \
// RUN:   -Xopenmp-target -march=sm_35 --cuda-path=%S/Inputs/CUDA_102/usr/local/cuda \
// RUN:   -fopenmp-relocatable-target -save-temps %s 2>&1 \
// RUN:   | FileCheck -check-prefix=CHK-BCLIB %s

/// Specify the directory containing the bitcode lib, check clang picks the right one
// RUN:   not %clang -### -fopenmp=libomp -fopenmp-targets=nvptx64-nvidia-cuda \
// RUN:   --libomptarget-nvptx-bc-path=%S/Inputs/libomptarget \
// RUN:   -Xopenmp-target -march=sm_35 --cuda-path=%S/Inputs/CUDA_102/usr/local/cuda \
// RUN:   -fopenmp-relocatable-target -save-temps \
// RUN:   %s 2>&1 | FileCheck -check-prefix=CHK-BCLIB-DIR %s

/// Create a bogus bitcode library and find it with LIBRARY_PATH
// RUN:   env LIBRARY_PATH=%S/Inputs/libomptarget/subdir not %clang -### -fopenmp=libomp -fopenmp-targets=nvptx64-nvidia-cuda \
// RUN:   -Xopenmp-target -march=sm_35 --cuda-path=%S/Inputs/CUDA_102/usr/local/cuda \
// RUN:   -fopenmp-relocatable-target -save-temps \
// RUN:   %s 2>&1 | FileCheck -check-prefix=CHK-ENV-BCLIB %s

// CHK-BCLIB: clang{{.*}}-triple{{.*}}nvptx64-nvidia-cuda{{.*}}-mlink-builtin-bitcode{{.*}}libomptarget-nvptx-test.bc
// CHK-BCLIB-DIR: clang{{.*}}-triple{{.*}}nvptx64-nvidia-cuda{{.*}}-mlink-builtin-bitcode{{.*}}libomptarget{{/|\\\\}}libomptarget-nvptx-sm_35.bc
// CHK-ENV-BCLIB: clang{{.*}}-triple{{.*}}nvptx64-nvidia-cuda{{.*}}-mlink-builtin-bitcode{{.*}}subdir{{/|\\\\}}libomptarget-nvptx-sm_35.bc
// CHK-BCLIB-NOT: {{error:|warning:}}

/// ###########################################################################

/// Check that the warning is thrown when the libomptarget bitcode library is not found.
/// Libomptarget requires sm_35 or newer so an sm_35 bitcode library should never exist.
// RUN:   not %clang -### -fopenmp=libomp -fopenmp-targets=nvptx64-nvidia-cuda \
// RUN:   -Xopenmp-target -march=sm_35 --cuda-path=%S/Inputs/CUDA_102/usr/local/cuda \
// RUN:   -fopenmp-relocatable-target -save-temps %s 2>&1 \
// RUN:   | FileCheck -check-prefix=CHK-BCLIB-WARN %s

// CHK-BCLIB-WARN: no library 'libomptarget-nvptx-sm_35.bc' found in the default clang lib directory or in LIBRARY_PATH; use '--libomptarget-nvptx-bc-path' to specify nvptx bitcode library

/// ###########################################################################

/// Check that the error is thrown when the libomptarget bitcode library does not exist.
// RUN:   not %clang -### -fopenmp=libomp -fopenmp-targets=nvptx64-nvidia-cuda \
// RUN:   -Xopenmp-target -march=sm_35 --cuda-path=%S/Inputs/CUDA_102/usr/local/cuda \
// RUN:   --libomptarget-nvptx-bc-path=not-exist.bc \
// RUN:   -fopenmp-relocatable-target -save-temps %s 2>&1 \
// RUN:   | FileCheck -check-prefix=CHK-BCLIB-ERROR %s

// CHK-BCLIB-ERROR: bitcode library 'not-exist.bc' does not exist

/// ###########################################################################

/// Check that the error is thrown when CUDA 9.1 or lower version is used.
// RUN:   not %clang -### -fopenmp=libomp -fopenmp-targets=nvptx64-nvidia-cuda \
// RUN:   -Xopenmp-target -march=sm_35 --cuda-path=%S/Inputs/CUDA_90/usr/local/cuda \
// RUN:   -fopenmp-relocatable-target -save-temps %s 2>&1 \
// RUN:   | FileCheck -check-prefix=CHK-CUDA-VERSION-ERROR %s

// CHK-CUDA-VERSION-ERROR: NVPTX target requires CUDA 9.2 or above; CUDA 9.0 detected

/// Check that debug info is emitted in dwarf-2
<<<<<<< HEAD
// RUN:   %clang -### -fno-openmp-new-driver -fopenmp=libomp -fopenmp-targets=nvptx64-nvidia-cuda -Xopenmp-target -march=sm_60 %s -g -O1 --no-cuda-noopt-device-debug 2>&1 \
// RUN:   | FileCheck -check-prefix=DEBUG_DIRECTIVES %s
// RUN:   %clang -### -fno-openmp-new-driver -fopenmp=libomp -fopenmp-targets=nvptx64-nvidia-cuda -Xopenmp-target -march=sm_60 %s -g -O3 2>&1 \
// RUN:   | FileCheck -check-prefix=DEBUG_DIRECTIVES %s
// RUN:   %clang -### -fno-openmp-new-driver -fopenmp=libomp -fopenmp-targets=nvptx64-nvidia-cuda -Xopenmp-target -march=sm_60 %s -g -O3 --no-cuda-noopt-device-debug 2>&1 \
// RUN:   | FileCheck -check-prefix=DEBUG_DIRECTIVES %s
// RUN:   %clang -### -fno-openmp-new-driver -fopenmp=libomp -fopenmp-targets=nvptx64-nvidia-cuda -Xopenmp-target -march=sm_60 %s -g0 2>&1 \
// RUN:   | FileCheck -check-prefix=NO_DEBUG %s
// RUN:   %clang -### -fno-openmp-new-driver -fopenmp=libomp -fopenmp-targets=nvptx64-nvidia-cuda -Xopenmp-target -march=sm_60 %s -ggdb0 -O3 --cuda-noopt-device-debug 2>&1 \
// RUN:   | FileCheck -check-prefix=NO_DEBUG %s
// RUN:   %clang -### -fno-openmp-new-driver -fopenmp=libomp -fopenmp-targets=nvptx64-nvidia-cuda -Xopenmp-target -march=sm_60 %s -gline-directives-only 2>&1 \
=======
// RUN:   not %clang -### -fopenmp=libomp -fopenmp-targets=nvptx64-nvidia-cuda -Xopenmp-target -march=sm_60 %s -g -O1 --no-cuda-noopt-device-debug 2>&1 \
// RUN:   | FileCheck -check-prefix=DEBUG_DIRECTIVES %s
// RUN:   not %clang -### -fopenmp=libomp -fopenmp-targets=nvptx64-nvidia-cuda -Xopenmp-target -march=sm_60 %s -g -O3 2>&1 \
// RUN:   | FileCheck -check-prefix=DEBUG_DIRECTIVES %s
// RUN:   not %clang -### -fopenmp=libomp -fopenmp-targets=nvptx64-nvidia-cuda -Xopenmp-target -march=sm_60 %s -g -O3 --no-cuda-noopt-device-debug 2>&1 \
// RUN:   | FileCheck -check-prefix=DEBUG_DIRECTIVES %s
// RUN:   not %clang -### -fopenmp=libomp -fopenmp-targets=nvptx64-nvidia-cuda -Xopenmp-target -march=sm_60 %s -g0 2>&1 \
// RUN:   | FileCheck -check-prefix=NO_DEBUG %s
// RUN:   not %clang -### -fopenmp=libomp -fopenmp-targets=nvptx64-nvidia-cuda -Xopenmp-target -march=sm_60 %s -ggdb0 -O3 --cuda-noopt-device-debug 2>&1 \
// RUN:   | FileCheck -check-prefix=NO_DEBUG %s
// RUN:   not %clang -### -fopenmp=libomp -fopenmp-targets=nvptx64-nvidia-cuda -Xopenmp-target -march=sm_60 %s -gline-directives-only 2>&1 \
>>>>>>> 145a9290
// RUN:   | FileCheck -check-prefix=DEBUG_DIRECTIVES %s

// DEBUG_DIRECTIVES-NOT: warning: debug
// NO_DEBUG-NOT: warning: debug
// NO_DEBUG: "-fopenmp-is-target-device"
// NO_DEBUG-NOT: "-debug-info-kind=
// NO_DEBUG: ptxas
// DEBUG_DIRECTIVES: "-triple" "nvptx64-nvidia-cuda"
// DEBUG_DIRECTIVES-SAME: "-debug-info-kind=line-directives-only"
// DEBUG_DIRECTIVES-SAME: "-fopenmp-is-target-device"
// DEBUG_DIRECTIVES: ptxas
// DEBUG_DIRECTIVES: "-lineinfo"
// NO_DEBUG-NOT: "-g"
// NO_DEBUG: nvlink
// NO_DEBUG-NOT: "-g"

<<<<<<< HEAD
// RUN:   %clang -### -fno-openmp-new-driver -fopenmp=libomp -fopenmp-targets=nvptx64-nvidia-cuda -Xopenmp-target -march=sm_60 %s -g -O0 --no-cuda-noopt-device-debug 2>&1 \
// RUN:   | FileCheck -check-prefix=HAS_DEBUG %s
// RUN:   %clang -### -fno-openmp-new-driver -fopenmp=libomp -fopenmp-targets=nvptx64-nvidia-cuda -Xopenmp-target -march=sm_60 %s -g 2>&1 \
// RUN:   | FileCheck -check-prefix=HAS_DEBUG %s
// RUN:   %clang -### -fno-openmp-new-driver -fopenmp=libomp -fopenmp-targets=nvptx64-nvidia-cuda -Xopenmp-target -march=sm_60 %s -g -O0 --cuda-noopt-device-debug 2>&1 \
// RUN:   | FileCheck -check-prefix=HAS_DEBUG %s
// RUN:   %clang -### -fno-openmp-new-driver -fopenmp=libomp -fopenmp-targets=nvptx64-nvidia-cuda -Xopenmp-target -march=sm_60 %s -g -O3 --cuda-noopt-device-debug 2>&1 \
// RUN:   | FileCheck -check-prefix=HAS_DEBUG %s
// RUN:   %clang -### -fno-openmp-new-driver -fopenmp=libomp -fopenmp-targets=nvptx64-nvidia-cuda -Xopenmp-target -march=sm_60 %s -g2 2>&1 \
// RUN:   | FileCheck -check-prefix=HAS_DEBUG %s
// RUN:   %clang -### -fno-openmp-new-driver -fopenmp=libomp -fopenmp-targets=nvptx64-nvidia-cuda -Xopenmp-target -march=sm_60 %s -ggdb2 -O0 --cuda-noopt-device-debug 2>&1 \
// RUN:   | FileCheck -check-prefix=HAS_DEBUG %s
// RUN:   %clang -### -fno-openmp-new-driver -fopenmp=libomp -fopenmp-targets=nvptx64-nvidia-cuda -Xopenmp-target -march=sm_60 %s -g3 -O3 --cuda-noopt-device-debug 2>&1 \
// RUN:   | FileCheck -check-prefix=HAS_DEBUG %s
// RUN:   %clang -### -fno-openmp-new-driver -fopenmp=libomp -fopenmp-targets=nvptx64-nvidia-cuda -Xopenmp-target -march=sm_60 %s -ggdb3 -O2 --cuda-noopt-device-debug 2>&1 \
// RUN:   | FileCheck -check-prefix=HAS_DEBUG %s
// RUN:   %clang -### -fno-openmp-new-driver -fopenmp=libomp -fopenmp-targets=nvptx64-nvidia-cuda -Xopenmp-target -march=sm_60 %s -gline-tables-only 2>&1 \
// RUN:   | FileCheck -check-prefix=HAS_DEBUG %s
// RUN:   %clang -### -fno-openmp-new-driver -fopenmp=libomp -fopenmp-targets=nvptx64-nvidia-cuda -Xopenmp-target -march=sm_60 %s -ggdb1 -O2 --cuda-noopt-device-debug 2>&1 \
=======
// RUN:   not %clang -### -fopenmp=libomp -fopenmp-targets=nvptx64-nvidia-cuda -Xopenmp-target -march=sm_60 %s -g -O0 --no-cuda-noopt-device-debug 2>&1 \
// RUN:   | FileCheck -check-prefix=HAS_DEBUG %s
// RUN:   not %clang -### -fopenmp=libomp -fopenmp-targets=nvptx64-nvidia-cuda -Xopenmp-target -march=sm_60 %s -g 2>&1 \
// RUN:   | FileCheck -check-prefix=HAS_DEBUG %s
// RUN:   not %clang -### -fopenmp=libomp -fopenmp-targets=nvptx64-nvidia-cuda -Xopenmp-target -march=sm_60 %s -g -O0 --cuda-noopt-device-debug 2>&1 \
// RUN:   | FileCheck -check-prefix=HAS_DEBUG %s
// RUN:   not %clang -### -fopenmp=libomp -fopenmp-targets=nvptx64-nvidia-cuda -Xopenmp-target -march=sm_60 %s -g -O3 --cuda-noopt-device-debug 2>&1 \
// RUN:   | FileCheck -check-prefix=HAS_DEBUG %s
// RUN:   not %clang -### -fopenmp=libomp -fopenmp-targets=nvptx64-nvidia-cuda -Xopenmp-target -march=sm_60 %s -g2 2>&1 \
// RUN:   | FileCheck -check-prefix=HAS_DEBUG %s
// RUN:   not %clang -### -fopenmp=libomp -fopenmp-targets=nvptx64-nvidia-cuda -Xopenmp-target -march=sm_60 %s -ggdb2 -O0 --cuda-noopt-device-debug 2>&1 \
// RUN:   | FileCheck -check-prefix=HAS_DEBUG %s
// RUN:   not %clang -### -fopenmp=libomp -fopenmp-targets=nvptx64-nvidia-cuda -Xopenmp-target -march=sm_60 %s -g3 -O3 --cuda-noopt-device-debug 2>&1 \
// RUN:   | FileCheck -check-prefix=HAS_DEBUG %s
// RUN:   not %clang -### -fopenmp=libomp -fopenmp-targets=nvptx64-nvidia-cuda -Xopenmp-target -march=sm_60 %s -ggdb3 -O2 --cuda-noopt-device-debug 2>&1 \
// RUN:   | FileCheck -check-prefix=HAS_DEBUG %s
// RUN:   not %clang -### -fopenmp=libomp -fopenmp-targets=nvptx64-nvidia-cuda -Xopenmp-target -march=sm_60 %s -gline-tables-only 2>&1 \
// RUN:   | FileCheck -check-prefix=HAS_DEBUG %s
// RUN:   not %clang -### -fopenmp=libomp -fopenmp-targets=nvptx64-nvidia-cuda -Xopenmp-target -march=sm_60 %s -ggdb1 -O2 --cuda-noopt-device-debug 2>&1 \
>>>>>>> 145a9290
// RUN:   | FileCheck -check-prefix=HAS_DEBUG %s

// HAS_DEBUG-NOT: warning: debug
// HAS_DEBUG: "-triple" "nvptx64-nvidia-cuda"
// HAS_DEBUG-SAME: "-debug-info-kind={{constructor|line-tables-only}}"
// HAS_DEBUG-SAME: "-dwarf-version=2"
// HAS_DEBUG-SAME: "-fopenmp-is-target-device"
// HAS_DEBUG: ptxas
// HAS_DEBUG-SAME: "-g"
// HAS_DEBUG-SAME: "--dont-merge-basicblocks"
// HAS_DEBUG-SAME: "--return-at-end"
// HAS_DEBUG: nvlink
// HAS_DEBUG-SAME: "-g"

// RUN:   not %clang -### -fopenmp=libomp -fopenmp-targets=nvptx64-nvidia-cuda -Xopenmp-target -march=sm_60 %s -fopenmp-cuda-mode 2>&1 \
// RUN:   | FileCheck -check-prefix=CUDA_MODE %s
// RUN:   not %clang -### -fopenmp=libomp -fopenmp-targets=nvptx64-nvidia-cuda -Xopenmp-target -march=sm_60 %s -fno-openmp-cuda-mode -fopenmp-cuda-mode 2>&1 \
// RUN:   | FileCheck -check-prefix=CUDA_MODE %s
// RUN:   not %clang -### -fopenmp=libomp -fopenmp-targets=amdgcn-amd-amdhsa -Xopenmp-target -march=gfx906 %s -fopenmp-cuda-mode 2>&1 \
// RUN:   | FileCheck -check-prefix=CUDA_MODE %s
// RUN:   not %clang -### -fopenmp=libomp -fopenmp-targets=amdgcn-amd-amdhsa -Xopenmp-target -march=gfx906 %s -fno-openmp-cuda-mode -fopenmp-cuda-mode 2>&1 \
// RUN:   | FileCheck -check-prefix=CUDA_MODE %s
// CUDA_MODE: "-cc1"{{.*}}"-triple" "{{nvptx64-nvidia-cuda|amdgcn-amd-amdhsa}}"
// CUDA_MODE-SAME: "-fopenmp-cuda-mode"
// RUN:   not %clang -### -fopenmp=libomp -fopenmp-targets=nvptx64-nvidia-cuda -Xopenmp-target -march=sm_60 %s -fno-openmp-cuda-mode 2>&1 \
// RUN:   | FileCheck -check-prefix=NO_CUDA_MODE %s
// RUN:   not %clang -### -fopenmp=libomp -fopenmp-targets=nvptx64-nvidia-cuda -Xopenmp-target -march=sm_60 %s -fopenmp-cuda-mode -fno-openmp-cuda-mode 2>&1 \
// RUN:   | FileCheck -check-prefix=NO_CUDA_MODE %s
// RUN:   not %clang -### -fopenmp=libomp -fopenmp-targets=amdgcn-amd-amdhsa -Xopenmp-target -march=gfx906 %s -fno-openmp-cuda-mode 2>&1 \
// RUN:   | FileCheck -check-prefix=NO_CUDA_MODE %s
// RUN:   not %clang -### -fopenmp=libomp -fopenmp-targets=amdgcn-amd-amdhsa -Xopenmp-target -march=gfx906 %s -fopenmp-cuda-mode -fno-openmp-cuda-mode 2>&1 \
// RUN:   | FileCheck -check-prefix=NO_CUDA_MODE %s
// NO_CUDA_MODE-NOT: "-{{fno-|f}}openmp-cuda-mode"

// RUN:   not %clang -### -fopenmp=libomp -fopenmp-targets=nvptx64-nvidia-cuda -Xopenmp-target -march=sm_60 %s -fopenmp-cuda-teams-reduction-recs-num=2048 2>&1 \
// RUN:   | FileCheck -check-prefix=CUDA_RED_RECS %s
// CUDA_RED_RECS: "-cc1"{{.*}}"-triple" "nvptx64-nvidia-cuda"
// CUDA_RED_RECS-SAME: "-fopenmp-cuda-teams-reduction-recs-num=2048"

// RUN:   not %clang -### -fopenmp=libomp -fopenmp-targets=nvptx64-nvidia-cuda %s 2>&1 \
// RUN:   | FileCheck -check-prefix=OPENMP_NVPTX_WRAPPERS %s
// OPENMP_NVPTX_WRAPPERS: "-cc1"{{.*}}"-triple" "nvptx64-nvidia-cuda"
// OPENMP_NVPTX_WRAPPERS-SAME: "-internal-isystem" "{{.*}}openmp_wrappers"

// RUN:   not %clang -### -fopenmp=libomp -fopenmp-targets=nvptx64-nvidia-cuda \
// RUN:          -save-temps -ccc-print-bindings %s -o openmp-offload-gpu 2>&1 \
// RUN:   | FileCheck -check-prefix=SAVE_TEMPS_NAMES %s

// SAVE_TEMPS_NAMES-NOT: "GNU::Linker"{{.*}}["[[SAVE_TEMPS_INPUT1:.*\.o]]", "[[SAVE_TEMPS_INPUT1]]"]

// RUN:   not %clang -### -fopenmp=libomp -fopenmp-targets=nvptx64 -Xopenmp-target=nvptx64 -march=sm_35 \
// RUN:          -save-temps %s -o openmp-offload-gpu 2>&1 \
// RUN:   | FileCheck -check-prefix=TRIPLE %s

// TRIPLE: "-triple" "nvptx64-nvidia-cuda"
// TRIPLE: "-target-cpu" "sm_35"

// RUN:   %clang -### --target=x86_64-unknown-linux-gnu -fopenmp=libomp -fopenmp-targets=nvptx64-nvidia-cuda \
// RUN:          -Xopenmp-target=nvptx64-nvidia-cuda -march=sm_52 --cuda-path=%S/Inputs/CUDA_102/usr/local/cuda \
// RUN:          --libomptarget-nvptx-bc-path=%S/Inputs/libomptarget/libomptarget-nvptx-test.bc %s 2>&1 \
// RUN:   | FileCheck %s
// RUN:   %clang -### --target=x86_64-unknown-linux-gnu -fopenmp=libomp -fopenmp-targets=nvptx64-nvidia-cuda \
// RUN:          --offload-arch=sm_52 --cuda-path=%S/Inputs/CUDA_102/usr/local/cuda \
// RUN:          --libomptarget-nvptx-bc-path=%S/Inputs/libomptarget/libomptarget-nvptx-test.bc %s 2>&1 \
// RUN:   | FileCheck %s

// verify the tools invocations
// CHECK: "-cc1" "-triple" "x86_64-unknown-linux-gnu"{{.*}}"-emit-llvm-bc"{{.*}}"-x" "c"
// CHECK: "-cc1" "-triple" "nvptx64-nvidia-cuda" "-aux-triple" "x86_64-unknown-linux-gnu"{{.*}}"-target-cpu" "sm_52"
// CHECK: "-cc1" "-triple" "x86_64-unknown-linux-gnu"{{.*}}"-emit-obj"
// CHECK: clang-linker-wrapper{{.*}}"--"{{.*}} "-o" "a.out"

// RUN:   %clang -ccc-print-phases --target=x86_64-unknown-linux-gnu -fopenmp=libomp -fopenmp-targets=nvptx64-nvidia-cuda -Xopenmp-target=nvptx64-nvidia-cuda -march=sm_52 %s 2>&1 \
// RUN:   | FileCheck --check-prefix=CHECK-PHASES %s
// CHECK-PHASES: 0: input, "[[INPUT:.+]]", c, (host-openmp)
// CHECK-PHASES: 1: preprocessor, {0}, cpp-output, (host-openmp)
// CHECK-PHASES: 2: compiler, {1}, ir, (host-openmp)
// CHECK-PHASES: 3: input, "[[INPUT]]", c, (device-openmp)
// CHECK-PHASES: 4: preprocessor, {3}, cpp-output, (device-openmp)
// CHECK-PHASES: 5: compiler, {4}, ir, (device-openmp)
// CHECK-PHASES: 6: offload, "host-openmp (x86_64-unknown-linux-gnu)" {2}, "device-openmp (nvptx64-nvidia-cuda)" {5}, ir
// CHECK-PHASES: 7: backend, {6}, assembler, (device-openmp)
// CHECK-PHASES: 8: assembler, {7}, object, (device-openmp)
// CHECK-PHASES: 9: offload, "device-openmp (nvptx64-nvidia-cuda)" {8}, object
// CHECK-PHASES: 10: clang-offload-packager, {9}, image
// CHECK-PHASES: 11: offload, "host-openmp (x86_64-unknown-linux-gnu)" {2}, "device-openmp (x86_64-unknown-linux-gnu)" {10}, ir
// CHECK-PHASES: 12: backend, {11}, assembler, (host-openmp)
// CHECK-PHASES: 13: assembler, {12}, object, (host-openmp)
// CHECK-PHASES: 14: clang-linker-wrapper, {13}, image, (host-openmp)

// RUN:   %clang -### --target=x86_64-unknown-linux-gnu -ccc-print-bindings -fopenmp=libomp -fopenmp-targets=nvptx64-nvidia-cuda -Xopenmp-target=nvptx64-nvidia-cuda -march=sm_52 -nogpulib %s 2>&1 | FileCheck %s --check-prefix=CHECK-BINDINGS
// CHECK-BINDINGS: "x86_64-unknown-linux-gnu" - "clang", inputs: ["[[INPUT:.+]]"], output: "[[HOST_BC:.+]]"
// CHECK-BINDINGS: "nvptx64-nvidia-cuda" - "clang", inputs: ["[[INPUT]]", "[[HOST_BC]]"], output: "[[DEVICE_BC:.+]]"
// CHECK-BINDINGS: "nvptx64-nvidia-cuda" - "NVPTX::Assembler", inputs: ["[[DEVICE_BC]]"], output: "[[DEVICE_OBJ:.+]]"
// CHECK-BINDINGS: "x86_64-unknown-linux-gnu" - "Offload::Packager", inputs: ["[[DEVICE_OBJ]]"], output: "[[BINARY:.+.out]]"
// CHECK-BINDINGS: "x86_64-unknown-linux-gnu" - "clang", inputs: ["[[HOST_BC]]", "[[BINARY]]"], output: "[[HOST_OBJ:.+]]"
// CHECK-BINDINGS: "x86_64-unknown-linux-gnu" - "Offload::Linker", inputs: ["[[HOST_OBJ]]"], output: "a.out"

// RUN:   %clang -### --target=x86_64-unknown-linux-gnu -ccc-print-bindings -fopenmp=libomp -fopenmp-targets=nvptx64-nvidia-cuda -Xopenmp-target=nvptx64-nvidia-cuda -march=sm_52 -nogpulib -save-temps %s 2>&1 | FileCheck %s --check-prefix=CHECK-TEMP-BINDINGS
// CHECK-TEMP-BINDINGS: "x86_64-unknown-linux-gnu" - "Offload::Packager", inputs: ["[[DEVICE_OBJ:.+]]"], output: "[[BINARY:.+.out]]"

// RUN:   %clang -### --target=x86_64-unknown-linux-gnu -ccc-print-bindings -fopenmp=libomp -fopenmp-targets=nvptx64-nvidia-cuda --offload-arch=sm_52 --offload-arch=sm_70 -nogpulib %s 2>&1 | FileCheck %s --check-prefix=CHECK-ARCH-BINDINGS
// RUN:   %clang -### --target=x86_64-unknown-linux-gnu -ccc-print-bindings -fopenmp=libomp -fopenmp-targets=nvptx64-nvidia-cuda --offload-arch=sm_52,sm_70 -nogpulib %s 2>&1 | FileCheck %s --check-prefix=CHECK-ARCH-BINDINGS
// RUN:   %clang -### --target=x86_64-unknown-linux-gnu -ccc-print-bindings -fopenmp=libomp -fopenmp-targets=nvptx64-nvidia-cuda --offload-arch=sm_52,sm_70,sm_35,sm_80 --no-offload-arch=sm_35,sm_80 -nogpulib %s 2>&1 | FileCheck %s --check-prefix=CHECK-ARCH-BINDINGS
// CHECK-ARCH-BINDINGS: "x86_64-unknown-linux-gnu" - "clang", inputs: ["[[INPUT:.*]]"], output: "[[HOST_BC:.*]]"
// CHECK-ARCH-BINDINGS: "nvptx64-nvidia-cuda" - "clang", inputs: ["[[INPUT]]", "[[HOST_BC]]"], output: "[[DEVICE_BC_SM_52:.*]]"
// CHECK-ARCH-BINDINGS: "nvptx64-nvidia-cuda" - "NVPTX::Assembler", inputs: ["[[DEVICE_BC_SM_52]]"], output: "[[DEVICE_OBJ_SM_52:.*]]"
// CHECK-ARCH-BINDINGS: "nvptx64-nvidia-cuda" - "clang", inputs: ["[[INPUT]]", "[[HOST_BC]]"], output: "[[DEVICE_BC_SM_70:.*]]"
// CHECK-ARCH-BINDINGS: "nvptx64-nvidia-cuda" - "NVPTX::Assembler", inputs: ["[[DEVICE_BC_SM_70]]"], output: "[[DEVICE_OBJ_SM_70:.*]]"
// CHECK-ARCH-BINDINGS: "x86_64-unknown-linux-gnu" - "Offload::Packager", inputs: ["[[DEVICE_OBJ_SM_52]]", "[[DEVICE_OBJ_SM_70]]"], output: "[[BINARY:.*]]"
// CHECK-ARCH-BINDINGS: "x86_64-unknown-linux-gnu" - "clang", inputs: ["[[HOST_BC]]", "[[BINARY]]"], output: "[[HOST_OBJ:.*]]"
// CHECK-ARCH-BINDINGS: "x86_64-unknown-linux-gnu" - "Offload::Linker", inputs: ["[[HOST_OBJ]]"], output: "a.out"

// RUN:   %clang -### --target=x86_64-unknown-linux-gnu -ccc-print-bindings -fopenmp=libomp \
// RUN:     -fopenmp-targets=nvptx64-nvidia-cuda,amdgcn-amd-amdhsa -Xopenmp-target=nvptx64-nvidia-cuda --offload-arch=sm_70 \
// RUN:     -fopenmp-targets=nvptx64-nvidia-cuda,amdgcn-amd-amdhsa -Xopenmp-target=amdgcn-amd-amdhsa --offload-arch=gfx908  \
// RUN:     -nogpulib %s 2>&1 | FileCheck %s --check-prefix=CHECK-NVIDIA-AMDGPU

// CHECK-NVIDIA-AMDGPU: "x86_64-unknown-linux-gnu" - "clang", inputs: ["[[INPUT:.+]]"], output: "[[HOST_BC:.+]]"
// CHECK-NVIDIA-AMDGPU: "amdgcn-amd-amdhsa" - "clang", inputs: ["[[INPUT]]", "[[HOST_BC]]"], output: "[[AMD_BC:.+]]"
// CHECK-NVIDIA-AMDGPU: "nvptx64-nvidia-cuda" - "clang", inputs: ["[[INPUT]]", "[[HOST_BC]]"], output: "[[NVIDIA_PTX:.+]]"
// CHECK-NVIDIA-AMDGPU: "nvptx64-nvidia-cuda" - "NVPTX::Assembler", inputs: ["[[NVIDIA_PTX]]"], output: "[[NVIDIA_CUBIN:.+]]"
// CHECK-NVIDIA-AMDGPU: "x86_64-unknown-linux-gnu" - "Offload::Packager", inputs: ["[[AMD_BC]]", "[[NVIDIA_CUBIN]]"], output: "[[BINARY:.*]]"
// CHECK-NVIDIA-AMDGPU: "x86_64-unknown-linux-gnu" - "clang", inputs: ["[[HOST_BC]]", "[[BINARY]]"], output: "[[HOST_OBJ:.+]]"
// CHECK-NVIDIA-AMDGPU: "x86_64-unknown-linux-gnu" - "Offload::Linker", inputs: ["[[HOST_OBJ]]"], output: "a.out"

// RUN:   %clang -x ir -### --target=x86_64-unknown-linux-gnu -ccc-print-bindings -fopenmp=libomp --offload-arch=sm_52 -nogpulib %s 2>&1 | FileCheck %s --check-prefix=CHECK-IR

// CHECK-IR: "x86_64-unknown-linux-gnu" - "clang", inputs: ["[[INPUT_IR:.+]]"], output: "[[OBJECT:.+]]"
// CHECK-IR: "x86_64-unknown-linux-gnu" - "Offload::Linker", inputs: ["[[OBJECT]]"], output: "a.out"

// RUN:   %clang -### --target=x86_64-unknown-linux-gnu -emit-llvm -S -fopenmp=libomp --offload-device-only \
// RUN:     -fopenmp-targets=nvptx64-nvidia-cuda -Xopenmp-target=nvptx64-nvidia-cuda -march=sm_52 -nogpulib %s 2>&1 \
// RUN:   | FileCheck %s --check-prefix=CHECK-EMIT-LLVM-IR
// CHECK-EMIT-LLVM-IR: "-cc1"{{.*}}"-triple" "nvptx64-nvidia-cuda"{{.*}}"-emit-llvm"

// RUN:   %clang -### --target=x86_64-unknown-linux-gnu -emit-llvm -S -fopenmp=libomp \
// RUN:     -fopenmp-targets=nvptx64-nvidia-cuda -Xopenmp-target=nvptx64-nvidia-cuda -march=sm_52 -nogpulib %s 2>&1 \
// RUN:   | FileCheck %s --check-prefix=CHECK-EMIT-LLVM-IR-BC
// CHECK-EMIT-LLVM-IR-BC: "-cc1"{{.*}}"-triple" "nvptx64-nvidia-cuda"{{.*}}"-emit-llvm-bc"

// RUN:   %clang -### -fopenmp=libomp -fopenmp-targets=nvptx64-nvidia-cuda -Xopenmp-target=nvptx64-nvida-cuda -march=sm_70 \
// RUN:          --libomptarget-nvptx-bc-path=%S/Inputs/libomptarget/libomptarget-new-nvptx-test.bc \
// RUN:          -nogpulib %s -o openmp-offload-gpu 2>&1 \
// RUN:   | FileCheck -check-prefix=DRIVER_EMBEDDING %s

// DRIVER_EMBEDDING: -fembed-offload-object={{.*}}.out

// RUN:   %clang -### --target=x86_64-unknown-linux-gnu -ccc-print-bindings -fopenmp=libomp -fopenmp-targets=nvptx64-nvidia-cuda \
// RUN:     --offload-host-only -nogpulib %s 2>&1 | FileCheck %s --check-prefix=CHECK-HOST-ONLY
// CHECK-HOST-ONLY: "x86_64-unknown-linux-gnu" - "clang", inputs: ["[[INPUT:.*]]"], output: "[[OUTPUT:.*]]"
// CHECK-HOST-ONLY: "x86_64-unknown-linux-gnu" - "Offload::Linker", inputs: ["[[OUTPUT]]"], output: "a.out"

// RUN:   not %clang -### --target=x86_64-unknown-linux-gnu -ccc-print-bindings -fopenmp=libomp -fopenmp-targets=nvptx64-nvidia-cuda \
// RUN:     --offload-device-only -nogpulib %s 2>&1 | FileCheck %s --check-prefix=CHECK-DEVICE-ONLY
// CHECK-DEVICE-ONLY: "x86_64-unknown-linux-gnu" - "clang", inputs: ["[[INPUT:.*]]"], output: "[[HOST_BC:.*]]"
// CHECK-DEVICE-ONLY: "nvptx64-nvidia-cuda" - "clang", inputs: ["[[INPUT]]", "[[HOST_BC]]"], output: "[[DEVICE_ASM:.*]]"
// CHECK-DEVICE-ONLY: "nvptx64-nvidia-cuda" - "NVPTX::Assembler", inputs: ["[[DEVICE_ASM]]"], output: "{{.*}}-openmp-nvptx64-nvidia-cuda.o"

// RUN:   not %clang -### --target=x86_64-unknown-linux-gnu -ccc-print-bindings -fopenmp=libomp -fopenmp-targets=nvptx64-nvidia-cuda \
// RUN:     --offload-device-only -E -nogpulib %s 2>&1 | FileCheck %s --check-prefix=CHECK-DEVICE-ONLY-PP
// CHECK-DEVICE-ONLY-PP: "nvptx64-nvidia-cuda" - "clang", inputs: ["[[INPUT:.*]]"], output: "-"

// RUN:   %clang -### --target=x86_64-unknown-linux-gnu -fopenmp=libomp --offload-arch=sm_52 --cuda-path=%S/Inputs/CUDA_102/usr/local/cuda \
// RUN:     -foffload-lto %s 2>&1 | FileCheck --check-prefix=CHECK-LTO-LIBRARY %s

// CHECK-LTO-LIBRARY: {{.*}}-lomptarget{{.*}}-lomptarget.devicertl

// RUN:   not %clang -### --target=x86_64-unknown-linux-gnu -fopenmp=libomp --offload-arch=sm_52 \
// RUN:     %s 2>&1 | FileCheck --check-prefix=CHECK-NO-LTO-LIBRARY %s

// CHECK-NO-LTO-LIBRARY: {{.*}}-lomptarget{{.*}}-lomptarget.devicertl

// RUN:   %clang -### --target=x86_64-unknown-linux-gnu -fopenmp=libomp --offload-arch=sm_52 -nogpulib \
// RUN:     -foffload-lto %s 2>&1 | FileCheck --check-prefix=CHECK-NO-LIBRARY %s

// CHECK-NO-LIBRARY-NOT: {{.*}}-lomptarget{{.*}}-lomptarget.devicertl

// RUN:   %clang -### --target=x86_64-unknown-linux-gnu -fopenmp=libomp --offload-arch=sm_52 -nogpulib \
// RUN:     -Xoffload-linker a -Xoffload-linker-nvptx64-nvidia-cuda b -Xoffload-linker-nvptx64 c \
// RUN:     %s 2>&1 | FileCheck --check-prefix=CHECK-XLINKER %s

// CHECK-XLINKER: -device-linker=a{{.*}}-device-linker=nvptx64-nvidia-cuda=b{{.*}}-device-linker=nvptx64-nvidia-cuda=c{{.*}}--

// RUN:   %clang -### --target=x86_64-unknown-linux-gnu -fopenmp=libomp --offload-arch=sm_52 -nogpulib \
// RUN:     -foffload-lto %s 2>&1 | FileCheck --check-prefix=CHECK-LTO-FEATURES %s

// CHECK-LTO-FEATURES: clang-offload-packager{{.*}}--image={{.*}}feature=+ptx{{[0-9]+}}

// RUN:   %clang -### --target=x86_64-unknown-linux-gnu -fopenmp=libomp --offload-arch=sm_52 -nogpulib \
// RUN:     -Xopenmp-target=nvptx64-nvidia-cuda --cuda-feature=+ptx64 -foffload-lto %s 2>&1 \
// RUN:    | FileCheck --check-prefix=CHECK-SET-FEATURES %s

// CHECK-SET-FEATURES: clang-offload-packager{{.*}}--image={{.*}}feature=+ptx64

//
// Check that `-Xarch_host` works for OpenMP offloading.
//
// RUN:   not %clang -### --target=x86_64-unknown-linux-gnu -fopenmp=libomp \
// RUN:     -fopenmp-targets=nvptx64-nvidia-cuda -Xarch_host -O3 %s 2>&1 \
// RUN:   | FileCheck --check-prefix=XARCH-HOST %s
// XARCH-HOST: "-cc1" "-triple" "x86_64-unknown-linux-gnu"{{.*}}"-O3"
// XARCH-HOST-NOT: "-cc1" "-triple" "nvptx64-nvidia-cuda"{{.*}}"-O3"

//
// Check that `-Xarch_device` works for OpenMP offloading.
//
// RUN:   not %clang -### --target=x86_64-unknown-linux-gnu -fopenmp=libomp \
// RUN:     -fopenmp-targets=nvptx64-nvidia-cuda -Xarch_device -O3 %s 2>&1 \
// RUN:   | FileCheck --check-prefix=XARCH-DEVICE %s
// XARCH-DEVICE: "-cc1" "-triple" "nvptx64-nvidia-cuda"{{.*}}"-O3"
// XARCH-DEVICE-NOT: "-cc1" "-triple" "x86_64-unknown-linux-gnu"{{.*}}"-O3"<|MERGE_RESOLUTION|>--- conflicted
+++ resolved
@@ -12,13 +12,8 @@
 /// ###########################################################################
 
 /// Check -Xopenmp-target uses one of the archs provided when several archs are used.
-<<<<<<< HEAD
-// RUN:   %clang -### -fopenmp=libomp -fopenmp-targets=nvptx64-nvidia-cuda \
-// RUN:          -fno-openmp-new-driver -Xopenmp-target -march=sm_35 -Xopenmp-target -march=sm_60 %s 2>&1 \
-=======
 // RUN:   not %clang -### -fopenmp=libomp -fopenmp-targets=nvptx64-nvidia-cuda \
 // RUN:          -Xopenmp-target -march=sm_35 -Xopenmp-target -march=sm_60 %s 2>&1 \
->>>>>>> 145a9290
 // RUN:   | FileCheck -check-prefix=CHK-FOPENMP-TARGET-ARCHS %s
 
 // CHK-FOPENMP-TARGET-ARCHS: ptxas{{.*}}" "--gpu-name" "sm_60"
@@ -27,11 +22,7 @@
 /// ###########################################################################
 
 /// Check -Xopenmp-target -march=sm_35 works as expected when two triples are present.
-<<<<<<< HEAD
-// RUN:   %clang -### -fopenmp=libomp -fno-openmp-new-driver \
-=======
 // RUN:   not %clang -### -fopenmp=libomp \
->>>>>>> 145a9290
 // RUN:          -fopenmp-targets=powerpc64le-ibm-linux-gnu,nvptx64-nvidia-cuda \
 // RUN:          -Xopenmp-target=nvptx64-nvidia-cuda -march=sm_35 %s 2>&1 \
 // RUN:   | FileCheck -check-prefix=CHK-FOPENMP-TARGET-COMPILATION %s
@@ -217,19 +208,6 @@
 // CHK-CUDA-VERSION-ERROR: NVPTX target requires CUDA 9.2 or above; CUDA 9.0 detected
 
 /// Check that debug info is emitted in dwarf-2
-<<<<<<< HEAD
-// RUN:   %clang -### -fno-openmp-new-driver -fopenmp=libomp -fopenmp-targets=nvptx64-nvidia-cuda -Xopenmp-target -march=sm_60 %s -g -O1 --no-cuda-noopt-device-debug 2>&1 \
-// RUN:   | FileCheck -check-prefix=DEBUG_DIRECTIVES %s
-// RUN:   %clang -### -fno-openmp-new-driver -fopenmp=libomp -fopenmp-targets=nvptx64-nvidia-cuda -Xopenmp-target -march=sm_60 %s -g -O3 2>&1 \
-// RUN:   | FileCheck -check-prefix=DEBUG_DIRECTIVES %s
-// RUN:   %clang -### -fno-openmp-new-driver -fopenmp=libomp -fopenmp-targets=nvptx64-nvidia-cuda -Xopenmp-target -march=sm_60 %s -g -O3 --no-cuda-noopt-device-debug 2>&1 \
-// RUN:   | FileCheck -check-prefix=DEBUG_DIRECTIVES %s
-// RUN:   %clang -### -fno-openmp-new-driver -fopenmp=libomp -fopenmp-targets=nvptx64-nvidia-cuda -Xopenmp-target -march=sm_60 %s -g0 2>&1 \
-// RUN:   | FileCheck -check-prefix=NO_DEBUG %s
-// RUN:   %clang -### -fno-openmp-new-driver -fopenmp=libomp -fopenmp-targets=nvptx64-nvidia-cuda -Xopenmp-target -march=sm_60 %s -ggdb0 -O3 --cuda-noopt-device-debug 2>&1 \
-// RUN:   | FileCheck -check-prefix=NO_DEBUG %s
-// RUN:   %clang -### -fno-openmp-new-driver -fopenmp=libomp -fopenmp-targets=nvptx64-nvidia-cuda -Xopenmp-target -march=sm_60 %s -gline-directives-only 2>&1 \
-=======
 // RUN:   not %clang -### -fopenmp=libomp -fopenmp-targets=nvptx64-nvidia-cuda -Xopenmp-target -march=sm_60 %s -g -O1 --no-cuda-noopt-device-debug 2>&1 \
 // RUN:   | FileCheck -check-prefix=DEBUG_DIRECTIVES %s
 // RUN:   not %clang -### -fopenmp=libomp -fopenmp-targets=nvptx64-nvidia-cuda -Xopenmp-target -march=sm_60 %s -g -O3 2>&1 \
@@ -241,7 +219,6 @@
 // RUN:   not %clang -### -fopenmp=libomp -fopenmp-targets=nvptx64-nvidia-cuda -Xopenmp-target -march=sm_60 %s -ggdb0 -O3 --cuda-noopt-device-debug 2>&1 \
 // RUN:   | FileCheck -check-prefix=NO_DEBUG %s
 // RUN:   not %clang -### -fopenmp=libomp -fopenmp-targets=nvptx64-nvidia-cuda -Xopenmp-target -march=sm_60 %s -gline-directives-only 2>&1 \
->>>>>>> 145a9290
 // RUN:   | FileCheck -check-prefix=DEBUG_DIRECTIVES %s
 
 // DEBUG_DIRECTIVES-NOT: warning: debug
@@ -258,27 +235,6 @@
 // NO_DEBUG: nvlink
 // NO_DEBUG-NOT: "-g"
 
-<<<<<<< HEAD
-// RUN:   %clang -### -fno-openmp-new-driver -fopenmp=libomp -fopenmp-targets=nvptx64-nvidia-cuda -Xopenmp-target -march=sm_60 %s -g -O0 --no-cuda-noopt-device-debug 2>&1 \
-// RUN:   | FileCheck -check-prefix=HAS_DEBUG %s
-// RUN:   %clang -### -fno-openmp-new-driver -fopenmp=libomp -fopenmp-targets=nvptx64-nvidia-cuda -Xopenmp-target -march=sm_60 %s -g 2>&1 \
-// RUN:   | FileCheck -check-prefix=HAS_DEBUG %s
-// RUN:   %clang -### -fno-openmp-new-driver -fopenmp=libomp -fopenmp-targets=nvptx64-nvidia-cuda -Xopenmp-target -march=sm_60 %s -g -O0 --cuda-noopt-device-debug 2>&1 \
-// RUN:   | FileCheck -check-prefix=HAS_DEBUG %s
-// RUN:   %clang -### -fno-openmp-new-driver -fopenmp=libomp -fopenmp-targets=nvptx64-nvidia-cuda -Xopenmp-target -march=sm_60 %s -g -O3 --cuda-noopt-device-debug 2>&1 \
-// RUN:   | FileCheck -check-prefix=HAS_DEBUG %s
-// RUN:   %clang -### -fno-openmp-new-driver -fopenmp=libomp -fopenmp-targets=nvptx64-nvidia-cuda -Xopenmp-target -march=sm_60 %s -g2 2>&1 \
-// RUN:   | FileCheck -check-prefix=HAS_DEBUG %s
-// RUN:   %clang -### -fno-openmp-new-driver -fopenmp=libomp -fopenmp-targets=nvptx64-nvidia-cuda -Xopenmp-target -march=sm_60 %s -ggdb2 -O0 --cuda-noopt-device-debug 2>&1 \
-// RUN:   | FileCheck -check-prefix=HAS_DEBUG %s
-// RUN:   %clang -### -fno-openmp-new-driver -fopenmp=libomp -fopenmp-targets=nvptx64-nvidia-cuda -Xopenmp-target -march=sm_60 %s -g3 -O3 --cuda-noopt-device-debug 2>&1 \
-// RUN:   | FileCheck -check-prefix=HAS_DEBUG %s
-// RUN:   %clang -### -fno-openmp-new-driver -fopenmp=libomp -fopenmp-targets=nvptx64-nvidia-cuda -Xopenmp-target -march=sm_60 %s -ggdb3 -O2 --cuda-noopt-device-debug 2>&1 \
-// RUN:   | FileCheck -check-prefix=HAS_DEBUG %s
-// RUN:   %clang -### -fno-openmp-new-driver -fopenmp=libomp -fopenmp-targets=nvptx64-nvidia-cuda -Xopenmp-target -march=sm_60 %s -gline-tables-only 2>&1 \
-// RUN:   | FileCheck -check-prefix=HAS_DEBUG %s
-// RUN:   %clang -### -fno-openmp-new-driver -fopenmp=libomp -fopenmp-targets=nvptx64-nvidia-cuda -Xopenmp-target -march=sm_60 %s -ggdb1 -O2 --cuda-noopt-device-debug 2>&1 \
-=======
 // RUN:   not %clang -### -fopenmp=libomp -fopenmp-targets=nvptx64-nvidia-cuda -Xopenmp-target -march=sm_60 %s -g -O0 --no-cuda-noopt-device-debug 2>&1 \
 // RUN:   | FileCheck -check-prefix=HAS_DEBUG %s
 // RUN:   not %clang -### -fopenmp=libomp -fopenmp-targets=nvptx64-nvidia-cuda -Xopenmp-target -march=sm_60 %s -g 2>&1 \
@@ -298,7 +254,6 @@
 // RUN:   not %clang -### -fopenmp=libomp -fopenmp-targets=nvptx64-nvidia-cuda -Xopenmp-target -march=sm_60 %s -gline-tables-only 2>&1 \
 // RUN:   | FileCheck -check-prefix=HAS_DEBUG %s
 // RUN:   not %clang -### -fopenmp=libomp -fopenmp-targets=nvptx64-nvidia-cuda -Xopenmp-target -march=sm_60 %s -ggdb1 -O2 --cuda-noopt-device-debug 2>&1 \
->>>>>>> 145a9290
 // RUN:   | FileCheck -check-prefix=HAS_DEBUG %s
 
 // HAS_DEBUG-NOT: warning: debug
