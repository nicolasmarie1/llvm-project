--- conflicted
+++ resolved
@@ -309,9 +309,6 @@
 // RUN:   | FileCheck -check-prefix=TRIPLE %s
 
 // TRIPLE: "-triple" "nvptx64-nvidia-cuda"
-<<<<<<< HEAD
-// TRIPLE: "-target-cpu" "sm_35"
-=======
 // TRIPLE: "-target-cpu" "sm_35"
 
 // RUN:   %clang -### --target=x86_64-unknown-linux-gnu -fopenmp -fopenmp-targets=nvptx64-nvidia-cuda \
@@ -438,5 +435,4 @@
 // RUN:     -Xopenmp-target=nvptx64-nvidia-cuda --cuda-feature=+ptx64 -foffload-lto %s 2>&1 \
 // RUN:    | FileCheck --check-prefix=CHECK-SET-FEATURES %s
 
-// CHECK-SET-FEATURES: clang-offload-packager{{.*}}--image={{.*}}feature=+ptx64
->>>>>>> 4f1474da
+// CHECK-SET-FEATURES: clang-offload-packager{{.*}}--image={{.*}}feature=+ptx64