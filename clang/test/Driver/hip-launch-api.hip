--- conflicted
+++ resolved
@@ -3,18 +3,6 @@
 
 // By default FE assumes -fhip-new-launch-api.
 
-<<<<<<< HEAD
-// RUN: %clang -### --target=x86_64-unknown-linux-gnu -offload-arch=gfx906 %s \
-// RUN:   2>&1 | FileCheck -check-prefixes=NEW %s
-// NEW: "-fhip-new-launch-api"
-
-// RUN: %clang -### --target=x86_64-unknown-linux-gnu -offload-arch=gfx906 %s \
-// RUN:   -fhip-new-launch-api 2>&1 | FileCheck -check-prefixes=NEW %s
-// NEW: "-fhip-new-launch-api"
-
-// RUN: %clang -### --target=x86_64-unknown-linux-gnu -offload-arch=gfx906 %s \
-// RUN:   -fno-hip-new-launch-api 2>&1 | FileCheck -check-prefixes=OLD %s
-=======
 // RUN: %clang -### --target=x86_64-unknown-linux-gnu -offload-arch=gfx906 \ 
 // RUN:   -nogpulib -nogpuinc %s 2>&1 | FileCheck -check-prefixes=NEW %s
 // NEW: "-fhip-new-launch-api"
@@ -25,5 +13,4 @@
 
 // RUN: %clang -### --target=x86_64-unknown-linux-gnu -offload-arch=gfx906 %s \
 // RUN:   -nogpulib -nogpuinc -fno-hip-new-launch-api 2>&1 | FileCheck -check-prefixes=OLD %s
->>>>>>> 46642cc8
 // OLD-NOT: "-fhip-new-launch-api"