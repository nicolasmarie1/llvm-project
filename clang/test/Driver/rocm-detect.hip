// REQUIRES: x86-registered-target
// REQUIRES: amdgpu-registered-target
// UNSUPPORTED: system-windows

// Make sure the appropriate device specific library is available.

// We don't include every target in the test directory, so just pick a valid
// target not included in the test.

<<<<<<< HEAD
// RUN: %clang -### -v -target x86_64-linux-gnu --cuda-gpu-arch=gfx902 \
=======
// RUN: not %clang -### -v --target=x86_64-linux-gnu --cuda-gpu-arch=gfx902 \
>>>>>>> 145a9290
// RUN:   --rocm-path=%S/Inputs/rocm %s 2>&1 \
// RUN:   | FileCheck -check-prefixes=COMMON,GFX902-DEFAULTLIBS %s

// Should not interpret -nostdlib as disabling offload libraries.
<<<<<<< HEAD
// RUN: %clang -### -v -target x86_64-linux-gnu --cuda-gpu-arch=gfx902 -nostdlib \
=======
// RUN: not %clang -### -v --target=x86_64-linux-gnu --cuda-gpu-arch=gfx902 -nostdlib \
>>>>>>> 145a9290
// RUN:   --rocm-path=%S/Inputs/rocm %s 2>&1 \
// RUN:   | FileCheck -check-prefixes=COMMON,GFX902-DEFAULTLIBS %s

// RUN: %clang -### -v -target x86_64-linux-gnu --cuda-gpu-arch=gfx902 -nogpulib \
// RUN:   --rocm-path=%S/Inputs/rocm %s 2>&1 \
// RUN:   | FileCheck -check-prefixes=COMMON,NODEFAULTLIBS %s

// Test environment variable ROCM_PATH.
<<<<<<< HEAD
// RUN: env ROCM_PATH=%S/Inputs/rocm %clang -### -target x86_64-linux-gnu \
=======
// RUN: env ROCM_PATH=%S/Inputs/rocm not %clang -### --target=x86_64-linux-gnu \
>>>>>>> 145a9290
// RUN:   --print-rocm-search-dirs %s 2>&1 \
// RUN:   | FileCheck -check-prefixes=ROCM-ENV %s

// Test interaction between environment variables HIP_PATH and ROCM_PATH.
// Device libs are found under ROCM_PATH. HIP include files and HIP runtime library
// are found under HIP_PATH.

// RUN: rm -rf %t/myhip
// RUN: mkdir -p %t/myhip
// RUN: cp -r %S/Inputs/rocm/bin %t/myhip

// Test HIP_PATH overrides ROCM_PATH.
// RUN: env ROCM_PATH=%S/Inputs/rocm HIP_PATH=%t/myhip \
// RUN:   %clang -### -target x86_64-linux-gnu --offload-arch=gfx1010 --hip-link \
// RUN:   --print-rocm-search-dirs %s 2>&1 \
// RUN:   | FileCheck -check-prefixes=ROCM-ENV,HIP-PATH %s

// Test --hip-path overrides ROCM_PATH.
// RUN: env ROCM_PATH=%S/Inputs/rocm \
// RUN:   %clang -### -target x86_64-linux-gnu --offload-arch=gfx1010 --hip-link \
// RUN:   --hip-path=%t/myhip \
// RUN:   --print-rocm-search-dirs %s 2>&1 \
// RUN:   | FileCheck -check-prefixes=ROCM-ENV,HIP-PATH %s

// Test --hip-path overrides --rocm-path.
// RUN: %clang -### -target x86_64-linux-gnu --offload-arch=gfx1010 --hip-link \
// RUN:   --hip-path=%t/myhip --rocm-path=%S/Inputs/rocm \
// RUN:   --print-rocm-search-dirs %s 2>&1 \
// RUN:   | FileCheck -check-prefixes=ROCM-ENV,HIP-PATH %s

// Test HIP_PATH overrides --rocm-path.
// RUN: env HIP_PATH=%t/myhip %clang -### -target x86_64-linux-gnu --offload-arch=gfx1010 --hip-link \
// RUN:   --rocm-path=%S/Inputs/rocm \
// RUN:   --print-rocm-search-dirs %s 2>&1 \
// RUN:   | FileCheck -check-prefixes=ROCM-ENV,HIP-PATH %s

// Test empty HIP_PATH does not override --rocm-path.
// RUN: env HIP_PATH= \
// RUN:   %clang -### -target x86_64-linux-gnu --offload-arch=gfx1010 --hip-link \
// RUN:   --rocm-path=%S/Inputs/rocm --print-rocm-search-dirs %s 2>&1 \
// RUN:   | FileCheck -check-prefixes=ROCM-PATH %s

// Test --hip-path option overrides environment variable HIP_PATH.

// RUN: rm -rf %t/myhip
// RUN: rm -rf %t/myhip_nouse
// RUN: mkdir -p %t/myhip
// RUN: mkdir -p %t/myhip_nouse
// RUN: cp -r %S/Inputs/rocm/bin %t/myhip
// RUN: cp -r %S/Inputs/rocm/bin %t/myhip_nouse
// RUN: env ROCM_PATH=%S/Inputs/rocm HIP_PATH=%t/myhip_nouse \
// RUN:   %clang -### -target x86_64-linux-gnu --offload-arch=gfx1010 --hip-link \
// RUN:   --hip-path=%t/myhip --print-rocm-search-dirs %s 2>&1 \
// RUN:   | FileCheck -check-prefixes=ROCM-ENV,HIP-PATH %s

// Test detecting latest /opt/rocm-{release} directory.
// RUN: rm -rf %T/opt
// RUN: mkdir -p %T/opt
// RUN: cp -r %S/Inputs/rocm %T/opt/rocm-3.9.0-1234
// RUN: cp -r %S/Inputs/rocm %T/opt/rocm-3.10.0
<<<<<<< HEAD
// RUN: %clang -### -target x86_64-linux-gnu --sysroot=%T \
=======
// RUN: not %clang -### --target=x86_64-linux-gnu --sysroot=%T \
>>>>>>> 145a9290
// RUN:   --print-rocm-search-dirs %s 2>&1 \
// RUN:   | FileCheck -check-prefixes=ROCM-REL %s

// Test ROCm installation built by SPACK by invoke clang at %T/rocm-spack/llvm-amdgpu-*
// directory through a soft link.

// RUN: rm -rf %T/rocm-spack
// RUN: cp -r %S/Inputs/rocm-spack %T
// RUN: ln -fs %clang %T/rocm-spack/llvm-amdgpu-4.0.0-ieagcs7inf7runpyfvepqkurasoglq4z/bin/clang
// RUN: %T/rocm-spack/llvm-amdgpu-4.0.0-ieagcs7inf7runpyfvepqkurasoglq4z/bin/clang -### -v \
// RUN:   -resource-dir=%T/rocm-spack/llvm-amdgpu-4.0.0-ieagcs7inf7runpyfvepqkurasoglq4z/lib/clang \
// RUN:   -target x86_64-linux-gnu --cuda-gpu-arch=gfx900 --print-rocm-search-dirs %s 2>&1 \
// RUN:   | FileCheck -check-prefixes=SPACK %s

// Test SPACK installation with multiple hip and rocm-device-libs packages of the same
// ROCm release. Clang cannot determine which one to use and emit diagnostics. --hip-path
// and --rocm-device-lib-path can be used to specify them.

// RUN: cp -r %T/rocm-spack/hip-* %T/rocm-spack/hip-4.0.0-abcd
// RUN: not %T/rocm-spack/llvm-amdgpu-4.0.0-ieagcs7inf7runpyfvepqkurasoglq4z/bin/clang -### -v \
// RUN:   -target x86_64-linux-gnu --cuda-gpu-arch=gfx900 %s 2>&1 \
// RUN:   | FileCheck -check-prefixes=SPACK-MULT %s
// RUN: %T/rocm-spack/llvm-amdgpu-4.0.0-ieagcs7inf7runpyfvepqkurasoglq4z/bin/clang -### -v \
// RUN:   -target x86_64-linux-gnu --cuda-gpu-arch=gfx900 \
// RUN:   --hip-path=%T/rocm-spack/hip-4.0.0-abcd \
// RUN:    %s 2>&1 | FileCheck -check-prefixes=SPACK-SET %s

// Test invalid SPACK ROCm installation missing hip and rocm-device-libs packages.
// The message about SPACK is emitted only if -v is specified.

// RUN: rm -rf %T/rocm-spack/hip-*
// RUN: rm -rf %T/rocm-spack/llvm-amdgpu-4.0.0-ieagcs7inf7runpyfvepqkurasoglq4z/amdgcn
// RUN: not %T/rocm-spack/llvm-amdgpu-4.0.0-ieagcs7inf7runpyfvepqkurasoglq4z/bin/clang -### -v \
// RUN:   -target x86_64-linux-gnu --cuda-gpu-arch=gfx900 %s 2>&1 \
// RUN:   | FileCheck -check-prefixes=SPACK-MISS %s
// RUN: %T/rocm-spack/llvm-amdgpu-4.0.0-ieagcs7inf7runpyfvepqkurasoglq4z/bin/clang --version 2>&1 \
// RUN:   | FileCheck -check-prefixes=SPACK-MISS-SILENT %s

// GFX902-DEFAULTLIBS: error: cannot find ROCm device library for gfx902; provide its path via '--rocm-path' or '--rocm-device-lib-path', or pass '-nogpulib' to build without ROCm device library

// NODEFAULTLIBS-NOT: error: cannot find

// COMMON: "-triple" "amdgcn-amd-amdhsa"

// ROCM-ENV: ROCm installation search path: [[ROCM_PATH:.*/Inputs/rocm]]

// HIP-PATH: "-mlink-builtin-bitcode" "[[ROCM_PATH]]/amdgcn/bitcode/oclc_isa_version_1010.bc"
// HIP-PATH: "-idirafter" "[[HIP_PATH:.*/myhip]]/include"
// HIP-PATH: "-L[[HIP_PATH]]/lib" {{.*}}"-lamdhip64"

// ROCM-PATH: ROCm installation search path: [[ROCM_PATH:.*/Inputs/rocm]]
// ROCM-PATH: "-mlink-builtin-bitcode" "[[ROCM_PATH]]/amdgcn/bitcode/oclc_isa_version_1010.bc"
// ROCM-PATH: "-idirafter" "[[ROCM_PATH]]/include"
// ROCM-PATH: "-L[[ROCM_PATH]]/lib" {{.*}}"-lamdhip64"

// ROCM-REL: ROCm installation search path: {{.*}}/opt/rocm
// ROCM-REL: ROCm installation search path: {{.*}}/opt/rocm-3.10.0

// SPACK: InstalledDir: [[DIR:.*]]/llvm-amdgpu-4.0.0-ieagcs7inf7runpyfvepqkurasoglq4z/bin
// SPACK: ROCm installation search path (Spack 4.0.0): [[DIR]]
// SPACK: ROCm installation search path: [[CLANG:.*]]
// SPACK: ROCm installation search path: [[DIR]]/llvm-amdgpu-4.0.0-ieagcs7inf7runpyfvepqkurasoglq4z
// SPACK: ROCm installation search path: [[DIR]]/llvm-amdgpu-4.0.0-ieagcs7inf7runpyfvepqkurasoglq4z/lib/clang
// SPACK: ROCm installation search path: /opt/rocm
// SPACK: Found HIP installation: [[DIR]]/hip-4.0.0-5f63slrursbrvfe2txrrjkynbsywsob5, version 4.0.20214-a2917cd
// SPACK: "-triple" "amdgcn-amd-amdhsa"
// SPACK-SAME: "-mlink-builtin-bitcode" "[[DIR]]/llvm-amdgpu-4.0.0-ieagcs7inf7runpyfvepqkurasoglq4z/amdgcn/bitcode/hip.bc"
// SPACK-SAME: "-idirafter" "[[DIR]]/hip-4.0.0-5f63slrursbrvfe2txrrjkynbsywsob5/include"

// SPACK-MULT: InstalledDir: [[DIR:.*]]/llvm-amdgpu-4.0.0-ieagcs7inf7runpyfvepqkurasoglq4z/bin
// SPACK-MULT-DAG: Cannot use SPACK package hip-4.0.0 at [[DIR]] due to multiple installations for the same version
// SPACK-MULT-NOT: Found HIP installation: [[DIR]]/hip-4.0.0-5f63slrursbrvfe2txrrjkynbsywsob5, version 4.0.20214-a2917cd
// SPACK-MULT-NOT: "-internal-isystem" "[[DIR]]/hip-4.0.0-5f63slrursbrvfe2txrrjkynbsywsob5/include"

// SPACK-SET: InstalledDir: [[DIR:.*]]/llvm-amdgpu-4.0.0-ieagcs7inf7runpyfvepqkurasoglq4z/bin
// SPACK-SET: Found HIP installation: [[DIR]]/hip-4.0.0-abcd, version 4.0.20214-a2917cd
// SPACK-SET: "-triple" "amdgcn-amd-amdhsa"
// SPACK-SET-SAME: "-mlink-builtin-bitcode" "[[DIR]]/llvm-amdgpu-4.0.0-ieagcs7inf7runpyfvepqkurasoglq4z/amdgcn/bitcode/hip.bc"
// SPACK-SET-SAME: "-idirafter" "[[DIR]]/hip-4.0.0-abcd/include"

// SPACK-MISS: InstalledDir: [[DIR:.*]]/llvm-amdgpu-4.0.0-ieagcs7inf7runpyfvepqkurasoglq4z/bin
// SPACK-MISS-DAG: SPACK package hip-4.0.0 not found at [[DIR]]
// SPACK-MISS-NOT: Found HIP installation: [[DIR]]/hip-4.0.0-5f63slrursbrvfe2txrrjkynbsywsob5, version 4.0.20214-a2917cd
// SPACK-MISS-NOT: "-idirafter" "[[DIR]]/hip-4.0.0-5f63slrursbrvfe2txrrjkynbsywsob5/include"

// SPACK-MISS-SILENT-NOT: SPACK package hip-{{.*}} not found at
// SPACK-MISS-SILENT-NOT: Found HIP installation<|MERGE_RESOLUTION|>--- conflicted
+++ resolved
@@ -7,33 +7,21 @@
 // We don't include every target in the test directory, so just pick a valid
 // target not included in the test.
 
-<<<<<<< HEAD
-// RUN: %clang -### -v -target x86_64-linux-gnu --cuda-gpu-arch=gfx902 \
-=======
-// RUN: not %clang -### -v --target=x86_64-linux-gnu --cuda-gpu-arch=gfx902 \
->>>>>>> 145a9290
+// RUN: not %clang -### -v -target x86_64-linux-gnu --cuda-gpu-arch=gfx902 \
 // RUN:   --rocm-path=%S/Inputs/rocm %s 2>&1 \
 // RUN:   | FileCheck -check-prefixes=COMMON,GFX902-DEFAULTLIBS %s
 
 // Should not interpret -nostdlib as disabling offload libraries.
-<<<<<<< HEAD
-// RUN: %clang -### -v -target x86_64-linux-gnu --cuda-gpu-arch=gfx902 -nostdlib \
-=======
-// RUN: not %clang -### -v --target=x86_64-linux-gnu --cuda-gpu-arch=gfx902 -nostdlib \
->>>>>>> 145a9290
+// RUN: not %clang -### -v -target x86_64-linux-gnu --cuda-gpu-arch=gfx902 -nostdlib \
 // RUN:   --rocm-path=%S/Inputs/rocm %s 2>&1 \
 // RUN:   | FileCheck -check-prefixes=COMMON,GFX902-DEFAULTLIBS %s
 
-// RUN: %clang -### -v -target x86_64-linux-gnu --cuda-gpu-arch=gfx902 -nogpulib \
+// RUN:  %clang -### -v -target x86_64-linux-gnu --cuda-gpu-arch=gfx902 -nogpulib \
 // RUN:   --rocm-path=%S/Inputs/rocm %s 2>&1 \
 // RUN:   | FileCheck -check-prefixes=COMMON,NODEFAULTLIBS %s
 
 // Test environment variable ROCM_PATH.
-<<<<<<< HEAD
-// RUN: env ROCM_PATH=%S/Inputs/rocm %clang -### -target x86_64-linux-gnu \
-=======
-// RUN: env ROCM_PATH=%S/Inputs/rocm not %clang -### --target=x86_64-linux-gnu \
->>>>>>> 145a9290
+// RUN: env ROCM_PATH=%S/Inputs/rocm not %clang -### -target x86_64-linux-gnu \
 // RUN:   --print-rocm-search-dirs %s 2>&1 \
 // RUN:   | FileCheck -check-prefixes=ROCM-ENV %s
 
@@ -94,11 +82,7 @@
 // RUN: mkdir -p %T/opt
 // RUN: cp -r %S/Inputs/rocm %T/opt/rocm-3.9.0-1234
 // RUN: cp -r %S/Inputs/rocm %T/opt/rocm-3.10.0
-<<<<<<< HEAD
-// RUN: %clang -### -target x86_64-linux-gnu --sysroot=%T \
-=======
-// RUN: not %clang -### --target=x86_64-linux-gnu --sysroot=%T \
->>>>>>> 145a9290
+// RUN: not %clang -### -target x86_64-linux-gnu --sysroot=%T \
 // RUN:   --print-rocm-search-dirs %s 2>&1 \
 // RUN:   | FileCheck -check-prefixes=ROCM-REL %s
 
@@ -108,7 +92,7 @@
 // RUN: rm -rf %T/rocm-spack
 // RUN: cp -r %S/Inputs/rocm-spack %T
 // RUN: ln -fs %clang %T/rocm-spack/llvm-amdgpu-4.0.0-ieagcs7inf7runpyfvepqkurasoglq4z/bin/clang
-// RUN: %T/rocm-spack/llvm-amdgpu-4.0.0-ieagcs7inf7runpyfvepqkurasoglq4z/bin/clang -### -v \
+// RUN: not %T/rocm-spack/llvm-amdgpu-4.0.0-ieagcs7inf7runpyfvepqkurasoglq4z/bin/clang -### -v \
 // RUN:   -resource-dir=%T/rocm-spack/llvm-amdgpu-4.0.0-ieagcs7inf7runpyfvepqkurasoglq4z/lib/clang \
 // RUN:   -target x86_64-linux-gnu --cuda-gpu-arch=gfx900 --print-rocm-search-dirs %s 2>&1 \
 // RUN:   | FileCheck -check-prefixes=SPACK %s
@@ -121,7 +105,7 @@
 // RUN: not %T/rocm-spack/llvm-amdgpu-4.0.0-ieagcs7inf7runpyfvepqkurasoglq4z/bin/clang -### -v \
 // RUN:   -target x86_64-linux-gnu --cuda-gpu-arch=gfx900 %s 2>&1 \
 // RUN:   | FileCheck -check-prefixes=SPACK-MULT %s
-// RUN: %T/rocm-spack/llvm-amdgpu-4.0.0-ieagcs7inf7runpyfvepqkurasoglq4z/bin/clang -### -v \
+// RUN: not %T/rocm-spack/llvm-amdgpu-4.0.0-ieagcs7inf7runpyfvepqkurasoglq4z/bin/clang -### -v \
 // RUN:   -target x86_64-linux-gnu --cuda-gpu-arch=gfx900 \
 // RUN:   --hip-path=%T/rocm-spack/hip-4.0.0-abcd \
 // RUN:    %s 2>&1 | FileCheck -check-prefixes=SPACK-SET %s
@@ -131,7 +115,7 @@
 
 // RUN: rm -rf %T/rocm-spack/hip-*
 // RUN: rm -rf %T/rocm-spack/llvm-amdgpu-4.0.0-ieagcs7inf7runpyfvepqkurasoglq4z/amdgcn
-// RUN: not %T/rocm-spack/llvm-amdgpu-4.0.0-ieagcs7inf7runpyfvepqkurasoglq4z/bin/clang -### -v \
+// RUN: %T/rocm-spack/llvm-amdgpu-4.0.0-ieagcs7inf7runpyfvepqkurasoglq4z/bin/clang -### -v \
 // RUN:   -target x86_64-linux-gnu --cuda-gpu-arch=gfx900 %s 2>&1 \
 // RUN:   | FileCheck -check-prefixes=SPACK-MISS %s
 // RUN: %T/rocm-spack/llvm-amdgpu-4.0.0-ieagcs7inf7runpyfvepqkurasoglq4z/bin/clang --version 2>&1 \
