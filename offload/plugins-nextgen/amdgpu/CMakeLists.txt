<<<<<<< HEAD
##===----------------------------------------------------------------------===##
#
#                     The LLVM Compiler Infrastructure
#
# This file is dual licensed under the MIT and the University of Illinois Open
# Source Licenses. See LICENSE.txt for details.
#
##===----------------------------------------------------------------------===##
#
# Build a plugin for an AMDGPU machine if available.
#
##===----------------------------------------------------------------------===##

################################################################################
set(LIBOMPTARGET_BUILD_AMDGPU_PLUGIN TRUE CACHE BOOL
  "Whether to build AMDGPU plugin")
if (NOT LIBOMPTARGET_BUILD_AMDGPU_PLUGIN)
  libomptarget_say("Not building AMDGPU NextGen offloading plugin: LIBOMPTARGET_BUILD_AMDGPU_PLUGIN is false")
  return()
endif()

# If we are bootstrapping hsa via external project we need to use find_library
# as it will not be installed.
if(DEFINED LIBOMPTARGET_EXTERNAL_PROJECT_HSA_PATH)
  find_library(HSA_RUNTIME hsa-runtime64
    HINTS
    ${CMAKE_BINARY_DIR}/../../runtimes/rocr-runtime-prefix/src/rocr-runtime-build
    ${CMAKE_INSTALL_PREFIX}
    PATHS
    ${LIBOMPTARGET_EXTERNAL_PROJECT_HSA_PATH}
  )
else()
  # As of rocm-3.7, hsa is installed with cmake packages and kmt is found via hsa
  find_package(hsa-runtime64 QUIET 1.2.0 HINTS ${CMAKE_INSTALL_PREFIX} PATHS /opt/rocm)
endif()
=======
# As of rocm-3.7, hsa is installed with cmake packages and kmt is found via hsa
find_package(hsa-runtime64 QUIET 1.2.0 HINTS ${CMAKE_INSTALL_PREFIX} PATHS /opt/rocm)
>>>>>>> 770d9283

if(NOT (CMAKE_SYSTEM_PROCESSOR MATCHES "(x86_64)|(ppc64le)|(aarch64)$" AND CMAKE_SYSTEM_NAME MATCHES "Linux"))
  message(STATUS "Not building AMDGPU NextGen plugin: only support AMDGPU in Linux x86_64, ppc64le, or aarch64 hosts")
  return()
endif()

# Create the library and add the default arguments.
add_target_library(omptarget.rtl.amdgpu AMDGPU)

target_sources(omptarget.rtl.amdgpu PRIVATE src/rtl.cpp)
target_include_directories(omptarget.rtl.amdgpu PRIVATE
                           ${CMAKE_CURRENT_SOURCE_DIR}/utils)
target_link_libraries(omptarget.rtl.amdgpu PRIVATE
                      -Wl,--whole-archive amdgcn_hostexec_services -Wl,--no-whole-archive)

option(LIBOMPTARGET_FORCE_DLOPEN_LIBHSA "Build with dlopened libhsa" OFF)
<<<<<<< HEAD
if(DEFINED HSA_RUNTIME AND NOT LIBOMPTARGET_FORCE_DLOPEN_LIBHSA)
  libomptarget_say("Building AMDGPU plugin linked against libhsa")
  target_link_libraries(omptarget.rtl.amdgpu PRIVATE ${HSA_RUNTIME})
  get_filename_component(library_path ${HSA_RUNTIME} DIRECTORY)
  target_include_directories(omptarget.rtl.amdgpu PRIVATE ${library_path}/../include)
elseif(hsa-runtime64_FOUND AND NOT LIBOMPTARGET_FORCE_DLOPEN_LIBHSA)
  libomptarget_say("Building AMDGPU plugin linked against libhsa")
=======
if(hsa-runtime64_FOUND AND NOT LIBOMPTARGET_FORCE_DLOPEN_LIBHSA)
  message(STATUS "Building AMDGPU plugin linked against libhsa")
>>>>>>> 770d9283
  target_link_libraries(omptarget.rtl.amdgpu PRIVATE hsa-runtime64::hsa-runtime64)
else()
  message(STATUS "Building AMDGPU plugin for dlopened libhsa")
  target_include_directories(omptarget.rtl.amdgpu PRIVATE dynamic_hsa)
  target_sources(omptarget.rtl.amdgpu PRIVATE dynamic_hsa/hsa.cpp)
endif()

# Configure testing for the AMDGPU plugin. We will build tests if we could a
# functional AMD GPU on the system, or if manually specifies by the user.
option(LIBOMPTARGET_FORCE_AMDGPU_TESTS "Build AMDGPU libomptarget tests" OFF)
if (LIBOMPTARGET_FOUND_AMDGPU_GPU OR LIBOMPTARGET_FORCE_AMDGPU_TESTS)
  # Report to the parent scope that we are building a plugin for amdgpu
  set(LIBOMPTARGET_SYSTEM_TARGETS
      "${LIBOMPTARGET_SYSTEM_TARGETS} amdgcn-amd-amdhsa" PARENT_SCOPE)
  list(APPEND LIBOMPTARGET_TESTED_PLUGINS "omptarget.rtl.amdgpu")
  set(LIBOMPTARGET_TESTED_PLUGINS "${LIBOMPTARGET_TESTED_PLUGINS}" PARENT_SCOPE)
else()
  message(STATUS "Not generating AMDGPU tests, no supported devices detected."
                   " Use 'LIBOMPTARGET_FORCE_AMDGPU_TESTS' to override.")
endif()<|MERGE_RESOLUTION|>--- conflicted
+++ resolved
@@ -1,22 +1,8 @@
-<<<<<<< HEAD
-##===----------------------------------------------------------------------===##
-#
-#                     The LLVM Compiler Infrastructure
-#
-# This file is dual licensed under the MIT and the University of Illinois Open
-# Source Licenses. See LICENSE.txt for details.
-#
-##===----------------------------------------------------------------------===##
-#
-# Build a plugin for an AMDGPU machine if available.
-#
-##===----------------------------------------------------------------------===##
-
 ################################################################################
 set(LIBOMPTARGET_BUILD_AMDGPU_PLUGIN TRUE CACHE BOOL
   "Whether to build AMDGPU plugin")
 if (NOT LIBOMPTARGET_BUILD_AMDGPU_PLUGIN)
-  libomptarget_say("Not building AMDGPU NextGen offloading plugin: LIBOMPTARGET_BUILD_AMDGPU_PLUGIN is false")
+  message(STATUS "Not building AMDGPU NextGen offloading plugin: LIBOMPTARGET_BUILD_AMDGPU_PLUGIN is false")
   return()
 endif()
 
@@ -34,10 +20,6 @@
   # As of rocm-3.7, hsa is installed with cmake packages and kmt is found via hsa
   find_package(hsa-runtime64 QUIET 1.2.0 HINTS ${CMAKE_INSTALL_PREFIX} PATHS /opt/rocm)
 endif()
-=======
-# As of rocm-3.7, hsa is installed with cmake packages and kmt is found via hsa
-find_package(hsa-runtime64 QUIET 1.2.0 HINTS ${CMAKE_INSTALL_PREFIX} PATHS /opt/rocm)
->>>>>>> 770d9283
 
 if(NOT (CMAKE_SYSTEM_PROCESSOR MATCHES "(x86_64)|(ppc64le)|(aarch64)$" AND CMAKE_SYSTEM_NAME MATCHES "Linux"))
   message(STATUS "Not building AMDGPU NextGen plugin: only support AMDGPU in Linux x86_64, ppc64le, or aarch64 hosts")
@@ -54,18 +36,13 @@
                       -Wl,--whole-archive amdgcn_hostexec_services -Wl,--no-whole-archive)
 
 option(LIBOMPTARGET_FORCE_DLOPEN_LIBHSA "Build with dlopened libhsa" OFF)
-<<<<<<< HEAD
 if(DEFINED HSA_RUNTIME AND NOT LIBOMPTARGET_FORCE_DLOPEN_LIBHSA)
-  libomptarget_say("Building AMDGPU plugin linked against libhsa")
+  message(STATUS "Building AMDGPU plugin linked against libhsa")
   target_link_libraries(omptarget.rtl.amdgpu PRIVATE ${HSA_RUNTIME})
   get_filename_component(library_path ${HSA_RUNTIME} DIRECTORY)
   target_include_directories(omptarget.rtl.amdgpu PRIVATE ${library_path}/../include)
 elseif(hsa-runtime64_FOUND AND NOT LIBOMPTARGET_FORCE_DLOPEN_LIBHSA)
-  libomptarget_say("Building AMDGPU plugin linked against libhsa")
-=======
-if(hsa-runtime64_FOUND AND NOT LIBOMPTARGET_FORCE_DLOPEN_LIBHSA)
   message(STATUS "Building AMDGPU plugin linked against libhsa")
->>>>>>> 770d9283
   target_link_libraries(omptarget.rtl.amdgpu PRIVATE hsa-runtime64::hsa-runtime64)
 else()
   message(STATUS "Building AMDGPU plugin for dlopened libhsa")
