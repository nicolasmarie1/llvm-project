--- conflicted
+++ resolved
@@ -445,45 +445,6 @@
 // KMP interface implementation (dyn loops)
 ////////////////////////////////////////////////////////////////////////////////
 
-<<<<<<< HEAD
-// TODO: This is a stopgap. We probably want to expand the dispatch API to take
-//       an DST pointer which can then be allocated properly without malloc.
-// static DynamicScheduleTracker *THREAD_LOCAL(ThreadDSTPtr);
-
-//  GPU backends dislike above static thread local mem. This is alternative.
-//  For each team, an array of global ptrs is allocated with size BlockSize,
-//  one per thread.
-//  The per team shared static global "ThreadDSTPtrPtr" is a pointer to the
-//  array of pointers.  Since it is shared, there is one ThreadDSTPtrPtr for
-//  each team. It is initalized by __init_ThreadDSTPtrPtr() which is
-//  called by __kmpc_target_init for threadid 0.
-static volatile int64_t SHARED(ThreadDSTPtrPtr);
-
-// Create a new DST, link the current one, and define the new as current.
-static DynamicScheduleTracker *pushDST() {
-  int32_t tid = mapping::getThreadIdInBlock();
-  if (ThreadDSTPtrPtr == 0) {
-    if (tid == 0)
-      ThreadDSTPtrPtr = static_cast<int64_t>((int64_t)memory::allocGlobal(
-          sizeof(int64_t) * mapping::getNumberOfThreadsInBlock(), "array of threadDSTPtr "));
-    synchronize::threads(
-        atomic::seq_cst); // so that all threads no longer see the zero
-    DynamicScheduleTracker **ThreadDSTPtrAry =
-        (DynamicScheduleTracker **)ThreadDSTPtrPtr;
-    ThreadDSTPtrAry[tid] = nullptr;
-  }
-  DynamicScheduleTracker **ThreadDSTPtrAry =
-      (DynamicScheduleTracker **)ThreadDSTPtrPtr;
-  DynamicScheduleTracker *ThreadDSTPtr =
-      (DynamicScheduleTracker *)ThreadDSTPtrAry[tid];
-  DynamicScheduleTracker *NewDST = static_cast<DynamicScheduleTracker *>(
-      memory::allocGlobal(sizeof(DynamicScheduleTracker), "new DST"));
-  *NewDST = DynamicScheduleTracker({0});
-  NewDST->NextDST = ThreadDSTPtr;
-  ThreadDSTPtr = NewDST;
-  ThreadDSTPtrAry[tid] = ThreadDSTPtr;
-  return ThreadDSTPtr;
-=======
 // TODO: Expand the dispatch API to take a DST pointer which can then be
 //       allocated properly without malloc.
 // For now, each team will contain an LDS pointer (ThreadDST) to a global array
@@ -527,36 +488,15 @@
   NewDST->NextDST = ThreadDST[ThreadIndex];
   ThreadDST[ThreadIndex] = NewDST;
   return NewDST;
->>>>>>> 78804f89
 }
 
 // Return the current DST.
 static DynamicScheduleTracker *peekDST() {
-<<<<<<< HEAD
-  int32_t tid = mapping::getThreadIdInBlock();
-  DynamicScheduleTracker **ThreadDSTPtrAry =
-      (DynamicScheduleTracker **)ThreadDSTPtrPtr;
-  DynamicScheduleTracker *ThreadDSTPtr =
-      (DynamicScheduleTracker *)ThreadDSTPtrAry[tid];
-  return ThreadDSTPtr;
-=======
   return ThreadDST[mapping::getThreadIdInBlock()];
->>>>>>> 78804f89
 }
 
 // Pop the current DST and restore the last one.
 static void popDST() {
-<<<<<<< HEAD
-  int32_t tid = mapping::getThreadIdInBlock();
-  DynamicScheduleTracker **ThreadDSTPtrAry =
-      (DynamicScheduleTracker **)ThreadDSTPtrPtr;
-  DynamicScheduleTracker *ThreadDSTPtr =
-      (DynamicScheduleTracker *)ThreadDSTPtrAry[tid];
-  DynamicScheduleTracker *OldDST = ThreadDSTPtr->NextDST;
-  memory::freeGlobal(ThreadDSTPtr, "remove DST");
-  if (OldDST != nullptr)
-    ThreadDSTPtrAry[tid] = OldDST;
-=======
   int32_t ThreadIndex = mapping::getThreadIdInBlock();
   DynamicScheduleTracker *CurrentDST = ThreadDST[ThreadIndex];
   DynamicScheduleTracker *OldDST = CurrentDST->NextDST;
@@ -576,11 +516,10 @@
 void workshare::init(bool IsSPMD) {
   if (mapping::isInitialThreadInLevel0(IsSPMD))
     ThreadDST = nullptr;
->>>>>>> 78804f89
 }
 
 extern "C" {
-
+static volatile int64_t SHARED(ThreadDSTPtrPtr);
 void __init_ThreadDSTPtrPtr() { ThreadDSTPtrPtr = 0; }
 
 // init
