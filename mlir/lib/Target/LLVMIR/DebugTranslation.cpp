//===- DebugTranslation.cpp - MLIR to LLVM Debug conversion ---------------===//
//
// Part of the LLVM Project, under the Apache License v2.0 with LLVM Exceptions.
// See https://llvm.org/LICENSE.txt for license information.
// SPDX-License-Identifier: Apache-2.0 WITH LLVM-exception
//
//===----------------------------------------------------------------------===//

#include "DebugTranslation.h"
#include "mlir/Dialect/LLVMIR/LLVMDialect.h"
#include "llvm/ADT/TypeSwitch.h"
#include "llvm/IR/Metadata.h"
#include "llvm/IR/Module.h"
#include "llvm/Support/FileSystem.h"
#include "llvm/Support/Path.h"

using namespace mlir;
using namespace mlir::LLVM;
using namespace mlir::LLVM::detail;

/// A utility walker that interrupts if the operation has valid debug
/// information.
static WalkResult interruptIfValidLocation(Operation *op) {
  return isa<UnknownLoc>(op->getLoc()) ? WalkResult::advance()
                                       : WalkResult::interrupt();
}

DebugTranslation::DebugTranslation(Operation *module, llvm::Module &llvmModule)
    : debugEmissionIsEnabled(false), llvmModule(llvmModule),
      llvmCtx(llvmModule.getContext()) {
  // If the module has no location information, there is nothing to do.
  if (!module->walk(interruptIfValidLocation).wasInterrupted())
    return;
  debugEmissionIsEnabled = true;

  // TODO: The version information should be encoded on the LLVM module itself,
  // not implicitly set here.

  // Mark this module as having debug information.
  StringRef debugVersionKey = "Debug Info Version";
  if (!llvmModule.getModuleFlag(debugVersionKey))
    llvmModule.addModuleFlag(llvm::Module::Warning, debugVersionKey,
                             llvm::DEBUG_METADATA_VERSION);

  if (auto targetTripleAttr = module->getDiscardableAttr(
          LLVM::LLVMDialect::getTargetTripleAttrName())) {
    auto targetTriple =
        llvm::Triple(cast<StringAttr>(targetTripleAttr).getValue());
    if (targetTriple.isKnownWindowsMSVCEnvironment()) {
      // Dwarf debugging files will be generated by default, unless "CodeView"
      // is set explicitly. Windows/MSVC should use CodeView instead.
      llvmModule.addModuleFlag(llvm::Module::Warning, "CodeView", 1);
    }
  }
}

/// Finalize the translation of debug information.
void DebugTranslation::finalize() {}

/// Translate the debug information for the given function.
void DebugTranslation::translate(LLVMFuncOp func, llvm::Function &llvmFunc) {
  if (!debugEmissionIsEnabled)
    return;

  // Look for a sub program attached to the function.
  auto spLoc =
      func.getLoc()->findInstanceOf<FusedLocWith<LLVM::DISubprogramAttr>>();
  if (!spLoc)
    return;
  llvmFunc.setSubprogram(translate(spLoc.getMetadata()));
}

//===----------------------------------------------------------------------===//
// Attributes
//===----------------------------------------------------------------------===//

llvm::DIType *DebugTranslation::translateImpl(DINullTypeAttr attr) {
  // A DINullTypeAttr at the beginning of the subroutine types list models
  // a void result type. If it is at the end, it models a variadic function.
  // Translate the explicit DINullTypeAttr to a nullptr since LLVM IR metadata
  // does not have an explicit void result type nor a variadic type
  // representation.
  return nullptr;
}

llvm::MDString *DebugTranslation::getMDStringOrNull(StringAttr stringAttr) {
  if (!stringAttr || stringAttr.empty())
    return nullptr;
  return llvm::MDString::get(llvmCtx, stringAttr);
}

llvm::DIBasicType *DebugTranslation::translateImpl(DIBasicTypeAttr attr) {
  return llvm::DIBasicType::get(
      llvmCtx, attr.getTag(), getMDStringOrNull(attr.getName()),
      attr.getSizeInBits(),
      /*AlignInBits=*/0, attr.getEncoding(), llvm::DINode::FlagZero);
}

llvm::DICompileUnit *DebugTranslation::translateImpl(DICompileUnitAttr attr) {
  llvm::DIBuilder builder(llvmModule);
  return builder.createCompileUnit(
      attr.getSourceLanguage(), translate(attr.getFile()),
      attr.getProducer() ? attr.getProducer().getValue() : "",
      attr.getIsOptimized(),
      /*Flags=*/"", /*RV=*/0, /*SplitName=*/{},
      static_cast<llvm::DICompileUnit::DebugEmissionKind>(
          attr.getEmissionKind()));
}

/// Returns a new `DINodeT` that is either distinct or not, depending on
/// `isDistinct`.
template <class DINodeT, class... Ts>
static DINodeT *getDistinctOrUnique(bool isDistinct, Ts &&...args) {
  if (isDistinct)
    return DINodeT::getDistinct(std::forward<Ts>(args)...);
  return DINodeT::get(std::forward<Ts>(args)...);
}

llvm::TempDICompositeType
DebugTranslation::translateTemporaryImpl(DICompositeTypeAttr attr) {
  return llvm::DICompositeType::getTemporary(
      llvmCtx, attr.getTag(), getMDStringOrNull(attr.getName()), nullptr,
      attr.getLine(), nullptr, nullptr, attr.getSizeInBits(),
      attr.getAlignInBits(),
      /*OffsetInBits=*/0,
      /*Flags=*/static_cast<llvm::DINode::DIFlags>(attr.getFlags()),
      /*Elements=*/nullptr, /*RuntimeLang=*/0,
      /*VTableHolder=*/nullptr);
}

llvm::DICompositeType *
DebugTranslation::translateImpl(DICompositeTypeAttr attr) {
  // TODO: Use distinct attributes to model this, once they have landed.
  // Depending on the tag, composite types must be distinct.
  bool isDistinct = false;
  switch (attr.getTag()) {
  case llvm::dwarf::DW_TAG_class_type:
  case llvm::dwarf::DW_TAG_enumeration_type:
  case llvm::dwarf::DW_TAG_structure_type:
  case llvm::dwarf::DW_TAG_union_type:
    isDistinct = true;
  }

  SmallVector<llvm::Metadata *> elements;
  for (DINodeAttr member : attr.getElements())
    elements.push_back(translate(member));

  return getDistinctOrUnique<llvm::DICompositeType>(
      isDistinct, llvmCtx, attr.getTag(), getMDStringOrNull(attr.getName()),
      translate(attr.getFile()), attr.getLine(), translate(attr.getScope()),
      translate(attr.getBaseType()), attr.getSizeInBits(),
      attr.getAlignInBits(),
      /*OffsetInBits=*/0,
      /*Flags=*/static_cast<llvm::DINode::DIFlags>(attr.getFlags()),
      llvm::MDNode::get(llvmCtx, elements),
      /*RuntimeLang=*/0, /*VTableHolder=*/nullptr);
}

llvm::DIDerivedType *DebugTranslation::translateImpl(DIDerivedTypeAttr attr) {
  return llvm::DIDerivedType::get(
      llvmCtx, attr.getTag(), getMDStringOrNull(attr.getName()),
      /*File=*/nullptr, /*Line=*/0,
      /*Scope=*/nullptr, translate(attr.getBaseType()), attr.getSizeInBits(),
      attr.getAlignInBits(), attr.getOffsetInBits(),
<<<<<<< HEAD
      /*DWARFAddressSpace=*/std::nullopt, llvm::dwarf::DW_MSPACE_LLVM_none, /*PtrAuthData=*/std::nullopt,
      /*Flags=*/llvm::DINode::FlagZero);
=======
      /*DWARFAddressSpace=*/std::nullopt, /*PtrAuthData=*/std::nullopt,
      /*Flags=*/llvm::DINode::FlagZero, translate(attr.getExtraData()));
>>>>>>> ce8e8697
}

llvm::DIFile *DebugTranslation::translateImpl(DIFileAttr attr) {
  return llvm::DIFile::get(llvmCtx, getMDStringOrNull(attr.getName()),
                           getMDStringOrNull(attr.getDirectory()));
}

llvm::DILabel *DebugTranslation::translateImpl(DILabelAttr attr) {
  return llvm::DILabel::get(llvmCtx, translate(attr.getScope()),
                            getMDStringOrNull(attr.getName()),
                            translate(attr.getFile()), attr.getLine());
}

llvm::DILexicalBlock *DebugTranslation::translateImpl(DILexicalBlockAttr attr) {
  return llvm::DILexicalBlock::getDistinct(llvmCtx, translate(attr.getScope()),
                                           translate(attr.getFile()),
                                           attr.getLine(), attr.getColumn());
}

llvm::DILexicalBlockFile *
DebugTranslation::translateImpl(DILexicalBlockFileAttr attr) {
  return llvm::DILexicalBlockFile::getDistinct(
      llvmCtx, translate(attr.getScope()), translate(attr.getFile()),
      attr.getDiscriminator());
}

llvm::DILocalScope *DebugTranslation::translateImpl(DILocalScopeAttr attr) {
  return cast<llvm::DILocalScope>(translate(DINodeAttr(attr)));
}

llvm::DILocalVariable *
DebugTranslation::translateImpl(DILocalVariableAttr attr) {
  return llvm::DILocalVariable::get(
      llvmCtx, translate(attr.getScope()), getMDStringOrNull(attr.getName()),
      translate(attr.getFile()), attr.getLine(), translate(attr.getType()),
      attr.getArg(),
      /*Flags=*/llvm::DINode::FlagZero, llvm::dwarf::DW_MSPACE_LLVM_none,
      attr.getAlignInBits(),
      /*Annotations=*/nullptr);
}

llvm::DIGlobalVariable *
DebugTranslation::translateImpl(DIGlobalVariableAttr attr) {
  return llvm::DIGlobalVariable::getDistinct(
      llvmCtx, translate(attr.getScope()), getMDStringOrNull(attr.getName()),
      getMDStringOrNull(attr.getLinkageName()), translate(attr.getFile()),
      attr.getLine(), translate(attr.getType()), attr.getIsLocalToUnit(),
      attr.getIsDefined(), nullptr, nullptr, llvm::dwarf::DW_MSPACE_LLVM_none,
      attr.getAlignInBits(), nullptr);
}

llvm::DIType *
DebugTranslation::translateRecursive(DIRecursiveTypeAttrInterface attr) {
  DistinctAttr recursiveId = attr.getRecId();
  if (attr.isRecSelf()) {
    auto *iter = recursiveTypeMap.find(recursiveId);
    assert(iter != recursiveTypeMap.end() && "unbound DI recursive self type");
    return iter->second;
  }

  auto setRecursivePlaceholder = [&](llvm::DIType *placeholder) {
    [[maybe_unused]] auto [iter, inserted] =
        recursiveTypeMap.try_emplace(recursiveId, placeholder);
    (void)iter;
    (void)inserted;
    assert(inserted && "illegal reuse of recursive id");
  };

  llvm::DIType *result =
      TypeSwitch<DIRecursiveTypeAttrInterface, llvm::DIType *>(attr)
          .Case<DICompositeTypeAttr>([&](auto attr) {
            auto temporary = translateTemporaryImpl(attr);
            setRecursivePlaceholder(temporary.get());
            // Must call `translateImpl` directly instead of `translate` to
            // avoid handling the recursive interface again.
            auto *concrete = translateImpl(attr);
            temporary->replaceAllUsesWith(concrete);
            return concrete;
          });

  assert(recursiveTypeMap.back().first == recursiveId &&
         "internal inconsistency: unexpected recursive translation stack");
  recursiveTypeMap.pop_back();

  return result;
}

llvm::DIScope *DebugTranslation::translateImpl(DIScopeAttr attr) {
  return cast<llvm::DIScope>(translate(DINodeAttr(attr)));
}

llvm::DISubprogram *DebugTranslation::translateImpl(DISubprogramAttr attr) {
  if (auto iter = distinctAttrToNode.find(attr.getId());
      iter != distinctAttrToNode.end())
    return cast<llvm::DISubprogram>(iter->second);

  llvm::DIScope *scope = translate(attr.getScope());
  llvm::DIFile *file = translate(attr.getFile());
  llvm::DIType *type = translate(attr.getType());
  llvm::DICompileUnit *compileUnit = translate(attr.getCompileUnit());

  // Check again after recursive calls in case this distinct node recurses back
  // to itself.
  if (auto iter = distinctAttrToNode.find(attr.getId());
      iter != distinctAttrToNode.end())
    return cast<llvm::DISubprogram>(iter->second);

  bool isDefinition = static_cast<bool>(attr.getSubprogramFlags() &
                                        LLVM::DISubprogramFlags::Definition);
  llvm::DISubprogram *node = getDistinctOrUnique<llvm::DISubprogram>(
      isDefinition, llvmCtx, scope, getMDStringOrNull(attr.getName()),
      getMDStringOrNull(attr.getLinkageName()), file, attr.getLine(), type,
      attr.getScopeLine(),
      /*ContainingType=*/nullptr, /*VirtualIndex=*/0,
      /*ThisAdjustment=*/0, llvm::DINode::FlagZero,
      static_cast<llvm::DISubprogram::DISPFlags>(attr.getSubprogramFlags()),
      compileUnit);

  if (attr.getId())
    distinctAttrToNode.try_emplace(attr.getId(), node);
  return node;
}

llvm::DIModule *DebugTranslation::translateImpl(DIModuleAttr attr) {
  return llvm::DIModule::get(
      llvmCtx, translate(attr.getFile()), translate(attr.getScope()),
      getMDStringOrNull(attr.getName()),
      getMDStringOrNull(attr.getConfigMacros()),
      getMDStringOrNull(attr.getIncludePath()),
      getMDStringOrNull(attr.getApinotes()), attr.getLine(), attr.getIsDecl());
}

llvm::DINamespace *DebugTranslation::translateImpl(DINamespaceAttr attr) {
  return llvm::DINamespace::get(llvmCtx, translate(attr.getScope()),
                                getMDStringOrNull(attr.getName()),
                                attr.getExportSymbols());
}

llvm::DISubrange *DebugTranslation::translateImpl(DISubrangeAttr attr) {
  auto getMetadataOrNull = [&](IntegerAttr attr) -> llvm::Metadata * {
    if (!attr)
      return nullptr;
    return llvm::ConstantAsMetadata::get(llvm::ConstantInt::getSigned(
        llvm::Type::getInt64Ty(llvmCtx), attr.getInt()));
  };
  return llvm::DISubrange::get(llvmCtx, getMetadataOrNull(attr.getCount()),
                               getMetadataOrNull(attr.getLowerBound()),
                               getMetadataOrNull(attr.getUpperBound()),
                               getMetadataOrNull(attr.getStride()));
}

llvm::DISubroutineType *
DebugTranslation::translateImpl(DISubroutineTypeAttr attr) {
  // Concatenate the result and argument types into a single array.
  SmallVector<llvm::Metadata *> types;
  for (DITypeAttr type : attr.getTypes())
    types.push_back(translate(type));
  return llvm::DISubroutineType::get(
      llvmCtx, llvm::DINode::FlagZero, attr.getCallingConvention(),
      llvm::DITypeRefArray(llvm::MDNode::get(llvmCtx, types)));
}

llvm::DIType *DebugTranslation::translateImpl(DITypeAttr attr) {
  return cast<llvm::DIType>(translate(DINodeAttr(attr)));
}

llvm::DINode *DebugTranslation::translate(DINodeAttr attr) {
  if (!attr)
    return nullptr;
  // Check for a cached instance.
  if (llvm::DINode *node = attrToNode.lookup(attr))
    return node;

  llvm::DINode *node = nullptr;
  // Recursive types go through a dedicated handler. All other types are
  // dispatched directly to their specific handlers.
  if (auto recTypeAttr = dyn_cast<DIRecursiveTypeAttrInterface>(attr))
    if (recTypeAttr.getRecId())
      node = translateRecursive(recTypeAttr);

  if (!node)
    node = TypeSwitch<DINodeAttr, llvm::DINode *>(attr)
               .Case<DIBasicTypeAttr, DICompileUnitAttr, DICompositeTypeAttr,
                     DIDerivedTypeAttr, DIFileAttr, DIGlobalVariableAttr,
                     DILabelAttr, DILexicalBlockAttr, DILexicalBlockFileAttr,
                     DILocalVariableAttr, DIModuleAttr, DINamespaceAttr,
                     DINullTypeAttr, DISubprogramAttr, DISubrangeAttr,
                     DISubroutineTypeAttr>(
                   [&](auto attr) { return translateImpl(attr); });

  attrToNode.insert({attr, node});
  return node;
}

//===----------------------------------------------------------------------===//
// Locations
//===----------------------------------------------------------------------===//

/// Translate the given location to an llvm debug location.
llvm::DILocation *DebugTranslation::translateLoc(Location loc,
                                                 llvm::DILocalScope *scope) {
  if (!debugEmissionIsEnabled)
    return nullptr;
  return translateLoc(loc, scope, /*inlinedAt=*/nullptr);
}

llvm::DIExpression *
DebugTranslation::translateExpression(LLVM::DIExpressionAttr attr) {
  SmallVector<uint64_t, 1> ops;
  if (attr) {
    // Append operations their operands to the list.
    for (const DIExpressionElemAttr &op : attr.getOperations()) {
      ops.push_back(op.getOpcode());
      append_range(ops, op.getArguments());
    }
  }
  return llvm::DIExpression::get(llvmCtx, ops);
}

llvm::DIGlobalVariableExpression *
DebugTranslation::translateGlobalVariableExpression(
    LLVM::DIGlobalVariableExpressionAttr attr) {
  return llvm::DIGlobalVariableExpression::get(
      llvmCtx, translate(attr.getVar()), translateExpression(attr.getExpr()));
}

/// Translate the given location to an llvm DebugLoc.
llvm::DILocation *DebugTranslation::translateLoc(Location loc,
                                                 llvm::DILocalScope *scope,
                                                 llvm::DILocation *inlinedAt) {
  // LLVM doesn't have a representation for unknown.
  if (isa<UnknownLoc>(loc))
    return nullptr;

  // Check for a cached instance.
  auto existingIt = locationToLoc.find(std::make_tuple(loc, scope, inlinedAt));
  if (existingIt != locationToLoc.end())
    return existingIt->second;

  llvm::DILocation *llvmLoc = nullptr;
  if (auto callLoc = dyn_cast<CallSiteLoc>(loc)) {
    // For callsites, the caller is fed as the inlinedAt for the callee.
    auto *callerLoc = translateLoc(callLoc.getCaller(), scope, inlinedAt);
    llvmLoc = translateLoc(callLoc.getCallee(), nullptr, callerLoc);
    // Fallback: Ignore callee if it has no debug scope.
    if (!llvmLoc)
      llvmLoc = callerLoc;

  } else if (auto fileLoc = dyn_cast<FileLineColLoc>(loc)) {
    // A scope of a DILocation cannot be null.
    if (!scope)
      return nullptr;
    llvmLoc =
        llvm::DILocation::get(llvmCtx, fileLoc.getLine(), fileLoc.getColumn(),
                              scope, const_cast<llvm::DILocation *>(inlinedAt));

  } else if (auto fusedLoc = dyn_cast<FusedLoc>(loc)) {
    ArrayRef<Location> locations = fusedLoc.getLocations();

    // Check for a scope encoded with the location.
    if (auto scopedAttr =
            dyn_cast_or_null<LLVM::DILocalScopeAttr>(fusedLoc.getMetadata()))
      scope = translate(scopedAttr);

    // For fused locations, merge each of the nodes.
    llvmLoc = translateLoc(locations.front(), scope, inlinedAt);
    for (Location locIt : locations.drop_front()) {
      llvmLoc = llvm::DILocation::getMergedLocation(
          llvmLoc, translateLoc(locIt, scope, inlinedAt));
    }

  } else if (auto nameLoc = dyn_cast<NameLoc>(loc)) {
    llvmLoc = translateLoc(nameLoc.getChildLoc(), scope, inlinedAt);

  } else if (auto opaqueLoc = dyn_cast<OpaqueLoc>(loc)) {
    llvmLoc = translateLoc(opaqueLoc.getFallbackLocation(), scope, inlinedAt);
  } else {
    llvm_unreachable("unknown location kind");
  }

  locationToLoc.try_emplace(std::make_tuple(loc, scope, inlinedAt), llvmLoc);
  return llvmLoc;
}

/// Create an llvm debug file for the given file path.
llvm::DIFile *DebugTranslation::translateFile(StringRef fileName) {
  auto *&file = fileMap[fileName];
  if (file)
    return file;

  // Make sure the current working directory is up-to-date.
  if (currentWorkingDir.empty())
    llvm::sys::fs::current_path(currentWorkingDir);

  StringRef directory = currentWorkingDir;
  SmallString<128> dirBuf;
  SmallString<128> fileBuf;
  if (llvm::sys::path::is_absolute(fileName)) {
    // Strip the common prefix (if it is more than just "/") from current
    // directory and FileName for a more space-efficient encoding.
    auto fileIt = llvm::sys::path::begin(fileName);
    auto fileE = llvm::sys::path::end(fileName);
    auto curDirIt = llvm::sys::path::begin(directory);
    auto curDirE = llvm::sys::path::end(directory);
    for (; curDirIt != curDirE && *curDirIt == *fileIt; ++curDirIt, ++fileIt)
      llvm::sys::path::append(dirBuf, *curDirIt);
    if (std::distance(llvm::sys::path::begin(directory), curDirIt) == 1) {
      // Don't strip the common prefix if it is only the root "/"  since that
      // would make LLVM diagnostic locations confusing.
      directory = StringRef();
    } else {
      for (; fileIt != fileE; ++fileIt)
        llvm::sys::path::append(fileBuf, *fileIt);
      directory = dirBuf;
      fileName = fileBuf;
    }
  }
  return (file = llvm::DIFile::get(llvmCtx, fileName, directory));
}<|MERGE_RESOLUTION|>--- conflicted
+++ resolved
@@ -162,13 +162,8 @@
       /*File=*/nullptr, /*Line=*/0,
       /*Scope=*/nullptr, translate(attr.getBaseType()), attr.getSizeInBits(),
       attr.getAlignInBits(), attr.getOffsetInBits(),
-<<<<<<< HEAD
       /*DWARFAddressSpace=*/std::nullopt, llvm::dwarf::DW_MSPACE_LLVM_none, /*PtrAuthData=*/std::nullopt,
-      /*Flags=*/llvm::DINode::FlagZero);
-=======
-      /*DWARFAddressSpace=*/std::nullopt, /*PtrAuthData=*/std::nullopt,
       /*Flags=*/llvm::DINode::FlagZero, translate(attr.getExtraData()));
->>>>>>> ce8e8697
 }
 
 llvm::DIFile *DebugTranslation::translateImpl(DIFileAttr attr) {
