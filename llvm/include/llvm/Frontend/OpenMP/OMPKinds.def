//===--- OMPKinds.def - OpenMP directives, clauses, rt-calls -*- C++ -*-===//
//
// Part of the LLVM Project, under the Apache License v2.0 with LLVM Exceptions.
// See https://llvm.org/LICENSE.txt for license information.
// SPDX-License-Identifier: Apache-2.0 WITH LLVM-exception
//
//===----------------------------------------------------------------------===//
/// \file
///
/// This file defines the list of supported OpenMP runtime
/// calls, and other things that need to be listed in enums.
///
/// This file is under transition to OMP.td with TableGen code generation.
///
//===----------------------------------------------------------------------===//

/// OpenMP Directives, combined directives and Clauses
/// - Moved to OMP.td

/// Types used in runtime structs or runtime functions
///
///{

#ifndef OMP_TYPE
#define OMP_TYPE(VarName, InitValue)
#endif

#define __OMP_TYPE(VarName) OMP_TYPE(VarName, Type::get##VarName##Ty(Ctx))

__OMP_TYPE(Void)
__OMP_TYPE(Int1)
__OMP_TYPE(Int8)
__OMP_TYPE(Int16)
__OMP_TYPE(Int32)
__OMP_TYPE(Int64)
__OMP_TYPE(Int8Ptr)
__OMP_TYPE(Int16Ptr)
__OMP_TYPE(Int32Ptr)
__OMP_TYPE(Int64Ptr)
__OMP_TYPE(FloatPtr)
__OMP_TYPE(Float)
__OMP_TYPE(DoublePtr)
__OMP_TYPE(Double)

OMP_TYPE(SizeTy, M.getDataLayout().getIntPtrType(Ctx))

#define __OMP_PTR_TYPE(NAME, BASE) OMP_TYPE(NAME, BASE->getPointerTo())

__OMP_PTR_TYPE(VoidPtr, Int8)
__OMP_PTR_TYPE(VoidPtrPtr, VoidPtr)
__OMP_PTR_TYPE(VoidPtrPtrPtr, VoidPtrPtr)

__OMP_PTR_TYPE(Int8PtrPtr, Int8Ptr)
__OMP_PTR_TYPE(Int8PtrPtrPtr, Int8PtrPtr)

#undef __OMP_PTR_TYPE

#undef __OMP_TYPE
#undef OMP_TYPE

///}

/// array types
///
///{

#ifndef OMP_ARRAY_TYPE
#define OMP_ARRAY_TYPE(VarName, ElemTy, ArraySize)
#endif

#define __OMP_ARRAY_TYPE(VarName, ElemTy, ArraySize)                           \
  OMP_ARRAY_TYPE(VarName, ElemTy, ArraySize)

__OMP_ARRAY_TYPE(KmpCriticalName, Int32, 8)

#undef __OMP_ARRAY_TYPE
#undef OMP_ARRAY_TYPE

///}

/// Struct and function types
///
///{

#ifndef OMP_STRUCT_TYPE
#define OMP_STRUCT_TYPE(VarName, StructName, ...)
#endif

#define __OMP_STRUCT_TYPE(VarName, Name, ...)                                  \
  OMP_STRUCT_TYPE(VarName, "struct." #Name, __VA_ARGS__)

__OMP_STRUCT_TYPE(Ident, ident_t, Int32, Int32, Int32, Int32, Int8Ptr)
__OMP_STRUCT_TYPE(OffloadEntry, __tgt_offload_entry, Int8Ptr, Int8Ptr, SizeTy,
                  Int32, Int32)
__OMP_STRUCT_TYPE(KernelArgs, __tgt_kernel_arguments, Int32, Int32, VoidPtrPtr,
                  VoidPtrPtr, Int64Ptr, Int64Ptr, VoidPtrPtr, VoidPtrPtr, Int64)
__OMP_STRUCT_TYPE(AsyncInfo, __tgt_async_info, Int8Ptr)
__OMP_STRUCT_TYPE(DependInfo, kmp_dep_info, SizeTy, SizeTy, Int8)

#undef __OMP_STRUCT_TYPE
#undef OMP_STRUCT_TYPE

#ifndef OMP_FUNCTION_TYPE
#define OMP_FUNCTION_TYPE(VarName, IsVarArg, ReturnType, ...)
#endif

#define __OMP_FUNCTION_TYPE(VarName, IsVarArg, ReturnType, ...)                \
  OMP_FUNCTION_TYPE(VarName, IsVarArg, ReturnType, __VA_ARGS__)

__OMP_FUNCTION_TYPE(ParallelTask, true, Void, Int32Ptr, Int32Ptr)
__OMP_FUNCTION_TYPE(ReduceFunction, false, Void, VoidPtr, VoidPtr)
__OMP_FUNCTION_TYPE(CopyFunction, false, Void, VoidPtr, VoidPtr)
__OMP_FUNCTION_TYPE(KmpcCtor, false, VoidPtr, VoidPtr)
__OMP_FUNCTION_TYPE(KmpcDtor, false, Void, VoidPtr)
__OMP_FUNCTION_TYPE(KmpcCopyCtor, false, VoidPtr, VoidPtr, VoidPtr)
__OMP_FUNCTION_TYPE(TaskRoutineEntry, false, Int32, Int32,
                    /* kmp_task_t */ VoidPtr)
__OMP_FUNCTION_TYPE(ShuffleReduce, false, Void, VoidPtr, Int16, Int16, Int16)
__OMP_FUNCTION_TYPE(InterWarpCopy, false, Void, VoidPtr, Int32)
__OMP_FUNCTION_TYPE(GlobalList, false, Void, VoidPtr, Int32, VoidPtr)

#undef __OMP_FUNCTION_TYPE
#undef OMP_FUNCTION_TYPE

///}

/// Internal Control Variables information
///
///{

#ifndef ICV_INIT_VALUE
#define ICV_INIT_VALUE(Enum, Name)
#endif

#define __ICV_INIT_VALUE(Name) ICV_INIT_VALUE(ICV_##Name, #Name)

__ICV_INIT_VALUE(ZERO)
__ICV_INIT_VALUE(FALSE)
__ICV_INIT_VALUE(IMPLEMENTATION_DEFINED)
__ICV_INIT_VALUE(LAST)

#undef __ICV_INIT_VALUE
#undef ICV_INIT_VALUE

#ifndef ICV_DATA_ENV
#define ICV_DATA_ENV(Enum, Name, EnvVarName, Init)
#endif

#define __ICV_DATA_ENV(Name, EnvVarName, Init)                                 \
  ICV_DATA_ENV(ICV_##Name, #Name, #EnvVarName, Init)

__ICV_DATA_ENV(nthreads, OMP_NUM_THREADS, ICV_IMPLEMENTATION_DEFINED)
__ICV_DATA_ENV(active_levels, NONE, ICV_ZERO)
__ICV_DATA_ENV(cancel, OMP_CANCELLATION, ICV_FALSE)
__ICV_DATA_ENV(proc_bind, OMP_PROC_BIND, ICV_IMPLEMENTATION_DEFINED)
__ICV_DATA_ENV(__last, last, ICV_LAST)

#undef __ICV_DATA_ENV
#undef ICV_DATA_ENV

#ifndef ICV_RT_SET
#define ICV_RT_SET(Name, RTL)
#endif

#define __ICV_RT_SET(Name, RTL) ICV_RT_SET(ICV_##Name, OMPRTL_##RTL)

__ICV_RT_SET(nthreads, omp_set_num_threads)

#undef __ICV_RT_SET
#undef ICV_RT_SET

#ifndef ICV_RT_GET
#define ICV_RT_GET(Name, RTL)
#endif

#define __ICV_RT_GET(Name, RTL) ICV_RT_GET(ICV_##Name, OMPRTL_##RTL)

__ICV_RT_GET(nthreads, omp_get_max_threads)
__ICV_RT_GET(active_levels, omp_get_active_level)
__ICV_RT_GET(cancel, omp_get_cancellation)
__ICV_RT_GET(proc_bind, omp_get_proc_bind)

#undef __ICV_RT_GET
#undef ICV_RT_GET

///}

/// Runtime library function (and their attributes)
///
///{

#ifndef OMP_RTL
#define OMP_RTL(Enum, Str, IsVarArg, ReturnType, ...)
#endif

#define __OMP_RTL(Name, IsVarArg, ReturnType, ...)                             \
  OMP_RTL(OMPRTL_##Name, #Name, IsVarArg, ReturnType, __VA_ARGS__)



__OMP_RTL(__kmpc_barrier, false, Void, IdentPtr, Int32)
__OMP_RTL(__kmpc_cancel, false, Int32, IdentPtr, Int32, Int32)
__OMP_RTL(__kmpc_cancel_barrier, false, Int32, IdentPtr, Int32)
__OMP_RTL(__kmpc_error, false, Void, IdentPtr, Int32, Int8Ptr)
__OMP_RTL(__kmpc_flush, false, Void, IdentPtr)
__OMP_RTL(__kmpc_flush_acquire, false, Void, IdentPtr)
__OMP_RTL(__kmpc_flush_release, false, Void, IdentPtr)
__OMP_RTL(__kmpc_flush_acqrel, false, Void, IdentPtr)
__OMP_RTL(__kmpc_global_thread_num, false, Int32, IdentPtr)
__OMP_RTL(__kmpc_get_hardware_thread_id_in_block, false, Int32, )
__OMP_RTL(__kmpc_fork_call, true, Void, IdentPtr, Int32, ParallelTaskPtr)
__OMP_RTL(__kmpc_fork_call_if, false, Void, IdentPtr, Int32, ParallelTaskPtr,
          Int32, VoidPtr)
__OMP_RTL(__kmpc_omp_taskwait, false, Int32, IdentPtr, Int32)
__OMP_RTL(__kmpc_omp_taskyield, false, Int32, IdentPtr, Int32, /* Int */ Int32)
__OMP_RTL(__kmpc_push_num_threads, false, Void, IdentPtr, Int32,
          /* Int */ Int32)
__OMP_RTL(__kmpc_push_proc_bind, false, Void, IdentPtr, Int32, /* Int */ Int32)
__OMP_RTL(__kmpc_omp_reg_task_with_affinity, false, Int32, IdentPtr, Int32,
          /* kmp_task_t */ VoidPtr, Int32,
          /* kmp_task_affinity_info_t */ VoidPtr)

__OMP_RTL(__kmpc_get_hardware_num_blocks, false, Int32, )
__OMP_RTL(__kmpc_get_hardware_num_threads_in_block, false, Int32, )
__OMP_RTL(__kmpc_get_warp_size, false, Int32, )

__OMP_RTL(omp_get_thread_num, false, Int32, )
__OMP_RTL(omp_get_num_threads, false, Int32, )
__OMP_RTL(omp_get_max_threads, false, Int32, )
__OMP_RTL(omp_in_parallel, false, Int32, )
__OMP_RTL(omp_get_dynamic, false, Int32, )
__OMP_RTL(omp_get_cancellation, false, Int32, )
__OMP_RTL(omp_get_nested, false, Int32, )
__OMP_RTL(omp_get_schedule, false, Void, Int32Ptr, Int32Ptr)
__OMP_RTL(omp_get_thread_limit, false, Int32, )
__OMP_RTL(omp_get_supported_active_levels, false, Int32, )
__OMP_RTL(omp_get_max_active_levels, false, Int32, )
__OMP_RTL(omp_get_level, false, Int32, )
__OMP_RTL(omp_get_ancestor_thread_num, false, Int32, Int32)
__OMP_RTL(omp_get_team_size, false, Int32, Int32)
__OMP_RTL(omp_get_active_level, false, Int32, )
__OMP_RTL(omp_in_final, false, Int32, )
__OMP_RTL(omp_get_proc_bind, false, Int32, )
__OMP_RTL(omp_get_num_places, false, Int32, )
__OMP_RTL(omp_get_num_procs, false, Int32, )
__OMP_RTL(omp_get_place_proc_ids, false, Void, Int32, Int32Ptr)
__OMP_RTL(omp_get_place_num, false, Int32, )
__OMP_RTL(omp_get_partition_num_places, false, Int32, )
__OMP_RTL(omp_get_partition_place_nums, false, Void, Int32Ptr)
__OMP_RTL(omp_get_wtime, false, Double,)

__OMP_RTL(omp_set_num_threads, false, Void, Int32)
__OMP_RTL(omp_set_dynamic, false, Void, Int32)
__OMP_RTL(omp_set_nested, false, Void, Int32)
__OMP_RTL(omp_set_schedule, false, Void, Int32, Int32)
__OMP_RTL(omp_set_max_active_levels, false, Void, Int32)

__OMP_RTL(__kmpc_master, false, Int32, IdentPtr, Int32)
__OMP_RTL(__kmpc_end_master, false, Void, IdentPtr, Int32)
__OMP_RTL(__kmpc_masked, false, Int32, IdentPtr, Int32, Int32)
__OMP_RTL(__kmpc_end_masked, false, Void, IdentPtr, Int32)
__OMP_RTL(__kmpc_critical, false, Void, IdentPtr, Int32, KmpCriticalNamePtrTy)
__OMP_RTL(__kmpc_critical_with_hint, false, Void, IdentPtr, Int32,
          KmpCriticalNamePtrTy, Int32)
__OMP_RTL(__kmpc_end_critical, false, Void, IdentPtr, Int32,
          KmpCriticalNamePtrTy)

__OMP_RTL(__kmpc_begin, false, Void, IdentPtr, Int32)
__OMP_RTL(__kmpc_end, false, Void, IdentPtr)

__OMP_RTL(__kmpc_reduce, false, Int32, IdentPtr, Int32, Int32, SizeTy, VoidPtr,
          ReduceFunctionPtr, KmpCriticalNamePtrTy)
__OMP_RTL(__kmpc_reduce_nowait, false, Int32, IdentPtr, Int32, Int32, SizeTy,
          VoidPtr, ReduceFunctionPtr, KmpCriticalNamePtrTy)
__OMP_RTL(__kmpc_end_reduce, false, Void, IdentPtr, Int32, KmpCriticalNamePtrTy)
__OMP_RTL(__kmpc_end_reduce_nowait, false, Void, IdentPtr, Int32,
          KmpCriticalNamePtrTy)

__OMP_RTL(__kmpc_ordered, false, Void, IdentPtr, Int32)
__OMP_RTL(__kmpc_end_ordered, false, Void, IdentPtr, Int32)

__OMP_RTL(__kmpc_for_static_init_4, false, Void, IdentPtr, Int32, Int32,
          Int32Ptr, Int32Ptr, Int32Ptr, Int32Ptr, Int32, Int32)
__OMP_RTL(__kmpc_for_static_init_4u, false, Void, IdentPtr, Int32, Int32,
          Int32Ptr, Int32Ptr, Int32Ptr, Int32Ptr, Int32, Int32)
__OMP_RTL(__kmpc_for_static_init_8, false, Void, IdentPtr, Int32, Int32,
          Int32Ptr, Int64Ptr, Int64Ptr, Int64Ptr, Int64, Int64)
__OMP_RTL(__kmpc_for_static_init_8u, false, Void, IdentPtr, Int32, Int32,
          Int32Ptr, Int64Ptr, Int64Ptr, Int64Ptr, Int64, Int64)
__OMP_RTL(__kmpc_for_static_fini, false, Void, IdentPtr, Int32)
__OMP_RTL(__kmpc_distribute_static_init_4, false, Void, IdentPtr, Int32, Int32,
          Int32Ptr, Int32Ptr, Int32Ptr, Int32Ptr, Int32, Int32)
__OMP_RTL(__kmpc_distribute_static_init_4u, false, Void, IdentPtr, Int32, Int32,
          Int32Ptr, Int32Ptr, Int32Ptr, Int32Ptr, Int32, Int32)
__OMP_RTL(__kmpc_distribute_static_init_8, false, Void, IdentPtr, Int32, Int32,
          Int32Ptr, Int64Ptr, Int64Ptr, Int64Ptr, Int64, Int64)
__OMP_RTL(__kmpc_distribute_static_init_8u, false, Void, IdentPtr, Int32, Int32,
          Int32Ptr, Int64Ptr, Int64Ptr, Int64Ptr, Int64, Int64)
__OMP_RTL(__kmpc_distribute_static_fini, false, Void, IdentPtr, Int32)
__OMP_RTL(__kmpc_dist_dispatch_init_4, false, Void, IdentPtr, Int32, Int32,
          Int32Ptr, Int32, Int32, Int32, Int32)
__OMP_RTL(__kmpc_dist_dispatch_init_4u, false, Void, IdentPtr, Int32, Int32,
          Int32Ptr, Int32, Int32, Int32, Int32)
__OMP_RTL(__kmpc_dist_dispatch_init_8, false, Void, IdentPtr, Int32, Int32,
          Int32Ptr, Int64, Int64, Int64, Int64)
__OMP_RTL(__kmpc_dist_dispatch_init_8u, false, Void, IdentPtr, Int32, Int32,
          Int32Ptr, Int64, Int64, Int64, Int64)
__OMP_RTL(__kmpc_dispatch_init_4, false, Void, IdentPtr, Int32, Int32, Int32,
          Int32, Int32, Int32)
__OMP_RTL(__kmpc_dispatch_init_4u, false, Void, IdentPtr, Int32, Int32, Int32,
          Int32, Int32, Int32)
__OMP_RTL(__kmpc_dispatch_init_8, false, Void, IdentPtr, Int32, Int32, Int64,
          Int64, Int64, Int64)
__OMP_RTL(__kmpc_dispatch_init_8u, false, Void, IdentPtr, Int32, Int32, Int64,
          Int64, Int64, Int64)
__OMP_RTL(__kmpc_dispatch_next_4, false, Int32, IdentPtr, Int32, Int32Ptr,
          Int32Ptr, Int32Ptr, Int32Ptr)
__OMP_RTL(__kmpc_dispatch_next_4u, false, Int32, IdentPtr, Int32, Int32Ptr,
          Int32Ptr, Int32Ptr, Int32Ptr)
__OMP_RTL(__kmpc_dispatch_next_8, false, Int32, IdentPtr, Int32, Int32Ptr,
          Int64Ptr, Int64Ptr, Int64Ptr)
__OMP_RTL(__kmpc_dispatch_next_8u, false, Int32, IdentPtr, Int32, Int32Ptr,
          Int64Ptr, Int64Ptr, Int64Ptr)
__OMP_RTL(__kmpc_dispatch_fini_4, false, Void, IdentPtr, Int32)
__OMP_RTL(__kmpc_dispatch_fini_4u, false, Void, IdentPtr, Int32)
__OMP_RTL(__kmpc_dispatch_fini_8, false, Void, IdentPtr, Int32)
__OMP_RTL(__kmpc_dispatch_fini_8u, false, Void, IdentPtr, Int32)
__OMP_RTL(__kmpc_team_static_init_4, false, Void, IdentPtr, Int32, Int32Ptr,
          Int32Ptr, Int32Ptr, Int32Ptr, Int32, Int32)
__OMP_RTL(__kmpc_team_static_init_4u, false, Void, IdentPtr, Int32, Int32Ptr,
          Int32Ptr, Int32Ptr, Int32Ptr, Int32, Int32)
__OMP_RTL(__kmpc_team_static_init_8, false, Void, IdentPtr, Int32, Int32Ptr,
          Int64Ptr, Int64Ptr, Int64Ptr, Int64, Int64)
__OMP_RTL(__kmpc_team_static_init_8u, false, Void, IdentPtr, Int32, Int32Ptr,
          Int64Ptr, Int64Ptr, Int64Ptr, Int64, Int64)
__OMP_RTL(__kmpc_dist_for_static_init_4, false, Void, IdentPtr, Int32, Int32,
          Int32Ptr, Int32Ptr, Int32Ptr, Int32Ptr, Int32Ptr, Int32, Int32)
__OMP_RTL(__kmpc_dist_for_static_init_4u, false, Void, IdentPtr, Int32, Int32,
          Int32Ptr, Int32Ptr, Int32Ptr, Int32Ptr, Int32Ptr, Int32, Int32)
__OMP_RTL(__kmpc_dist_for_static_init_8, false, Void, IdentPtr, Int32, Int32,
          Int32Ptr, Int64Ptr, Int64Ptr, Int64Ptr, Int64Ptr, Int64, Int64)
__OMP_RTL(__kmpc_dist_for_static_init_8u, false, Void, IdentPtr, Int32, Int32,
          Int32Ptr, Int64Ptr, Int64Ptr, Int64Ptr, Int64Ptr, Int64, Int64)

__OMP_RTL(__kmpc_single, false, Int32, IdentPtr, Int32)
__OMP_RTL(__kmpc_end_single, false, Void, IdentPtr, Int32)

__OMP_RTL(__kmpc_omp_task_alloc, false, /* kmp_task_t */ VoidPtr, IdentPtr,
          Int32, Int32, SizeTy, SizeTy, TaskRoutineEntryPtr)
__OMP_RTL(__kmpc_omp_task, false, Int32, IdentPtr, Int32,
          /* kmp_task_t */ VoidPtr)
__OMP_RTL(__kmpc_end_taskgroup, false, Void, IdentPtr, Int32)
__OMP_RTL(__kmpc_taskgroup, false, Void, IdentPtr, Int32)
__OMP_RTL(__kmpc_omp_task_begin_if0, false, Void, IdentPtr, Int32,
          /* kmp_task_t */ VoidPtr)
__OMP_RTL(__kmpc_omp_task_complete_if0, false, Void, IdentPtr, Int32,
          /* kmp_tasK_t */ VoidPtr)
__OMP_RTL(__kmpc_omp_task_with_deps, false, Int32, IdentPtr, Int32,
          /* kmp_task_t */ VoidPtr, Int32,
          /* kmp_depend_info_t */ VoidPtr, Int32,
          /* kmp_depend_info_t */ VoidPtr)
__OMP_RTL(__kmpc_taskloop, false, Void, IdentPtr, /* Int */ Int32, VoidPtr,
          /* Int */ Int32, Int64Ptr, Int64Ptr, Int64, /* Int */ Int32,
          /* Int */ Int32, Int64, VoidPtr)
__OMP_RTL(__kmpc_omp_target_task_alloc, false, /* kmp_task_t */ VoidPtr,
          IdentPtr, Int32, Int32, SizeTy, SizeTy, TaskRoutineEntryPtr, Int64)
__OMP_RTL(__kmpc_taskred_modifier_init, false, /* kmp_taskgroup */ VoidPtr,
          IdentPtr, /* Int */ Int32, /* Int */ Int32, /* Int */ Int32, VoidPtr)
__OMP_RTL(__kmpc_taskred_init, false, /* kmp_taskgroup */ VoidPtr,
          /* Int */ Int32, /* Int */ Int32, VoidPtr)
__OMP_RTL(__kmpc_task_reduction_modifier_fini, false, Void, IdentPtr,
          /* Int */ Int32, /* Int */ Int32)
__OMP_RTL(__kmpc_task_reduction_get_th_data, false, VoidPtr, Int32, VoidPtr,
          VoidPtr)
__OMP_RTL(__kmpc_task_reduction_init, false, VoidPtr, Int32, Int32, VoidPtr)
__OMP_RTL(__kmpc_task_reduction_modifier_init, false, VoidPtr, VoidPtr, Int32,
          Int32, Int32, VoidPtr)
__OMP_RTL(__kmpc_proxy_task_completed_ooo, false, Void, VoidPtr)

__OMP_RTL(__kmpc_omp_wait_deps, false, Void, IdentPtr, Int32, Int32,
          /* kmp_depend_info_t */ VoidPtr, Int32, VoidPtr)
__OMP_RTL(__kmpc_omp_taskwait_deps_51, false, Void, IdentPtr, Int32, Int32,
          /* kmp_depend_info_t */ VoidPtr, Int32, VoidPtr, Int32)
__OMP_RTL(__kmpc_cancellationpoint, false, Int32, IdentPtr, Int32, Int32)

__OMP_RTL(__kmpc_fork_teams, true, Void, IdentPtr, Int32, ParallelTaskPtr)
__OMP_RTL(__kmpc_push_num_teams, false, Void, IdentPtr, Int32, Int32, Int32)

__OMP_RTL(__kmpc_copyprivate, false, Void, IdentPtr, Int32, SizeTy, VoidPtr,
          CopyFunctionPtr, Int32)
__OMP_RTL(__kmpc_threadprivate_cached, false, VoidPtr, IdentPtr, Int32, VoidPtr,
          SizeTy, VoidPtrPtrPtr)
__OMP_RTL(__kmpc_threadprivate_register, false, Void, IdentPtr, VoidPtr,
          KmpcCtorPtr, KmpcCopyCtorPtr, KmpcDtorPtr)

__OMP_RTL(__kmpc_doacross_init, false, Void, IdentPtr, Int32, Int32,
          /* kmp_dim */ VoidPtr)
__OMP_RTL(__kmpc_doacross_post, false, Void, IdentPtr, Int32, Int64Ptr)
__OMP_RTL(__kmpc_doacross_wait, false, Void, IdentPtr, Int32, Int64Ptr)
__OMP_RTL(__kmpc_doacross_fini, false, Void, IdentPtr, Int32)

__OMP_RTL(__kmpc_alloc, false, VoidPtr, /* Int */ Int32, SizeTy, VoidPtr)
__OMP_RTL(__kmpc_aligned_alloc, false, VoidPtr, /* Int */ Int32, SizeTy, SizeTy,
          VoidPtr)
__OMP_RTL(__kmpc_free, false, Void, /* Int */ Int32, VoidPtr, VoidPtr)

__OMP_RTL(__tgt_interop_init, false, Void, IdentPtr, Int32, VoidPtrPtr, Int32,
          Int32, Int64, VoidPtr, Int32)
__OMP_RTL(__tgt_interop_destroy, false, Void, IdentPtr, Int32, VoidPtrPtr,
          Int32, Int32, VoidPtr, Int32)
__OMP_RTL(__tgt_interop_use, false, Void, IdentPtr, Int32, VoidPtrPtr, Int32,
          Int32, VoidPtr, Int32)

__OMP_RTL(__kmpc_init_allocator, false, /* omp_allocator_handle_t */ VoidPtr,
          /* Int */ Int32, /* omp_memespace_handle_t */ VoidPtr,
          /* Int */ Int32, /* omp_alloctrait_t */ VoidPtr)
__OMP_RTL(__kmpc_destroy_allocator, false, Void, /* Int */ Int32,
          /* omp_allocator_handle_t */ VoidPtr)

__OMP_RTL(__kmpc_push_target_tripcount_mapper, false, Void, IdentPtr, Int64, Int64)
__OMP_RTL(__tgt_target_mapper, false, Int32, IdentPtr, Int64, VoidPtr, Int32, VoidPtrPtr,
          VoidPtrPtr, Int64Ptr, Int64Ptr, VoidPtrPtr, VoidPtrPtr)
__OMP_RTL(__tgt_target_nowait_mapper, false, Int32, IdentPtr, Int64, VoidPtr,
          Int32, VoidPtrPtr, VoidPtrPtr, Int64Ptr, Int64Ptr, VoidPtrPtr,
          VoidPtrPtr, Int32, VoidPtr, Int32, VoidPtr)
__OMP_RTL(__tgt_target_teams_mapper, false, Int32, IdentPtr, Int64, VoidPtr, Int32,
          VoidPtrPtr, VoidPtrPtr, Int64Ptr, Int64Ptr, VoidPtrPtr, VoidPtrPtr, Int32, Int32)
__OMP_RTL(__tgt_target_teams_nowait_mapper, false, Int32, IdentPtr, Int64,
          VoidPtr, Int32, VoidPtrPtr, VoidPtrPtr, Int64Ptr, Int64Ptr,
          VoidPtrPtr, VoidPtrPtr, Int32, Int32, Int32, VoidPtr, Int32, VoidPtr)
__OMP_RTL(__tgt_target_kernel, false, Int32, IdentPtr, Int64, Int32, Int32,
          VoidPtr, KernelArgsPtr)
__OMP_RTL(__tgt_target_kernel_nowait, false, Int32, IdentPtr, Int64, Int32,
          Int32, VoidPtr, KernelArgsPtr, Int32, VoidPtr, Int32, VoidPtr)
__OMP_RTL(__tgt_register_requires, false, Void, Int64)
__OMP_RTL(__tgt_target_data_begin_mapper, false, Void, IdentPtr, Int64, Int32, VoidPtrPtr,
          VoidPtrPtr, Int64Ptr, Int64Ptr, VoidPtrPtr, VoidPtrPtr)
__OMP_RTL(__tgt_target_data_begin_nowait_mapper, false, Void, IdentPtr, Int64, Int32,
          VoidPtrPtr, VoidPtrPtr, Int64Ptr, Int64Ptr, VoidPtrPtr, VoidPtrPtr)
__OMP_RTL(__tgt_target_data_begin_mapper_issue, false, Void, IdentPtr, Int64, Int32,
          VoidPtrPtr, VoidPtrPtr, Int64Ptr, Int64Ptr, VoidPtrPtr, VoidPtrPtr, AsyncInfoPtr)
__OMP_RTL(__tgt_target_data_begin_mapper_wait, false, Void, Int64, AsyncInfoPtr)
__OMP_RTL(__tgt_target_data_end_mapper, false, Void, IdentPtr, Int64, Int32, VoidPtrPtr,
          VoidPtrPtr, Int64Ptr, Int64Ptr, VoidPtrPtr, VoidPtrPtr)
__OMP_RTL(__tgt_target_data_end_nowait_mapper, false, Void, IdentPtr, Int64, Int32,
          VoidPtrPtr, VoidPtrPtr, Int64Ptr, Int64Ptr, VoidPtrPtr, VoidPtrPtr)
__OMP_RTL(__tgt_target_data_update_mapper, false, Void, IdentPtr, Int64, Int32,
          VoidPtrPtr, VoidPtrPtr, Int64Ptr, Int64Ptr, VoidPtrPtr, VoidPtrPtr)
__OMP_RTL(__tgt_target_data_update_nowait_mapper, false, Void, IdentPtr, Int64, Int32,
          VoidPtrPtr, VoidPtrPtr, Int64Ptr, Int64Ptr, VoidPtrPtr, VoidPtrPtr)
__OMP_RTL(__tgt_mapper_num_components, false, Int64, VoidPtr)
__OMP_RTL(__tgt_push_mapper_component, false, Void, VoidPtr, VoidPtr, VoidPtr,
          Int64, Int64, VoidPtr)
__OMP_RTL(__kmpc_task_allow_completion_event, false, VoidPtr, IdentPtr,
          /* Int */ Int32, /* kmp_task_t */ VoidPtr)

__OMP_RTL(omp_target_alloc, false, VoidPtr, Int64, Int32)
__OMP_RTL(omp_target_free, false, Void, VoidPtr, Int32)
__OMP_RTL(omp_target_memcpy, false, Int32, VoidPtr, VoidPtr, Int64, Int64, Int64, Int32, Int32)
__OMP_RTL(ompx_get_team_procs, false, Int32, Int32)
__OMP_RTL(omp_get_initial_device, false, Int32,)
__OMP_RTL(omp_get_default_device, false, Int32,)

/// OpenMP Device runtime functions
__OMP_RTL(__kmpc_target_init, false, Int32, IdentPtr, Int8, Int1)
__OMP_RTL(__kmpc_target_deinit, false, Void, IdentPtr, Int8)
__OMP_RTL(__kmpc_kernel_prepare_parallel, false, Void, VoidPtr)
__OMP_RTL(__kmpc_parallel_51, false, Void, IdentPtr, Int32, Int32, Int32, Int32,
          VoidPtr, VoidPtr, VoidPtrPtr, SizeTy)
__OMP_RTL(__kmpc_parallel_spmd, false, Void, IdentPtr, Int32, Int32, Int32, Int32,
          VoidPtr, VoidPtr, VoidPtrPtr, SizeTy)
__OMP_RTL(__kmpc_kernel_parallel, false, Int1, VoidPtrPtr)
__OMP_RTL(__kmpc_kernel_end_parallel, false, Void, )
__OMP_RTL(__kmpc_serialized_parallel, false, Void, IdentPtr, Int32)
__OMP_RTL(__kmpc_end_serialized_parallel, false, Void, IdentPtr, Int32)
__OMP_RTL(__kmpc_shuffle_int32, false, Int32, Int32, Int16, Int16)
__OMP_RTL(__kmpc_nvptx_parallel_reduce_nowait_v2, false, Int32, IdentPtr, Int32,
          Int32, SizeTy, VoidPtr, ShuffleReducePtr, InterWarpCopyPtr)
__OMP_RTL(__kmpc_nvptx_end_reduce_nowait, false, Void, Int32)
__OMP_RTL(__kmpc_nvptx_teams_reduce_nowait_v2, false, Int32, IdentPtr, Int32,
          VoidPtr, Int32, VoidPtr, ShuffleReducePtr, InterWarpCopyPtr,
          GlobalListPtr, GlobalListPtr, GlobalListPtr, GlobalListPtr)

__OMP_RTL(__kmpc_shuffle_int64, false, Int64, Int64, Int16, Int16)

__OMP_RTL(__kmpc_alloc_shared, false, VoidPtr, SizeTy)
__OMP_RTL(__kmpc_free_shared, false, Void, VoidPtr, SizeTy)
__OMP_RTL(__kmpc_begin_sharing_variables, false, Void, VoidPtrPtrPtr, SizeTy)
__OMP_RTL(__kmpc_end_sharing_variables, false, Void, )
__OMP_RTL(__kmpc_get_shared_variables, false, Void, VoidPtrPtrPtr)
__OMP_RTL(__kmpc_parallel_level, false, Int8, )
__OMP_RTL(__kmpc_is_spmd_exec_mode, false, Int8, )
__OMP_RTL(__kmpc_barrier_simple_spmd, false, Void, IdentPtr, Int32)
__OMP_RTL(__kmpc_workers_done_barriers, false, Void, IdentPtr, Int32)
__OMP_RTL(__kmpc_workers_start_barriers, false, Void, IdentPtr, Int32)
__OMP_RTL(__kmpc_barrier_simple_generic, false, Void, IdentPtr, Int32)

__OMP_RTL(__kmpc_warp_active_thread_mask, false, Int64,)
__OMP_RTL(__kmpc_syncwarp, false, Void, Int64)

__OMP_RTL(__kmpc_is_generic_main_thread_id, false, Int8, Int32)

__OMP_RTL(__kmpc_unsafeAtomicAdd, false, Float, FloatPtr, Float)

__OMP_RTL(__kmpc_xteam_sum_f, false, Void, Float, FloatPtr)

__OMP_RTL(__kmpc_xteam_sum_d, false, Void, Double, DoublePtr)

__OMP_RTL(__kmpc_xteam_sum_ui, false, Void, Int32, Int32Ptr)

__OMP_RTL(__kmpc_xteam_sum_ul, false, Void, Int64, Int64Ptr)

__OMP_RTL(__kmpc_rfun_sum_ui, false, Void, DoublePtr, Double)

__OMP_RTL(__kmpc_rfun_sum_lds_ui, false, Void, DoublePtr, DoublePtr)

__OMP_RTL(__kmpc_rfun_sum_ul, false, Void, DoublePtr, Double)

__OMP_RTL(__kmpc_rfun_sum_lds_ul, false, Void, DoublePtr, DoublePtr)

__OMP_RTL(__kmpc_rfun_sum_f, false, Void, DoublePtr, Double)

__OMP_RTL(__kmpc_rfun_sum_lds_f, false, Void, DoublePtr, DoublePtr)

__OMP_RTL(__kmpc_rfun_sum_d, false, Void, DoublePtr, Double)

__OMP_RTL(__kmpc_rfun_sum_lds_d, false, Void, DoublePtr, DoublePtr)

__OMP_RTL(__kmpc_xteamr_ui_16x64, false, Void, Int32, Int32Ptr, Int32Ptr, Int32Ptr, VoidPtr, VoidPtr, Int32, Int64, Int32)

__OMP_RTL(__kmpc_xteamr_ul_16x64, false, Void, Int64, Int64Ptr, Int64Ptr, Int32Ptr, VoidPtr, VoidPtr, Int64, Int64, Int32)

__OMP_RTL(__kmpc_xteamr_f_16x64, false, Void, Float, FloatPtr, FloatPtr, Int32Ptr, VoidPtr, VoidPtr, Float, Int64, Int32)

__OMP_RTL(__kmpc_xteamr_d_16x64, false, Void, Double, DoublePtr, DoublePtr, Int32Ptr, VoidPtr, VoidPtr, Double, Int64, Int32)

__OMP_RTL(__kmpc_xteamr_ui_8x64, false, Void, Int32, Int32Ptr, Int32Ptr, Int32Ptr, VoidPtr, VoidPtr, Int32, Int64, Int32)

__OMP_RTL(__kmpc_xteamr_ul_8x64, false, Void, Int64, Int64Ptr, Int64Ptr, Int32Ptr, VoidPtr, VoidPtr, Int64, Int64, Int32)

__OMP_RTL(__kmpc_xteamr_f_8x64, false, Void, Float, FloatPtr, FloatPtr, Int32Ptr, VoidPtr, VoidPtr, Float, Int64, Int32)

__OMP_RTL(__kmpc_xteamr_d_8x64, false, Void, Double, DoublePtr, DoublePtr, Int32Ptr, VoidPtr, VoidPtr, Double, Int64, Int32)

__OMP_RTL(__kmpc_xteamr_ui_4x64, false, Void, Int32, Int32Ptr, Int32Ptr, Int32Ptr, VoidPtr, VoidPtr, Int32, Int64, Int32)

__OMP_RTL(__kmpc_xteamr_ul_4x64, false, Void, Int64, Int64Ptr, Int64Ptr, Int32Ptr, VoidPtr, VoidPtr, Int64, Int64, Int32)

__OMP_RTL(__kmpc_xteamr_f_4x64, false, Void, Float, FloatPtr, FloatPtr, Int32Ptr, VoidPtr, VoidPtr, Float, Int64, Int32)

__OMP_RTL(__kmpc_xteamr_d_4x64, false, Void, Double, DoublePtr, DoublePtr, Int32Ptr, VoidPtr, VoidPtr, Double, Int64, Int32)

__OMP_RTL(__kmpc_xteamr_ui_2x64, false, Void, Int32, Int32Ptr, Int32Ptr, Int32Ptr, VoidPtr, VoidPtr, Int32, Int64, Int32)

__OMP_RTL(__kmpc_xteamr_ul_2x64, false, Void, Int64, Int64Ptr, Int64Ptr, Int32Ptr, VoidPtr, VoidPtr, Int64, Int64, Int32)

__OMP_RTL(__kmpc_xteamr_f_2x64, false, Void, Float, FloatPtr, FloatPtr, Int32Ptr, VoidPtr, VoidPtr, Float, Int64, Int32)

__OMP_RTL(__kmpc_xteamr_d_2x64, false, Void, Double, DoublePtr, DoublePtr, Int32Ptr, VoidPtr, VoidPtr, Double, Int64, Int32)

__OMP_RTL(__kmpc_xteamr_ui_1x64, false, Void, Int32, Int32Ptr, Int32Ptr, Int32Ptr, VoidPtr, VoidPtr, Int32, Int64, Int32)

__OMP_RTL(__kmpc_xteamr_ul_1x64, false, Void, Int64, Int64Ptr, Int64Ptr, Int32Ptr, VoidPtr, VoidPtr, Int64, Int64, Int32)

__OMP_RTL(__kmpc_xteamr_f_1x64, false, Void, Float, FloatPtr, FloatPtr, Int32Ptr, VoidPtr, VoidPtr, Float, Int64, Int32)

__OMP_RTL(__kmpc_xteamr_d_1x64, false, Void, Double, DoublePtr, DoublePtr, Int32Ptr, VoidPtr, VoidPtr, Double, Int64, Int32)

__OMP_RTL(__kmpc_xteamr_ui_32x32, false, Void, Int32, Int32Ptr, Int32Ptr, Int32Ptr, VoidPtr, VoidPtr, Int32, Int64, Int32)

__OMP_RTL(__kmpc_xteamr_ul_32x32, false, Void, Int64, Int64Ptr, Int64Ptr, Int32Ptr, VoidPtr, VoidPtr, Int64, Int64, Int32)

__OMP_RTL(__kmpc_xteamr_f_32x32, false, Void, Float, FloatPtr, FloatPtr, Int32Ptr, VoidPtr, VoidPtr, Float, Int64, Int32)

__OMP_RTL(__kmpc_xteamr_d_32x32, false, Void, Double, DoublePtr, DoublePtr, Int32Ptr, VoidPtr, VoidPtr, Double, Int64, Int32)

__OMP_RTL(__kmpc_xteamr_ui_16x32, false, Void, Int32, Int32Ptr, Int32Ptr, Int32Ptr, VoidPtr, VoidPtr, Int32, Int64, Int32)

__OMP_RTL(__kmpc_xteamr_ul_16x32, false, Void, Int64, Int64Ptr, Int64Ptr, Int32Ptr, VoidPtr, VoidPtr, Int64, Int64, Int32)

__OMP_RTL(__kmpc_xteamr_f_16x32, false, Void, Float, FloatPtr, FloatPtr, Int32Ptr, VoidPtr, VoidPtr, Float, Int64, Int32)

__OMP_RTL(__kmpc_xteamr_d_16x32, false, Void, Double, DoublePtr, DoublePtr, Int32Ptr, VoidPtr, VoidPtr, Double, Int64, Int32)

__OMP_RTL(__kmpc_xteamr_ui_8x32, false, Void, Int32, Int32Ptr, Int32Ptr, Int32Ptr, VoidPtr, VoidPtr, Int32, Int64, Int32)

__OMP_RTL(__kmpc_xteamr_ul_8x32, false, Void, Int64, Int64Ptr, Int64Ptr, Int32Ptr, VoidPtr, VoidPtr, Int64, Int64, Int32)

__OMP_RTL(__kmpc_xteamr_f_8x32, false, Void, Float, FloatPtr, FloatPtr, Int32Ptr, VoidPtr, VoidPtr, Float, Int64, Int32)

__OMP_RTL(__kmpc_xteamr_d_8x32, false, Void, Double, DoublePtr, DoublePtr, Int32Ptr, VoidPtr, VoidPtr, Double, Int64, Int32)

__OMP_RTL(__kmpc_xteamr_ui_4x32, false, Void, Int32, Int32Ptr, Int32Ptr, Int32Ptr, VoidPtr, VoidPtr, Int32, Int64, Int32)

__OMP_RTL(__kmpc_xteamr_ul_4x32, false, Void, Int64, Int64Ptr, Int64Ptr, Int32Ptr, VoidPtr, VoidPtr, Int64, Int64, Int32)

__OMP_RTL(__kmpc_xteamr_f_4x32, false, Void, Float, FloatPtr, FloatPtr, Int32Ptr, VoidPtr, VoidPtr, Float, Int64, Int32)

__OMP_RTL(__kmpc_xteamr_d_4x32, false, Void, Double, DoublePtr, DoublePtr, Int32Ptr, VoidPtr, VoidPtr, Double, Int64, Int32)

__OMP_RTL(__kmpc_xteamr_ui_2x32, false, Void, Int32, Int32Ptr, Int32Ptr, Int32Ptr, VoidPtr, VoidPtr, Int32, Int64, Int32)

__OMP_RTL(__kmpc_xteamr_ul_2x32, false, Void, Int64, Int64Ptr, Int64Ptr, Int32Ptr, VoidPtr, VoidPtr, Int64, Int64, Int32)

__OMP_RTL(__kmpc_xteamr_f_2x32, false, Void, Float, FloatPtr, FloatPtr, Int32Ptr, VoidPtr, VoidPtr, Float, Int64, Int32)

__OMP_RTL(__kmpc_xteamr_d_2x32, false, Void, Double, DoublePtr, DoublePtr, Int32Ptr, VoidPtr, VoidPtr, Double, Int64, Int32)

__OMP_RTL(__last, false, Void, )

#undef __OMP_RTL
#undef OMP_RTL

#define ParamAttrs(...) ArrayRef<AttributeSet>({__VA_ARGS__})
#define EnumAttr(Kind) Attribute::get(Ctx, Attribute::AttrKind::Kind)
#define EnumAttrInt(Kind, N) Attribute::get(Ctx, Attribute::AttrKind::Kind, N)
#define AllocSizeAttr(N, M) Attribute::getWithAllocSizeArgs(Ctx, N, M)
#define MemoryAttr(ME) Attribute::getWithMemoryEffects(Ctx, ME)
#define AttributeSet(...)                                                      \
  AttributeSet::get(Ctx, ArrayRef<Attribute>({__VA_ARGS__}))

#ifndef OMP_ATTRS_SET
#define OMP_ATTRS_SET(VarName, AttrSet)
#endif

#define __OMP_ATTRS_SET(VarName, AttrSet) OMP_ATTRS_SET(VarName, AttrSet)

__OMP_ATTRS_SET(
    GetterAttrs,
    OptimisticAttributes
        ? AttributeSet(
              EnumAttr(NoUnwind), EnumAttr(NoSync), EnumAttr(NoFree),
              EnumAttr(WillReturn),
              MemoryAttr(MemoryEffects::inaccessibleMemOnly(ModRefInfo::Ref)))
        : AttributeSet(EnumAttr(NoUnwind)))
__OMP_ATTRS_SET(
    GetterArgWriteAttrs,
    OptimisticAttributes
        ? AttributeSet(EnumAttr(NoUnwind), EnumAttr(NoSync), EnumAttr(NoFree),
                       EnumAttr(WillReturn),
                       MemoryAttr(MemoryEffects::inaccessibleOrArgMemOnly()))
        : AttributeSet(EnumAttr(NoUnwind)))
__OMP_ATTRS_SET(
  SetterAttrs,
  OptimisticAttributes
      ? AttributeSet(
            EnumAttr(NoUnwind), EnumAttr(NoSync), EnumAttr(NoFree),
            EnumAttr(WillReturn),
            MemoryAttr(MemoryEffects::inaccessibleMemOnly(ModRefInfo::Mod)))
      : AttributeSet(EnumAttr(NoUnwind)))

__OMP_ATTRS_SET(DefaultAttrs,
                OptimisticAttributes
                    ? AttributeSet(EnumAttr(NoUnwind), EnumAttr(NoSync),
                                   EnumAttr(WillReturn), EnumAttr(NoFree))
                    : AttributeSet(EnumAttr(NoUnwind)))

__OMP_ATTRS_SET(BarrierAttrs,
                OptimisticAttributes
                    ? AttributeSet(EnumAttr(NoUnwind), EnumAttr(Convergent))
                    : AttributeSet(EnumAttr(NoUnwind), EnumAttr(Convergent)))

__OMP_ATTRS_SET(
    InaccessibleArgOnlyAttrs,
    OptimisticAttributes
         ? AttributeSet(EnumAttr(NoUnwind), EnumAttr(NoSync), EnumAttr(NoFree),
                        EnumAttr(WillReturn),
                        MemoryAttr(MemoryEffects::inaccessibleOrArgMemOnly()))
         : AttributeSet(EnumAttr(NoUnwind)))

__OMP_ATTRS_SET(AlwaysInlineAttrs,
                OptimisticAttributes
                    ? AttributeSet(EnumAttr(AlwaysInline))
                    : AttributeSet(EnumAttr(AlwaysInline)))

#if 0
__OMP_ATTRS_SET(
    InaccessibleOnlyAttrs,
    OptimisticAttributes
        ? AttributeSet(EnumAttr(NoUnwind), EnumAttr(NoSync), EnumAttr(NoFree),
                       EnumAttr(WillReturn),
                       MemoryAttr(MemoryEffects::inaccessibleMemOnly()))
        : AttributeSet(EnumAttr(NoUnwind)))
#endif

__OMP_ATTRS_SET(AllocAttrs,
                OptimisticAttributes
                    ? AttributeSet(EnumAttr(NoUnwind), EnumAttr(NoSync),
                                   EnumAttr(WillReturn))
                    : AttributeSet(EnumAttr(NoUnwind)))

__OMP_ATTRS_SET(ForkAttrs, OptimisticAttributes
                               ? AttributeSet(EnumAttr(NoUnwind))
                               : AttributeSet(EnumAttr(NoUnwind)))

__OMP_ATTRS_SET(ReadOnlyPtrAttrs,
                OptimisticAttributes
                    ? AttributeSet(EnumAttr(ReadOnly), EnumAttr(NoFree),
                                   EnumAttr(NoCapture))
                    : AttributeSet())

__OMP_ATTRS_SET(DeviceAllocAttrs,
                OptimisticAttributes
                    ? AttributeSet(EnumAttr(NoUnwind), EnumAttr(NoSync))
                    : AttributeSet(EnumAttr(NoUnwind), EnumAttr(NoSync)))

#if 0
__OMP_ATTRS_SET(WriteOnlyPtrAttrs,
                OptimisticAttributes
                    ? AttributeSet(EnumAttr(WriteOnly), EnumAttr(NoFree),
                                   EnumAttr(NoCapture))
                    : AttributeSet())
#endif

__OMP_ATTRS_SET(ArgPtrAttrs,
                OptimisticAttributes
                    ? AttributeSet(EnumAttr(NoCapture), EnumAttr(NoFree))
                    : AttributeSet())

__OMP_ATTRS_SET(ReturnPtrAttrs,
                OptimisticAttributes
                    ? AttributeSet(EnumAttr(NoAlias))
                    : AttributeSet())

__OMP_ATTRS_SET(ZExt, AttributeSet(EnumAttr(ZExt)))
__OMP_ATTRS_SET(SExt, AttributeSet(EnumAttr(SExt)))
__OMP_ATTRS_SET(SizeTyExt,
                M.getDataLayout().getIntPtrType(Ctx)->getBitWidth() < 64
                    ? AttributeSet(EnumAttr(ZExt))
                    : AttributeSet())

#if 0
__OMP_ATTRS_SET(ReturnAlignedPtrAttrs,
                OptimisticAttributes
                    ? AttributeSet(EnumAttr(NoAlias), EnumAttrInt(Alignment, 8),
                                   EnumAttrInt(DereferenceableOrNull, 8))
                    : AttributeSet())
#endif

#undef __OMP_ATTRS_SET
#undef OMP_ATTRS_SET

#ifndef OMP_RTL_ATTRS
#define OMP_RTL_ATTRS(Enum, FnAttrSet, RetAttrSet, ArgAttrSets)
#endif

#define __OMP_RTL_ATTRS(Name, FnAttrSet, RetAttrSet, ArgAttrSets)              \
  OMP_RTL_ATTRS(OMPRTL_##Name, FnAttrSet, RetAttrSet, ArgAttrSets)

__OMP_RTL_ATTRS(__kmpc_barrier, BarrierAttrs, AttributeSet(),
                ParamAttrs(ReadOnlyPtrAttrs, SExt))
__OMP_RTL_ATTRS(__kmpc_barrier_simple_spmd, BarrierAttrs, AttributeSet(),
                ParamAttrs(ReadOnlyPtrAttrs, SExt))
__OMP_RTL_ATTRS(__kmpc_barrier_simple_generic, BarrierAttrs, AttributeSet(),
                ParamAttrs(ReadOnlyPtrAttrs, SExt))
__OMP_RTL_ATTRS(__kmpc_warp_active_thread_mask, BarrierAttrs, AttributeSet(),
                ParamAttrs())
__OMP_RTL_ATTRS(__kmpc_syncwarp, BarrierAttrs, AttributeSet(), ParamAttrs())
__OMP_RTL_ATTRS(__kmpc_cancel, InaccessibleArgOnlyAttrs, SExt,
                ParamAttrs(ReadOnlyPtrAttrs, SExt, SExt))
__OMP_RTL_ATTRS(__kmpc_cancel_barrier, BarrierAttrs, SExt,
                ParamAttrs(ReadOnlyPtrAttrs, SExt))
__OMP_RTL_ATTRS(__kmpc_error, AttributeSet(), AttributeSet(),
                ParamAttrs(AttributeSet(), SExt))
__OMP_RTL_ATTRS(__kmpc_flush, BarrierAttrs, AttributeSet(),
                ParamAttrs(ReadOnlyPtrAttrs))
__OMP_RTL_ATTRS(__kmpc_global_thread_num, GetterAttrs, SExt,
                ParamAttrs(ReadOnlyPtrAttrs))
__OMP_RTL_ATTRS(__kmpc_get_hardware_thread_id_in_block, GetterAttrs, ZExt,
                ParamAttrs())
__OMP_RTL_ATTRS(__kmpc_fork_call, ForkAttrs, AttributeSet(),
                ParamAttrs(ReadOnlyPtrAttrs, SExt, ReadOnlyPtrAttrs))
__OMP_RTL_ATTRS(__kmpc_fork_call_if, AttributeSet(), AttributeSet(),
                ParamAttrs(ReadOnlyPtrAttrs, SExt, ReadOnlyPtrAttrs, SExt))
__OMP_RTL_ATTRS(__kmpc_omp_taskwait, BarrierAttrs, SExt,
                ParamAttrs(ReadOnlyPtrAttrs, SExt))
__OMP_RTL_ATTRS(__kmpc_omp_taskyield, InaccessibleArgOnlyAttrs, SExt,
                ParamAttrs(ReadOnlyPtrAttrs, SExt, SExt))
__OMP_RTL_ATTRS(__kmpc_push_num_threads, InaccessibleArgOnlyAttrs,
                AttributeSet(), ParamAttrs(ReadOnlyPtrAttrs, SExt, SExt))
__OMP_RTL_ATTRS(__kmpc_push_proc_bind, InaccessibleArgOnlyAttrs, AttributeSet(),
                ParamAttrs(ReadOnlyPtrAttrs, SExt, SExt))
__OMP_RTL_ATTRS(__kmpc_omp_reg_task_with_affinity, DefaultAttrs, SExt,
                ParamAttrs(ReadOnlyPtrAttrs, SExt, ReadOnlyPtrAttrs,
                           SExt, ReadOnlyPtrAttrs))

__OMP_RTL_ATTRS(__kmpc_get_hardware_num_blocks, GetterAttrs, ZExt, ParamAttrs())
__OMP_RTL_ATTRS(__kmpc_get_hardware_num_threads_in_block, GetterAttrs, ZExt, ParamAttrs())
__OMP_RTL_ATTRS(__kmpc_get_warp_size, GetterAttrs, ZExt, ParamAttrs())

__OMP_RTL_ATTRS(omp_get_thread_num, GetterAttrs, SExt, ParamAttrs())
__OMP_RTL_ATTRS(omp_get_num_threads, GetterAttrs, SExt, ParamAttrs())
__OMP_RTL_ATTRS(omp_get_max_threads, GetterAttrs, SExt, ParamAttrs())
__OMP_RTL_ATTRS(omp_in_parallel, GetterAttrs, SExt, ParamAttrs())
__OMP_RTL_ATTRS(omp_get_dynamic, GetterAttrs, SExt, ParamAttrs())
__OMP_RTL_ATTRS(omp_get_cancellation, GetterAttrs, SExt, ParamAttrs())
__OMP_RTL_ATTRS(omp_get_nested, GetterAttrs, SExt, ParamAttrs())
__OMP_RTL_ATTRS(
    omp_get_schedule, GetterArgWriteAttrs, AttributeSet(),
    ParamAttrs(AttributeSet(EnumAttr(NoCapture), EnumAttr(WriteOnly)),
               AttributeSet(EnumAttr(NoCapture), EnumAttr(WriteOnly))))
__OMP_RTL_ATTRS(omp_get_thread_limit, GetterAttrs, SExt, ParamAttrs())
__OMP_RTL_ATTRS(omp_get_supported_active_levels, GetterAttrs, SExt, ParamAttrs())
__OMP_RTL_ATTRS(omp_get_max_active_levels, GetterAttrs, SExt, ParamAttrs())
__OMP_RTL_ATTRS(omp_get_level, GetterAttrs, SExt, ParamAttrs())
__OMP_RTL_ATTRS(omp_get_ancestor_thread_num, GetterAttrs, SExt, ParamAttrs(SExt))
__OMP_RTL_ATTRS(omp_get_team_size, GetterAttrs, SExt, ParamAttrs(SExt))
__OMP_RTL_ATTRS(omp_get_active_level, GetterAttrs, SExt, ParamAttrs())
__OMP_RTL_ATTRS(omp_in_final, GetterAttrs, SExt, ParamAttrs())
__OMP_RTL_ATTRS(omp_get_proc_bind, GetterAttrs, SExt, ParamAttrs())
__OMP_RTL_ATTRS(omp_get_num_places, GetterAttrs, SExt, ParamAttrs())
__OMP_RTL_ATTRS(omp_get_num_procs, GetterAttrs, SExt, ParamAttrs())
__OMP_RTL_ATTRS(omp_get_place_proc_ids, GetterArgWriteAttrs, AttributeSet(),
                ParamAttrs(SExt, AttributeSet(EnumAttr(NoCapture),
                                              EnumAttr(WriteOnly))))
__OMP_RTL_ATTRS(omp_get_place_num, GetterAttrs, SExt, ParamAttrs())
__OMP_RTL_ATTRS(omp_get_partition_num_places, GetterAttrs, SExt, ParamAttrs())
__OMP_RTL_ATTRS(omp_get_partition_place_nums, GetterAttrs, AttributeSet(),
                ParamAttrs())
__OMP_RTL_ATTRS(omp_get_wtime, GetterArgWriteAttrs, AttributeSet(), ParamAttrs())

__OMP_RTL_ATTRS(omp_set_num_threads, SetterAttrs, AttributeSet(),
                ParamAttrs(SExt))
__OMP_RTL_ATTRS(omp_set_dynamic, SetterAttrs, AttributeSet(), ParamAttrs(SExt))
__OMP_RTL_ATTRS(omp_set_nested, SetterAttrs, AttributeSet(), ParamAttrs(SExt))
__OMP_RTL_ATTRS(omp_set_schedule, SetterAttrs, AttributeSet(),
                ParamAttrs(SExt, SExt))
__OMP_RTL_ATTRS(omp_set_max_active_levels, SetterAttrs, AttributeSet(),
                ParamAttrs(SExt))

__OMP_RTL_ATTRS(__kmpc_master, InaccessibleArgOnlyAttrs, SExt,
                ParamAttrs(ReadOnlyPtrAttrs, SExt))
__OMP_RTL_ATTRS(__kmpc_end_master, InaccessibleArgOnlyAttrs, AttributeSet(),
                ParamAttrs(ReadOnlyPtrAttrs, SExt))
__OMP_RTL_ATTRS(__kmpc_masked, InaccessibleArgOnlyAttrs, SExt,
                ParamAttrs(ReadOnlyPtrAttrs, SExt, SExt))
__OMP_RTL_ATTRS(__kmpc_end_masked, InaccessibleArgOnlyAttrs, AttributeSet(),
                ParamAttrs(ReadOnlyPtrAttrs, SExt))
__OMP_RTL_ATTRS(__kmpc_critical, BarrierAttrs, AttributeSet(),
                ParamAttrs(ReadOnlyPtrAttrs, SExt, AttributeSet()))
__OMP_RTL_ATTRS(__kmpc_critical_with_hint, BarrierAttrs, AttributeSet(),
                ParamAttrs(ReadOnlyPtrAttrs, SExt, AttributeSet(), ZExt))
__OMP_RTL_ATTRS(__kmpc_end_critical, BarrierAttrs, AttributeSet(),
                ParamAttrs(ReadOnlyPtrAttrs, SExt, AttributeSet()))

__OMP_RTL_ATTRS(__kmpc_begin, DefaultAttrs, AttributeSet(),
                ParamAttrs(ReadOnlyPtrAttrs, SExt))
__OMP_RTL_ATTRS(__kmpc_end, DefaultAttrs, AttributeSet(),
                ParamAttrs(ReadOnlyPtrAttrs))

__OMP_RTL_ATTRS(__kmpc_reduce, BarrierAttrs, SExt,
                ParamAttrs(ReadOnlyPtrAttrs, SExt, SExt, SizeTyExt,
                           ReadOnlyPtrAttrs, AttributeSet()))
__OMP_RTL_ATTRS(__kmpc_reduce_nowait, BarrierAttrs, SExt,
                ParamAttrs(ReadOnlyPtrAttrs, SExt, SExt, SizeTyExt,
                           ReadOnlyPtrAttrs, AttributeSet()))
__OMP_RTL_ATTRS(__kmpc_end_reduce, BarrierAttrs, AttributeSet(),
                ParamAttrs(ReadOnlyPtrAttrs, SExt, AttributeSet()))
__OMP_RTL_ATTRS(__kmpc_end_reduce_nowait, BarrierAttrs, AttributeSet(),
                ParamAttrs(ReadOnlyPtrAttrs, SExt, AttributeSet()))

__OMP_RTL_ATTRS(__kmpc_ordered, BarrierAttrs, AttributeSet(),
                ParamAttrs(ReadOnlyPtrAttrs, SExt))
__OMP_RTL_ATTRS(__kmpc_end_ordered, BarrierAttrs, AttributeSet(),
                ParamAttrs(ReadOnlyPtrAttrs, SExt))

__OMP_RTL_ATTRS(__kmpc_for_static_init_4, GetterArgWriteAttrs, AttributeSet(),
                ParamAttrs(ReadOnlyPtrAttrs, SExt, SExt, ArgPtrAttrs,
                           ArgPtrAttrs, ArgPtrAttrs, ArgPtrAttrs, SExt, SExt))
__OMP_RTL_ATTRS(__kmpc_for_static_init_4u, GetterArgWriteAttrs, AttributeSet(),
                ParamAttrs(ReadOnlyPtrAttrs, SExt, SExt, ArgPtrAttrs,
                           ArgPtrAttrs, ArgPtrAttrs, ArgPtrAttrs, SExt, SExt))
__OMP_RTL_ATTRS(__kmpc_for_static_init_8, GetterArgWriteAttrs, AttributeSet(),
                ParamAttrs(ReadOnlyPtrAttrs, SExt, SExt, ArgPtrAttrs,
                           ArgPtrAttrs, ArgPtrAttrs, ArgPtrAttrs,
                           AttributeSet(), AttributeSet()))
__OMP_RTL_ATTRS(__kmpc_for_static_init_8u, GetterArgWriteAttrs, AttributeSet(),
                ParamAttrs(ReadOnlyPtrAttrs, SExt, SExt, ArgPtrAttrs,
                           ArgPtrAttrs, ArgPtrAttrs, ArgPtrAttrs,
                           AttributeSet(), AttributeSet()))
__OMP_RTL_ATTRS(__kmpc_for_static_fini, InaccessibleArgOnlyAttrs,
                AttributeSet(), ParamAttrs(ReadOnlyPtrAttrs, SExt))
__OMP_RTL_ATTRS(__kmpc_distribute_static_init_4, GetterArgWriteAttrs,
                AttributeSet(),
                ParamAttrs(ReadOnlyPtrAttrs, SExt, SExt, ArgPtrAttrs,
                           ArgPtrAttrs, ArgPtrAttrs, ArgPtrAttrs, SExt, SExt))
__OMP_RTL_ATTRS(__kmpc_distribute_static_init_4u, GetterArgWriteAttrs,
                AttributeSet(),
                ParamAttrs(ReadOnlyPtrAttrs, SExt, SExt, ArgPtrAttrs,
                           ArgPtrAttrs, ArgPtrAttrs, ArgPtrAttrs, SExt, SExt))
__OMP_RTL_ATTRS(__kmpc_distribute_static_init_8, GetterArgWriteAttrs,
                AttributeSet(),
                ParamAttrs(ReadOnlyPtrAttrs, SExt, SExt, ArgPtrAttrs,
                           ArgPtrAttrs, ArgPtrAttrs, ArgPtrAttrs,
                           AttributeSet(), AttributeSet()))
__OMP_RTL_ATTRS(__kmpc_distribute_static_init_8u, GetterArgWriteAttrs,
                AttributeSet(),
                ParamAttrs(ReadOnlyPtrAttrs, SExt, SExt, ArgPtrAttrs,
                           ArgPtrAttrs, ArgPtrAttrs, ArgPtrAttrs,
                           AttributeSet(), AttributeSet()))
__OMP_RTL_ATTRS(__kmpc_distribute_static_fini, InaccessibleArgOnlyAttrs,
                AttributeSet(), ParamAttrs(ReadOnlyPtrAttrs, SExt))
__OMP_RTL_ATTRS(__kmpc_dist_dispatch_init_4, GetterArgWriteAttrs,
                AttributeSet(),
                ParamAttrs(ReadOnlyPtrAttrs, SExt, SExt, ArgPtrAttrs, SExt,
                           SExt, SExt, SExt))
__OMP_RTL_ATTRS(__kmpc_dist_dispatch_init_4u, GetterArgWriteAttrs,
                AttributeSet(),
                ParamAttrs(ReadOnlyPtrAttrs, SExt, SExt, ArgPtrAttrs, ZExt,
                           ZExt, SExt, SExt))
__OMP_RTL_ATTRS(__kmpc_dist_dispatch_init_8, GetterArgWriteAttrs,
                AttributeSet(),
                ParamAttrs(ReadOnlyPtrAttrs, SExt, SExt, ArgPtrAttrs))
__OMP_RTL_ATTRS(__kmpc_dist_dispatch_init_8u, GetterArgWriteAttrs,
                AttributeSet(),
                ParamAttrs(ReadOnlyPtrAttrs, SExt, SExt, ArgPtrAttrs))
__OMP_RTL_ATTRS(__kmpc_dispatch_init_4, GetterArgWriteAttrs, AttributeSet(),
                ParamAttrs(ReadOnlyPtrAttrs, SExt, SExt, SExt, SExt, SExt, SExt))
__OMP_RTL_ATTRS(__kmpc_dispatch_init_4u, GetterArgWriteAttrs, AttributeSet(),
                ParamAttrs(ReadOnlyPtrAttrs, SExt, SExt, ZExt, ZExt, SExt, SExt))
__OMP_RTL_ATTRS(__kmpc_dispatch_init_8, GetterArgWriteAttrs, AttributeSet(),
                ParamAttrs(ReadOnlyPtrAttrs, SExt, SExt))
__OMP_RTL_ATTRS(__kmpc_dispatch_init_8u, GetterArgWriteAttrs, AttributeSet(),
                ParamAttrs(ReadOnlyPtrAttrs, SExt, SExt))
__OMP_RTL_ATTRS(__kmpc_dispatch_next_4, GetterArgWriteAttrs, SExt,
                ParamAttrs(ReadOnlyPtrAttrs, SExt, ArgPtrAttrs, ArgPtrAttrs,
                           ArgPtrAttrs, ArgPtrAttrs))
__OMP_RTL_ATTRS(__kmpc_dispatch_next_4u, GetterArgWriteAttrs, SExt,
                ParamAttrs(ReadOnlyPtrAttrs, SExt, ArgPtrAttrs, ArgPtrAttrs,
                           ArgPtrAttrs, ArgPtrAttrs))
__OMP_RTL_ATTRS(__kmpc_dispatch_next_8, GetterArgWriteAttrs, SExt,
                ParamAttrs(ReadOnlyPtrAttrs, SExt, ArgPtrAttrs, ArgPtrAttrs,
                           ArgPtrAttrs, ArgPtrAttrs))
__OMP_RTL_ATTRS(__kmpc_dispatch_next_8u, GetterArgWriteAttrs, SExt,
                ParamAttrs(ReadOnlyPtrAttrs, SExt, ArgPtrAttrs, ArgPtrAttrs,
                           ArgPtrAttrs, ArgPtrAttrs))
__OMP_RTL_ATTRS(__kmpc_dispatch_fini_4, InaccessibleArgOnlyAttrs,
                AttributeSet(), ParamAttrs(ReadOnlyPtrAttrs, SExt))
__OMP_RTL_ATTRS(__kmpc_dispatch_fini_4u, InaccessibleArgOnlyAttrs,
                AttributeSet(), ParamAttrs(ReadOnlyPtrAttrs, SExt))
__OMP_RTL_ATTRS(__kmpc_dispatch_fini_8, InaccessibleArgOnlyAttrs,
                AttributeSet(), ParamAttrs(ReadOnlyPtrAttrs, SExt))
__OMP_RTL_ATTRS(__kmpc_dispatch_fini_8u, InaccessibleArgOnlyAttrs,
                AttributeSet(), ParamAttrs(ReadOnlyPtrAttrs, SExt))
__OMP_RTL_ATTRS(__kmpc_team_static_init_4, GetterArgWriteAttrs, AttributeSet(),
                ParamAttrs(ReadOnlyPtrAttrs, SExt, ArgPtrAttrs, ArgPtrAttrs,
                           ArgPtrAttrs, ArgPtrAttrs, SExt, SExt))
__OMP_RTL_ATTRS(__kmpc_team_static_init_4u, GetterArgWriteAttrs, AttributeSet(),
                ParamAttrs(ReadOnlyPtrAttrs, SExt, ArgPtrAttrs, ArgPtrAttrs,
                           ArgPtrAttrs, ArgPtrAttrs, SExt, SExt))
__OMP_RTL_ATTRS(__kmpc_team_static_init_8, GetterArgWriteAttrs, AttributeSet(),
                ParamAttrs(ReadOnlyPtrAttrs, SExt, ArgPtrAttrs, ArgPtrAttrs,
                           ArgPtrAttrs, ArgPtrAttrs))
__OMP_RTL_ATTRS(__kmpc_team_static_init_8u, GetterArgWriteAttrs, AttributeSet(),
                ParamAttrs(ReadOnlyPtrAttrs, SExt, ArgPtrAttrs, ArgPtrAttrs,
                           ArgPtrAttrs, ArgPtrAttrs))
__OMP_RTL_ATTRS(__kmpc_dist_for_static_init_4, GetterArgWriteAttrs,
                AttributeSet(),
                ParamAttrs(ReadOnlyPtrAttrs, SExt, SExt, ArgPtrAttrs,
                           ArgPtrAttrs, ArgPtrAttrs, ArgPtrAttrs,
                           ArgPtrAttrs, SExt, SExt))
__OMP_RTL_ATTRS(__kmpc_dist_for_static_init_4u, GetterArgWriteAttrs,
                AttributeSet(),
                ParamAttrs(ReadOnlyPtrAttrs, SExt, SExt, ArgPtrAttrs,
                           ArgPtrAttrs, ArgPtrAttrs, ArgPtrAttrs,
                           ArgPtrAttrs, SExt, SExt))
__OMP_RTL_ATTRS(__kmpc_dist_for_static_init_8, GetterArgWriteAttrs,
                AttributeSet(),
                ParamAttrs(ReadOnlyPtrAttrs, SExt, SExt, ArgPtrAttrs,
                           ArgPtrAttrs, ArgPtrAttrs, ArgPtrAttrs, ArgPtrAttrs))
__OMP_RTL_ATTRS(__kmpc_dist_for_static_init_8u, GetterArgWriteAttrs,
                AttributeSet(),
                ParamAttrs(ReadOnlyPtrAttrs, SExt, SExt, ArgPtrAttrs,
                           ArgPtrAttrs, ArgPtrAttrs, ArgPtrAttrs, ArgPtrAttrs))

__OMP_RTL_ATTRS(__kmpc_single, BarrierAttrs, SExt,
                ParamAttrs(ReadOnlyPtrAttrs, SExt))
__OMP_RTL_ATTRS(__kmpc_end_single, BarrierAttrs, AttributeSet(),
                ParamAttrs(ReadOnlyPtrAttrs, SExt))

__OMP_RTL_ATTRS(__kmpc_omp_task_alloc, DefaultAttrs, ReturnPtrAttrs,
                ParamAttrs(ReadOnlyPtrAttrs, SExt, SExt, SizeTyExt, SizeTyExt,
                           ReadOnlyPtrAttrs))
__OMP_RTL_ATTRS(__kmpc_omp_task, DefaultAttrs, SExt,
                ParamAttrs(ReadOnlyPtrAttrs, SExt, AttributeSet()))
__OMP_RTL_ATTRS(__kmpc_end_taskgroup, BarrierAttrs, AttributeSet(),
                ParamAttrs(ReadOnlyPtrAttrs, SExt))
__OMP_RTL_ATTRS(__kmpc_taskgroup, BarrierAttrs, AttributeSet(),
                ParamAttrs(ReadOnlyPtrAttrs, SExt))
__OMP_RTL_ATTRS(__kmpc_omp_task_begin_if0, DefaultAttrs, AttributeSet(),
                ParamAttrs(ReadOnlyPtrAttrs, SExt))
__OMP_RTL_ATTRS(__kmpc_omp_task_complete_if0, DefaultAttrs, AttributeSet(),
                ParamAttrs(ReadOnlyPtrAttrs, SExt))
__OMP_RTL_ATTRS(__kmpc_omp_task_with_deps, DefaultAttrs, SExt,
                ParamAttrs(ReadOnlyPtrAttrs, SExt, AttributeSet(), SExt,
                           ReadOnlyPtrAttrs, SExt, ReadOnlyPtrAttrs))
__OMP_RTL_ATTRS(__kmpc_taskloop, DefaultAttrs, AttributeSet(),
                ParamAttrs(ReadOnlyPtrAttrs, SExt, AttributeSet(), SExt,
                           ArgPtrAttrs, ArgPtrAttrs, AttributeSet(), SExt, SExt))
__OMP_RTL_ATTRS(__kmpc_omp_target_task_alloc, DefaultAttrs, ReturnPtrAttrs,
                ParamAttrs(ReadOnlyPtrAttrs, SExt, SExt, SizeTyExt, SizeTyExt,
                           ReadOnlyPtrAttrs, AttributeSet()))
__OMP_RTL_ATTRS(__kmpc_taskred_modifier_init, DefaultAttrs, ReturnPtrAttrs,
                ParamAttrs(ReadOnlyPtrAttrs, SExt, SExt, SExt))
__OMP_RTL_ATTRS(__kmpc_taskred_init, DefaultAttrs, AttributeSet(),
                ParamAttrs(SExt, SExt))
__OMP_RTL_ATTRS(__kmpc_task_reduction_modifier_fini, BarrierAttrs,
                AttributeSet(), ParamAttrs(ReadOnlyPtrAttrs, SExt, SExt))
__OMP_RTL_ATTRS(__kmpc_task_reduction_get_th_data, DefaultAttrs, ReturnPtrAttrs,
                ParamAttrs(SExt))
__OMP_RTL_ATTRS(__kmpc_task_reduction_init, DefaultAttrs, ReturnPtrAttrs,
                ParamAttrs(SExt, SExt))
__OMP_RTL_ATTRS(__kmpc_task_reduction_modifier_init, DefaultAttrs,
                ReturnPtrAttrs, ParamAttrs(AttributeSet(), SExt, SExt, SExt))
__OMP_RTL_ATTRS(__kmpc_proxy_task_completed_ooo, DefaultAttrs, AttributeSet(),
                ParamAttrs())

__OMP_RTL_ATTRS(__kmpc_omp_wait_deps, BarrierAttrs, AttributeSet(),
                ParamAttrs(ReadOnlyPtrAttrs, SExt, SExt, ReadOnlyPtrAttrs, SExt))
__OMP_RTL_ATTRS(__kmpc_omp_taskwait_deps_51, BarrierAttrs, AttributeSet(),
                ParamAttrs(ReadOnlyPtrAttrs, SExt, SExt, ReadOnlyPtrAttrs))
__OMP_RTL_ATTRS(__kmpc_cancellationpoint, DefaultAttrs, SExt,
                ParamAttrs(ReadOnlyPtrAttrs, SExt, SExt))

__OMP_RTL_ATTRS(__kmpc_fork_teams, ForkAttrs, AttributeSet(),
                ParamAttrs(ReadOnlyPtrAttrs, SExt, ReadOnlyPtrAttrs))
__OMP_RTL_ATTRS(__kmpc_push_num_teams, InaccessibleArgOnlyAttrs, AttributeSet(),
                ParamAttrs(ReadOnlyPtrAttrs, SExt, SExt, SExt))

__OMP_RTL_ATTRS(__kmpc_copyprivate, DefaultAttrs, AttributeSet(),
                ParamAttrs(ReadOnlyPtrAttrs, SExt, SizeTyExt,
                           ReadOnlyPtrAttrs, AttributeSet(), SExt))
__OMP_RTL_ATTRS(__kmpc_threadprivate_cached, DefaultAttrs, ReturnPtrAttrs,
                ParamAttrs(ReadOnlyPtrAttrs, SExt, AttributeSet(), SizeTyExt))
__OMP_RTL_ATTRS(__kmpc_threadprivate_register, DefaultAttrs, AttributeSet(),
                ParamAttrs(ReadOnlyPtrAttrs, AttributeSet(), ReadOnlyPtrAttrs,
                           ReadOnlyPtrAttrs, ReadOnlyPtrAttrs))

__OMP_RTL_ATTRS(__kmpc_doacross_init, BarrierAttrs, AttributeSet(),
                ParamAttrs(ReadOnlyPtrAttrs, SExt, SExt))
__OMP_RTL_ATTRS(__kmpc_doacross_post, BarrierAttrs, AttributeSet(),
                ParamAttrs(ReadOnlyPtrAttrs, SExt, ReadOnlyPtrAttrs))
__OMP_RTL_ATTRS(__kmpc_doacross_wait, BarrierAttrs, AttributeSet(),
                ParamAttrs(ReadOnlyPtrAttrs, SExt, ReadOnlyPtrAttrs))
__OMP_RTL_ATTRS(__kmpc_doacross_fini, BarrierAttrs, AttributeSet(),
                ParamAttrs(ReadOnlyPtrAttrs, SExt))

<<<<<<< HEAD
__OMP_RTL_ATTRS(omp_target_alloc, AttributeSet(), AttributeSet(), ParamAttrs())
__OMP_RTL_ATTRS(omp_target_free, AttributeSet(), AttributeSet(), ParamAttrs())
__OMP_RTL_ATTRS(omp_target_memcpy, AttributeSet(), AttributeSet(), ParamAttrs())
__OMP_RTL_ATTRS(ompx_get_team_procs, AttributeSet(), AttributeSet(), ParamAttrs())
__OMP_RTL_ATTRS(omp_get_initial_device, AttributeSet(), AttributeSet(), ParamAttrs())
__OMP_RTL_ATTRS(omp_get_default_device, AttributeSet(), AttributeSet(), ParamAttrs())

__OMP_RTL_ATTRS(__kmpc_alloc_shared, AttributeSet(
  EnumAttr(NoUnwind),
  EnumAttr(NoSync),
  AllocSizeAttr(0, std::nullopt)), ReturnPtrAttrs, ParamAttrs())
=======
__OMP_RTL_ATTRS(__kmpc_alloc_shared,
                AttributeSet(EnumAttr(NoUnwind), EnumAttr(NoSync),
                             AllocSizeAttr(0, std::nullopt)),
                ReturnPtrAttrs, ParamAttrs(SizeTyExt))
>>>>>>> 2e35d684
__OMP_RTL_ATTRS(__kmpc_free_shared, DeviceAllocAttrs, AttributeSet(),
                ParamAttrs(AttributeSet(EnumAttr(NoCapture),
                                        EnumAttr(AllocatedPointer)),
                           SizeTyExt))
__OMP_RTL_ATTRS(__kmpc_begin_sharing_variables, AttributeSet(), AttributeSet(),
                ParamAttrs(AttributeSet(), SizeTyExt))

__OMP_RTL_ATTRS(__kmpc_alloc, DefaultAttrs, ReturnPtrAttrs,
                ParamAttrs(SExt, SizeTyExt))
__OMP_RTL_ATTRS(__kmpc_aligned_alloc, DefaultAttrs, ReturnPtrAttrs,
                ParamAttrs(SExt, SizeTyExt, SizeTyExt))
__OMP_RTL_ATTRS(__kmpc_free, AllocAttrs, AttributeSet(),
                ParamAttrs(SExt))

__OMP_RTL_ATTRS(__tgt_interop_init, AttributeSet(), AttributeSet(),
                ParamAttrs(AttributeSet(), SExt, AttributeSet(), SExt,
                           SExt, AttributeSet(), AttributeSet(), SExt))
__OMP_RTL_ATTRS(__tgt_interop_destroy, AttributeSet(), AttributeSet(),
                ParamAttrs(AttributeSet(), SExt, AttributeSet(), SExt, SExt,
                           AttributeSet(), SExt))
__OMP_RTL_ATTRS(__tgt_interop_use, AttributeSet(), AttributeSet(),
                ParamAttrs(AttributeSet(), SExt, AttributeSet(), SExt, SExt,
                           AttributeSet(), SExt))

__OMP_RTL_ATTRS(__kmpc_init_allocator, DefaultAttrs, ReturnPtrAttrs,
                ParamAttrs(SExt, AttributeSet(), SExt))
__OMP_RTL_ATTRS(__kmpc_destroy_allocator, AllocAttrs, AttributeSet(),
                ParamAttrs(SExt))

__OMP_RTL_ATTRS(__kmpc_push_target_tripcount_mapper, SetterAttrs,
                AttributeSet(), ParamAttrs())
__OMP_RTL_ATTRS(__tgt_target_mapper, ForkAttrs, SExt,
                ParamAttrs(AttributeSet(),AttributeSet(),AttributeSet(), SExt))
__OMP_RTL_ATTRS(__tgt_target_nowait_mapper, ForkAttrs, SExt,
                ParamAttrs(AttributeSet(), AttributeSet(), AttributeSet(), SExt,
                           AttributeSet(), AttributeSet(), AttributeSet(),
                           AttributeSet(), AttributeSet(), AttributeSet(),
                           SExt, AttributeSet(), SExt))
__OMP_RTL_ATTRS(__tgt_target_teams_mapper, ForkAttrs, SExt,
                ParamAttrs(AttributeSet(), AttributeSet(), AttributeSet(), SExt,
                           AttributeSet(), AttributeSet(), AttributeSet(),
                           AttributeSet(), AttributeSet(), AttributeSet(), SExt,
                           SExt))
__OMP_RTL_ATTRS(__tgt_target_teams_nowait_mapper, ForkAttrs, SExt,
                ParamAttrs(AttributeSet(), AttributeSet(), AttributeSet(), SExt,
                           AttributeSet(), AttributeSet(), AttributeSet(),
                           AttributeSet(), AttributeSet(), AttributeSet(),
                           SExt, SExt, SExt, AttributeSet(), SExt))
__OMP_RTL_ATTRS(__tgt_target_kernel, ForkAttrs, SExt,
                ParamAttrs(AttributeSet(), AttributeSet(), SExt, SExt))
__OMP_RTL_ATTRS(__tgt_target_kernel_nowait, ForkAttrs, SExt,
                ParamAttrs(AttributeSet(), AttributeSet(), SExt, SExt,
                           AttributeSet(), AttributeSet(), SExt, AttributeSet(),
                           SExt))
__OMP_RTL_ATTRS(__tgt_register_requires, ForkAttrs, AttributeSet(),
                ParamAttrs())
__OMP_RTL_ATTRS(__tgt_target_data_begin_mapper, ForkAttrs, AttributeSet(),
                ParamAttrs(AttributeSet(), AttributeSet(), SExt))
__OMP_RTL_ATTRS(__tgt_target_data_begin_nowait_mapper, ForkAttrs, AttributeSet(),
                ParamAttrs(AttributeSet(), AttributeSet(), SExt, AttributeSet(),
                           AttributeSet(), AttributeSet(), AttributeSet(),
                           AttributeSet(), AttributeSet()))
__OMP_RTL_ATTRS(__tgt_target_data_begin_mapper_issue, AttributeSet(),
                AttributeSet(),
                ParamAttrs(AttributeSet(), AttributeSet(), SExt))
__OMP_RTL_ATTRS(__tgt_target_data_end_mapper, ForkAttrs, AttributeSet(),
                ParamAttrs(AttributeSet(), AttributeSet(), SExt))
__OMP_RTL_ATTRS(__tgt_target_data_end_nowait_mapper, ForkAttrs, AttributeSet(),
                ParamAttrs(AttributeSet(), AttributeSet(), SExt, AttributeSet(),
                           AttributeSet(), AttributeSet(), AttributeSet(),
                           AttributeSet(), AttributeSet()))
__OMP_RTL_ATTRS(__tgt_target_data_update_mapper, ForkAttrs, AttributeSet(),
                ParamAttrs(AttributeSet(), AttributeSet(), SExt))
__OMP_RTL_ATTRS(__tgt_target_data_update_nowait_mapper, ForkAttrs, AttributeSet(),
                ParamAttrs(AttributeSet(), AttributeSet(), SExt, AttributeSet(),
                           AttributeSet(), AttributeSet(), AttributeSet(),
                           AttributeSet(), AttributeSet()))
__OMP_RTL_ATTRS(__tgt_mapper_num_components, ForkAttrs, AttributeSet(),
                ParamAttrs())
__OMP_RTL_ATTRS(__tgt_push_mapper_component, ForkAttrs, AttributeSet(),
                ParamAttrs())
__OMP_RTL_ATTRS(__kmpc_task_allow_completion_event, DefaultAttrs,
                ReturnPtrAttrs, ParamAttrs(ReadOnlyPtrAttrs, SExt))

__OMP_RTL_ATTRS(__kmpc_target_init, AttributeSet(), SExt,
                ParamAttrs(AttributeSet(), SExt, SExt))
__OMP_RTL_ATTRS(__kmpc_target_deinit, AttributeSet(), AttributeSet(),
                ParamAttrs(AttributeSet(), SExt))
__OMP_RTL_ATTRS(__kmpc_parallel_51, AlwaysInlineAttrs, AttributeSet(),
<<<<<<< HEAD
                ParamAttrs())
__OMP_RTL_ATTRS(__kmpc_parallel_spmd, AlwaysInlineAttrs, AttributeSet(),
                ParamAttrs())
=======
                ParamAttrs(AttributeSet(), SExt, SExt, SExt, SExt,
                           AttributeSet(), AttributeSet(), AttributeSet(),
                           SizeTyExt))
__OMP_RTL_ATTRS(__kmpc_serialized_parallel, InaccessibleArgOnlyAttrs,
                AttributeSet(), ParamAttrs(ReadOnlyPtrAttrs, SExt))
__OMP_RTL_ATTRS(__kmpc_end_serialized_parallel, InaccessibleArgOnlyAttrs,
                AttributeSet(), ParamAttrs(ReadOnlyPtrAttrs, SExt))
__OMP_RTL_ATTRS(__kmpc_shuffle_int32, AttributeSet(), SExt,
                ParamAttrs(SExt, SExt, SExt))
__OMP_RTL_ATTRS(__kmpc_nvptx_parallel_reduce_nowait_v2, AttributeSet(), SExt,
                ParamAttrs(AttributeSet(), SExt, SExt, SizeTyExt))
__OMP_RTL_ATTRS(__kmpc_nvptx_end_reduce_nowait, AttributeSet(), AttributeSet(),
                ParamAttrs(SExt))
__OMP_RTL_ATTRS(__kmpc_nvptx_teams_reduce_nowait_v2, AttributeSet(), SExt,
                ParamAttrs(AttributeSet(), SExt, AttributeSet(), ZExt))

__OMP_RTL_ATTRS(__kmpc_shuffle_int64, AttributeSet(), AttributeSet(),
                ParamAttrs(AttributeSet(), SExt, SExt))

__OMP_RTL_ATTRS(__kmpc_is_spmd_exec_mode, AttributeSet(), SExt, ParamAttrs())
>>>>>>> 2e35d684

#undef __OMP_RTL_ATTRS
#undef OMP_RTL_ATTRS
#undef AttributeSet
#undef EnumAttr
#undef EnumAttrInt
#undef ParamAttrs
#undef AllocSizeAttr

///}

/// KMP ident_t bit flags
///
/// In accordance with the values in `openmp/runtime/src/kmp.h`.
///
///{

#ifndef OMP_IDENT_FLAG
#define OMP_IDENT_FLAG(Enum, Str, Value)
#endif

#define __OMP_IDENT_FLAG(Name, Value)                                          \
  OMP_IDENT_FLAG(OMP_IDENT_FLAG_##Name, #Name, Value)

__OMP_IDENT_FLAG(KMPC, 0x02)
__OMP_IDENT_FLAG(ATOMIC_REDUCE, 0x10)
__OMP_IDENT_FLAG(BARRIER_EXPL, 0x20)
__OMP_IDENT_FLAG(BARRIER_IMPL, 0x0040)
__OMP_IDENT_FLAG(BARRIER_IMPL_MASK, 0x01C0)
__OMP_IDENT_FLAG(BARRIER_IMPL_FOR, 0x0040)
__OMP_IDENT_FLAG(BARRIER_IMPL_SECTIONS, 0x00C0)
__OMP_IDENT_FLAG(BARRIER_IMPL_SINGLE, 0x0140)
__OMP_IDENT_FLAG(BARRIER_IMPL_WORKSHARE, 0x01C0)

#undef __OMP_IDENT_FLAG
#undef OMP_IDENT_FLAG

///}

/// KMP cancel kind
///
///{

#ifndef OMP_CANCEL_KIND
#define OMP_CANCEL_KIND(Enum, Str, DirectiveEnum, Value)
#endif

#define __OMP_CANCEL_KIND(Name, Value)                                         \
  OMP_CANCEL_KIND(OMP_CANCEL_KIND_##Name, #Name, OMPD_##Name, Value)

__OMP_CANCEL_KIND(parallel, 1)
__OMP_CANCEL_KIND(for, 2)
__OMP_CANCEL_KIND(sections, 3)
__OMP_CANCEL_KIND(taskgroup, 4)

#undef __OMP_CANCEL_KIND
#undef OMP_CANCEL_KIND

///}

/// Default kinds
///
///{

#ifndef OMP_DEFAULT_KIND
#define OMP_DEFAULT_KIND(Enum, Str)
#endif

#define __OMP_DEFAULT_KIND(Name) OMP_DEFAULT_KIND(OMP_DEFAULT_##Name, #Name)

__OMP_DEFAULT_KIND(none)
__OMP_DEFAULT_KIND(shared)
__OMP_DEFAULT_KIND(private)
__OMP_DEFAULT_KIND(firstprivate)
__OMP_DEFAULT_KIND(unknown)

#undef __OMP_DEFAULT_KIND
#undef OMP_DEFAULT_KIND

///}

/// Proc bind kinds
///
///{

#ifndef OMP_PROC_BIND_KIND
#define OMP_PROC_BIND_KIND(Enum, Str, Value)
#endif

#define __OMP_PROC_BIND_KIND(Name, Value)                                      \
  OMP_PROC_BIND_KIND(OMP_PROC_BIND_##Name, #Name, Value)

__OMP_PROC_BIND_KIND(master, 2)
__OMP_PROC_BIND_KIND(close, 3)
__OMP_PROC_BIND_KIND(spread, 4)
__OMP_PROC_BIND_KIND(primary, 5)
__OMP_PROC_BIND_KIND(default, 6)
__OMP_PROC_BIND_KIND(unknown, 7)

#undef __OMP_PROC_BIND_KIND
#undef OMP_PROC_BIND_KIND

///}

/// OpenMP context related definitions:
///  - trait set selector
///  - trait selector
///  - trait property
///
///{

#ifndef OMP_TRAIT_SET
#define OMP_TRAIT_SET(Enum, Str)
#endif
#ifndef OMP_TRAIT_SELECTOR
#define OMP_TRAIT_SELECTOR(Enum, TraitSetEnum, Str, RequiresProperty)
#endif
#ifndef OMP_TRAIT_PROPERTY
#define OMP_TRAIT_PROPERTY(Enum, TraitSetEnum, TraitSelectorEnum, Str)
#endif
#ifndef OMP_LAST_TRAIT_PROPERTY
#define OMP_LAST_TRAIT_PROPERTY(Enum)
#endif

#define __OMP_TRAIT_SET(Name) OMP_TRAIT_SET(Name, #Name)
#define __OMP_TRAIT_SELECTOR(TraitSet, Name, RequiresProperty)                 \
  OMP_TRAIT_SELECTOR(TraitSet##_##Name, TraitSet, #Name, RequiresProperty)
#define __OMP_TRAIT_SELECTOR_AND_PROPERTY(TraitSet, Name)                      \
  OMP_TRAIT_SELECTOR(TraitSet##_##Name, TraitSet, #Name, false)                \
  OMP_TRAIT_PROPERTY(TraitSet##_##Name##_##Name, TraitSet, TraitSet##_##Name,  \
                     #Name)
#define __OMP_TRAIT_PROPERTY(TraitSet, TraitSelector, Name)                    \
  OMP_TRAIT_PROPERTY(TraitSet##_##TraitSelector##_##Name, TraitSet,            \
                     TraitSet##_##TraitSelector, #Name)

// "invalid" must go first.
OMP_TRAIT_SET(invalid, "invalid")
OMP_TRAIT_SELECTOR(invalid, invalid, "invalid", false)
OMP_TRAIT_PROPERTY(invalid, invalid, invalid, "invalid")

__OMP_TRAIT_SET(construct)
__OMP_TRAIT_SELECTOR_AND_PROPERTY(construct, target)
__OMP_TRAIT_SELECTOR_AND_PROPERTY(construct, teams)
__OMP_TRAIT_SELECTOR_AND_PROPERTY(construct, parallel)
__OMP_TRAIT_SELECTOR_AND_PROPERTY(construct, for)
__OMP_TRAIT_SELECTOR_AND_PROPERTY(construct, simd)

__OMP_TRAIT_SET(device)

__OMP_TRAIT_SELECTOR(device, kind, true)

__OMP_TRAIT_PROPERTY(device, kind, host)
__OMP_TRAIT_PROPERTY(device, kind, nohost)
__OMP_TRAIT_PROPERTY(device, kind, cpu)
__OMP_TRAIT_PROPERTY(device, kind, gpu)
__OMP_TRAIT_PROPERTY(device, kind, fpga)
__OMP_TRAIT_PROPERTY(device, kind, any)

__OMP_TRAIT_SELECTOR(device, arch, true)

__OMP_TRAIT_PROPERTY(device, arch, arm)
__OMP_TRAIT_PROPERTY(device, arch, armeb)
__OMP_TRAIT_PROPERTY(device, arch, aarch64)
__OMP_TRAIT_PROPERTY(device, arch, aarch64_be)
__OMP_TRAIT_PROPERTY(device, arch, aarch64_32)
__OMP_TRAIT_PROPERTY(device, arch, ppc)
__OMP_TRAIT_PROPERTY(device, arch, ppcle)
__OMP_TRAIT_PROPERTY(device, arch, ppc64)
__OMP_TRAIT_PROPERTY(device, arch, ppc64le)
__OMP_TRAIT_PROPERTY(device, arch, x86)
__OMP_TRAIT_PROPERTY(device, arch, x86_64)
__OMP_TRAIT_PROPERTY(device, arch, amdgcn)
__OMP_TRAIT_PROPERTY(device, arch, nvptx)
__OMP_TRAIT_PROPERTY(device, arch, nvptx64)

__OMP_TRAIT_SET(implementation)

__OMP_TRAIT_SELECTOR(implementation, vendor, true)

__OMP_TRAIT_PROPERTY(implementation, vendor, amd)
__OMP_TRAIT_PROPERTY(implementation, vendor, arm)
__OMP_TRAIT_PROPERTY(implementation, vendor, bsc)
__OMP_TRAIT_PROPERTY(implementation, vendor, cray)
__OMP_TRAIT_PROPERTY(implementation, vendor, fujitsu)
__OMP_TRAIT_PROPERTY(implementation, vendor, gnu)
__OMP_TRAIT_PROPERTY(implementation, vendor, ibm)
__OMP_TRAIT_PROPERTY(implementation, vendor, intel)
__OMP_TRAIT_PROPERTY(implementation, vendor, llvm)
__OMP_TRAIT_PROPERTY(implementation, vendor, nec)
__OMP_TRAIT_PROPERTY(implementation, vendor, nvidia)
__OMP_TRAIT_PROPERTY(implementation, vendor, pgi)
__OMP_TRAIT_PROPERTY(implementation, vendor, ti)
__OMP_TRAIT_PROPERTY(implementation, vendor, unknown)

__OMP_TRAIT_SELECTOR(implementation, extension, true)
__OMP_TRAIT_PROPERTY(implementation, extension, match_all)
__OMP_TRAIT_PROPERTY(implementation, extension, match_any)
__OMP_TRAIT_PROPERTY(implementation, extension, match_none)
__OMP_TRAIT_PROPERTY(implementation, extension, disable_implicit_base)
__OMP_TRAIT_PROPERTY(implementation, extension, allow_templates)
__OMP_TRAIT_PROPERTY(implementation, extension, bind_to_declaration)

__OMP_TRAIT_SET(user)

__OMP_TRAIT_SELECTOR(user, condition, true)

__OMP_TRAIT_PROPERTY(user, condition, true)
__OMP_TRAIT_PROPERTY(user, condition, false)
__OMP_TRAIT_PROPERTY(user, condition, unknown)

__OMP_TRAIT_SELECTOR_AND_PROPERTY(construct, dispatch)

// Note that we put isa last so that the other conditions are checked first.
// This allows us to issue warnings wrt. isa only if we match otherwise.
__OMP_TRAIT_SELECTOR(device, isa, true)

// We use "__ANY" as a placeholder in the isa property to denote the
// conceptual "any", not the literal `any` used in kind. The string we
// we use is not important except that it will show up in diagnostics.
OMP_TRAIT_PROPERTY(device_isa___ANY, device, device_isa,
                   "<any, entirely target dependent>")


#undef OMP_TRAIT_SET
#undef __OMP_TRAIT_SET
///}

/// Traits for the requires directive
///
/// These will (potentially) become trait selectors for the OpenMP context if
/// the OMP_REQUIRES_TRAIT macro is not defined.
///
///{

#ifdef OMP_REQUIRES_TRAIT
#define __OMP_REQUIRES_TRAIT(Name)                                             \
  OMP_REQUIRES_TRAIT(OMP_REQUIRES_TRAIT_##Name, #Name)
#else
#define __OMP_REQUIRES_TRAIT(Name)                                             \
  __OMP_TRAIT_SELECTOR_AND_PROPERTY(implementation, Name)
#endif

__OMP_REQUIRES_TRAIT(unified_address)
__OMP_REQUIRES_TRAIT(unified_shared_memory)
__OMP_REQUIRES_TRAIT(reverse_offload)
__OMP_REQUIRES_TRAIT(dynamic_allocators)
__OMP_REQUIRES_TRAIT(atomic_default_mem_order)

OMP_LAST_TRAIT_PROPERTY(
    implementation_atomic_default_mem_order_atomic_default_mem_order)

#undef __OMP_TRAIT_SELECTOR_AND_PROPERTY
#undef OMP_TRAIT_SELECTOR
#undef __OMP_TRAIT_SELECTOR
#undef OMP_TRAIT_PROPERTY
#undef OMP_LAST_TRAIT_PROPERTY
#undef __OMP_TRAIT_PROPERTY
#undef __OMP_REQUIRES_TRAIT
#undef OMP_REQUIRES_TRAIT
///}


/// Assumption clauses
///
///{

#ifdef OMP_ASSUME_CLAUSE
#define __OMP_ASSUME_CLAUSE(Identifier, StartsWith, HasDirectiveList, HasExpression) \
OMP_ASSUME_CLAUSE(Identifier, StartsWith, HasDirectiveList, HasExpression)
#else
#define __OMP_ASSUME_CLAUSE(...)
#endif

__OMP_ASSUME_CLAUSE(llvm::StringLiteral("ext_"), true, false, false)
__OMP_ASSUME_CLAUSE(llvm::StringLiteral("absent"), false, true, false)
__OMP_ASSUME_CLAUSE(llvm::StringLiteral("contains"), false, true, false)
__OMP_ASSUME_CLAUSE(llvm::StringLiteral("holds"), false, false, true)
__OMP_ASSUME_CLAUSE(llvm::StringLiteral("no_openmp"), false, false, false)
__OMP_ASSUME_CLAUSE(llvm::StringLiteral("no_openmp_routines"), false, false, false)
__OMP_ASSUME_CLAUSE(llvm::StringLiteral("no_parallelism"), false, false, false)

#undef __OMP_ASSUME_CLAUSE
#undef OMP_ASSUME_CLAUSE
///}<|MERGE_RESOLUTION|>--- conflicted
+++ resolved
@@ -1045,7 +1045,6 @@
 __OMP_RTL_ATTRS(__kmpc_doacross_fini, BarrierAttrs, AttributeSet(),
                 ParamAttrs(ReadOnlyPtrAttrs, SExt))
 
-<<<<<<< HEAD
 __OMP_RTL_ATTRS(omp_target_alloc, AttributeSet(), AttributeSet(), ParamAttrs())
 __OMP_RTL_ATTRS(omp_target_free, AttributeSet(), AttributeSet(), ParamAttrs())
 __OMP_RTL_ATTRS(omp_target_memcpy, AttributeSet(), AttributeSet(), ParamAttrs())
@@ -1056,13 +1055,8 @@
 __OMP_RTL_ATTRS(__kmpc_alloc_shared, AttributeSet(
   EnumAttr(NoUnwind),
   EnumAttr(NoSync),
-  AllocSizeAttr(0, std::nullopt)), ReturnPtrAttrs, ParamAttrs())
-=======
-__OMP_RTL_ATTRS(__kmpc_alloc_shared,
-                AttributeSet(EnumAttr(NoUnwind), EnumAttr(NoSync),
-                             AllocSizeAttr(0, std::nullopt)),
-                ReturnPtrAttrs, ParamAttrs(SizeTyExt))
->>>>>>> 2e35d684
+  AllocSizeAttr(0, std::nullopt)), ReturnPtrAttrs, ParamAttrs(SizeTyExt))
+
 __OMP_RTL_ATTRS(__kmpc_free_shared, DeviceAllocAttrs, AttributeSet(),
                 ParamAttrs(AttributeSet(EnumAttr(NoCapture),
                                         EnumAttr(AllocatedPointer)),
@@ -1151,12 +1145,9 @@
                 ParamAttrs(AttributeSet(), SExt, SExt))
 __OMP_RTL_ATTRS(__kmpc_target_deinit, AttributeSet(), AttributeSet(),
                 ParamAttrs(AttributeSet(), SExt))
-__OMP_RTL_ATTRS(__kmpc_parallel_51, AlwaysInlineAttrs, AttributeSet(),
-<<<<<<< HEAD
-                ParamAttrs())
 __OMP_RTL_ATTRS(__kmpc_parallel_spmd, AlwaysInlineAttrs, AttributeSet(),
                 ParamAttrs())
-=======
+__OMP_RTL_ATTRS(__kmpc_parallel_51, AlwaysInlineAttrs, AttributeSet(),
                 ParamAttrs(AttributeSet(), SExt, SExt, SExt, SExt,
                            AttributeSet(), AttributeSet(), AttributeSet(),
                            SizeTyExt))
@@ -1177,7 +1168,6 @@
                 ParamAttrs(AttributeSet(), SExt, SExt))
 
 __OMP_RTL_ATTRS(__kmpc_is_spmd_exec_mode, AttributeSet(), SExt, ParamAttrs())
->>>>>>> 2e35d684
 
 #undef __OMP_RTL_ATTRS
 #undef OMP_RTL_ATTRS
