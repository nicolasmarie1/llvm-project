//===- DebugInfo.h - Debug Information Helpers ------------------*- C++ -*-===//
//
// Part of the LLVM Project, under the Apache License v2.0 with LLVM Exceptions.
// See https://llvm.org/LICENSE.txt for license information.
// SPDX-License-Identifier: Apache-2.0 WITH LLVM-exception
//
//===----------------------------------------------------------------------===//
//
// This file defines a bunch of datatypes that are useful for creating and
// walking debug info in LLVM IR form. They essentially provide wrappers around
// the information in the global variables that's needed when constructing the
// DWARF information.
//
//===----------------------------------------------------------------------===//

#ifndef LLVM_IR_DEBUGINFO_H
#define LLVM_IR_DEBUGINFO_H

#include "llvm/ADT/DenseMapInfo.h"
#include "llvm/ADT/STLExtras.h"
#include "llvm/ADT/SetVector.h"
#include "llvm/ADT/SmallPtrSet.h"
#include "llvm/ADT/SmallSet.h"
#include "llvm/ADT/SmallVector.h"
#include "llvm/ADT/TinyPtrVector.h"
#include "llvm/ADT/iterator_range.h"
#include "llvm/IR/DataLayout.h"
#include "llvm/IR/IntrinsicInst.h"
#include "llvm/IR/PassManager.h"
#include <optional>

namespace llvm {

class DbgDeclareInst;
class DbgValueInst;
class DbgVariableIntrinsic;
class DbgDefKillIntrinsic;
class DPValue;
class Instruction;
class Module;

/// Finds dbg.declare intrinsics declaring local variables as living in the
/// memory that 'V' points to.
TinyPtrVector<DbgDeclareInst *> findDbgDeclares(Value *V);
/// As above, for DPVDeclares.
TinyPtrVector<DPValue *> findDPVDeclares(Value *V);

/// Finds the llvm.dbg.value intrinsics describing a value.
void findDbgValues(SmallVectorImpl<DbgValueInst *> &DbgValues,
                   Value *V, SmallVectorImpl<DPValue *> *DPValues = nullptr);

/// Finds the debug info intrinsics describing a value.
void findDbgUsers(SmallVectorImpl<DbgVariableIntrinsic *> &DbgInsts,
                  Value *V, SmallVectorImpl<DPValue *> *DPValues = nullptr);

/// Find subprogram that is enclosing this scope.
DISubprogram *getDISubprogram(const MDNode *Scope);

/// Produce a DebugLoc to use for each dbg.declare that is promoted to a
/// dbg.value.
DebugLoc getDebugValueLoc(DbgVariableIntrinsic *DII);

/// Strip debug info in the module if it exists.
///
/// To do this, we remove all calls to the debugger intrinsics and any named
/// metadata for debugging. We also remove debug locations for instructions.
/// Return true if module is modified.
bool StripDebugInfo(Module &M);
bool stripDebugInfo(Function &F);

/// Downgrade the debug info in a module to contain only line table information.
///
/// In order to convert debug info to what -gline-tables-only would have
/// created, this does the following:
///   1) Delete all debug intrinsics.
///   2) Delete all non-CU named metadata debug info nodes.
///   3) Create new DebugLocs for each instruction.
///   4) Create a new CU debug info, and similarly for every metadata node
///      that's reachable from the CU debug info.
///   All debug type metadata nodes are unreachable and garbage collected.
bool stripNonLineTableDebugInfo(Module &M);

/// Update the debug locations contained within the MD_loop metadata attached
/// to the instruction \p I, if one exists. \p Updater is applied to Metadata
/// operand in the MD_loop metadata: the returned value is included in the
/// updated loop metadata node if it is non-null.
void updateLoopMetadataDebugLocations(
    Instruction &I, function_ref<Metadata *(Metadata *)> Updater);

/// Return Debug Info Metadata Version by checking module flags.
unsigned getDebugMetadataVersionFromModule(const Module &M);

/// Return true if Debug Info Metadata Version for the module is
/// DEBUG_METADATA_VERSION_HETEROGENEOUS_DWARF.
bool isHeterogeneousDebug(const Module &M);

/// Utility to find all debug info in a module.
///
/// DebugInfoFinder tries to list all debug info MDNodes used in a module. To
/// list debug info MDNodes used by an instruction, DebugInfoFinder uses
/// processDeclare, processValue and processLocation to handle DbgDeclareInst,
/// DbgValueInst and DbgLoc attached to instructions. processModule will go
/// through all DICompileUnits in llvm.dbg.cu and list debug info MDNodes
/// used by the CUs.
class DebugInfoFinder {
public:
  /// Process entire module and collect debug info anchors.
  void processModule(const Module &M);
  /// Process a single instruction and collect debug info anchors.
  void processInstruction(const Module &M, const Instruction &I);

  /// Process a DILocalVariable.
  void processVariable(const Module &M, const DILocalVariable *DVI);
  /// Process debug info location.
  void processLocation(const Module &M, const DILocation *Loc);
  // Process a DPValue, much like a DbgVariableIntrinsic.
  void processDPValue(const Module &M, const DPValue &DPV);

  /// Process subprogram.
  void processSubprogram(DISubprogram *SP);

  /// Process DILifetime
  void processLifetime(DILifetime *DL);

  /// Process DIObject
  void processObject(DIObject *DO);

  /// Clear all lists.
  void reset();

private:
  void processCompileUnit(DICompileUnit *CU);
  void processScope(DIScope *Scope);
  void processType(DIType *DT);
  bool addCompileUnit(DICompileUnit *CU);
  bool addGlobalVariable(DIGlobalVariableExpression *DIG);
  // FIXME: The use of "heterogeneous" is just to disambiguate from the
  // (arguably misnamed) addGlobalVariable. We could instead rename both.
  bool addHeterogeneousGlobalVariable(DIGlobalVariable *DGV);
  bool addScope(DIScope *Scope);
  bool addSubprogram(DISubprogram *SP);
  bool addType(DIType *DT);

public:
  using compile_unit_iterator =
      SmallVectorImpl<DICompileUnit *>::const_iterator;
  using subprogram_iterator = SmallVectorImpl<DISubprogram *>::const_iterator;
  using global_variable_expression_iterator =
      SmallVectorImpl<DIGlobalVariableExpression *>::const_iterator;
  using heterogeneous_global_variable_iterator =
      SmallVectorImpl<DIGlobalVariable *>::const_iterator;
  using type_iterator = SmallVectorImpl<DIType *>::const_iterator;
  using scope_iterator = SmallVectorImpl<DIScope *>::const_iterator;

  iterator_range<compile_unit_iterator> compile_units() const {
    return make_range(CUs.begin(), CUs.end());
  }

  iterator_range<subprogram_iterator> subprograms() const {
    return make_range(SPs.begin(), SPs.end());
  }

  iterator_range<global_variable_expression_iterator> global_variables() const {
    return make_range(GVs.begin(), GVs.end());
  }

<<<<<<< HEAD
  iterator_range<heterogeneous_global_variable_iterator>
  heterogeneous_global_variables() const {
    return make_range(HGVs.begin(), HGVs.end());
  }
  iterator_range<local_variable_iterator> local_variables() const {
    return make_range(LVs.begin(), LVs.end());
  }

=======
>>>>>>> fb79f80b
  iterator_range<type_iterator> types() const {
    return make_range(TYs.begin(), TYs.end());
  }

  iterator_range<scope_iterator> scopes() const {
    return make_range(Scopes.begin(), Scopes.end());
  }

  unsigned compile_unit_count() const { return CUs.size(); }
  unsigned global_variable_count() const { return GVs.size(); }
<<<<<<< HEAD
  unsigned heterogeneous_global_variable_count() const { return HGVs.size(); }
  unsigned local_variable_count() const { return LVs.size(); }
=======
>>>>>>> fb79f80b
  unsigned subprogram_count() const { return SPs.size(); }
  unsigned type_count() const { return TYs.size(); }
  unsigned scope_count() const { return Scopes.size(); }

private:
  SmallVector<DICompileUnit *, 8> CUs;
  SmallVector<DISubprogram *, 8> SPs;
  SmallVector<DIGlobalVariableExpression *, 8> GVs;
<<<<<<< HEAD
  SmallVector<DIGlobalVariable *, 8> HGVs;
  SmallVector<DILocalVariable *, 8> LVs;
=======
>>>>>>> fb79f80b
  SmallVector<DIType *, 8> TYs;
  SmallVector<DIScope *, 8> Scopes;
  SmallPtrSet<const MDNode *, 32> NodesSeen;
};

/// Assignment Tracking (at).
namespace at {
//
// Utilities for enumerating storing instructions from an assignment ID.
//
/// A range of instructions.
using AssignmentInstRange =
    iterator_range<SmallVectorImpl<Instruction *>::iterator>;
/// Return a range of instructions (typically just one) that have \p ID
/// as an attachment.
/// Iterators invalidated by adding or removing DIAssignID metadata to/from any
/// instruction (including by deleting or cloning instructions).
AssignmentInstRange getAssignmentInsts(DIAssignID *ID);
/// Return a range of instructions (typically just one) that perform the
/// assignment that \p DAI encodes.
/// Iterators invalidated by adding or removing DIAssignID metadata to/from any
/// instruction (including by deleting or cloning instructions).
inline AssignmentInstRange getAssignmentInsts(const DbgAssignIntrinsic *DAI) {
  return getAssignmentInsts(DAI->getAssignID());
}

//
// Utilities for enumerating llvm.dbg.assign intrinsic from an assignment ID.
//
/// High level: this is an iterator for llvm.dbg.assign intrinsics.
/// Implementation details: this is a wrapper around Value's User iterator that
/// dereferences to a DbgAssignIntrinsic ptr rather than a User ptr.
class DbgAssignIt
    : public iterator_adaptor_base<DbgAssignIt, Value::user_iterator,
                                   typename std::iterator_traits<
                                       Value::user_iterator>::iterator_category,
                                   DbgAssignIntrinsic *, std::ptrdiff_t,
                                   DbgAssignIntrinsic **,
                                   DbgAssignIntrinsic *&> {
public:
  DbgAssignIt(Value::user_iterator It) : iterator_adaptor_base(It) {}
  DbgAssignIntrinsic *operator*() const { return cast<DbgAssignIntrinsic>(*I); }
};
/// A range of llvm.dbg.assign intrinsics.
using AssignmentMarkerRange = iterator_range<DbgAssignIt>;
/// Return a range of dbg.assign intrinsics which use \ID as an operand.
/// Iterators invalidated by deleting an intrinsic contained in this range.
AssignmentMarkerRange getAssignmentMarkers(DIAssignID *ID);
/// Return a range of dbg.assign intrinsics for which \p Inst performs the
/// assignment they encode.
/// Iterators invalidated by deleting an intrinsic contained in this range.
inline AssignmentMarkerRange getAssignmentMarkers(const Instruction *Inst) {
  if (auto *ID = Inst->getMetadata(LLVMContext::MD_DIAssignID))
    return getAssignmentMarkers(cast<DIAssignID>(ID));
  else
    return make_range(Value::user_iterator(), Value::user_iterator());
}

/// Delete the llvm.dbg.assign intrinsics linked to \p Inst.
void deleteAssignmentMarkers(const Instruction *Inst);

/// Replace all uses (and attachments) of \p Old with \p New.
void RAUW(DIAssignID *Old, DIAssignID *New);

/// Remove all Assignment Tracking related intrinsics and metadata from \p F.
void deleteAll(Function *F);

/// Calculate the fragment of the variable in \p DAI covered
/// from (Dest + SliceOffsetInBits) to
///   to (Dest + SliceOffsetInBits + SliceSizeInBits)
///
/// Return false if it can't be calculated for any reason.
/// Result is set to nullopt if the intersect equals the variable fragment (or
/// variable size) in DAI.
///
/// Result contains a zero-sized fragment if there's no intersect.
bool calculateFragmentIntersect(
    const DataLayout &DL, const Value *Dest, uint64_t SliceOffsetInBits,
    uint64_t SliceSizeInBits, const DbgAssignIntrinsic *DAI,
    std::optional<DIExpression::FragmentInfo> &Result);

/// Helper struct for trackAssignments, below. We don't use the similar
/// DebugVariable class because trackAssignments doesn't (yet?) understand
/// partial variables (fragment info) as input and want to make that clear and
/// explicit using types. In addition, eventually we will want to understand
/// expressions that modify the base address too, which a DebugVariable doesn't
/// capture.
struct VarRecord {
  DILocalVariable *Var;
  DILocation *DL;

  VarRecord(DbgVariableIntrinsic *DVI)
      : Var(DVI->getVariable()), DL(getDebugValueLoc(DVI)) {}
  VarRecord(DILocalVariable *Var, DILocation *DL) : Var(Var), DL(DL) {}
  friend bool operator<(const VarRecord &LHS, const VarRecord &RHS) {
    return std::tie(LHS.Var, LHS.DL) < std::tie(RHS.Var, RHS.DL);
  }
  friend bool operator==(const VarRecord &LHS, const VarRecord &RHS) {
    return std::tie(LHS.Var, LHS.DL) == std::tie(RHS.Var, RHS.DL);
  }
};

} // namespace at

template <> struct DenseMapInfo<at::VarRecord> {
  static inline at::VarRecord getEmptyKey() {
    return at::VarRecord(DenseMapInfo<DILocalVariable *>::getEmptyKey(),
                         DenseMapInfo<DILocation *>::getEmptyKey());
  }

  static inline at::VarRecord getTombstoneKey() {
    return at::VarRecord(DenseMapInfo<DILocalVariable *>::getTombstoneKey(),
                         DenseMapInfo<DILocation *>::getTombstoneKey());
  }

  static unsigned getHashValue(const at::VarRecord &Var) {
    return hash_combine(Var.Var, Var.DL);
  }

  static bool isEqual(const at::VarRecord &A, const at::VarRecord &B) {
    return A == B;
  }
};

namespace at {
/// Map of backing storage to a set of variables that are stored to it.
/// TODO: Backing storage shouldn't be limited to allocas only. Some local
/// variables have their storage allocated by the calling function (addresses
/// passed in with sret & byval parameters).
using StorageToVarsMap =
    DenseMap<const AllocaInst *, SmallSetVector<VarRecord, 2>>;

/// Track assignments to \p Vars between \p Start and \p End.

void trackAssignments(Function::iterator Start, Function::iterator End,
                      const StorageToVarsMap &Vars, const DataLayout &DL,
                      bool DebugPrints = false);

/// Describes properties of a store that has a static size and offset into a
/// some base storage. Used by the getAssignmentInfo functions.
struct AssignmentInfo {
  AllocaInst const *Base;  ///< Base storage.
  uint64_t OffsetInBits;   ///< Offset into Base.
  uint64_t SizeInBits;     ///< Number of bits stored.
  bool StoreToWholeAlloca; ///< SizeInBits equals the size of the base storage.

  AssignmentInfo(const DataLayout &DL, AllocaInst const *Base,
                 uint64_t OffsetInBits, uint64_t SizeInBits)
      : Base(Base), OffsetInBits(OffsetInBits), SizeInBits(SizeInBits),
        StoreToWholeAlloca(
            OffsetInBits == 0 &&
            SizeInBits == DL.getTypeSizeInBits(Base->getAllocatedType())) {}
};

std::optional<AssignmentInfo> getAssignmentInfo(const DataLayout &DL,
                                                const MemIntrinsic *I);
std::optional<AssignmentInfo> getAssignmentInfo(const DataLayout &DL,
                                                const StoreInst *SI);
std::optional<AssignmentInfo> getAssignmentInfo(const DataLayout &DL,
                                                const AllocaInst *AI);

} // end namespace at

/// Convert @llvm.dbg.declare intrinsics into sets of @llvm.dbg.assign
/// intrinsics by treating stores to the dbg.declare'd address as assignments
/// to the variable. Not all kinds of variables are supported yet; those will
/// be left with their dbg.declare intrinsics.
/// The pass sets the debug-info-assignment-tracking module flag to true to
/// indicate assignment tracking has been enabled.
class AssignmentTrackingPass : public PassInfoMixin<AssignmentTrackingPass> {
  /// Note: this method does not set the debug-info-assignment-tracking module
  /// flag.
  bool runOnFunction(Function &F);

public:
  PreservedAnalyses run(Function &F, FunctionAnalysisManager &AM);
  PreservedAnalyses run(Module &M, ModuleAnalysisManager &AM);
};

/// Return true if assignment tracking is enabled for module \p M.
bool isAssignmentTrackingEnabled(const Module &M);

} // end namespace llvm

#endif // LLVM_IR_DEBUGINFO_H<|MERGE_RESOLUTION|>--- conflicted
+++ resolved
@@ -164,17 +164,11 @@
     return make_range(GVs.begin(), GVs.end());
   }
 
-<<<<<<< HEAD
   iterator_range<heterogeneous_global_variable_iterator>
   heterogeneous_global_variables() const {
     return make_range(HGVs.begin(), HGVs.end());
   }
-  iterator_range<local_variable_iterator> local_variables() const {
-    return make_range(LVs.begin(), LVs.end());
-  }
-
-=======
->>>>>>> fb79f80b
+
   iterator_range<type_iterator> types() const {
     return make_range(TYs.begin(), TYs.end());
   }
@@ -185,11 +179,7 @@
 
   unsigned compile_unit_count() const { return CUs.size(); }
   unsigned global_variable_count() const { return GVs.size(); }
-<<<<<<< HEAD
   unsigned heterogeneous_global_variable_count() const { return HGVs.size(); }
-  unsigned local_variable_count() const { return LVs.size(); }
-=======
->>>>>>> fb79f80b
   unsigned subprogram_count() const { return SPs.size(); }
   unsigned type_count() const { return TYs.size(); }
   unsigned scope_count() const { return Scopes.size(); }
@@ -198,11 +188,7 @@
   SmallVector<DICompileUnit *, 8> CUs;
   SmallVector<DISubprogram *, 8> SPs;
   SmallVector<DIGlobalVariableExpression *, 8> GVs;
-<<<<<<< HEAD
   SmallVector<DIGlobalVariable *, 8> HGVs;
-  SmallVector<DILocalVariable *, 8> LVs;
-=======
->>>>>>> fb79f80b
   SmallVector<DIType *, 8> TYs;
   SmallVector<DIScope *, 8> Scopes;
   SmallPtrSet<const MDNode *, 32> NodesSeen;
