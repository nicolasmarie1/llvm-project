--- conflicted
+++ resolved
@@ -549,7 +549,7 @@
 // Specialized unaligned load.
 let TargetPrefix = "x86" in {  // All intrinsics start with "llvm.x86.".
   def int_x86_sse3_ldu_dq : ClangBuiltin<"__builtin_ia32_lddqu">,
-      DefaultAttrsIntrinsic<[llvm_v16i8_ty], [llvm_ptr_ty], [IntrReadMem]>;
+              Intrinsic<[llvm_v16i8_ty], [llvm_ptr_ty], [IntrReadMem]>;
 }
 
 // Thread synchronization ops.
@@ -1334,23 +1334,23 @@
 // SIMD load ops
 let TargetPrefix = "x86" in {  // All intrinsics start with "llvm.x86.".
   def int_x86_avx_ldu_dq_256 : ClangBuiltin<"__builtin_ia32_lddqu256">,
-      DefaultAttrsIntrinsic<[llvm_v32i8_ty], [llvm_ptr_ty], [IntrReadMem]>;
+        Intrinsic<[llvm_v32i8_ty], [llvm_ptr_ty], [IntrReadMem]>;
 }
 
 // Conditional load ops
 let TargetPrefix = "x86" in {  // All intrinsics start with "llvm.x86.".
   def int_x86_avx_maskload_pd : ClangBuiltin<"__builtin_ia32_maskloadpd">,
-      DefaultAttrsIntrinsic<[llvm_v2f64_ty], [llvm_ptr_ty, llvm_v2i64_ty],
-                            [IntrReadMem, IntrArgMemOnly]>;
+        Intrinsic<[llvm_v2f64_ty], [llvm_ptr_ty, llvm_v2i64_ty],
+                  [IntrReadMem, IntrArgMemOnly]>;
   def int_x86_avx_maskload_ps : ClangBuiltin<"__builtin_ia32_maskloadps">,
-      DefaultAttrsIntrinsic<[llvm_v4f32_ty], [llvm_ptr_ty, llvm_v4i32_ty],
-                            [IntrReadMem, IntrArgMemOnly]>;
+        Intrinsic<[llvm_v4f32_ty], [llvm_ptr_ty, llvm_v4i32_ty],
+                  [IntrReadMem, IntrArgMemOnly]>;
   def int_x86_avx_maskload_pd_256 : ClangBuiltin<"__builtin_ia32_maskloadpd256">,
-      DefaultAttrsIntrinsic<[llvm_v4f64_ty], [llvm_ptr_ty, llvm_v4i64_ty],
-                            [IntrReadMem, IntrArgMemOnly]>;
+        Intrinsic<[llvm_v4f64_ty], [llvm_ptr_ty, llvm_v4i64_ty],
+                  [IntrReadMem, IntrArgMemOnly]>;
   def int_x86_avx_maskload_ps_256 : ClangBuiltin<"__builtin_ia32_maskloadps256">,
-      DefaultAttrsIntrinsic<[llvm_v8f32_ty], [llvm_ptr_ty, llvm_v8i32_ty],
-                            [IntrReadMem, IntrArgMemOnly]>;
+        Intrinsic<[llvm_v8f32_ty], [llvm_ptr_ty, llvm_v8i32_ty],
+                  [IntrReadMem, IntrArgMemOnly]>;
 }
 
 // Conditional store ops
@@ -1633,17 +1633,17 @@
 // Conditional load ops
 let TargetPrefix = "x86" in {  // All intrinsics start with "llvm.x86.".
   def int_x86_avx2_maskload_d : ClangBuiltin<"__builtin_ia32_maskloadd">,
-      DefaultAttrsIntrinsic<[llvm_v4i32_ty], [llvm_ptr_ty, llvm_v4i32_ty],
-                            [IntrReadMem, IntrArgMemOnly]>;
+        Intrinsic<[llvm_v4i32_ty], [llvm_ptr_ty, llvm_v4i32_ty],
+                  [IntrReadMem, IntrArgMemOnly]>;
   def int_x86_avx2_maskload_q : ClangBuiltin<"__builtin_ia32_maskloadq">,
-      DefaultAttrsIntrinsic<[llvm_v2i64_ty], [llvm_ptr_ty, llvm_v2i64_ty],
-                            [IntrReadMem, IntrArgMemOnly]>;
+        Intrinsic<[llvm_v2i64_ty], [llvm_ptr_ty, llvm_v2i64_ty],
+                  [IntrReadMem, IntrArgMemOnly]>;
   def int_x86_avx2_maskload_d_256 : ClangBuiltin<"__builtin_ia32_maskloadd256">,
-      DefaultAttrsIntrinsic<[llvm_v8i32_ty], [llvm_ptr_ty, llvm_v8i32_ty],
-                            [IntrReadMem, IntrArgMemOnly]>;
+        Intrinsic<[llvm_v8i32_ty], [llvm_ptr_ty, llvm_v8i32_ty],
+                  [IntrReadMem, IntrArgMemOnly]>;
   def int_x86_avx2_maskload_q_256 : ClangBuiltin<"__builtin_ia32_maskloadq256">,
-      DefaultAttrsIntrinsic<[llvm_v4i64_ty], [llvm_ptr_ty, llvm_v4i64_ty],
-                            [IntrReadMem, IntrArgMemOnly]>;
+        Intrinsic<[llvm_v4i64_ty], [llvm_ptr_ty, llvm_v4i64_ty],
+                  [IntrReadMem, IntrArgMemOnly]>;
 }
 
 // Conditional store ops
@@ -1762,68 +1762,68 @@
   // NOTE: These can't be ArgMemOnly because you can put the address completely
   // in the index register.
   def int_x86_avx2_gather_d_pd : ClangBuiltin<"__builtin_ia32_gatherd_pd">,
-      DefaultAttrsIntrinsic<[llvm_v2f64_ty],
+      Intrinsic<[llvm_v2f64_ty],
         [llvm_v2f64_ty, llvm_ptr_ty, llvm_v4i32_ty, llvm_v2f64_ty, llvm_i8_ty],
         [IntrReadMem, ImmArg<ArgIndex<4>>]>;
   def int_x86_avx2_gather_d_pd_256 : ClangBuiltin<"__builtin_ia32_gatherd_pd256">,
-      DefaultAttrsIntrinsic<[llvm_v4f64_ty],
+      Intrinsic<[llvm_v4f64_ty],
         [llvm_v4f64_ty, llvm_ptr_ty, llvm_v4i32_ty, llvm_v4f64_ty, llvm_i8_ty],
         [IntrReadMem, ImmArg<ArgIndex<4>>]>;
   def int_x86_avx2_gather_q_pd : ClangBuiltin<"__builtin_ia32_gatherq_pd">,
-      DefaultAttrsIntrinsic<[llvm_v2f64_ty],
+      Intrinsic<[llvm_v2f64_ty],
         [llvm_v2f64_ty, llvm_ptr_ty, llvm_v2i64_ty, llvm_v2f64_ty, llvm_i8_ty],
         [IntrReadMem, ImmArg<ArgIndex<4>>]>;
   def int_x86_avx2_gather_q_pd_256 : ClangBuiltin<"__builtin_ia32_gatherq_pd256">,
-      DefaultAttrsIntrinsic<[llvm_v4f64_ty],
+      Intrinsic<[llvm_v4f64_ty],
         [llvm_v4f64_ty, llvm_ptr_ty, llvm_v4i64_ty, llvm_v4f64_ty, llvm_i8_ty],
         [IntrReadMem, ImmArg<ArgIndex<4>>]>;
   def int_x86_avx2_gather_d_ps : ClangBuiltin<"__builtin_ia32_gatherd_ps">,
-      DefaultAttrsIntrinsic<[llvm_v4f32_ty],
+      Intrinsic<[llvm_v4f32_ty],
         [llvm_v4f32_ty, llvm_ptr_ty, llvm_v4i32_ty, llvm_v4f32_ty, llvm_i8_ty],
         [IntrReadMem, ImmArg<ArgIndex<4>>]>;
   def int_x86_avx2_gather_d_ps_256 : ClangBuiltin<"__builtin_ia32_gatherd_ps256">,
-      DefaultAttrsIntrinsic<[llvm_v8f32_ty],
+      Intrinsic<[llvm_v8f32_ty],
         [llvm_v8f32_ty, llvm_ptr_ty, llvm_v8i32_ty, llvm_v8f32_ty, llvm_i8_ty],
         [IntrReadMem, ImmArg<ArgIndex<4>>]>;
   def int_x86_avx2_gather_q_ps : ClangBuiltin<"__builtin_ia32_gatherq_ps">,
-      DefaultAttrsIntrinsic<[llvm_v4f32_ty],
+      Intrinsic<[llvm_v4f32_ty],
         [llvm_v4f32_ty, llvm_ptr_ty, llvm_v2i64_ty, llvm_v4f32_ty, llvm_i8_ty],
         [IntrReadMem, ImmArg<ArgIndex<4>>]>;
   def int_x86_avx2_gather_q_ps_256 : ClangBuiltin<"__builtin_ia32_gatherq_ps256">,
-      DefaultAttrsIntrinsic<[llvm_v4f32_ty],
+      Intrinsic<[llvm_v4f32_ty],
         [llvm_v4f32_ty, llvm_ptr_ty, llvm_v4i64_ty, llvm_v4f32_ty, llvm_i8_ty],
         [IntrReadMem, ImmArg<ArgIndex<4>>]>;
 
   def int_x86_avx2_gather_d_q : ClangBuiltin<"__builtin_ia32_gatherd_q">,
-      DefaultAttrsIntrinsic<[llvm_v2i64_ty],
+      Intrinsic<[llvm_v2i64_ty],
         [llvm_v2i64_ty, llvm_ptr_ty, llvm_v4i32_ty, llvm_v2i64_ty, llvm_i8_ty],
         [IntrReadMem, ImmArg<ArgIndex<4>>]>;
   def int_x86_avx2_gather_d_q_256 : ClangBuiltin<"__builtin_ia32_gatherd_q256">,
-      DefaultAttrsIntrinsic<[llvm_v4i64_ty],
+      Intrinsic<[llvm_v4i64_ty],
         [llvm_v4i64_ty, llvm_ptr_ty, llvm_v4i32_ty, llvm_v4i64_ty, llvm_i8_ty],
         [IntrReadMem, ImmArg<ArgIndex<4>>]>;
   def int_x86_avx2_gather_q_q : ClangBuiltin<"__builtin_ia32_gatherq_q">,
-      DefaultAttrsIntrinsic<[llvm_v2i64_ty],
+      Intrinsic<[llvm_v2i64_ty],
         [llvm_v2i64_ty, llvm_ptr_ty, llvm_v2i64_ty, llvm_v2i64_ty, llvm_i8_ty],
         [IntrReadMem, ImmArg<ArgIndex<4>>]>;
   def int_x86_avx2_gather_q_q_256 : ClangBuiltin<"__builtin_ia32_gatherq_q256">,
-      DefaultAttrsIntrinsic<[llvm_v4i64_ty],
+      Intrinsic<[llvm_v4i64_ty],
         [llvm_v4i64_ty, llvm_ptr_ty, llvm_v4i64_ty, llvm_v4i64_ty, llvm_i8_ty],
         [IntrReadMem, ImmArg<ArgIndex<4>>]>;
   def int_x86_avx2_gather_d_d : ClangBuiltin<"__builtin_ia32_gatherd_d">,
-      DefaultAttrsIntrinsic<[llvm_v4i32_ty],
+      Intrinsic<[llvm_v4i32_ty],
         [llvm_v4i32_ty, llvm_ptr_ty, llvm_v4i32_ty, llvm_v4i32_ty, llvm_i8_ty],
         [IntrReadMem, ImmArg<ArgIndex<4>>]>;
   def int_x86_avx2_gather_d_d_256 : ClangBuiltin<"__builtin_ia32_gatherd_d256">,
-      DefaultAttrsIntrinsic<[llvm_v8i32_ty],
+      Intrinsic<[llvm_v8i32_ty],
         [llvm_v8i32_ty, llvm_ptr_ty, llvm_v8i32_ty, llvm_v8i32_ty, llvm_i8_ty],
         [IntrReadMem, ImmArg<ArgIndex<4>>]>;
   def int_x86_avx2_gather_q_d : ClangBuiltin<"__builtin_ia32_gatherq_d">,
-      DefaultAttrsIntrinsic<[llvm_v4i32_ty],
+      Intrinsic<[llvm_v4i32_ty],
         [llvm_v4i32_ty, llvm_ptr_ty, llvm_v2i64_ty, llvm_v4i32_ty, llvm_i8_ty],
         [IntrReadMem, ImmArg<ArgIndex<4>>]>;
   def int_x86_avx2_gather_q_d_256 : ClangBuiltin<"__builtin_ia32_gatherq_d256">,
-      DefaultAttrsIntrinsic<[llvm_v4i32_ty],
+      Intrinsic<[llvm_v4i32_ty],
         [llvm_v4i32_ty, llvm_ptr_ty, llvm_v4i64_ty, llvm_v4i32_ty, llvm_i8_ty],
         [IntrReadMem, ImmArg<ArgIndex<4>>]>;
 }
@@ -3862,117 +3862,117 @@
   // NOTE: These can't be ArgMemOnly because you can put the address completely
   // in the index register.
   def int_x86_avx512_gather_dpd_512  :
-      DefaultAttrsIntrinsic<[llvm_v8f64_ty], [llvm_v8f64_ty, llvm_ptr_ty,
-                             llvm_v8i32_ty, llvm_i8_ty, llvm_i32_ty],
-                            [IntrReadMem, ImmArg<ArgIndex<4>>]>;
+          Intrinsic<[llvm_v8f64_ty], [llvm_v8f64_ty, llvm_ptr_ty,
+                     llvm_v8i32_ty, llvm_i8_ty, llvm_i32_ty],
+                    [IntrReadMem, ImmArg<ArgIndex<4>>]>;
   def int_x86_avx512_gather_dps_512  :
-      DefaultAttrsIntrinsic<[llvm_v16f32_ty], [llvm_v16f32_ty, llvm_ptr_ty,
-                             llvm_v16i32_ty, llvm_i16_ty, llvm_i32_ty],
-                            [IntrReadMem, ImmArg<ArgIndex<4>>]>;
+          Intrinsic<[llvm_v16f32_ty], [llvm_v16f32_ty, llvm_ptr_ty,
+                     llvm_v16i32_ty, llvm_i16_ty, llvm_i32_ty],
+                    [IntrReadMem, ImmArg<ArgIndex<4>>]>;
   def int_x86_avx512_gather_qpd_512  :
-      DefaultAttrsIntrinsic<[llvm_v8f64_ty], [llvm_v8f64_ty, llvm_ptr_ty,
-                             llvm_v8i64_ty, llvm_i8_ty, llvm_i32_ty],
-                            [IntrReadMem, ImmArg<ArgIndex<4>>]>;
+          Intrinsic<[llvm_v8f64_ty], [llvm_v8f64_ty, llvm_ptr_ty,
+                     llvm_v8i64_ty, llvm_i8_ty, llvm_i32_ty],
+                    [IntrReadMem, ImmArg<ArgIndex<4>>]>;
   def int_x86_avx512_gather_qps_512  :
-      DefaultAttrsIntrinsic<[llvm_v8f32_ty], [llvm_v8f32_ty, llvm_ptr_ty,
-                             llvm_v8i64_ty, llvm_i8_ty, llvm_i32_ty],
-                            [IntrReadMem, ImmArg<ArgIndex<4>>]>;
+          Intrinsic<[llvm_v8f32_ty], [llvm_v8f32_ty, llvm_ptr_ty,
+                     llvm_v8i64_ty, llvm_i8_ty, llvm_i32_ty],
+                    [IntrReadMem, ImmArg<ArgIndex<4>>]>;
 
 
   def int_x86_avx512_gather_dpq_512  :
-      DefaultAttrsIntrinsic<[llvm_v8i64_ty], [llvm_v8i64_ty, llvm_ptr_ty,
-                             llvm_v8i32_ty, llvm_i8_ty, llvm_i32_ty],
-                            [IntrReadMem, ImmArg<ArgIndex<4>>]>;
+          Intrinsic<[llvm_v8i64_ty], [llvm_v8i64_ty, llvm_ptr_ty,
+                     llvm_v8i32_ty, llvm_i8_ty, llvm_i32_ty],
+                    [IntrReadMem, ImmArg<ArgIndex<4>>]>;
   def int_x86_avx512_gather_dpi_512  :
-      DefaultAttrsIntrinsic<[llvm_v16i32_ty], [llvm_v16i32_ty, llvm_ptr_ty,
-                             llvm_v16i32_ty, llvm_i16_ty, llvm_i32_ty],
-                            [IntrReadMem, ImmArg<ArgIndex<4>>]>;
+          Intrinsic<[llvm_v16i32_ty], [llvm_v16i32_ty, llvm_ptr_ty,
+                     llvm_v16i32_ty, llvm_i16_ty, llvm_i32_ty],
+                    [IntrReadMem, ImmArg<ArgIndex<4>>]>;
   def int_x86_avx512_gather_qpq_512  :
-      DefaultAttrsIntrinsic<[llvm_v8i64_ty], [llvm_v8i64_ty, llvm_ptr_ty,
-                             llvm_v8i64_ty, llvm_i8_ty, llvm_i32_ty],
-                            [IntrReadMem, ImmArg<ArgIndex<4>>]>;
+          Intrinsic<[llvm_v8i64_ty], [llvm_v8i64_ty, llvm_ptr_ty,
+                     llvm_v8i64_ty, llvm_i8_ty, llvm_i32_ty],
+                    [IntrReadMem, ImmArg<ArgIndex<4>>]>;
   def int_x86_avx512_gather_qpi_512  :
-      DefaultAttrsIntrinsic<[llvm_v8i32_ty], [llvm_v8i32_ty, llvm_ptr_ty,
-                             llvm_v8i64_ty, llvm_i8_ty, llvm_i32_ty],
-                            [IntrReadMem, ImmArg<ArgIndex<4>>]>;
+          Intrinsic<[llvm_v8i32_ty], [llvm_v8i32_ty, llvm_ptr_ty,
+                     llvm_v8i64_ty, llvm_i8_ty, llvm_i32_ty],
+                    [IntrReadMem, ImmArg<ArgIndex<4>>]>;
 
   def int_x86_avx512_gather3div2_df :
-      DefaultAttrsIntrinsic<[llvm_v2f64_ty],
+          Intrinsic<[llvm_v2f64_ty],
           [llvm_v2f64_ty, llvm_ptr_ty, llvm_v2i64_ty, llvm_i8_ty, llvm_i32_ty],
           [IntrReadMem, ImmArg<ArgIndex<4>>]>;
 
   def int_x86_avx512_gather3div2_di :
-      DefaultAttrsIntrinsic<[llvm_v2i64_ty],
+          Intrinsic<[llvm_v2i64_ty],
           [llvm_v2i64_ty, llvm_ptr_ty, llvm_v2i64_ty, llvm_i8_ty, llvm_i32_ty],
           [IntrReadMem, ImmArg<ArgIndex<4>>]>;
 
   def int_x86_avx512_gather3div4_df :
-      DefaultAttrsIntrinsic<[llvm_v4f64_ty],
+          Intrinsic<[llvm_v4f64_ty],
           [llvm_v4f64_ty, llvm_ptr_ty, llvm_v4i64_ty, llvm_i8_ty, llvm_i32_ty],
           [IntrReadMem, ImmArg<ArgIndex<4>>]>;
 
   def int_x86_avx512_gather3div4_di :
-      DefaultAttrsIntrinsic<[llvm_v4i64_ty],
+          Intrinsic<[llvm_v4i64_ty],
           [llvm_v4i64_ty, llvm_ptr_ty, llvm_v4i64_ty, llvm_i8_ty, llvm_i32_ty],
           [IntrReadMem, ImmArg<ArgIndex<4>>]>;
 
   def int_x86_avx512_gather3div4_sf :
-      DefaultAttrsIntrinsic<[llvm_v4f32_ty],
+          Intrinsic<[llvm_v4f32_ty],
           [llvm_v4f32_ty, llvm_ptr_ty, llvm_v2i64_ty, llvm_i8_ty, llvm_i32_ty],
           [IntrReadMem, ImmArg<ArgIndex<4>>]>;
 
   def int_x86_avx512_gather3div4_si :
-      DefaultAttrsIntrinsic<[llvm_v4i32_ty],
+          Intrinsic<[llvm_v4i32_ty],
           [llvm_v4i32_ty, llvm_ptr_ty, llvm_v2i64_ty, llvm_i8_ty, llvm_i32_ty],
           [IntrReadMem, ImmArg<ArgIndex<4>>]>;
 
   def int_x86_avx512_gather3div8_sf :
-      DefaultAttrsIntrinsic<[llvm_v4f32_ty],
+          Intrinsic<[llvm_v4f32_ty],
           [llvm_v4f32_ty, llvm_ptr_ty, llvm_v4i64_ty, llvm_i8_ty, llvm_i32_ty],
           [IntrReadMem, ImmArg<ArgIndex<4>>]>;
 
   def int_x86_avx512_gather3div8_si :
-      DefaultAttrsIntrinsic<[llvm_v4i32_ty],
+          Intrinsic<[llvm_v4i32_ty],
           [llvm_v4i32_ty, llvm_ptr_ty, llvm_v4i64_ty, llvm_i8_ty, llvm_i32_ty],
           [IntrReadMem, ImmArg<ArgIndex<4>>]>;
 
   def int_x86_avx512_gather3siv2_df :
-      DefaultAttrsIntrinsic<[llvm_v2f64_ty],
+          Intrinsic<[llvm_v2f64_ty],
           [llvm_v2f64_ty, llvm_ptr_ty, llvm_v4i32_ty, llvm_i8_ty, llvm_i32_ty],
           [IntrReadMem, ImmArg<ArgIndex<4>>]>;
 
-  def int_x86_avx512_gather3siv2_di:
-      DefaultAttrsIntrinsic<[llvm_v2i64_ty],
+  def int_x86_avx512_gather3siv2_di :
+          Intrinsic<[llvm_v2i64_ty],
           [llvm_v2i64_ty, llvm_ptr_ty, llvm_v4i32_ty, llvm_i8_ty, llvm_i32_ty],
           [IntrReadMem, ImmArg<ArgIndex<4>>]>;
 
   def int_x86_avx512_gather3siv4_df :
-      DefaultAttrsIntrinsic<[llvm_v4f64_ty],
+          Intrinsic<[llvm_v4f64_ty],
           [llvm_v4f64_ty, llvm_ptr_ty, llvm_v4i32_ty, llvm_i8_ty, llvm_i32_ty],
           [IntrReadMem, ImmArg<ArgIndex<4>>]>;
 
   def int_x86_avx512_gather3siv4_di :
-      DefaultAttrsIntrinsic<[llvm_v4i64_ty],
+          Intrinsic<[llvm_v4i64_ty],
           [llvm_v4i64_ty, llvm_ptr_ty, llvm_v4i32_ty, llvm_i8_ty, llvm_i32_ty],
           [IntrReadMem, ImmArg<ArgIndex<4>>]>;
 
   def int_x86_avx512_gather3siv4_sf :
-      DefaultAttrsIntrinsic<[llvm_v4f32_ty],
+          Intrinsic<[llvm_v4f32_ty],
           [llvm_v4f32_ty, llvm_ptr_ty, llvm_v4i32_ty, llvm_i8_ty, llvm_i32_ty],
           [IntrReadMem, ImmArg<ArgIndex<4>>]>;
 
   def int_x86_avx512_gather3siv4_si :
-      DefaultAttrsIntrinsic<[llvm_v4i32_ty],
+          Intrinsic<[llvm_v4i32_ty],
           [llvm_v4i32_ty, llvm_ptr_ty, llvm_v4i32_ty, llvm_i8_ty, llvm_i32_ty],
           [IntrReadMem, ImmArg<ArgIndex<4>>]>;
 
   def int_x86_avx512_gather3siv8_sf :
-      DefaultAttrsIntrinsic<[llvm_v8f32_ty],
+          Intrinsic<[llvm_v8f32_ty],
           [llvm_v8f32_ty, llvm_ptr_ty, llvm_v8i32_ty, llvm_i8_ty, llvm_i32_ty],
           [IntrReadMem, ImmArg<ArgIndex<4>>]>;
 
   def int_x86_avx512_gather3siv8_si :
-      DefaultAttrsIntrinsic<[llvm_v8i32_ty],
+          Intrinsic<[llvm_v8i32_ty],
           [llvm_v8i32_ty, llvm_ptr_ty, llvm_v8i32_ty, llvm_i8_ty, llvm_i32_ty],
           [IntrReadMem, ImmArg<ArgIndex<4>>]>;
 
@@ -4133,117 +4133,117 @@
   // NOTE: These can't be ArgMemOnly because you can put the address completely
   // in the index register.
   def int_x86_avx512_mask_gather_dpd_512  :
-      DefaultAttrsIntrinsic<[llvm_v8f64_ty], [llvm_v8f64_ty, llvm_ptr_ty,
-                             llvm_v8i32_ty, llvm_v8i1_ty, llvm_i32_ty],
-                            [IntrReadMem, ImmArg<ArgIndex<4>>]>;
+          Intrinsic<[llvm_v8f64_ty], [llvm_v8f64_ty, llvm_ptr_ty,
+                     llvm_v8i32_ty, llvm_v8i1_ty, llvm_i32_ty],
+                    [IntrReadMem, ImmArg<ArgIndex<4>>]>;
   def int_x86_avx512_mask_gather_dps_512  :
-      DefaultAttrsIntrinsic<[llvm_v16f32_ty], [llvm_v16f32_ty, llvm_ptr_ty,
-                             llvm_v16i32_ty, llvm_v16i1_ty, llvm_i32_ty],
-                            [IntrReadMem, ImmArg<ArgIndex<4>>]>;
+          Intrinsic<[llvm_v16f32_ty], [llvm_v16f32_ty, llvm_ptr_ty,
+                     llvm_v16i32_ty, llvm_v16i1_ty, llvm_i32_ty],
+                    [IntrReadMem, ImmArg<ArgIndex<4>>]>;
   def int_x86_avx512_mask_gather_qpd_512  :
-      DefaultAttrsIntrinsic<[llvm_v8f64_ty], [llvm_v8f64_ty, llvm_ptr_ty,
-                             llvm_v8i64_ty, llvm_v8i1_ty, llvm_i32_ty],
-                            [IntrReadMem, ImmArg<ArgIndex<4>>]>;
+          Intrinsic<[llvm_v8f64_ty], [llvm_v8f64_ty, llvm_ptr_ty,
+                     llvm_v8i64_ty, llvm_v8i1_ty, llvm_i32_ty],
+                    [IntrReadMem, ImmArg<ArgIndex<4>>]>;
   def int_x86_avx512_mask_gather_qps_512  :
-      DefaultAttrsIntrinsic<[llvm_v8f32_ty], [llvm_v8f32_ty, llvm_ptr_ty,
-                             llvm_v8i64_ty, llvm_v8i1_ty, llvm_i32_ty],
-                            [IntrReadMem, ImmArg<ArgIndex<4>>]>;
+          Intrinsic<[llvm_v8f32_ty], [llvm_v8f32_ty, llvm_ptr_ty,
+                     llvm_v8i64_ty, llvm_v8i1_ty, llvm_i32_ty],
+                    [IntrReadMem, ImmArg<ArgIndex<4>>]>;
 
 
   def int_x86_avx512_mask_gather_dpq_512  :
-      DefaultAttrsIntrinsic<[llvm_v8i64_ty], [llvm_v8i64_ty, llvm_ptr_ty,
-                             llvm_v8i32_ty, llvm_v8i1_ty, llvm_i32_ty],
-                            [IntrReadMem, ImmArg<ArgIndex<4>>]>;
+          Intrinsic<[llvm_v8i64_ty], [llvm_v8i64_ty, llvm_ptr_ty,
+                     llvm_v8i32_ty, llvm_v8i1_ty, llvm_i32_ty],
+                    [IntrReadMem, ImmArg<ArgIndex<4>>]>;
   def int_x86_avx512_mask_gather_dpi_512  :
-      DefaultAttrsIntrinsic<[llvm_v16i32_ty], [llvm_v16i32_ty, llvm_ptr_ty,
-                             llvm_v16i32_ty, llvm_v16i1_ty, llvm_i32_ty],
-                            [IntrReadMem, ImmArg<ArgIndex<4>>]>;
+          Intrinsic<[llvm_v16i32_ty], [llvm_v16i32_ty, llvm_ptr_ty,
+                     llvm_v16i32_ty, llvm_v16i1_ty, llvm_i32_ty],
+                    [IntrReadMem, ImmArg<ArgIndex<4>>]>;
   def int_x86_avx512_mask_gather_qpq_512  :
-      DefaultAttrsIntrinsic<[llvm_v8i64_ty], [llvm_v8i64_ty, llvm_ptr_ty,
-                             llvm_v8i64_ty, llvm_v8i1_ty, llvm_i32_ty],
-                            [IntrReadMem, ImmArg<ArgIndex<4>>]>;
+          Intrinsic<[llvm_v8i64_ty], [llvm_v8i64_ty, llvm_ptr_ty,
+                     llvm_v8i64_ty, llvm_v8i1_ty, llvm_i32_ty],
+                    [IntrReadMem, ImmArg<ArgIndex<4>>]>;
   def int_x86_avx512_mask_gather_qpi_512  :
-      DefaultAttrsIntrinsic<[llvm_v8i32_ty], [llvm_v8i32_ty, llvm_ptr_ty,
-                             llvm_v8i64_ty, llvm_v8i1_ty, llvm_i32_ty],
-                            [IntrReadMem, ImmArg<ArgIndex<4>>]>;
+          Intrinsic<[llvm_v8i32_ty], [llvm_v8i32_ty, llvm_ptr_ty,
+                     llvm_v8i64_ty, llvm_v8i1_ty, llvm_i32_ty],
+                    [IntrReadMem, ImmArg<ArgIndex<4>>]>;
 
   def int_x86_avx512_mask_gather3div2_df :
-      DefaultAttrsIntrinsic<[llvm_v2f64_ty],
+          Intrinsic<[llvm_v2f64_ty],
           [llvm_v2f64_ty, llvm_ptr_ty, llvm_v2i64_ty, llvm_v2i1_ty, llvm_i32_ty],
           [IntrReadMem, ImmArg<ArgIndex<4>>]>;
 
   def int_x86_avx512_mask_gather3div2_di :
-      DefaultAttrsIntrinsic<[llvm_v2i64_ty],
+          Intrinsic<[llvm_v2i64_ty],
           [llvm_v2i64_ty, llvm_ptr_ty, llvm_v2i64_ty, llvm_v2i1_ty, llvm_i32_ty],
           [IntrReadMem, ImmArg<ArgIndex<4>>]>;
 
   def int_x86_avx512_mask_gather3div4_df :
-      DefaultAttrsIntrinsic<[llvm_v4f64_ty],
+          Intrinsic<[llvm_v4f64_ty],
           [llvm_v4f64_ty, llvm_ptr_ty, llvm_v4i64_ty, llvm_v4i1_ty, llvm_i32_ty],
           [IntrReadMem, ImmArg<ArgIndex<4>>]>;
 
   def int_x86_avx512_mask_gather3div4_di :
-      DefaultAttrsIntrinsic<[llvm_v4i64_ty],
+          Intrinsic<[llvm_v4i64_ty],
           [llvm_v4i64_ty, llvm_ptr_ty, llvm_v4i64_ty, llvm_v4i1_ty, llvm_i32_ty],
           [IntrReadMem, ImmArg<ArgIndex<4>>]>;
 
   def int_x86_avx512_mask_gather3div4_sf :
-      DefaultAttrsIntrinsic<[llvm_v4f32_ty],
+          Intrinsic<[llvm_v4f32_ty],
           [llvm_v4f32_ty, llvm_ptr_ty, llvm_v2i64_ty, llvm_v2i1_ty, llvm_i32_ty],
           [IntrReadMem, ImmArg<ArgIndex<4>>]>;
 
   def int_x86_avx512_mask_gather3div4_si :
-      DefaultAttrsIntrinsic<[llvm_v4i32_ty],
+          Intrinsic<[llvm_v4i32_ty],
           [llvm_v4i32_ty, llvm_ptr_ty, llvm_v2i64_ty, llvm_v2i1_ty, llvm_i32_ty],
           [IntrReadMem, ImmArg<ArgIndex<4>>]>;
 
   def int_x86_avx512_mask_gather3div8_sf :
-      DefaultAttrsIntrinsic<[llvm_v4f32_ty],
+          Intrinsic<[llvm_v4f32_ty],
           [llvm_v4f32_ty, llvm_ptr_ty, llvm_v4i64_ty, llvm_v4i1_ty, llvm_i32_ty],
           [IntrReadMem, ImmArg<ArgIndex<4>>]>;
 
   def int_x86_avx512_mask_gather3div8_si :
-      DefaultAttrsIntrinsic<[llvm_v4i32_ty],
+          Intrinsic<[llvm_v4i32_ty],
           [llvm_v4i32_ty, llvm_ptr_ty, llvm_v4i64_ty, llvm_v4i1_ty, llvm_i32_ty],
           [IntrReadMem, ImmArg<ArgIndex<4>>]>;
 
   def int_x86_avx512_mask_gather3siv2_df :
-      DefaultAttrsIntrinsic<[llvm_v2f64_ty],
+          Intrinsic<[llvm_v2f64_ty],
           [llvm_v2f64_ty, llvm_ptr_ty, llvm_v4i32_ty, llvm_v2i1_ty, llvm_i32_ty],
           [IntrReadMem, ImmArg<ArgIndex<4>>]>;
 
   def int_x86_avx512_mask_gather3siv2_di :
-      DefaultAttrsIntrinsic<[llvm_v2i64_ty],
+          Intrinsic<[llvm_v2i64_ty],
           [llvm_v2i64_ty, llvm_ptr_ty, llvm_v4i32_ty, llvm_v2i1_ty, llvm_i32_ty],
           [IntrReadMem, ImmArg<ArgIndex<4>>]>;
 
   def int_x86_avx512_mask_gather3siv4_df :
-      DefaultAttrsIntrinsic<[llvm_v4f64_ty],
+          Intrinsic<[llvm_v4f64_ty],
           [llvm_v4f64_ty, llvm_ptr_ty, llvm_v4i32_ty, llvm_v4i1_ty, llvm_i32_ty],
           [IntrReadMem, ImmArg<ArgIndex<4>>]>;
 
   def int_x86_avx512_mask_gather3siv4_di :
-      DefaultAttrsIntrinsic<[llvm_v4i64_ty],
+          Intrinsic<[llvm_v4i64_ty],
           [llvm_v4i64_ty, llvm_ptr_ty, llvm_v4i32_ty, llvm_v4i1_ty, llvm_i32_ty],
           [IntrReadMem, ImmArg<ArgIndex<4>>]>;
 
   def int_x86_avx512_mask_gather3siv4_sf :
-      DefaultAttrsIntrinsic<[llvm_v4f32_ty],
+          Intrinsic<[llvm_v4f32_ty],
           [llvm_v4f32_ty, llvm_ptr_ty, llvm_v4i32_ty, llvm_v4i1_ty, llvm_i32_ty],
           [IntrReadMem, ImmArg<ArgIndex<4>>]>;
 
   def int_x86_avx512_mask_gather3siv4_si :
-      DefaultAttrsIntrinsic<[llvm_v4i32_ty],
+          Intrinsic<[llvm_v4i32_ty],
           [llvm_v4i32_ty, llvm_ptr_ty, llvm_v4i32_ty, llvm_v4i1_ty, llvm_i32_ty],
           [IntrReadMem, ImmArg<ArgIndex<4>>]>;
 
   def int_x86_avx512_mask_gather3siv8_sf :
-      DefaultAttrsIntrinsic<[llvm_v8f32_ty],
+          Intrinsic<[llvm_v8f32_ty],
           [llvm_v8f32_ty, llvm_ptr_ty, llvm_v8i32_ty, llvm_v8i1_ty, llvm_i32_ty],
           [IntrReadMem, ImmArg<ArgIndex<4>>]>;
 
   def int_x86_avx512_mask_gather3siv8_si :
-      DefaultAttrsIntrinsic<[llvm_v8i32_ty],
+          Intrinsic<[llvm_v8i32_ty],
           [llvm_v8i32_ty, llvm_ptr_ty, llvm_v8i32_ty, llvm_v8i1_ty, llvm_i32_ty],
           [IntrReadMem, ImmArg<ArgIndex<4>>]>;
 
@@ -5165,7 +5165,6 @@
 
 let TargetPrefix = "x86" in {
   def int_x86_avx512bf16_cvtne2ps2bf16_128:
-<<<<<<< HEAD
               ClangBuiltin<"__builtin_ia32_cvtne2ps2bf16_128">,
               Intrinsic<[llvm_v8i16_ty], [llvm_v4f32_ty, llvm_v4f32_ty],
               [IntrNoMem]>;
@@ -5200,45 +5199,6 @@
               ClangBuiltin<"__builtin_ia32_dpbf16ps_512">,
               Intrinsic<[llvm_v16f32_ty],
               [llvm_v16f32_ty, llvm_v16i32_ty, llvm_v16i32_ty], [IntrNoMem]>;
-=======
-      ClangBuiltin<"__builtin_ia32_cvtne2ps2bf16_128">,
-      DefaultAttrsIntrinsic<[llvm_v8bf16_ty], [llvm_v4f32_ty, llvm_v4f32_ty],
-                            [IntrNoMem]>;
-  def int_x86_avx512bf16_cvtne2ps2bf16_256:
-      ClangBuiltin<"__builtin_ia32_cvtne2ps2bf16_256">,
-      DefaultAttrsIntrinsic<[llvm_v16bf16_ty], [llvm_v8f32_ty, llvm_v8f32_ty],
-                            [IntrNoMem]>;
-  def int_x86_avx512bf16_cvtne2ps2bf16_512:
-      ClangBuiltin<"__builtin_ia32_cvtne2ps2bf16_512">,
-      DefaultAttrsIntrinsic<[llvm_v32bf16_ty], [llvm_v16f32_ty, llvm_v16f32_ty],
-                            [IntrNoMem]>;
-  // Intrinsic must be masked due to it producing less than 128 bits of results.
-  def int_x86_avx512bf16_mask_cvtneps2bf16_128:
-      DefaultAttrsIntrinsic<[llvm_v8bf16_ty],
-                            [llvm_v4f32_ty, llvm_v8bf16_ty, llvm_v4i1_ty],
-                            [IntrNoMem]>;
-  def int_x86_avx512bf16_cvtneps2bf16_256:
-      ClangBuiltin<"__builtin_ia32_cvtneps2bf16_256">,
-      DefaultAttrsIntrinsic<[llvm_v8bf16_ty], [llvm_v8f32_ty], [IntrNoMem]>;
-  def int_x86_avx512bf16_cvtneps2bf16_512:
-      ClangBuiltin<"__builtin_ia32_cvtneps2bf16_512">,
-      DefaultAttrsIntrinsic<[llvm_v16bf16_ty], [llvm_v16f32_ty], [IntrNoMem]>;
-  def int_x86_avx512bf16_dpbf16ps_128:
-      ClangBuiltin<"__builtin_ia32_dpbf16ps_128">,
-      DefaultAttrsIntrinsic<[llvm_v4f32_ty],
-                            [llvm_v4f32_ty, llvm_v8bf16_ty, llvm_v8bf16_ty],
-                            [IntrNoMem]>;
-  def int_x86_avx512bf16_dpbf16ps_256:
-      ClangBuiltin<"__builtin_ia32_dpbf16ps_256">,
-      DefaultAttrsIntrinsic<[llvm_v8f32_ty],
-                            [llvm_v8f32_ty, llvm_v16bf16_ty, llvm_v16bf16_ty],
-                            [IntrNoMem]>;
-  def int_x86_avx512bf16_dpbf16ps_512:
-      ClangBuiltin<"__builtin_ia32_dpbf16ps_512">,
-      DefaultAttrsIntrinsic<[llvm_v16f32_ty],
-                            [llvm_v16f32_ty, llvm_v32bf16_ty, llvm_v32bf16_ty],
-                            [IntrNoMem]>;
->>>>>>> f4f6c63f
 }
 
 //===----------------------------------------------------------------------===//
@@ -5438,75 +5398,16 @@
     : ClangBuiltin<"__builtin_ia32_cmpccxadd64">,
       Intrinsic<[llvm_i64_ty],
                 [llvm_ptr_ty, llvm_i64_ty, llvm_i64_ty, llvm_i32_ty],
-                [IntrArgMemOnly, ImmArg<ArgIndex<3>>]>;
-<<<<<<< HEAD
+                [ImmArg<ArgIndex<3>>]>;
 }
 //===----------------------------------------------------------------------===//
-let TargetPrefix = "x86" in {
-// AMX_FP16 - Intel FP16 AMX extensions
-  def int_x86_tdpfp16ps : ClangBuiltin<"__builtin_ia32_tdpfp16ps">,
-                          Intrinsic<[], [llvm_i8_ty, llvm_i8_ty, llvm_i8_ty],
-                                    [ImmArg<ArgIndex<0>>,
-                                    ImmArg<ArgIndex<1>>, ImmArg<ArgIndex<2>>]>;
-=======
-
-// AVX-NE-CONVERT
-def int_x86_vbcstnebf162ps128
-    : ClangBuiltin<"__builtin_ia32_vbcstnebf162ps128">,
-      DefaultAttrsIntrinsic<[llvm_v4f32_ty], [llvm_ptr_ty],
-                            [IntrReadMem, IntrArgMemOnly]>;
-def int_x86_vbcstnebf162ps256
-    : ClangBuiltin<"__builtin_ia32_vbcstnebf162ps256">,
-      DefaultAttrsIntrinsic<[llvm_v8f32_ty], [llvm_ptr_ty],
-                            [IntrReadMem, IntrArgMemOnly]>;
-def int_x86_vbcstnesh2ps128
-    : ClangBuiltin<"__builtin_ia32_vbcstnesh2ps128">,
-      DefaultAttrsIntrinsic<[llvm_v4f32_ty], [llvm_ptr_ty],
-                            [IntrReadMem, IntrArgMemOnly]>;
-def int_x86_vbcstnesh2ps256
-    : ClangBuiltin<"__builtin_ia32_vbcstnesh2ps256">,
-      DefaultAttrsIntrinsic<[llvm_v8f32_ty], [llvm_ptr_ty],
-                            [IntrReadMem, IntrArgMemOnly]>;
-def int_x86_vcvtneebf162ps128
-    : ClangBuiltin<"__builtin_ia32_vcvtneebf162ps128">,
-      DefaultAttrsIntrinsic<[llvm_v4f32_ty], [llvm_ptr_ty],
-                            [IntrReadMem, IntrArgMemOnly]>;
-def int_x86_vcvtneebf162ps256
-    : ClangBuiltin<"__builtin_ia32_vcvtneebf162ps256">,
-      DefaultAttrsIntrinsic<[llvm_v8f32_ty], [llvm_ptr_ty],
-                            [IntrReadMem, IntrArgMemOnly]>;
-def int_x86_vcvtneeph2ps128
-    : ClangBuiltin<"__builtin_ia32_vcvtneeph2ps128">,
-      DefaultAttrsIntrinsic<[llvm_v4f32_ty], [llvm_ptr_ty],
-                            [IntrReadMem, IntrArgMemOnly]>;
-def int_x86_vcvtneeph2ps256
-    : ClangBuiltin<"__builtin_ia32_vcvtneeph2ps256">,
-      DefaultAttrsIntrinsic<[llvm_v8f32_ty], [llvm_ptr_ty],
-                            [IntrReadMem, IntrArgMemOnly]>;
-def int_x86_vcvtneobf162ps128
-    : ClangBuiltin<"__builtin_ia32_vcvtneobf162ps128">,
-      DefaultAttrsIntrinsic<[llvm_v4f32_ty], [llvm_ptr_ty],
-                            [IntrReadMem, IntrArgMemOnly]>;
-def int_x86_vcvtneobf162ps256
-    : ClangBuiltin<"__builtin_ia32_vcvtneobf162ps256">,
-      DefaultAttrsIntrinsic<[llvm_v8f32_ty], [llvm_ptr_ty],
-                            [IntrReadMem, IntrArgMemOnly]>;
-def int_x86_vcvtneoph2ps128
-    : ClangBuiltin<"__builtin_ia32_vcvtneoph2ps128">,
-      DefaultAttrsIntrinsic<[llvm_v4f32_ty], [llvm_ptr_ty],
-                            [IntrReadMem, IntrArgMemOnly]>;
-def int_x86_vcvtneoph2ps256
-    : ClangBuiltin<"__builtin_ia32_vcvtneoph2ps256">,
-      DefaultAttrsIntrinsic<[llvm_v8f32_ty], [llvm_ptr_ty],
-                            [IntrReadMem, IntrArgMemOnly]>;
-def int_x86_vcvtneps2bf16128
-    : ClangBuiltin<"__builtin_ia32_vcvtneps2bf16128">,
-      DefaultAttrsIntrinsic<[llvm_v8bf16_ty], [llvm_v4f32_ty], [IntrNoMem]>;
-def int_x86_vcvtneps2bf16256
-    : ClangBuiltin<"__builtin_ia32_vcvtneps2bf16256">,
-      DefaultAttrsIntrinsic<[llvm_v8bf16_ty], [llvm_v8f32_ty], [IntrNoMem]>;
->>>>>>> f4f6c63f
-}
+//let TargetPrefix = "x86" in {
+//// AMX_FP16 - Intel FP16 AMX extensions
+//  def int_x86_tdpfp16ps : ClangBuiltin<"__builtin_ia32_tdpfp16ps">,
+//                          Intrinsic<[], [llvm_i8_ty, llvm_i8_ty, llvm_i8_ty],
+//                                    [ImmArg<ArgIndex<0>>,
+//                                    ImmArg<ArgIndex<1>>, ImmArg<ArgIndex<2>>]>;
+//}
 //===----------------------------------------------------------------------===//
 // RAO-INT intrinsics
 let TargetPrefix = "x86" in {
