//===- llvm/IR/DebugInfoMetadata.h - Debug info metadata --------*- C++ -*-===//
//
// Part of the LLVM Project, under the Apache License v2.0 with LLVM Exceptions.
// See https://llvm.org/LICENSE.txt for license information.
// SPDX-License-Identifier: Apache-2.0 WITH LLVM-exception
// Modifications Copyright (c) 2022 Advanced Micro Devices, Inc. All rights reserved.
// Notified per clause 4(b) of the license.
//
//===----------------------------------------------------------------------===//
//
// Declarations for metadata specific to debug info.
//
//===----------------------------------------------------------------------===//

#ifndef LLVM_IR_DEBUGINFOMETADATA_H
#define LLVM_IR_DEBUGINFOMETADATA_H

#include "llvm/ADT/ArrayRef.h"
#include "llvm/ADT/BitmaskEnum.h"
#include "llvm/ADT/Hashing.h"
#include "llvm/ADT/IntrusiveVariant.h"
#include "llvm/ADT/None.h"
#include "llvm/ADT/Optional.h"
#include "llvm/ADT/PointerUnion.h"
#include "llvm/ADT/STLExtras.h"
#include "llvm/ADT/SmallVector.h"
#include "llvm/ADT/StringRef.h"
#include "llvm/ADT/iterator_range.h"
#include "llvm/IR/Constants.h"
#include "llvm/IR/Metadata.h"
#include "llvm/Support/Casting.h"
#include "llvm/Support/CommandLine.h"
#include "llvm/Support/Discriminator.h"
#include <cassert>
#include <climits>
#include <cstddef>
#include <cstdint>
#include <iterator>
#include <vector>

// Helper macros for defining get() overrides.
#define DEFINE_MDNODE_GET_UNPACK_IMPL(...) __VA_ARGS__
#define DEFINE_MDNODE_GET_UNPACK(ARGS) DEFINE_MDNODE_GET_UNPACK_IMPL ARGS
// FIXME: When the DEFINE_MDNODE_GET alias below is removed this could be
// renamed to just DEFINE_MDNODE_GET.
#define DEFINE_MDNODE_GET_ONLY(CLASS, FORMAL, ARGS)                            \
  static CLASS *get(LLVMContext &Context, DEFINE_MDNODE_GET_UNPACK(FORMAL)) {  \
    return getImpl(Context, DEFINE_MDNODE_GET_UNPACK(ARGS), Uniqued);          \
  }
#define DEFINE_MDNODE_GET_IF_EXISTS(CLASS, FORMAL, ARGS)                       \
  static CLASS *getIfExists(LLVMContext &Context,                              \
                            DEFINE_MDNODE_GET_UNPACK(FORMAL)) {                \
    return getImpl(Context, DEFINE_MDNODE_GET_UNPACK(ARGS), Uniqued,           \
                   /* ShouldCreate */ false);                                  \
  }
#define DEFINE_MDNODE_GET_DISTINCT(CLASS, FORMAL, ARGS)                        \
  static CLASS *getDistinct(LLVMContext &Context,                              \
                            DEFINE_MDNODE_GET_UNPACK(FORMAL)) {                \
    return getImpl(Context, DEFINE_MDNODE_GET_UNPACK(ARGS), Distinct);         \
  }
#define DEFINE_MDNODE_GET_TEMPORARY(CLASS, FORMAL, ARGS)                       \
  static Temp##CLASS getTemporary(LLVMContext &Context,                        \
                                  DEFINE_MDNODE_GET_UNPACK(FORMAL)) {          \
    return Temp##CLASS(                                                        \
        getImpl(Context, DEFINE_MDNODE_GET_UNPACK(ARGS), Temporary));          \
  }
#define DEFINE_ALL_MDNODE_GET_METHODS(CLASS, FORMAL, ARGS)                     \
  DEFINE_MDNODE_GET_ONLY(CLASS, FORMAL, ARGS)                                  \
  DEFINE_MDNODE_GET_IF_EXISTS(CLASS, FORMAL, ARGS)                             \
  DEFINE_MDNODE_GET_DISTINCT(CLASS, FORMAL, ARGS)                              \
  DEFINE_MDNODE_GET_TEMPORARY(CLASS, FORMAL, ARGS)
// FIXME: This old naming is retained as an alias to make the diff smaller, but
// could eventually be eliminated and the references updated.
#define DEFINE_MDNODE_GET(CLASS, FORMAL, ARGS) DEFINE_ALL_MDNODE_GET_METHODS(CLASS, FORMAL, ARGS)
#define DEFINE_ALWAYS_DISTINCT_MDNODE_GET_METHODS(CLASS, FORMAL, ARGS)         \
  DEFINE_MDNODE_GET_DISTINCT(CLASS, FORMAL, ARGS)                              \
  DEFINE_MDNODE_GET_TEMPORARY(CLASS, FORMAL, ARGS)
#define DEFINE_ALWAYS_UNIQUED_MDNODE_GET_METHODS(CLASS, FORMAL, ARGS)          \
  DEFINE_MDNODE_GET_ONLY(CLASS, FORMAL, ARGS)                                  \
  DEFINE_MDNODE_GET_IF_EXISTS(CLASS, FORMAL, ARGS)                             \
  DEFINE_MDNODE_GET_TEMPORARY(CLASS, FORMAL, ARGS)

namespace llvm {

namespace dwarf {
enum Tag : uint16_t;
}

class DbgVariableIntrinsic;

extern cl::opt<bool> EnableFSDiscriminator;

class DITypeRefArray {
  const MDTuple *N = nullptr;

public:
  DITypeRefArray() = default;
  DITypeRefArray(const MDTuple *N) : N(N) {}

  explicit operator bool() const { return get(); }
  explicit operator MDTuple *() const { return get(); }

  MDTuple *get() const { return const_cast<MDTuple *>(N); }
  MDTuple *operator->() const { return get(); }
  MDTuple &operator*() const { return *get(); }

  // FIXME: Fix callers and remove condition on N.
  unsigned size() const { return N ? N->getNumOperands() : 0u; }
  DIType *operator[](unsigned I) const {
    return cast_or_null<DIType>(N->getOperand(I));
  }

  class iterator {
    MDNode::op_iterator I = nullptr;

  public:
    using iterator_category = std::input_iterator_tag;
    using value_type = DIType *;
    using difference_type = std::ptrdiff_t;
    using pointer = void;
    using reference = DIType *;

    iterator() = default;
    explicit iterator(MDNode::op_iterator I) : I(I) {}

    DIType *operator*() const { return cast_or_null<DIType>(*I); }

    iterator &operator++() {
      ++I;
      return *this;
    }

    iterator operator++(int) {
      iterator Temp(*this);
      ++I;
      return Temp;
    }

    bool operator==(const iterator &X) const { return I == X.I; }
    bool operator!=(const iterator &X) const { return I != X.I; }
  };

  // FIXME: Fix callers and remove condition on N.
  iterator begin() const { return N ? iterator(N->op_begin()) : iterator(); }
  iterator end() const { return N ? iterator(N->op_end()) : iterator(); }
};

/// Tagged DWARF-like metadata node.
///
/// A metadata node with a DWARF tag (i.e., a constant named \c DW_TAG_*,
/// defined in llvm/BinaryFormat/Dwarf.h).  Called \a DINode because it's
/// potentially used for non-DWARF output.
class DINode : public MDNode {
  friend class LLVMContextImpl;
  friend class MDNode;

protected:
  DINode(LLVMContext &C, unsigned ID, StorageType Storage, unsigned Tag,
         ArrayRef<Metadata *> Ops1, ArrayRef<Metadata *> Ops2 = None)
      : MDNode(C, ID, Storage, Ops1, Ops2) {
    assert(Tag < 1u << 16);
    SubclassData16 = Tag;
  }
  ~DINode() = default;

  template <class Ty> Ty *getOperandAs(unsigned I) const {
    return cast_or_null<Ty>(getOperand(I));
  }

  StringRef getStringOperand(unsigned I) const {
    if (auto *S = getOperandAs<MDString>(I))
      return S->getString();
    return StringRef();
  }

  static MDString *getCanonicalMDString(LLVMContext &Context, StringRef S) {
    if (S.empty())
      return nullptr;
    return MDString::get(Context, S);
  }

  /// Allow subclasses to mutate the tag.
  void setTag(unsigned Tag) { SubclassData16 = Tag; }

public:
  dwarf::Tag getTag() const;

  /// Debug info flags.
  ///
  /// The three accessibility flags are mutually exclusive and rolled together
  /// in the first two bits.
  enum DIFlags : uint32_t {
#define HANDLE_DI_FLAG(ID, NAME) Flag##NAME = ID,
#define DI_FLAG_LARGEST_NEEDED
#include "llvm/IR/DebugInfoFlags.def"
    FlagAccessibility = FlagPrivate | FlagProtected | FlagPublic,
    FlagPtrToMemberRep = FlagSingleInheritance | FlagMultipleInheritance |
                         FlagVirtualInheritance,
    LLVM_MARK_AS_BITMASK_ENUM(FlagLargest)
  };

  static DIFlags getFlag(StringRef Flag);
  static StringRef getFlagString(DIFlags Flag);

  /// Split up a flags bitfield.
  ///
  /// Split \c Flags into \c SplitFlags, a vector of its components.  Returns
  /// any remaining (unrecognized) bits.
  static DIFlags splitFlags(DIFlags Flags,
                            SmallVectorImpl<DIFlags> &SplitFlags);

  static bool classof(const Metadata *MD) {
    switch (MD->getMetadataID()) {
    default:
      return false;
    case GenericDINodeKind:
    case DISubrangeKind:
    case DIEnumeratorKind:
    case DIBasicTypeKind:
    case DIStringTypeKind:
    case DIDerivedTypeKind:
    case DICompositeTypeKind:
    case DISubroutineTypeKind:
    case DIFileKind:
    case DICompileUnitKind:
    case DISubprogramKind:
    case DILexicalBlockKind:
    case DILexicalBlockFileKind:
    case DINamespaceKind:
    case DICommonBlockKind:
    case DITemplateTypeParameterKind:
    case DITemplateValueParameterKind:
    case DIGlobalVariableKind:
    case DILocalVariableKind:
    case DILabelKind:
    case DIObjCPropertyKind:
    case DIImportedEntityKind:
    case DIModuleKind:
    case DIGenericSubrangeKind:
<<<<<<< HEAD
    case DILifetimeKind:
=======
    case DIAssignIDKind:
>>>>>>> f4f6c63f
      return true;
    }
  }
};

/// Generic tagged DWARF-like metadata node.
///
/// An un-specialized DWARF-like metadata node.  The first operand is a
/// (possibly empty) null-separated \a MDString header that contains arbitrary
/// fields.  The remaining operands are \a dwarf_operands(), and are pointers
/// to other metadata.
class GenericDINode : public DINode {
  friend class LLVMContextImpl;
  friend class MDNode;

  GenericDINode(LLVMContext &C, StorageType Storage, unsigned Hash,
                unsigned Tag, ArrayRef<Metadata *> Ops1,
                ArrayRef<Metadata *> Ops2)
      : DINode(C, GenericDINodeKind, Storage, Tag, Ops1, Ops2) {
    setHash(Hash);
  }
  ~GenericDINode() { dropAllReferences(); }

  void setHash(unsigned Hash) { SubclassData32 = Hash; }
  void recalculateHash();

  static GenericDINode *getImpl(LLVMContext &Context, unsigned Tag,
                                StringRef Header, ArrayRef<Metadata *> DwarfOps,
                                StorageType Storage, bool ShouldCreate = true) {
    return getImpl(Context, Tag, getCanonicalMDString(Context, Header),
                   DwarfOps, Storage, ShouldCreate);
  }

  static GenericDINode *getImpl(LLVMContext &Context, unsigned Tag,
                                MDString *Header, ArrayRef<Metadata *> DwarfOps,
                                StorageType Storage, bool ShouldCreate = true);

  TempGenericDINode cloneImpl() const {
    return getTemporary(getContext(), getTag(), getHeader(),
                        SmallVector<Metadata *, 4>(dwarf_operands()));
  }

public:
  unsigned getHash() const { return SubclassData32; }

  DEFINE_MDNODE_GET(GenericDINode,
                    (unsigned Tag, StringRef Header,
                     ArrayRef<Metadata *> DwarfOps),
                    (Tag, Header, DwarfOps))
  DEFINE_MDNODE_GET(GenericDINode,
                    (unsigned Tag, MDString *Header,
                     ArrayRef<Metadata *> DwarfOps),
                    (Tag, Header, DwarfOps))

  /// Return a (temporary) clone of this.
  TempGenericDINode clone() const { return cloneImpl(); }

  dwarf::Tag getTag() const;
  StringRef getHeader() const { return getStringOperand(0); }
  MDString *getRawHeader() const { return getOperandAs<MDString>(0); }

  op_iterator dwarf_op_begin() const { return op_begin() + 1; }
  op_iterator dwarf_op_end() const { return op_end(); }
  op_range dwarf_operands() const {
    return op_range(dwarf_op_begin(), dwarf_op_end());
  }

  unsigned getNumDwarfOperands() const { return getNumOperands() - 1; }
  const MDOperand &getDwarfOperand(unsigned I) const {
    return getOperand(I + 1);
  }
  void replaceDwarfOperandWith(unsigned I, Metadata *New) {
    replaceOperandWith(I + 1, New);
  }

  static bool classof(const Metadata *MD) {
    return MD->getMetadataID() == GenericDINodeKind;
  }
};

/// Assignment ID.
/// Used to link stores (as an attachment) and dbg.assigns (as an operand).
/// DIAssignID metadata is never uniqued as we compare instances using
/// referential equality (the instance/address is the ID).
class DIAssignID : public MDNode {
  friend class LLVMContextImpl;
  friend class MDNode;

  DIAssignID(LLVMContext &C, StorageType Storage)
      : MDNode(C, DIAssignIDKind, Storage, None) {}

  ~DIAssignID() { dropAllReferences(); }

  static DIAssignID *getImpl(LLVMContext &Context, StorageType Storage,
                             bool ShouldCreate = true);

  TempDIAssignID cloneImpl() const { return getTemporary(getContext()); }

public:
  // This node has no operands to replace.
  void replaceOperandWith(unsigned I, Metadata *New) = delete;

  static DIAssignID *getDistinct(LLVMContext &Context) {
    return getImpl(Context, Distinct);
  }
  static TempDIAssignID getTemporary(LLVMContext &Context) {
    return TempDIAssignID(getImpl(Context, Temporary));
  }
  // NOTE: Do not define get(LLVMContext&) - see class comment.

  static bool classof(const Metadata *MD) {
    return MD->getMetadataID() == DIAssignIDKind;
  }
};

/// Array subrange.
///
/// TODO: Merge into node for DW_TAG_array_type, which should have a custom
/// type.
class DISubrange : public DINode {
  friend class LLVMContextImpl;
  friend class MDNode;

  DISubrange(LLVMContext &C, StorageType Storage, ArrayRef<Metadata *> Ops);

  ~DISubrange() = default;

  static DISubrange *getImpl(LLVMContext &Context, int64_t Count,
                             int64_t LowerBound, StorageType Storage,
                             bool ShouldCreate = true);

  static DISubrange *getImpl(LLVMContext &Context, Metadata *CountNode,
                             int64_t LowerBound, StorageType Storage,
                             bool ShouldCreate = true);

  static DISubrange *getImpl(LLVMContext &Context, Metadata *CountNode,
                             Metadata *LowerBound, Metadata *UpperBound,
                             Metadata *Stride, StorageType Storage,
                             bool ShouldCreate = true);

  TempDISubrange cloneImpl() const {
    return getTemporary(getContext(), getRawCountNode(), getRawLowerBound(),
                        getRawUpperBound(), getRawStride());
  }

public:
  DEFINE_MDNODE_GET(DISubrange, (int64_t Count, int64_t LowerBound = 0),
                    (Count, LowerBound))

  DEFINE_MDNODE_GET(DISubrange, (Metadata * CountNode, int64_t LowerBound = 0),
                    (CountNode, LowerBound))

  DEFINE_MDNODE_GET(DISubrange,
                    (Metadata * CountNode, Metadata *LowerBound,
                     Metadata *UpperBound, Metadata *Stride),
                    (CountNode, LowerBound, UpperBound, Stride))

  TempDISubrange clone() const { return cloneImpl(); }

  Metadata *getRawCountNode() const { return getOperand(0).get(); }

  Metadata *getRawLowerBound() const { return getOperand(1).get(); }

  Metadata *getRawUpperBound() const { return getOperand(2).get(); }

  Metadata *getRawStride() const { return getOperand(3).get(); }

  typedef PointerUnion<ConstantInt *, DIVariable *, DIExpression *> BoundType;

  BoundType getCount() const;

  BoundType getLowerBound() const;

  BoundType getUpperBound() const;

  BoundType getStride() const;

  static bool classof(const Metadata *MD) {
    return MD->getMetadataID() == DISubrangeKind;
  }
};

class DIGenericSubrange : public DINode {
  friend class LLVMContextImpl;
  friend class MDNode;

  DIGenericSubrange(LLVMContext &C, StorageType Storage,
                    ArrayRef<Metadata *> Ops);

  ~DIGenericSubrange() = default;

  static DIGenericSubrange *getImpl(LLVMContext &Context, Metadata *CountNode,
                                    Metadata *LowerBound, Metadata *UpperBound,
                                    Metadata *Stride, StorageType Storage,
                                    bool ShouldCreate = true);

  TempDIGenericSubrange cloneImpl() const {
    return getTemporary(getContext(), getRawCountNode(), getRawLowerBound(),
                        getRawUpperBound(), getRawStride());
  }

public:
  DEFINE_MDNODE_GET(DIGenericSubrange,
                    (Metadata * CountNode, Metadata *LowerBound,
                     Metadata *UpperBound, Metadata *Stride),
                    (CountNode, LowerBound, UpperBound, Stride))

  TempDIGenericSubrange clone() const { return cloneImpl(); }

  Metadata *getRawCountNode() const { return getOperand(0).get(); }
  Metadata *getRawLowerBound() const { return getOperand(1).get(); }
  Metadata *getRawUpperBound() const { return getOperand(2).get(); }
  Metadata *getRawStride() const { return getOperand(3).get(); }

  using BoundType = PointerUnion<DIVariable *, DIExpression *>;

  BoundType getCount() const;
  BoundType getLowerBound() const;
  BoundType getUpperBound() const;
  BoundType getStride() const;

  static bool classof(const Metadata *MD) {
    return MD->getMetadataID() == DIGenericSubrangeKind;
  }
};

/// Enumeration value.
///
/// TODO: Add a pointer to the context (DW_TAG_enumeration_type) once that no
/// longer creates a type cycle.
class DIEnumerator : public DINode {
  friend class LLVMContextImpl;
  friend class MDNode;

  APInt Value;
  DIEnumerator(LLVMContext &C, StorageType Storage, const APInt &Value,
               bool IsUnsigned, ArrayRef<Metadata *> Ops);
  DIEnumerator(LLVMContext &C, StorageType Storage, int64_t Value,
               bool IsUnsigned, ArrayRef<Metadata *> Ops)
      : DIEnumerator(C, Storage, APInt(64, Value, !IsUnsigned), IsUnsigned,
                     Ops) {}
  ~DIEnumerator() = default;

  static DIEnumerator *getImpl(LLVMContext &Context, const APInt &Value,
                               bool IsUnsigned, StringRef Name,
                               StorageType Storage, bool ShouldCreate = true) {
    return getImpl(Context, Value, IsUnsigned,
                   getCanonicalMDString(Context, Name), Storage, ShouldCreate);
  }
  static DIEnumerator *getImpl(LLVMContext &Context, const APInt &Value,
                               bool IsUnsigned, MDString *Name,
                               StorageType Storage, bool ShouldCreate = true);

  TempDIEnumerator cloneImpl() const {
    return getTemporary(getContext(), getValue(), isUnsigned(), getName());
  }

public:
  DEFINE_MDNODE_GET(DIEnumerator,
                    (int64_t Value, bool IsUnsigned, StringRef Name),
                    (APInt(64, Value, !IsUnsigned), IsUnsigned, Name))
  DEFINE_MDNODE_GET(DIEnumerator,
                    (int64_t Value, bool IsUnsigned, MDString *Name),
                    (APInt(64, Value, !IsUnsigned), IsUnsigned, Name))
  DEFINE_MDNODE_GET(DIEnumerator,
                    (APInt Value, bool IsUnsigned, StringRef Name),
                    (Value, IsUnsigned, Name))
  DEFINE_MDNODE_GET(DIEnumerator,
                    (APInt Value, bool IsUnsigned, MDString *Name),
                    (Value, IsUnsigned, Name))

  TempDIEnumerator clone() const { return cloneImpl(); }

  const APInt &getValue() const { return Value; }
  bool isUnsigned() const { return SubclassData32; }
  StringRef getName() const { return getStringOperand(0); }

  MDString *getRawName() const { return getOperandAs<MDString>(0); }

  static bool classof(const Metadata *MD) {
    return MD->getMetadataID() == DIEnumeratorKind;
  }
};

/// Base class for scope-like contexts.
///
/// Base class for lexical scopes and types (which are also declaration
/// contexts).
///
/// TODO: Separate the concepts of declaration contexts and lexical scopes.
class DIScope : public DINode {
protected:
  DIScope(LLVMContext &C, unsigned ID, StorageType Storage, unsigned Tag,
          ArrayRef<Metadata *> Ops)
      : DINode(C, ID, Storage, Tag, Ops) {}
  ~DIScope() = default;

public:
  DIFile *getFile() const { return cast_or_null<DIFile>(getRawFile()); }

  inline StringRef getFilename() const;
  inline StringRef getDirectory() const;
  inline Optional<StringRef> getSource() const;

  StringRef getName() const;
  DIScope *getScope() const;

  /// Return the raw underlying file.
  ///
  /// A \a DIFile is a \a DIScope, but it doesn't point at a separate file (it
  /// \em is the file).  If \c this is an \a DIFile, we need to return \c this.
  /// Otherwise, return the first operand, which is where all other subclasses
  /// store their file pointer.
  Metadata *getRawFile() const {
    return isa<DIFile>(this) ? const_cast<DIScope *>(this)
                             : static_cast<Metadata *>(getOperand(0));
  }

  static bool classof(const Metadata *MD) {
    switch (MD->getMetadataID()) {
    default:
      return false;
    case DIBasicTypeKind:
    case DIStringTypeKind:
    case DIDerivedTypeKind:
    case DICompositeTypeKind:
    case DISubroutineTypeKind:
    case DIFileKind:
    case DICompileUnitKind:
    case DISubprogramKind:
    case DILexicalBlockKind:
    case DILexicalBlockFileKind:
    case DINamespaceKind:
    case DICommonBlockKind:
    case DIModuleKind:
      return true;
    }
  }
};

/// File.
///
/// TODO: Merge with directory/file node (including users).
/// TODO: Canonicalize paths on creation.
class DIFile : public DIScope {
  friend class LLVMContextImpl;
  friend class MDNode;

public:
  /// Which algorithm (e.g. MD5) a checksum was generated with.
  ///
  /// The encoding is explicit because it is used directly in Bitcode. The
  /// value 0 is reserved to indicate the absence of a checksum in Bitcode.
  enum ChecksumKind {
    // The first variant was originally CSK_None, encoded as 0. The new
    // internal representation removes the need for this by wrapping the
    // ChecksumInfo in an Optional, but to preserve Bitcode compatibility the 0
    // encoding is reserved.
    CSK_MD5 = 1,
    CSK_SHA1 = 2,
    CSK_SHA256 = 3,
    CSK_Last = CSK_SHA256 // Should be last enumeration.
  };

  /// A single checksum, represented by a \a Kind and a \a Value (a string).
  template <typename T> struct ChecksumInfo {
    /// The kind of checksum which \a Value encodes.
    ChecksumKind Kind;
    /// The string value of the checksum.
    T Value;

    ChecksumInfo(ChecksumKind Kind, T Value) : Kind(Kind), Value(Value) {}
    ~ChecksumInfo() = default;
    bool operator==(const ChecksumInfo<T> &X) const {
      return Kind == X.Kind && Value == X.Value;
    }
    bool operator!=(const ChecksumInfo<T> &X) const { return !(*this == X); }
    StringRef getKindAsString() const { return getChecksumKindAsString(Kind); }
  };

private:
  Optional<ChecksumInfo<MDString *>> Checksum;
  Optional<MDString *> Source;

  DIFile(LLVMContext &C, StorageType Storage,
         Optional<ChecksumInfo<MDString *>> CS, Optional<MDString *> Src,
         ArrayRef<Metadata *> Ops);
  ~DIFile() = default;

  static DIFile *getImpl(LLVMContext &Context, StringRef Filename,
                         StringRef Directory,
                         Optional<ChecksumInfo<StringRef>> CS,
                         Optional<StringRef> Source, StorageType Storage,
                         bool ShouldCreate = true) {
    Optional<ChecksumInfo<MDString *>> MDChecksum;
    if (CS)
      MDChecksum.emplace(CS->Kind, getCanonicalMDString(Context, CS->Value));
    return getImpl(
        Context, getCanonicalMDString(Context, Filename),
        getCanonicalMDString(Context, Directory), MDChecksum,
        Source ? Optional<MDString *>(getCanonicalMDString(Context, *Source))
               : None,
        Storage, ShouldCreate);
  }
  static DIFile *getImpl(LLVMContext &Context, MDString *Filename,
                         MDString *Directory,
                         Optional<ChecksumInfo<MDString *>> CS,
                         Optional<MDString *> Source, StorageType Storage,
                         bool ShouldCreate = true);

  TempDIFile cloneImpl() const {
    return getTemporary(getContext(), getFilename(), getDirectory(),
                        getChecksum(), getSource());
  }

public:
  DEFINE_MDNODE_GET(DIFile,
                    (StringRef Filename, StringRef Directory,
                     Optional<ChecksumInfo<StringRef>> CS = None,
                     Optional<StringRef> Source = None),
                    (Filename, Directory, CS, Source))
  DEFINE_MDNODE_GET(DIFile,
                    (MDString * Filename, MDString *Directory,
                     Optional<ChecksumInfo<MDString *>> CS = None,
                     Optional<MDString *> Source = None),
                    (Filename, Directory, CS, Source))

  TempDIFile clone() const { return cloneImpl(); }

  StringRef getFilename() const { return getStringOperand(0); }
  StringRef getDirectory() const { return getStringOperand(1); }
  Optional<ChecksumInfo<StringRef>> getChecksum() const {
    Optional<ChecksumInfo<StringRef>> StringRefChecksum;
    if (Checksum)
      StringRefChecksum.emplace(Checksum->Kind, Checksum->Value->getString());
    return StringRefChecksum;
  }
  Optional<StringRef> getSource() const {
    return Source ? Optional<StringRef>((*Source)->getString()) : None;
  }

  MDString *getRawFilename() const { return getOperandAs<MDString>(0); }
  MDString *getRawDirectory() const { return getOperandAs<MDString>(1); }
  Optional<ChecksumInfo<MDString *>> getRawChecksum() const { return Checksum; }
  Optional<MDString *> getRawSource() const { return Source; }

  static StringRef getChecksumKindAsString(ChecksumKind CSKind);
  static Optional<ChecksumKind> getChecksumKind(StringRef CSKindStr);

  static bool classof(const Metadata *MD) {
    return MD->getMetadataID() == DIFileKind;
  }
};

StringRef DIScope::getFilename() const {
  if (auto *F = getFile())
    return F->getFilename();
  return "";
}

StringRef DIScope::getDirectory() const {
  if (auto *F = getFile())
    return F->getDirectory();
  return "";
}

Optional<StringRef> DIScope::getSource() const {
  if (auto *F = getFile())
    return F->getSource();
  return None;
}

/// Base class for types.
///
/// TODO: Remove the hardcoded name and context, since many types don't use
/// them.
/// TODO: Split up flags.
class DIType : public DIScope {
  unsigned Line;
  DIFlags Flags;
  uint64_t SizeInBits;
  uint64_t OffsetInBits;
  uint32_t AlignInBits;

protected:
  DIType(LLVMContext &C, unsigned ID, StorageType Storage, unsigned Tag,
         unsigned Line, uint64_t SizeInBits, uint32_t AlignInBits,
         uint64_t OffsetInBits, DIFlags Flags, ArrayRef<Metadata *> Ops)
      : DIScope(C, ID, Storage, Tag, Ops) {
    init(Line, SizeInBits, AlignInBits, OffsetInBits, Flags);
  }
  ~DIType() = default;

  void init(unsigned Line, uint64_t SizeInBits, uint32_t AlignInBits,
            uint64_t OffsetInBits, DIFlags Flags) {
    this->Line = Line;
    this->Flags = Flags;
    this->SizeInBits = SizeInBits;
    this->AlignInBits = AlignInBits;
    this->OffsetInBits = OffsetInBits;
  }

  /// Change fields in place.
  void mutate(unsigned Tag, unsigned Line, uint64_t SizeInBits,
              uint32_t AlignInBits, uint64_t OffsetInBits, DIFlags Flags) {
    assert(isDistinct() && "Only distinct nodes can mutate");
    setTag(Tag);
    init(Line, SizeInBits, AlignInBits, OffsetInBits, Flags);
  }

public:
  TempDIType clone() const {
    return TempDIType(cast<DIType>(MDNode::clone().release()));
  }

  unsigned getLine() const { return Line; }
  uint64_t getSizeInBits() const { return SizeInBits; }
  uint32_t getAlignInBits() const { return AlignInBits; }
  uint32_t getAlignInBytes() const { return getAlignInBits() / CHAR_BIT; }
  uint64_t getOffsetInBits() const { return OffsetInBits; }
  DIFlags getFlags() const { return Flags; }

  DIScope *getScope() const { return cast_or_null<DIScope>(getRawScope()); }
  StringRef getName() const { return getStringOperand(2); }

  Metadata *getRawScope() const { return getOperand(1); }
  MDString *getRawName() const { return getOperandAs<MDString>(2); }

  /// Returns a new temporary DIType with updated Flags
  TempDIType cloneWithFlags(DIFlags NewFlags) const {
    auto NewTy = clone();
    NewTy->Flags = NewFlags;
    return NewTy;
  }

  bool isPrivate() const {
    return (getFlags() & FlagAccessibility) == FlagPrivate;
  }
  bool isProtected() const {
    return (getFlags() & FlagAccessibility) == FlagProtected;
  }
  bool isPublic() const {
    return (getFlags() & FlagAccessibility) == FlagPublic;
  }
  bool isForwardDecl() const { return getFlags() & FlagFwdDecl; }
  bool isAppleBlockExtension() const { return getFlags() & FlagAppleBlock; }
  bool isVirtual() const { return getFlags() & FlagVirtual; }
  bool isArtificial() const { return getFlags() & FlagArtificial; }
  bool isObjectPointer() const { return getFlags() & FlagObjectPointer; }
  bool isObjcClassComplete() const {
    return getFlags() & FlagObjcClassComplete;
  }
  bool isVector() const { return getFlags() & FlagVector; }
  bool isBitField() const { return getFlags() & FlagBitField; }
  bool isStaticMember() const { return getFlags() & FlagStaticMember; }
  bool isLValueReference() const { return getFlags() & FlagLValueReference; }
  bool isRValueReference() const { return getFlags() & FlagRValueReference; }
  bool isTypePassByValue() const { return getFlags() & FlagTypePassByValue; }
  bool isTypePassByReference() const {
    return getFlags() & FlagTypePassByReference;
  }
  bool isBigEndian() const { return getFlags() & FlagBigEndian; }
  bool isLittleEndian() const { return getFlags() & FlagLittleEndian; }
  bool getExportSymbols() const { return getFlags() & FlagExportSymbols; }

  static bool classof(const Metadata *MD) {
    switch (MD->getMetadataID()) {
    default:
      return false;
    case DIBasicTypeKind:
    case DIStringTypeKind:
    case DIDerivedTypeKind:
    case DICompositeTypeKind:
    case DISubroutineTypeKind:
      return true;
    }
  }
};

/// Basic type, like 'int' or 'float'.
///
/// TODO: Split out DW_TAG_unspecified_type.
/// TODO: Drop unused accessors.
class DIBasicType : public DIType {
  friend class LLVMContextImpl;
  friend class MDNode;

  unsigned Encoding;

  DIBasicType(LLVMContext &C, StorageType Storage, unsigned Tag,
              uint64_t SizeInBits, uint32_t AlignInBits, unsigned Encoding,
              DIFlags Flags, ArrayRef<Metadata *> Ops)
      : DIType(C, DIBasicTypeKind, Storage, Tag, 0, SizeInBits, AlignInBits, 0,
               Flags, Ops),
        Encoding(Encoding) {}
  ~DIBasicType() = default;

  static DIBasicType *getImpl(LLVMContext &Context, unsigned Tag,
                              StringRef Name, uint64_t SizeInBits,
                              uint32_t AlignInBits, unsigned Encoding,
                              DIFlags Flags, StorageType Storage,
                              bool ShouldCreate = true) {
    return getImpl(Context, Tag, getCanonicalMDString(Context, Name),
                   SizeInBits, AlignInBits, Encoding, Flags, Storage,
                   ShouldCreate);
  }
  static DIBasicType *getImpl(LLVMContext &Context, unsigned Tag,
                              MDString *Name, uint64_t SizeInBits,
                              uint32_t AlignInBits, unsigned Encoding,
                              DIFlags Flags, StorageType Storage,
                              bool ShouldCreate = true);

  TempDIBasicType cloneImpl() const {
    return getTemporary(getContext(), getTag(), getName(), getSizeInBits(),
                        getAlignInBits(), getEncoding(), getFlags());
  }

public:
  DEFINE_MDNODE_GET(DIBasicType, (unsigned Tag, StringRef Name),
                    (Tag, Name, 0, 0, 0, FlagZero))
  DEFINE_MDNODE_GET(DIBasicType,
                    (unsigned Tag, StringRef Name, uint64_t SizeInBits),
                    (Tag, Name, SizeInBits, 0, 0, FlagZero))
  DEFINE_MDNODE_GET(DIBasicType,
                    (unsigned Tag, MDString *Name, uint64_t SizeInBits),
                    (Tag, Name, SizeInBits, 0, 0, FlagZero))
  DEFINE_MDNODE_GET(DIBasicType,
                    (unsigned Tag, StringRef Name, uint64_t SizeInBits,
                     uint32_t AlignInBits, unsigned Encoding, DIFlags Flags),
                    (Tag, Name, SizeInBits, AlignInBits, Encoding, Flags))
  DEFINE_MDNODE_GET(DIBasicType,
                    (unsigned Tag, MDString *Name, uint64_t SizeInBits,
                     uint32_t AlignInBits, unsigned Encoding, DIFlags Flags),
                    (Tag, Name, SizeInBits, AlignInBits, Encoding, Flags))

  TempDIBasicType clone() const { return cloneImpl(); }

  unsigned getEncoding() const { return Encoding; }

  enum class Signedness { Signed, Unsigned };

  /// Return the signedness of this type, or None if this type is neither
  /// signed nor unsigned.
  Optional<Signedness> getSignedness() const;

  static bool classof(const Metadata *MD) {
    return MD->getMetadataID() == DIBasicTypeKind;
  }
};

/// String type, Fortran CHARACTER(n)
class DIStringType : public DIType {
  friend class LLVMContextImpl;
  friend class MDNode;

  unsigned Encoding;

  DIStringType(LLVMContext &C, StorageType Storage, unsigned Tag,
               uint64_t SizeInBits, uint32_t AlignInBits, unsigned Encoding,
               ArrayRef<Metadata *> Ops)
      : DIType(C, DIStringTypeKind, Storage, Tag, 0, SizeInBits, AlignInBits, 0,
               FlagZero, Ops),
        Encoding(Encoding) {}
  ~DIStringType() = default;

  static DIStringType *getImpl(LLVMContext &Context, unsigned Tag,
                               StringRef Name, Metadata *StringLength,
                               Metadata *StrLenExp, Metadata *StrLocationExp,
                               uint64_t SizeInBits, uint32_t AlignInBits,
                               unsigned Encoding, StorageType Storage,
                               bool ShouldCreate = true) {
    return getImpl(Context, Tag, getCanonicalMDString(Context, Name),
                   StringLength, StrLenExp, StrLocationExp, SizeInBits,
                   AlignInBits, Encoding, Storage, ShouldCreate);
  }
  static DIStringType *getImpl(LLVMContext &Context, unsigned Tag,
                               MDString *Name, Metadata *StringLength,
                               Metadata *StrLenExp, Metadata *StrLocationExp,
                               uint64_t SizeInBits, uint32_t AlignInBits,
                               unsigned Encoding, StorageType Storage,
                               bool ShouldCreate = true);

  TempDIStringType cloneImpl() const {
    return getTemporary(getContext(), getTag(), getRawName(),
                        getRawStringLength(), getRawStringLengthExp(),
                        getRawStringLocationExp(), getSizeInBits(),
                        getAlignInBits(), getEncoding());
  }

public:
  DEFINE_MDNODE_GET(DIStringType,
                    (unsigned Tag, StringRef Name, uint64_t SizeInBits,
                     uint32_t AlignInBits),
                    (Tag, Name, nullptr, nullptr, nullptr, SizeInBits,
                     AlignInBits, 0))
  DEFINE_MDNODE_GET(DIStringType,
                    (unsigned Tag, MDString *Name, Metadata *StringLength,
                     Metadata *StringLengthExp, Metadata *StringLocationExp,
                     uint64_t SizeInBits, uint32_t AlignInBits,
                     unsigned Encoding),
                    (Tag, Name, StringLength, StringLengthExp,
                     StringLocationExp, SizeInBits, AlignInBits, Encoding))
  DEFINE_MDNODE_GET(DIStringType,
                    (unsigned Tag, StringRef Name, Metadata *StringLength,
                     Metadata *StringLengthExp, Metadata *StringLocationExp,
                     uint64_t SizeInBits, uint32_t AlignInBits,
                     unsigned Encoding),
                    (Tag, Name, StringLength, StringLengthExp,
                     StringLocationExp, SizeInBits, AlignInBits, Encoding))

  TempDIStringType clone() const { return cloneImpl(); }

  static bool classof(const Metadata *MD) {
    return MD->getMetadataID() == DIStringTypeKind;
  }

  DIVariable *getStringLength() const {
    return cast_or_null<DIVariable>(getRawStringLength());
  }

  DIExpression *getStringLengthExp() const {
    return cast_or_null<DIExpression>(getRawStringLengthExp());
  }

  DIExpression *getStringLocationExp() const {
    return cast_or_null<DIExpression>(getRawStringLocationExp());
  }

  unsigned getEncoding() const { return Encoding; }

  Metadata *getRawStringLength() const { return getOperand(3); }

  Metadata *getRawStringLengthExp() const { return getOperand(4); }

  Metadata *getRawStringLocationExp() const { return getOperand(5); }
};

/// Derived types.
///
/// This includes qualified types, pointers, references, friends, typedefs, and
/// class members.
///
/// TODO: Split out members (inheritance, fields, methods, etc.).
class DIDerivedType : public DIType {
  friend class LLVMContextImpl;
  friend class MDNode;

  /// The DWARF address space of the memory pointed to or referenced by a
  /// pointer or reference type respectively.
  Optional<unsigned> DWARFAddressSpace;

  DIDerivedType(LLVMContext &C, StorageType Storage, unsigned Tag,
                unsigned Line, uint64_t SizeInBits, uint32_t AlignInBits,
                uint64_t OffsetInBits, Optional<unsigned> DWARFAddressSpace,
                DIFlags Flags, ArrayRef<Metadata *> Ops)
      : DIType(C, DIDerivedTypeKind, Storage, Tag, Line, SizeInBits,
               AlignInBits, OffsetInBits, Flags, Ops),
        DWARFAddressSpace(DWARFAddressSpace) {}
  ~DIDerivedType() = default;

  static DIDerivedType *
  getImpl(LLVMContext &Context, unsigned Tag, StringRef Name, DIFile *File,
          unsigned Line, DIScope *Scope, DIType *BaseType, uint64_t SizeInBits,
          uint32_t AlignInBits, uint64_t OffsetInBits,
          Optional<unsigned> DWARFAddressSpace, DIFlags Flags,
          Metadata *ExtraData, DINodeArray Annotations, StorageType Storage,
          bool ShouldCreate = true) {
    return getImpl(Context, Tag, getCanonicalMDString(Context, Name), File,
                   Line, Scope, BaseType, SizeInBits, AlignInBits, OffsetInBits,
                   DWARFAddressSpace, Flags, ExtraData, Annotations.get(),
                   Storage, ShouldCreate);
  }
  static DIDerivedType *
  getImpl(LLVMContext &Context, unsigned Tag, MDString *Name, Metadata *File,
          unsigned Line, Metadata *Scope, Metadata *BaseType,
          uint64_t SizeInBits, uint32_t AlignInBits, uint64_t OffsetInBits,
          Optional<unsigned> DWARFAddressSpace, DIFlags Flags,
          Metadata *ExtraData, Metadata *Annotations, StorageType Storage,
          bool ShouldCreate = true);

  TempDIDerivedType cloneImpl() const {
    return getTemporary(
        getContext(), getTag(), getName(), getFile(), getLine(), getScope(),
        getBaseType(), getSizeInBits(), getAlignInBits(), getOffsetInBits(),
        getDWARFAddressSpace(), getFlags(), getExtraData(), getAnnotations());
  }

public:
  DEFINE_MDNODE_GET(
      DIDerivedType,
      (unsigned Tag, MDString *Name, Metadata *File, unsigned Line,
       Metadata *Scope, Metadata *BaseType, uint64_t SizeInBits,
       uint32_t AlignInBits, uint64_t OffsetInBits,
       Optional<unsigned> DWARFAddressSpace, DIFlags Flags,
       Metadata *ExtraData = nullptr, Metadata *Annotations = nullptr),
      (Tag, Name, File, Line, Scope, BaseType, SizeInBits, AlignInBits,
       OffsetInBits, DWARFAddressSpace, Flags, ExtraData, Annotations))
  DEFINE_MDNODE_GET(DIDerivedType,
                    (unsigned Tag, StringRef Name, DIFile *File, unsigned Line,
                     DIScope *Scope, DIType *BaseType, uint64_t SizeInBits,
                     uint32_t AlignInBits, uint64_t OffsetInBits,
                     Optional<unsigned> DWARFAddressSpace, DIFlags Flags,
                     Metadata *ExtraData = nullptr,
                     DINodeArray Annotations = nullptr),
                    (Tag, Name, File, Line, Scope, BaseType, SizeInBits,
                     AlignInBits, OffsetInBits, DWARFAddressSpace, Flags,
                     ExtraData, Annotations))

  TempDIDerivedType clone() const { return cloneImpl(); }

  /// Get the base type this is derived from.
  DIType *getBaseType() const { return cast_or_null<DIType>(getRawBaseType()); }
  Metadata *getRawBaseType() const { return getOperand(3); }

  /// \returns The DWARF address space of the memory pointed to or referenced by
  /// a pointer or reference type respectively.
  Optional<unsigned> getDWARFAddressSpace() const { return DWARFAddressSpace; }

  /// Get extra data associated with this derived type.
  ///
  /// Class type for pointer-to-members, objective-c property node for ivars,
  /// global constant wrapper for static members, or virtual base pointer offset
  /// for inheritance.
  ///
  /// TODO: Separate out types that need this extra operand: pointer-to-member
  /// types and member fields (static members and ivars).
  Metadata *getExtraData() const { return getRawExtraData(); }
  Metadata *getRawExtraData() const { return getOperand(4); }

  /// Get annotations associated with this derived type.
  DINodeArray getAnnotations() const {
    return cast_or_null<MDTuple>(getRawAnnotations());
  }
  Metadata *getRawAnnotations() const { return getOperand(5); }

  /// Get casted version of extra data.
  /// @{
  DIType *getClassType() const;

  DIObjCProperty *getObjCProperty() const {
    return dyn_cast_or_null<DIObjCProperty>(getExtraData());
  }

  uint32_t getVBPtrOffset() const;

  Constant *getStorageOffsetInBits() const;

  Constant *getConstant() const;

  Constant *getDiscriminantValue() const;
  /// @}

  static bool classof(const Metadata *MD) {
    return MD->getMetadataID() == DIDerivedTypeKind;
  }
};

/// Composite types.
///
/// TODO: Detach from DerivedTypeBase (split out MDEnumType?).
/// TODO: Create a custom, unrelated node for DW_TAG_array_type.
class DICompositeType : public DIType {
  friend class LLVMContextImpl;
  friend class MDNode;

  unsigned RuntimeLang;

  DICompositeType(LLVMContext &C, StorageType Storage, unsigned Tag,
                  unsigned Line, unsigned RuntimeLang, uint64_t SizeInBits,
                  uint32_t AlignInBits, uint64_t OffsetInBits, DIFlags Flags,
                  ArrayRef<Metadata *> Ops)
      : DIType(C, DICompositeTypeKind, Storage, Tag, Line, SizeInBits,
               AlignInBits, OffsetInBits, Flags, Ops),
        RuntimeLang(RuntimeLang) {}
  ~DICompositeType() = default;

  /// Change fields in place.
  void mutate(unsigned Tag, unsigned Line, unsigned RuntimeLang,
              uint64_t SizeInBits, uint32_t AlignInBits, uint64_t OffsetInBits,
              DIFlags Flags) {
    assert(isDistinct() && "Only distinct nodes can mutate");
    assert(getRawIdentifier() && "Only ODR-uniqued nodes should mutate");
    this->RuntimeLang = RuntimeLang;
    DIType::mutate(Tag, Line, SizeInBits, AlignInBits, OffsetInBits, Flags);
  }

  static DICompositeType *
  getImpl(LLVMContext &Context, unsigned Tag, StringRef Name, Metadata *File,
          unsigned Line, DIScope *Scope, DIType *BaseType, uint64_t SizeInBits,
          uint32_t AlignInBits, uint64_t OffsetInBits, DIFlags Flags,
          DINodeArray Elements, unsigned RuntimeLang, DIType *VTableHolder,
          DITemplateParameterArray TemplateParams, StringRef Identifier,
          DIDerivedType *Discriminator, Metadata *DataLocation,
          Metadata *Associated, Metadata *Allocated, Metadata *Rank,
          DINodeArray Annotations, StorageType Storage,
          bool ShouldCreate = true) {
    return getImpl(
        Context, Tag, getCanonicalMDString(Context, Name), File, Line, Scope,
        BaseType, SizeInBits, AlignInBits, OffsetInBits, Flags, Elements.get(),
        RuntimeLang, VTableHolder, TemplateParams.get(),
        getCanonicalMDString(Context, Identifier), Discriminator, DataLocation,
        Associated, Allocated, Rank, Annotations.get(), Storage, ShouldCreate);
  }
  static DICompositeType *
  getImpl(LLVMContext &Context, unsigned Tag, MDString *Name, Metadata *File,
          unsigned Line, Metadata *Scope, Metadata *BaseType,
          uint64_t SizeInBits, uint32_t AlignInBits, uint64_t OffsetInBits,
          DIFlags Flags, Metadata *Elements, unsigned RuntimeLang,
          Metadata *VTableHolder, Metadata *TemplateParams,
          MDString *Identifier, Metadata *Discriminator, Metadata *DataLocation,
          Metadata *Associated, Metadata *Allocated, Metadata *Rank,
          Metadata *Annotations, StorageType Storage, bool ShouldCreate = true);

  TempDICompositeType cloneImpl() const {
    return getTemporary(
        getContext(), getTag(), getName(), getFile(), getLine(), getScope(),
        getBaseType(), getSizeInBits(), getAlignInBits(), getOffsetInBits(),
        getFlags(), getElements(), getRuntimeLang(), getVTableHolder(),
        getTemplateParams(), getIdentifier(), getDiscriminator(),
        getRawDataLocation(), getRawAssociated(), getRawAllocated(),
        getRawRank(), getAnnotations());
  }

public:
  DEFINE_MDNODE_GET(
      DICompositeType,
      (unsigned Tag, StringRef Name, DIFile *File, unsigned Line,
       DIScope *Scope, DIType *BaseType, uint64_t SizeInBits,
       uint32_t AlignInBits, uint64_t OffsetInBits, DIFlags Flags,
       DINodeArray Elements, unsigned RuntimeLang, DIType *VTableHolder,
       DITemplateParameterArray TemplateParams = nullptr,
       StringRef Identifier = "", DIDerivedType *Discriminator = nullptr,
       Metadata *DataLocation = nullptr, Metadata *Associated = nullptr,
       Metadata *Allocated = nullptr, Metadata *Rank = nullptr,
       DINodeArray Annotations = nullptr),
      (Tag, Name, File, Line, Scope, BaseType, SizeInBits, AlignInBits,
       OffsetInBits, Flags, Elements, RuntimeLang, VTableHolder, TemplateParams,
       Identifier, Discriminator, DataLocation, Associated, Allocated, Rank,
       Annotations))
  DEFINE_MDNODE_GET(
      DICompositeType,
      (unsigned Tag, MDString *Name, Metadata *File, unsigned Line,
       Metadata *Scope, Metadata *BaseType, uint64_t SizeInBits,
       uint32_t AlignInBits, uint64_t OffsetInBits, DIFlags Flags,
       Metadata *Elements, unsigned RuntimeLang, Metadata *VTableHolder,
       Metadata *TemplateParams = nullptr, MDString *Identifier = nullptr,
       Metadata *Discriminator = nullptr, Metadata *DataLocation = nullptr,
       Metadata *Associated = nullptr, Metadata *Allocated = nullptr,
       Metadata *Rank = nullptr, Metadata *Annotations = nullptr),
      (Tag, Name, File, Line, Scope, BaseType, SizeInBits, AlignInBits,
       OffsetInBits, Flags, Elements, RuntimeLang, VTableHolder, TemplateParams,
       Identifier, Discriminator, DataLocation, Associated, Allocated, Rank,
       Annotations))

  TempDICompositeType clone() const { return cloneImpl(); }

  /// Get a DICompositeType with the given ODR identifier.
  ///
  /// If \a LLVMContext::isODRUniquingDebugTypes(), gets the mapped
  /// DICompositeType for the given ODR \c Identifier.  If none exists, creates
  /// a new node.
  ///
  /// Else, returns \c nullptr.
  static DICompositeType *
  getODRType(LLVMContext &Context, MDString &Identifier, unsigned Tag,
             MDString *Name, Metadata *File, unsigned Line, Metadata *Scope,
             Metadata *BaseType, uint64_t SizeInBits, uint32_t AlignInBits,
             uint64_t OffsetInBits, DIFlags Flags, Metadata *Elements,
             unsigned RuntimeLang, Metadata *VTableHolder,
             Metadata *TemplateParams, Metadata *Discriminator,
             Metadata *DataLocation, Metadata *Associated, Metadata *Allocated,
             Metadata *Rank, Metadata *Annotations);
  static DICompositeType *getODRTypeIfExists(LLVMContext &Context,
                                             MDString &Identifier);

  /// Build a DICompositeType with the given ODR identifier.
  ///
  /// Looks up the mapped DICompositeType for the given ODR \c Identifier.  If
  /// it doesn't exist, creates a new one.  If it does exist and \a
  /// isForwardDecl(), and the new arguments would be a definition, mutates the
  /// the type in place.  In either case, returns the type.
  ///
  /// If not \a LLVMContext::isODRUniquingDebugTypes(), this function returns
  /// nullptr.
  static DICompositeType *
  buildODRType(LLVMContext &Context, MDString &Identifier, unsigned Tag,
               MDString *Name, Metadata *File, unsigned Line, Metadata *Scope,
               Metadata *BaseType, uint64_t SizeInBits, uint32_t AlignInBits,
               uint64_t OffsetInBits, DIFlags Flags, Metadata *Elements,
               unsigned RuntimeLang, Metadata *VTableHolder,
               Metadata *TemplateParams, Metadata *Discriminator,
               Metadata *DataLocation, Metadata *Associated,
               Metadata *Allocated, Metadata *Rank, Metadata *Annotations);

  DIType *getBaseType() const { return cast_or_null<DIType>(getRawBaseType()); }
  DINodeArray getElements() const {
    return cast_or_null<MDTuple>(getRawElements());
  }
  DIType *getVTableHolder() const {
    return cast_or_null<DIType>(getRawVTableHolder());
  }
  DITemplateParameterArray getTemplateParams() const {
    return cast_or_null<MDTuple>(getRawTemplateParams());
  }
  StringRef getIdentifier() const { return getStringOperand(7); }
  unsigned getRuntimeLang() const { return RuntimeLang; }

  Metadata *getRawBaseType() const { return getOperand(3); }
  Metadata *getRawElements() const { return getOperand(4); }
  Metadata *getRawVTableHolder() const { return getOperand(5); }
  Metadata *getRawTemplateParams() const { return getOperand(6); }
  MDString *getRawIdentifier() const { return getOperandAs<MDString>(7); }
  Metadata *getRawDiscriminator() const { return getOperand(8); }
  DIDerivedType *getDiscriminator() const {
    return getOperandAs<DIDerivedType>(8);
  }
  Metadata *getRawDataLocation() const { return getOperand(9); }
  DIVariable *getDataLocation() const {
    return dyn_cast_or_null<DIVariable>(getRawDataLocation());
  }
  DIExpression *getDataLocationExp() const {
    return dyn_cast_or_null<DIExpression>(getRawDataLocation());
  }
  Metadata *getRawAssociated() const { return getOperand(10); }
  DIVariable *getAssociated() const {
    return dyn_cast_or_null<DIVariable>(getRawAssociated());
  }
  DIExpression *getAssociatedExp() const {
    return dyn_cast_or_null<DIExpression>(getRawAssociated());
  }
  Metadata *getRawAllocated() const { return getOperand(11); }
  DIVariable *getAllocated() const {
    return dyn_cast_or_null<DIVariable>(getRawAllocated());
  }
  DIExpression *getAllocatedExp() const {
    return dyn_cast_or_null<DIExpression>(getRawAllocated());
  }
  Metadata *getRawRank() const { return getOperand(12); }
  ConstantInt *getRankConst() const {
    if (auto *MD = dyn_cast_or_null<ConstantAsMetadata>(getRawRank()))
      return dyn_cast_or_null<ConstantInt>(MD->getValue());
    return nullptr;
  }
  DIExpression *getRankExp() const {
    return dyn_cast_or_null<DIExpression>(getRawRank());
  }

  Metadata *getRawAnnotations() const { return getOperand(13); }
  DINodeArray getAnnotations() const {
    return cast_or_null<MDTuple>(getRawAnnotations());
  }

  /// Replace operands.
  ///
  /// If this \a isUniqued() and not \a isResolved(), on a uniquing collision
  /// this will be RAUW'ed and deleted.  Use a \a TrackingMDRef to keep track
  /// of its movement if necessary.
  /// @{
  void replaceElements(DINodeArray Elements) {
#ifndef NDEBUG
    for (DINode *Op : getElements())
      assert(is_contained(Elements->operands(), Op) &&
             "Lost a member during member list replacement");
#endif
    replaceOperandWith(4, Elements.get());
  }

  void replaceVTableHolder(DIType *VTableHolder) {
    replaceOperandWith(5, VTableHolder);
  }

  void replaceTemplateParams(DITemplateParameterArray TemplateParams) {
    replaceOperandWith(6, TemplateParams.get());
  }
  /// @}

  static bool classof(const Metadata *MD) {
    return MD->getMetadataID() == DICompositeTypeKind;
  }
};

/// Type array for a subprogram.
///
/// TODO: Fold the array of types in directly as operands.
class DISubroutineType : public DIType {
  friend class LLVMContextImpl;
  friend class MDNode;

  /// The calling convention used with DW_AT_calling_convention. Actually of
  /// type dwarf::CallingConvention.
  uint8_t CC;

  DISubroutineType(LLVMContext &C, StorageType Storage, DIFlags Flags,
                   uint8_t CC, ArrayRef<Metadata *> Ops);
  ~DISubroutineType() = default;

  static DISubroutineType *getImpl(LLVMContext &Context, DIFlags Flags,
                                   uint8_t CC, DITypeRefArray TypeArray,
                                   StorageType Storage,
                                   bool ShouldCreate = true) {
    return getImpl(Context, Flags, CC, TypeArray.get(), Storage, ShouldCreate);
  }
  static DISubroutineType *getImpl(LLVMContext &Context, DIFlags Flags,
                                   uint8_t CC, Metadata *TypeArray,
                                   StorageType Storage,
                                   bool ShouldCreate = true);

  TempDISubroutineType cloneImpl() const {
    return getTemporary(getContext(), getFlags(), getCC(), getTypeArray());
  }

public:
  DEFINE_MDNODE_GET(DISubroutineType,
                    (DIFlags Flags, uint8_t CC, DITypeRefArray TypeArray),
                    (Flags, CC, TypeArray))
  DEFINE_MDNODE_GET(DISubroutineType,
                    (DIFlags Flags, uint8_t CC, Metadata *TypeArray),
                    (Flags, CC, TypeArray))

  TempDISubroutineType clone() const { return cloneImpl(); }
  // Returns a new temporary DISubroutineType with updated CC
  TempDISubroutineType cloneWithCC(uint8_t CC) const {
    auto NewTy = clone();
    NewTy->CC = CC;
    return NewTy;
  }

  uint8_t getCC() const { return CC; }

  DITypeRefArray getTypeArray() const {
    return cast_or_null<MDTuple>(getRawTypeArray());
  }

  Metadata *getRawTypeArray() const { return getOperand(3); }

  static bool classof(const Metadata *MD) {
    return MD->getMetadataID() == DISubroutineTypeKind;
  }
};

/// Compile unit.
class DICompileUnit : public DIScope {
  friend class LLVMContextImpl;
  friend class MDNode;

public:
  enum DebugEmissionKind : unsigned {
    NoDebug = 0,
    FullDebug,
    LineTablesOnly,
    DebugDirectivesOnly,
    LastEmissionKind = DebugDirectivesOnly
  };

  enum class DebugNameTableKind : unsigned {
    Default = 0,
    GNU = 1,
    None = 2,
    LastDebugNameTableKind = None
  };

  static Optional<DebugEmissionKind> getEmissionKind(StringRef Str);
  static const char *emissionKindString(DebugEmissionKind EK);
  static Optional<DebugNameTableKind> getNameTableKind(StringRef Str);
  static const char *nameTableKindString(DebugNameTableKind PK);

private:
  unsigned SourceLanguage;
  bool IsOptimized;
  unsigned RuntimeVersion;
  unsigned EmissionKind;
  uint64_t DWOId;
  bool SplitDebugInlining;
  bool DebugInfoForProfiling;
  unsigned NameTableKind;
  bool RangesBaseAddress;

  DICompileUnit(LLVMContext &C, StorageType Storage, unsigned SourceLanguage,
                bool IsOptimized, unsigned RuntimeVersion,
                unsigned EmissionKind, uint64_t DWOId, bool SplitDebugInlining,
                bool DebugInfoForProfiling, unsigned NameTableKind,
                bool RangesBaseAddress, ArrayRef<Metadata *> Ops);
  ~DICompileUnit() = default;

  static DICompileUnit *
  getImpl(LLVMContext &Context, unsigned SourceLanguage, DIFile *File,
          StringRef Producer, bool IsOptimized, StringRef Flags,
          unsigned RuntimeVersion, StringRef SplitDebugFilename,
          unsigned EmissionKind, DICompositeTypeArray EnumTypes,
          DIScopeArray RetainedTypes,
          DIGlobalVariableExpressionArray GlobalVariables,
          DIImportedEntityArray ImportedEntities, DIMacroNodeArray Macros,
          uint64_t DWOId, bool SplitDebugInlining, bool DebugInfoForProfiling,
          unsigned NameTableKind, bool RangesBaseAddress, StringRef SysRoot,
          StringRef SDK, StorageType Storage, bool ShouldCreate = true) {
    return getImpl(
        Context, SourceLanguage, File, getCanonicalMDString(Context, Producer),
        IsOptimized, getCanonicalMDString(Context, Flags), RuntimeVersion,
        getCanonicalMDString(Context, SplitDebugFilename), EmissionKind,
        EnumTypes.get(), RetainedTypes.get(), GlobalVariables.get(),
        ImportedEntities.get(), Macros.get(), DWOId, SplitDebugInlining,
        DebugInfoForProfiling, NameTableKind, RangesBaseAddress,
        getCanonicalMDString(Context, SysRoot),
        getCanonicalMDString(Context, SDK), Storage, ShouldCreate);
  }
  static DICompileUnit *
  getImpl(LLVMContext &Context, unsigned SourceLanguage, Metadata *File,
          MDString *Producer, bool IsOptimized, MDString *Flags,
          unsigned RuntimeVersion, MDString *SplitDebugFilename,
          unsigned EmissionKind, Metadata *EnumTypes, Metadata *RetainedTypes,
          Metadata *GlobalVariables, Metadata *ImportedEntities,
          Metadata *Macros, uint64_t DWOId, bool SplitDebugInlining,
          bool DebugInfoForProfiling, unsigned NameTableKind,
          bool RangesBaseAddress, MDString *SysRoot, MDString *SDK,
          StorageType Storage, bool ShouldCreate = true);

  TempDICompileUnit cloneImpl() const {
    return getTemporary(
        getContext(), getSourceLanguage(), getFile(), getProducer(),
        isOptimized(), getFlags(), getRuntimeVersion(), getSplitDebugFilename(),
        getEmissionKind(), getEnumTypes(), getRetainedTypes(),
        getGlobalVariables(), getImportedEntities(), getMacros(), DWOId,
        getSplitDebugInlining(), getDebugInfoForProfiling(), getNameTableKind(),
        getRangesBaseAddress(), getSysRoot(), getSDK());
  }

public:
  static void get() = delete;
  static void getIfExists() = delete;

  DEFINE_ALWAYS_DISTINCT_MDNODE_GET_METHODS(
      DICompileUnit,
      (unsigned SourceLanguage, DIFile *File, StringRef Producer,
       bool IsOptimized, StringRef Flags, unsigned RuntimeVersion,
       StringRef SplitDebugFilename, DebugEmissionKind EmissionKind,
       DICompositeTypeArray EnumTypes, DIScopeArray RetainedTypes,
       DIGlobalVariableExpressionArray GlobalVariables,
       DIImportedEntityArray ImportedEntities, DIMacroNodeArray Macros,
       uint64_t DWOId, bool SplitDebugInlining, bool DebugInfoForProfiling,
       DebugNameTableKind NameTableKind, bool RangesBaseAddress,
       StringRef SysRoot, StringRef SDK),
      (SourceLanguage, File, Producer, IsOptimized, Flags, RuntimeVersion,
       SplitDebugFilename, EmissionKind, EnumTypes, RetainedTypes,
       GlobalVariables, ImportedEntities, Macros, DWOId, SplitDebugInlining,
       DebugInfoForProfiling, (unsigned)NameTableKind, RangesBaseAddress,
       SysRoot, SDK))
  DEFINE_ALWAYS_DISTINCT_MDNODE_GET_METHODS(
      DICompileUnit,
      (unsigned SourceLanguage, Metadata *File, MDString *Producer,
       bool IsOptimized, MDString *Flags, unsigned RuntimeVersion,
       MDString *SplitDebugFilename, unsigned EmissionKind, Metadata *EnumTypes,
       Metadata *RetainedTypes, Metadata *GlobalVariables,
       Metadata *ImportedEntities, Metadata *Macros, uint64_t DWOId,
       bool SplitDebugInlining, bool DebugInfoForProfiling,
       unsigned NameTableKind, bool RangesBaseAddress, MDString *SysRoot,
       MDString *SDK),
      (SourceLanguage, File, Producer, IsOptimized, Flags, RuntimeVersion,
       SplitDebugFilename, EmissionKind, EnumTypes, RetainedTypes,
       GlobalVariables, ImportedEntities, Macros, DWOId, SplitDebugInlining,
       DebugInfoForProfiling, NameTableKind, RangesBaseAddress, SysRoot, SDK))

  TempDICompileUnit clone() const { return cloneImpl(); }

  unsigned getSourceLanguage() const { return SourceLanguage; }
  bool isOptimized() const { return IsOptimized; }
  unsigned getRuntimeVersion() const { return RuntimeVersion; }
  DebugEmissionKind getEmissionKind() const {
    return (DebugEmissionKind)EmissionKind;
  }
  bool isDebugDirectivesOnly() const {
    return EmissionKind == DebugDirectivesOnly;
  }
  bool getDebugInfoForProfiling() const { return DebugInfoForProfiling; }
  DebugNameTableKind getNameTableKind() const {
    return (DebugNameTableKind)NameTableKind;
  }
  bool getRangesBaseAddress() const { return RangesBaseAddress; }
  StringRef getProducer() const { return getStringOperand(1); }
  StringRef getFlags() const { return getStringOperand(2); }
  StringRef getSplitDebugFilename() const { return getStringOperand(3); }
  DICompositeTypeArray getEnumTypes() const {
    return cast_or_null<MDTuple>(getRawEnumTypes());
  }
  DIScopeArray getRetainedTypes() const {
    return cast_or_null<MDTuple>(getRawRetainedTypes());
  }
  DIGlobalVariableExpressionArray getGlobalVariables() const {
    return cast_or_null<MDTuple>(getRawGlobalVariables());
  }
  DIImportedEntityArray getImportedEntities() const {
    return cast_or_null<MDTuple>(getRawImportedEntities());
  }
  DIMacroNodeArray getMacros() const {
    return cast_or_null<MDTuple>(getRawMacros());
  }
  uint64_t getDWOId() const { return DWOId; }
  void setDWOId(uint64_t DwoId) { DWOId = DwoId; }
  bool getSplitDebugInlining() const { return SplitDebugInlining; }
  void setSplitDebugInlining(bool SplitDebugInlining) {
    this->SplitDebugInlining = SplitDebugInlining;
  }
  StringRef getSysRoot() const { return getStringOperand(9); }
  StringRef getSDK() const { return getStringOperand(10); }

  MDString *getRawProducer() const { return getOperandAs<MDString>(1); }
  MDString *getRawFlags() const { return getOperandAs<MDString>(2); }
  MDString *getRawSplitDebugFilename() const {
    return getOperandAs<MDString>(3);
  }
  Metadata *getRawEnumTypes() const { return getOperand(4); }
  Metadata *getRawRetainedTypes() const { return getOperand(5); }
  Metadata *getRawGlobalVariables() const { return getOperand(6); }
  Metadata *getRawImportedEntities() const { return getOperand(7); }
  Metadata *getRawMacros() const { return getOperand(8); }
  MDString *getRawSysRoot() const { return getOperandAs<MDString>(9); }
  MDString *getRawSDK() const { return getOperandAs<MDString>(10); }

  /// Replace arrays.
  ///
  /// If this \a isUniqued() and not \a isResolved(), it will be RAUW'ed and
  /// deleted on a uniquing collision.  In practice, uniquing collisions on \a
  /// DICompileUnit should be fairly rare.
  /// @{
  void replaceEnumTypes(DICompositeTypeArray N) {
    replaceOperandWith(4, N.get());
  }
  void replaceRetainedTypes(DITypeArray N) { replaceOperandWith(5, N.get()); }
  void replaceGlobalVariables(DIGlobalVariableExpressionArray N) {
    replaceOperandWith(6, N.get());
  }
  void replaceImportedEntities(DIImportedEntityArray N) {
    replaceOperandWith(7, N.get());
  }
  void replaceMacros(DIMacroNodeArray N) { replaceOperandWith(8, N.get()); }
  /// @}

  static bool classof(const Metadata *MD) {
    return MD->getMetadataID() == DICompileUnitKind;
  }
};

/// A scope for locals.
///
/// A legal scope for lexical blocks, local variables, and debug info
/// locations.  Subclasses are \a DISubprogram, \a DILexicalBlock, and \a
/// DILexicalBlockFile.
class DILocalScope : public DIScope {
protected:
  DILocalScope(LLVMContext &C, unsigned ID, StorageType Storage, unsigned Tag,
               ArrayRef<Metadata *> Ops)
      : DIScope(C, ID, Storage, Tag, Ops) {}
  ~DILocalScope() = default;

public:
  /// Get the subprogram for this scope.
  ///
  /// Return this if it's an \a DISubprogram; otherwise, look up the scope
  /// chain.
  DISubprogram *getSubprogram() const;

  /// Get the first non DILexicalBlockFile scope of this scope.
  ///
  /// Return this if it's not a \a DILexicalBlockFIle; otherwise, look up the
  /// scope chain.
  DILocalScope *getNonLexicalBlockFileScope() const;

  static bool classof(const Metadata *MD) {
    return MD->getMetadataID() == DISubprogramKind ||
           MD->getMetadataID() == DILexicalBlockKind ||
           MD->getMetadataID() == DILexicalBlockFileKind;
  }
};

/// Debug location.
///
/// A debug location in source code, used for debug info and otherwise.
class DILocation : public MDNode {
  friend class LLVMContextImpl;
  friend class MDNode;

  DILocation(LLVMContext &C, StorageType Storage, unsigned Line,
             unsigned Column, ArrayRef<Metadata *> MDs, bool ImplicitCode);
  ~DILocation() { dropAllReferences(); }

  static DILocation *getImpl(LLVMContext &Context, unsigned Line,
                             unsigned Column, Metadata *Scope,
                             Metadata *InlinedAt, bool ImplicitCode,
                             StorageType Storage, bool ShouldCreate = true);
  static DILocation *getImpl(LLVMContext &Context, unsigned Line,
                             unsigned Column, DILocalScope *Scope,
                             DILocation *InlinedAt, bool ImplicitCode,
                             StorageType Storage, bool ShouldCreate = true) {
    return getImpl(Context, Line, Column, static_cast<Metadata *>(Scope),
                   static_cast<Metadata *>(InlinedAt), ImplicitCode, Storage,
                   ShouldCreate);
  }

  TempDILocation cloneImpl() const {
    // Get the raw scope/inlinedAt since it is possible to invoke this on
    // a DILocation containing temporary metadata.
    return getTemporary(getContext(), getLine(), getColumn(), getRawScope(),
                        getRawInlinedAt(), isImplicitCode());
  }

public:
  // Disallow replacing operands.
  void replaceOperandWith(unsigned I, Metadata *New) = delete;

  DEFINE_MDNODE_GET(DILocation,
                    (unsigned Line, unsigned Column, Metadata *Scope,
                     Metadata *InlinedAt = nullptr, bool ImplicitCode = false),
                    (Line, Column, Scope, InlinedAt, ImplicitCode))
  DEFINE_MDNODE_GET(DILocation,
                    (unsigned Line, unsigned Column, DILocalScope *Scope,
                     DILocation *InlinedAt = nullptr,
                     bool ImplicitCode = false),
                    (Line, Column, Scope, InlinedAt, ImplicitCode))

  /// Return a (temporary) clone of this.
  TempDILocation clone() const { return cloneImpl(); }

  unsigned getLine() const { return SubclassData32; }
  unsigned getColumn() const { return SubclassData16; }
  DILocalScope *getScope() const { return cast<DILocalScope>(getRawScope()); }

  DILocation *getInlinedAt() const {
    return cast_or_null<DILocation>(getRawInlinedAt());
  }

  /// Check if the location corresponds to an implicit code.
  /// When the ImplicitCode flag is true, it means that the Instruction
  /// with this DILocation has been added by the front-end but it hasn't been
  /// written explicitly by the user (e.g. cleanup stuff in C++ put on a closing
  /// bracket). It's useful for code coverage to not show a counter on "empty"
  /// lines.
  bool isImplicitCode() const { return SubclassData1; }
  void setImplicitCode(bool ImplicitCode) { SubclassData1 = ImplicitCode; }

  DIFile *getFile() const { return getScope()->getFile(); }
  StringRef getFilename() const { return getScope()->getFilename(); }
  StringRef getDirectory() const { return getScope()->getDirectory(); }
  Optional<StringRef> getSource() const { return getScope()->getSource(); }

  /// Get the scope where this is inlined.
  ///
  /// Walk through \a getInlinedAt() and return \a getScope() from the deepest
  /// location.
  DILocalScope *getInlinedAtScope() const {
    if (auto *IA = getInlinedAt())
      return IA->getInlinedAtScope();
    return getScope();
  }

  /// Get the DWARF discriminator.
  ///
  /// DWARF discriminators distinguish identical file locations between
  /// instructions that are on different basic blocks.
  ///
  /// There are 3 components stored in discriminator, from lower bits:
  ///
  /// Base discriminator: assigned by AddDiscriminators pass to identify IRs
  ///                     that are defined by the same source line, but
  ///                     different basic blocks.
  /// Duplication factor: assigned by optimizations that will scale down
  ///                     the execution frequency of the original IR.
  /// Copy Identifier: assigned by optimizations that clones the IR.
  ///                  Each copy of the IR will be assigned an identifier.
  ///
  /// Encoding:
  ///
  /// The above 3 components are encoded into a 32bit unsigned integer in
  /// order. If the lowest bit is 1, the current component is empty, and the
  /// next component will start in the next bit. Otherwise, the current
  /// component is non-empty, and its content starts in the next bit. The
  /// value of each components is either 5 bit or 12 bit: if the 7th bit
  /// is 0, the bit 2~6 (5 bits) are used to represent the component; if the
  /// 7th bit is 1, the bit 2~6 (5 bits) and 8~14 (7 bits) are combined to
  /// represent the component. Thus, the number of bits used for a component
  /// is either 0 (if it and all the next components are empty); 1 - if it is
  /// empty; 7 - if its value is up to and including 0x1f (lsb and msb are both
  /// 0); or 14, if its value is up to and including 0x1ff. Note that the last
  /// component is also capped at 0x1ff, even in the case when both first
  /// components are 0, and we'd technically have 29 bits available.
  ///
  /// For precise control over the data being encoded in the discriminator,
  /// use encodeDiscriminator/decodeDiscriminator.

  inline unsigned getDiscriminator() const;

  // For the regular discriminator, it stands for all empty components if all
  // the lowest 3 bits are non-zero and all higher 29 bits are unused(zero by
  // default). Here we fully leverage the higher 29 bits for pseudo probe use.
  // This is the format:
  // [2:0] - 0x7
  // [31:3] - pseudo probe fields guaranteed to be non-zero as a whole
  // So if the lower 3 bits is non-zero and the others has at least one
  // non-zero bit, it guarantees to be a pseudo probe discriminator
  inline static bool isPseudoProbeDiscriminator(unsigned Discriminator) {
    return ((Discriminator & 0x7) == 0x7) && (Discriminator & 0xFFFFFFF8);
  }

  /// Returns a new DILocation with updated \p Discriminator.
  inline const DILocation *cloneWithDiscriminator(unsigned Discriminator) const;

  /// Returns a new DILocation with updated base discriminator \p BD. Only the
  /// base discriminator is set in the new DILocation, the other encoded values
  /// are elided.
  /// If the discriminator cannot be encoded, the function returns None.
  inline Optional<const DILocation *>
  cloneWithBaseDiscriminator(unsigned BD) const;

  /// Returns the duplication factor stored in the discriminator, or 1 if no
  /// duplication factor (or 0) is encoded.
  inline unsigned getDuplicationFactor() const;

  /// Returns the copy identifier stored in the discriminator.
  inline unsigned getCopyIdentifier() const;

  /// Returns the base discriminator stored in the discriminator.
  inline unsigned getBaseDiscriminator() const;

  /// Returns a new DILocation with duplication factor \p DF * current
  /// duplication factor encoded in the discriminator. The current duplication
  /// factor is as defined by getDuplicationFactor().
  /// Returns None if encoding failed.
  inline Optional<const DILocation *>
  cloneByMultiplyingDuplicationFactor(unsigned DF) const;

  /// When two instructions are combined into a single instruction we also
  /// need to combine the original locations into a single location.
  /// When the locations are the same we can use either location.
  /// When they differ, we need a third location which is distinct from either.
  /// If they share a common scope, use this scope and compare the line/column
  /// pair of the locations with the common scope:
  /// * if both match, keep the line and column;
  /// * if only the line number matches, keep the line and set the column as 0;
  /// * otherwise set line and column as 0.
  /// If they do not share a common scope the location is ambiguous and can't be
  /// represented in a line entry. In this case, set line and column as 0 and
  /// use the scope of any location.
  ///
  /// \p LocA \p LocB: The locations to be merged.
  static const DILocation *getMergedLocation(const DILocation *LocA,
                                             const DILocation *LocB);

  /// Try to combine the vector of locations passed as input in a single one.
  /// This function applies getMergedLocation() repeatedly left-to-right.
  ///
  /// \p Locs: The locations to be merged.
  static const DILocation *
  getMergedLocations(ArrayRef<const DILocation *> Locs);

  /// Return the masked discriminator value for an input discrimnator value D
  /// (i.e. zero out the (B+1)-th and above bits for D (B is 0-base).
  // Example: an input of (0x1FF, 7) returns 0xFF.
  static unsigned getMaskedDiscriminator(unsigned D, unsigned B) {
    return (D & getN1Bits(B));
  }

  /// Return the bits used for base discriminators.
  static unsigned getBaseDiscriminatorBits() { return getBaseFSBitEnd(); }

  /// Returns the base discriminator for a given encoded discriminator \p D.
  static unsigned
  getBaseDiscriminatorFromDiscriminator(unsigned D,
                                        bool IsFSDiscriminator = false) {
    if (IsFSDiscriminator)
      return getMaskedDiscriminator(D, getBaseDiscriminatorBits());
    return getUnsignedFromPrefixEncoding(D);
  }

  /// Raw encoding of the discriminator. APIs such as cloneWithDuplicationFactor
  /// have certain special case behavior (e.g. treating empty duplication factor
  /// as the value '1').
  /// This API, in conjunction with cloneWithDiscriminator, may be used to
  /// encode the raw values provided.
  ///
  /// \p BD: base discriminator
  /// \p DF: duplication factor
  /// \p CI: copy index
  ///
  /// The return is None if the values cannot be encoded in 32 bits - for
  /// example, values for BD or DF larger than 12 bits. Otherwise, the return is
  /// the encoded value.
  static Optional<unsigned> encodeDiscriminator(unsigned BD, unsigned DF,
                                                unsigned CI);

  /// Raw decoder for values in an encoded discriminator D.
  static void decodeDiscriminator(unsigned D, unsigned &BD, unsigned &DF,
                                  unsigned &CI);

  /// Returns the duplication factor for a given encoded discriminator \p D, or
  /// 1 if no value or 0 is encoded.
  static unsigned getDuplicationFactorFromDiscriminator(unsigned D) {
    if (EnableFSDiscriminator)
      return 1;
    D = getNextComponentInDiscriminator(D);
    unsigned Ret = getUnsignedFromPrefixEncoding(D);
    if (Ret == 0)
      return 1;
    return Ret;
  }

  /// Returns the copy identifier for a given encoded discriminator \p D.
  static unsigned getCopyIdentifierFromDiscriminator(unsigned D) {
    return getUnsignedFromPrefixEncoding(
        getNextComponentInDiscriminator(getNextComponentInDiscriminator(D)));
  }

  Metadata *getRawScope() const { return getOperand(0); }
  Metadata *getRawInlinedAt() const {
    if (getNumOperands() == 2)
      return getOperand(1);
    return nullptr;
  }

  static bool classof(const Metadata *MD) {
    return MD->getMetadataID() == DILocationKind;
  }
};

/// Subprogram description.
class DISubprogram : public DILocalScope {
  friend class LLVMContextImpl;
  friend class MDNode;

  unsigned Line;
  unsigned ScopeLine;
  unsigned VirtualIndex;

  /// In the MS ABI, the implicit 'this' parameter is adjusted in the prologue
  /// of method overrides from secondary bases by this amount. It may be
  /// negative.
  int ThisAdjustment;

public:
  /// Debug info subprogram flags.
  enum DISPFlags : uint32_t {
#define HANDLE_DISP_FLAG(ID, NAME) SPFlag##NAME = ID,
#define DISP_FLAG_LARGEST_NEEDED
#include "llvm/IR/DebugInfoFlags.def"
    SPFlagNonvirtual = SPFlagZero,
    SPFlagVirtuality = SPFlagVirtual | SPFlagPureVirtual,
    LLVM_MARK_AS_BITMASK_ENUM(SPFlagLargest)
  };

  static DISPFlags getFlag(StringRef Flag);
  static StringRef getFlagString(DISPFlags Flag);

  /// Split up a flags bitfield for easier printing.
  ///
  /// Split \c Flags into \c SplitFlags, a vector of its components.  Returns
  /// any remaining (unrecognized) bits.
  static DISPFlags splitFlags(DISPFlags Flags,
                              SmallVectorImpl<DISPFlags> &SplitFlags);

  // Helper for converting old bitfields to new flags word.
  static DISPFlags toSPFlags(bool IsLocalToUnit, bool IsDefinition,
                             bool IsOptimized,
                             unsigned Virtuality = SPFlagNonvirtual,
                             bool IsMainSubprogram = false);

private:
  DIFlags Flags;
  DISPFlags SPFlags;

  DISubprogram(LLVMContext &C, StorageType Storage, unsigned Line,
               unsigned ScopeLine, unsigned VirtualIndex, int ThisAdjustment,
               DIFlags Flags, DISPFlags SPFlags, ArrayRef<Metadata *> Ops);
  ~DISubprogram() = default;

  static DISubprogram *
  getImpl(LLVMContext &Context, DIScope *Scope, StringRef Name,
          StringRef LinkageName, DIFile *File, unsigned Line,
          DISubroutineType *Type, unsigned ScopeLine, DIType *ContainingType,
          unsigned VirtualIndex, int ThisAdjustment, DIFlags Flags,
          DISPFlags SPFlags, DICompileUnit *Unit,
          DITemplateParameterArray TemplateParams, DISubprogram *Declaration,
          DINodeArray RetainedNodes, DITypeArray ThrownTypes,
          DINodeArray Annotations, StringRef TargetFuncName,
          StorageType Storage, bool ShouldCreate = true) {
    return getImpl(Context, Scope, getCanonicalMDString(Context, Name),
                   getCanonicalMDString(Context, LinkageName), File, Line, Type,
                   ScopeLine, ContainingType, VirtualIndex, ThisAdjustment,
                   Flags, SPFlags, Unit, TemplateParams.get(), Declaration,
                   RetainedNodes.get(), ThrownTypes.get(), Annotations.get(),
                   getCanonicalMDString(Context, TargetFuncName),
                   Storage, ShouldCreate);
  }
  static DISubprogram *
  getImpl(LLVMContext &Context, Metadata *Scope, MDString *Name,
          MDString *LinkageName, Metadata *File, unsigned Line, Metadata *Type,
          unsigned ScopeLine, Metadata *ContainingType, unsigned VirtualIndex,
          int ThisAdjustment, DIFlags Flags, DISPFlags SPFlags, Metadata *Unit,
          Metadata *TemplateParams, Metadata *Declaration,
          Metadata *RetainedNodes, Metadata *ThrownTypes, Metadata *Annotations,
          MDString *TargetFuncName, StorageType Storage,
          bool ShouldCreate = true);

  TempDISubprogram cloneImpl() const {
    return getTemporary(getContext(), getScope(), getName(), getLinkageName(),
                        getFile(), getLine(), getType(), getScopeLine(),
                        getContainingType(), getVirtualIndex(),
                        getThisAdjustment(), getFlags(), getSPFlags(),
                        getUnit(), getTemplateParams(), getDeclaration(),
                        getRetainedNodes(), getThrownTypes(), getAnnotations(),
                        getTargetFuncName());
  }

public:
  DEFINE_MDNODE_GET(
      DISubprogram,
      (DIScope * Scope, StringRef Name, StringRef LinkageName, DIFile *File,
       unsigned Line, DISubroutineType *Type, unsigned ScopeLine,
       DIType *ContainingType, unsigned VirtualIndex, int ThisAdjustment,
       DIFlags Flags, DISPFlags SPFlags, DICompileUnit *Unit,
       DITemplateParameterArray TemplateParams = nullptr,
       DISubprogram *Declaration = nullptr, DINodeArray RetainedNodes = nullptr,
       DITypeArray ThrownTypes = nullptr, DINodeArray Annotations = nullptr,
       StringRef TargetFuncName = ""),
      (Scope, Name, LinkageName, File, Line, Type, ScopeLine, ContainingType,
       VirtualIndex, ThisAdjustment, Flags, SPFlags, Unit, TemplateParams,
       Declaration, RetainedNodes, ThrownTypes, Annotations, TargetFuncName))

  DEFINE_MDNODE_GET(
      DISubprogram,
      (Metadata * Scope, MDString *Name, MDString *LinkageName, Metadata *File,
       unsigned Line, Metadata *Type, unsigned ScopeLine,
       Metadata *ContainingType, unsigned VirtualIndex, int ThisAdjustment,
       DIFlags Flags, DISPFlags SPFlags, Metadata *Unit,
       Metadata *TemplateParams = nullptr, Metadata *Declaration = nullptr,
       Metadata *RetainedNodes = nullptr, Metadata *ThrownTypes = nullptr,
       Metadata *Annotations = nullptr, MDString *TargetFuncName = nullptr),
      (Scope, Name, LinkageName, File, Line, Type, ScopeLine, ContainingType,
       VirtualIndex, ThisAdjustment, Flags, SPFlags, Unit, TemplateParams,
       Declaration, RetainedNodes, ThrownTypes, Annotations, TargetFuncName))

  TempDISubprogram clone() const { return cloneImpl(); }

  /// Returns a new temporary DISubprogram with updated Flags
  TempDISubprogram cloneWithFlags(DIFlags NewFlags) const {
    auto NewSP = clone();
    NewSP->Flags = NewFlags;
    return NewSP;
  }

public:
  unsigned getLine() const { return Line; }
  unsigned getVirtuality() const { return getSPFlags() & SPFlagVirtuality; }
  unsigned getVirtualIndex() const { return VirtualIndex; }
  int getThisAdjustment() const { return ThisAdjustment; }
  unsigned getScopeLine() const { return ScopeLine; }
  void setScopeLine(unsigned L) {
    assert(isDistinct());
    ScopeLine = L;
  }
  DIFlags getFlags() const { return Flags; }
  DISPFlags getSPFlags() const { return SPFlags; }
  bool isLocalToUnit() const { return getSPFlags() & SPFlagLocalToUnit; }
  bool isDefinition() const { return getSPFlags() & SPFlagDefinition; }
  bool isOptimized() const { return getSPFlags() & SPFlagOptimized; }
  bool isMainSubprogram() const { return getSPFlags() & SPFlagMainSubprogram; }

  bool isArtificial() const { return getFlags() & FlagArtificial; }
  bool isPrivate() const {
    return (getFlags() & FlagAccessibility) == FlagPrivate;
  }
  bool isProtected() const {
    return (getFlags() & FlagAccessibility) == FlagProtected;
  }
  bool isPublic() const {
    return (getFlags() & FlagAccessibility) == FlagPublic;
  }
  bool isExplicit() const { return getFlags() & FlagExplicit; }
  bool isPrototyped() const { return getFlags() & FlagPrototyped; }
  bool areAllCallsDescribed() const {
    return getFlags() & FlagAllCallsDescribed;
  }
  bool isPure() const { return getSPFlags() & SPFlagPure; }
  bool isElemental() const { return getSPFlags() & SPFlagElemental; }
  bool isRecursive() const { return getSPFlags() & SPFlagRecursive; }
  bool isObjCDirect() const { return getSPFlags() & SPFlagObjCDirect; }

  /// Check if this is deleted member function.
  ///
  /// Return true if this subprogram is a C++11 special
  /// member function declared deleted.
  bool isDeleted() const { return getSPFlags() & SPFlagDeleted; }

  /// Check if this is reference-qualified.
  ///
  /// Return true if this subprogram is a C++11 reference-qualified non-static
  /// member function (void foo() &).
  bool isLValueReference() const { return getFlags() & FlagLValueReference; }

  /// Check if this is rvalue-reference-qualified.
  ///
  /// Return true if this subprogram is a C++11 rvalue-reference-qualified
  /// non-static member function (void foo() &&).
  bool isRValueReference() const { return getFlags() & FlagRValueReference; }

  /// Check if this is marked as noreturn.
  ///
  /// Return true if this subprogram is C++11 noreturn or C11 _Noreturn
  bool isNoReturn() const { return getFlags() & FlagNoReturn; }

  // Check if this routine is a compiler-generated thunk.
  //
  // Returns true if this subprogram is a thunk generated by the compiler.
  bool isThunk() const { return getFlags() & FlagThunk; }

  DIScope *getScope() const { return cast_or_null<DIScope>(getRawScope()); }

  StringRef getName() const { return getStringOperand(2); }
  StringRef getLinkageName() const { return getStringOperand(3); }
  /// Only used by clients of CloneFunction, and only right after the cloning.
  void replaceLinkageName(MDString *LN) { replaceOperandWith(3, LN); }

  DISubroutineType *getType() const {
    return cast_or_null<DISubroutineType>(getRawType());
  }
  DIType *getContainingType() const {
    return cast_or_null<DIType>(getRawContainingType());
  }
  void replaceType(DISubroutineType *Ty) {
    assert(isDistinct() && "Only distinct nodes can mutate");
    replaceOperandWith(4, Ty);
  }

  DICompileUnit *getUnit() const {
    return cast_or_null<DICompileUnit>(getRawUnit());
  }
  void replaceUnit(DICompileUnit *CU) { replaceOperandWith(5, CU); }
  DITemplateParameterArray getTemplateParams() const {
    return cast_or_null<MDTuple>(getRawTemplateParams());
  }
  DISubprogram *getDeclaration() const {
    return cast_or_null<DISubprogram>(getRawDeclaration());
  }
  DINodeArray getRetainedNodes() const {
    return cast_or_null<MDTuple>(getRawRetainedNodes());
  }
  DITypeArray getThrownTypes() const {
    return cast_or_null<MDTuple>(getRawThrownTypes());
  }
  DINodeArray getAnnotations() const {
    return cast_or_null<MDTuple>(getRawAnnotations());
  }
  StringRef getTargetFuncName() const {
    return (getRawTargetFuncName()) ? getStringOperand(12) : StringRef();
  }

  Metadata *getRawScope() const { return getOperand(1); }
  MDString *getRawName() const { return getOperandAs<MDString>(2); }
  MDString *getRawLinkageName() const { return getOperandAs<MDString>(3); }
  Metadata *getRawType() const { return getOperand(4); }
  Metadata *getRawUnit() const { return getOperand(5); }
  Metadata *getRawDeclaration() const { return getOperand(6); }
  Metadata *getRawRetainedNodes() const { return getOperand(7); }
  Metadata *getRawContainingType() const {
    return getNumOperands() > 8 ? getOperandAs<Metadata>(8) : nullptr;
  }
  Metadata *getRawTemplateParams() const {
    return getNumOperands() > 9 ? getOperandAs<Metadata>(9) : nullptr;
  }
  Metadata *getRawThrownTypes() const {
    return getNumOperands() > 10 ? getOperandAs<Metadata>(10) : nullptr;
  }
  Metadata *getRawAnnotations() const {
    return getNumOperands() > 11 ? getOperandAs<Metadata>(11) : nullptr;
  }
  MDString *getRawTargetFuncName() const {
    return getNumOperands() > 12 ? getOperandAs<MDString>(12) : nullptr;
  }

  void replaceRawLinkageName(MDString *LinkageName) {
    replaceOperandWith(3, LinkageName);
  }

  /// Check if this subprogram describes the given function.
  ///
  /// FIXME: Should this be looking through bitcasts?
  bool describes(const Function *F) const;

  static bool classof(const Metadata *MD) {
    return MD->getMetadataID() == DISubprogramKind;
  }
};

class DILexicalBlockBase : public DILocalScope {
protected:
  DILexicalBlockBase(LLVMContext &C, unsigned ID, StorageType Storage,
                     ArrayRef<Metadata *> Ops);
  ~DILexicalBlockBase() = default;

public:
  DILocalScope *getScope() const { return cast<DILocalScope>(getRawScope()); }

  Metadata *getRawScope() const { return getOperand(1); }

  static bool classof(const Metadata *MD) {
    return MD->getMetadataID() == DILexicalBlockKind ||
           MD->getMetadataID() == DILexicalBlockFileKind;
  }
};

class DILexicalBlock : public DILexicalBlockBase {
  friend class LLVMContextImpl;
  friend class MDNode;

  unsigned Line;
  uint16_t Column;

  DILexicalBlock(LLVMContext &C, StorageType Storage, unsigned Line,
                 unsigned Column, ArrayRef<Metadata *> Ops)
      : DILexicalBlockBase(C, DILexicalBlockKind, Storage, Ops), Line(Line),
        Column(Column) {
    assert(Column < (1u << 16) && "Expected 16-bit column");
  }
  ~DILexicalBlock() = default;

  static DILexicalBlock *getImpl(LLVMContext &Context, DILocalScope *Scope,
                                 DIFile *File, unsigned Line, unsigned Column,
                                 StorageType Storage,
                                 bool ShouldCreate = true) {
    return getImpl(Context, static_cast<Metadata *>(Scope),
                   static_cast<Metadata *>(File), Line, Column, Storage,
                   ShouldCreate);
  }

  static DILexicalBlock *getImpl(LLVMContext &Context, Metadata *Scope,
                                 Metadata *File, unsigned Line, unsigned Column,
                                 StorageType Storage, bool ShouldCreate = true);

  TempDILexicalBlock cloneImpl() const {
    return getTemporary(getContext(), getScope(), getFile(), getLine(),
                        getColumn());
  }

public:
  DEFINE_MDNODE_GET(DILexicalBlock,
                    (DILocalScope * Scope, DIFile *File, unsigned Line,
                     unsigned Column),
                    (Scope, File, Line, Column))
  DEFINE_MDNODE_GET(DILexicalBlock,
                    (Metadata * Scope, Metadata *File, unsigned Line,
                     unsigned Column),
                    (Scope, File, Line, Column))

  TempDILexicalBlock clone() const { return cloneImpl(); }

  unsigned getLine() const { return Line; }
  unsigned getColumn() const { return Column; }

  static bool classof(const Metadata *MD) {
    return MD->getMetadataID() == DILexicalBlockKind;
  }
};

class DILexicalBlockFile : public DILexicalBlockBase {
  friend class LLVMContextImpl;
  friend class MDNode;

  unsigned Discriminator;

  DILexicalBlockFile(LLVMContext &C, StorageType Storage,
                     unsigned Discriminator, ArrayRef<Metadata *> Ops)
      : DILexicalBlockBase(C, DILexicalBlockFileKind, Storage, Ops),
        Discriminator(Discriminator) {}
  ~DILexicalBlockFile() = default;

  static DILexicalBlockFile *getImpl(LLVMContext &Context, DILocalScope *Scope,
                                     DIFile *File, unsigned Discriminator,
                                     StorageType Storage,
                                     bool ShouldCreate = true) {
    return getImpl(Context, static_cast<Metadata *>(Scope),
                   static_cast<Metadata *>(File), Discriminator, Storage,
                   ShouldCreate);
  }

  static DILexicalBlockFile *getImpl(LLVMContext &Context, Metadata *Scope,
                                     Metadata *File, unsigned Discriminator,
                                     StorageType Storage,
                                     bool ShouldCreate = true);

  TempDILexicalBlockFile cloneImpl() const {
    return getTemporary(getContext(), getScope(), getFile(),
                        getDiscriminator());
  }

public:
  DEFINE_MDNODE_GET(DILexicalBlockFile,
                    (DILocalScope * Scope, DIFile *File,
                     unsigned Discriminator),
                    (Scope, File, Discriminator))
  DEFINE_MDNODE_GET(DILexicalBlockFile,
                    (Metadata * Scope, Metadata *File, unsigned Discriminator),
                    (Scope, File, Discriminator))

  TempDILexicalBlockFile clone() const { return cloneImpl(); }
  unsigned getDiscriminator() const { return Discriminator; }

  static bool classof(const Metadata *MD) {
    return MD->getMetadataID() == DILexicalBlockFileKind;
  }
};

unsigned DILocation::getDiscriminator() const {
  if (auto *F = dyn_cast<DILexicalBlockFile>(getScope()))
    return F->getDiscriminator();
  return 0;
}

const DILocation *
DILocation::cloneWithDiscriminator(unsigned Discriminator) const {
  DIScope *Scope = getScope();
  // Skip all parent DILexicalBlockFile that already have a discriminator
  // assigned. We do not want to have nested DILexicalBlockFiles that have
  // mutliple discriminators because only the leaf DILexicalBlockFile's
  // dominator will be used.
  for (auto *LBF = dyn_cast<DILexicalBlockFile>(Scope);
       LBF && LBF->getDiscriminator() != 0;
       LBF = dyn_cast<DILexicalBlockFile>(Scope))
    Scope = LBF->getScope();
  DILexicalBlockFile *NewScope =
      DILexicalBlockFile::get(getContext(), Scope, getFile(), Discriminator);
  return DILocation::get(getContext(), getLine(), getColumn(), NewScope,
                         getInlinedAt());
}

unsigned DILocation::getBaseDiscriminator() const {
  return getBaseDiscriminatorFromDiscriminator(getDiscriminator(),
                                               EnableFSDiscriminator);
}

unsigned DILocation::getDuplicationFactor() const {
  return getDuplicationFactorFromDiscriminator(getDiscriminator());
}

unsigned DILocation::getCopyIdentifier() const {
  return getCopyIdentifierFromDiscriminator(getDiscriminator());
}

Optional<const DILocation *>
DILocation::cloneWithBaseDiscriminator(unsigned D) const {
  unsigned BD, DF, CI;

  if (EnableFSDiscriminator) {
    BD = getBaseDiscriminator();
    if (D == BD)
      return this;
    return cloneWithDiscriminator(D);
  }

  decodeDiscriminator(getDiscriminator(), BD, DF, CI);
  if (D == BD)
    return this;
  if (Optional<unsigned> Encoded = encodeDiscriminator(D, DF, CI))
    return cloneWithDiscriminator(*Encoded);
  return None;
}

Optional<const DILocation *>
DILocation::cloneByMultiplyingDuplicationFactor(unsigned DF) const {
  assert(!EnableFSDiscriminator && "FSDiscriminator should not call this.");

  DF *= getDuplicationFactor();
  if (DF <= 1)
    return this;

  unsigned BD = getBaseDiscriminator();
  unsigned CI = getCopyIdentifier();
  if (Optional<unsigned> D = encodeDiscriminator(BD, DF, CI))
    return cloneWithDiscriminator(*D);
  return None;
}

class DINamespace : public DIScope {
  friend class LLVMContextImpl;
  friend class MDNode;

  unsigned ExportSymbols : 1;

  DINamespace(LLVMContext &Context, StorageType Storage, bool ExportSymbols,
              ArrayRef<Metadata *> Ops);
  ~DINamespace() = default;

  static DINamespace *getImpl(LLVMContext &Context, DIScope *Scope,
                              StringRef Name, bool ExportSymbols,
                              StorageType Storage, bool ShouldCreate = true) {
    return getImpl(Context, Scope, getCanonicalMDString(Context, Name),
                   ExportSymbols, Storage, ShouldCreate);
  }
  static DINamespace *getImpl(LLVMContext &Context, Metadata *Scope,
                              MDString *Name, bool ExportSymbols,
                              StorageType Storage, bool ShouldCreate = true);

  TempDINamespace cloneImpl() const {
    return getTemporary(getContext(), getScope(), getName(),
                        getExportSymbols());
  }

public:
  DEFINE_MDNODE_GET(DINamespace,
                    (DIScope * Scope, StringRef Name, bool ExportSymbols),
                    (Scope, Name, ExportSymbols))
  DEFINE_MDNODE_GET(DINamespace,
                    (Metadata * Scope, MDString *Name, bool ExportSymbols),
                    (Scope, Name, ExportSymbols))

  TempDINamespace clone() const { return cloneImpl(); }

  bool getExportSymbols() const { return ExportSymbols; }
  DIScope *getScope() const { return cast_or_null<DIScope>(getRawScope()); }
  StringRef getName() const { return getStringOperand(2); }

  Metadata *getRawScope() const { return getOperand(1); }
  MDString *getRawName() const { return getOperandAs<MDString>(2); }

  static bool classof(const Metadata *MD) {
    return MD->getMetadataID() == DINamespaceKind;
  }
};

/// Represents a module in the programming language, for example, a Clang
/// module, or a Fortran module.
class DIModule : public DIScope {
  friend class LLVMContextImpl;
  friend class MDNode;
  unsigned LineNo;
  bool IsDecl;

  DIModule(LLVMContext &Context, StorageType Storage, unsigned LineNo,
           bool IsDecl, ArrayRef<Metadata *> Ops);
  ~DIModule() = default;

  static DIModule *getImpl(LLVMContext &Context, DIFile *File, DIScope *Scope,
                           StringRef Name, StringRef ConfigurationMacros,
                           StringRef IncludePath, StringRef APINotesFile,
                           unsigned LineNo, bool IsDecl, StorageType Storage,
                           bool ShouldCreate = true) {
    return getImpl(Context, File, Scope, getCanonicalMDString(Context, Name),
                   getCanonicalMDString(Context, ConfigurationMacros),
                   getCanonicalMDString(Context, IncludePath),
                   getCanonicalMDString(Context, APINotesFile), LineNo, IsDecl,
                   Storage, ShouldCreate);
  }
  static DIModule *getImpl(LLVMContext &Context, Metadata *File,
                           Metadata *Scope, MDString *Name,
                           MDString *ConfigurationMacros, MDString *IncludePath,
                           MDString *APINotesFile, unsigned LineNo, bool IsDecl,
                           StorageType Storage, bool ShouldCreate = true);

  TempDIModule cloneImpl() const {
    return getTemporary(getContext(), getFile(), getScope(), getName(),
                        getConfigurationMacros(), getIncludePath(),
                        getAPINotesFile(), getLineNo(), getIsDecl());
  }

public:
  DEFINE_MDNODE_GET(DIModule,
                    (DIFile * File, DIScope *Scope, StringRef Name,
                     StringRef ConfigurationMacros, StringRef IncludePath,
                     StringRef APINotesFile, unsigned LineNo,
                     bool IsDecl = false),
                    (File, Scope, Name, ConfigurationMacros, IncludePath,
                     APINotesFile, LineNo, IsDecl))
  DEFINE_MDNODE_GET(DIModule,
                    (Metadata * File, Metadata *Scope, MDString *Name,
                     MDString *ConfigurationMacros, MDString *IncludePath,
                     MDString *APINotesFile, unsigned LineNo,
                     bool IsDecl = false),
                    (File, Scope, Name, ConfigurationMacros, IncludePath,
                     APINotesFile, LineNo, IsDecl))

  TempDIModule clone() const { return cloneImpl(); }

  DIScope *getScope() const { return cast_or_null<DIScope>(getRawScope()); }
  StringRef getName() const { return getStringOperand(2); }
  StringRef getConfigurationMacros() const { return getStringOperand(3); }
  StringRef getIncludePath() const { return getStringOperand(4); }
  StringRef getAPINotesFile() const { return getStringOperand(5); }
  unsigned getLineNo() const { return LineNo; }
  bool getIsDecl() const { return IsDecl; }

  Metadata *getRawScope() const { return getOperand(1); }
  MDString *getRawName() const { return getOperandAs<MDString>(2); }
  MDString *getRawConfigurationMacros() const {
    return getOperandAs<MDString>(3);
  }
  MDString *getRawIncludePath() const { return getOperandAs<MDString>(4); }
  MDString *getRawAPINotesFile() const { return getOperandAs<MDString>(5); }

  static bool classof(const Metadata *MD) {
    return MD->getMetadataID() == DIModuleKind;
  }
};

/// Base class for template parameters.
class DITemplateParameter : public DINode {
protected:
  bool IsDefault;

  DITemplateParameter(LLVMContext &Context, unsigned ID, StorageType Storage,
                      unsigned Tag, bool IsDefault, ArrayRef<Metadata *> Ops)
      : DINode(Context, ID, Storage, Tag, Ops), IsDefault(IsDefault) {}
  ~DITemplateParameter() = default;

public:
  StringRef getName() const { return getStringOperand(0); }
  DIType *getType() const { return cast_or_null<DIType>(getRawType()); }

  MDString *getRawName() const { return getOperandAs<MDString>(0); }
  Metadata *getRawType() const { return getOperand(1); }
  bool isDefault() const { return IsDefault; }

  static bool classof(const Metadata *MD) {
    return MD->getMetadataID() == DITemplateTypeParameterKind ||
           MD->getMetadataID() == DITemplateValueParameterKind;
  }
};

class DITemplateTypeParameter : public DITemplateParameter {
  friend class LLVMContextImpl;
  friend class MDNode;

  DITemplateTypeParameter(LLVMContext &Context, StorageType Storage,
                          bool IsDefault, ArrayRef<Metadata *> Ops);
  ~DITemplateTypeParameter() = default;

  static DITemplateTypeParameter *getImpl(LLVMContext &Context, StringRef Name,
                                          DIType *Type, bool IsDefault,
                                          StorageType Storage,
                                          bool ShouldCreate = true) {
    return getImpl(Context, getCanonicalMDString(Context, Name), Type,
                   IsDefault, Storage, ShouldCreate);
  }
  static DITemplateTypeParameter *getImpl(LLVMContext &Context, MDString *Name,
                                          Metadata *Type, bool IsDefault,
                                          StorageType Storage,
                                          bool ShouldCreate = true);

  TempDITemplateTypeParameter cloneImpl() const {
    return getTemporary(getContext(), getName(), getType(), isDefault());
  }

public:
  DEFINE_MDNODE_GET(DITemplateTypeParameter,
                    (StringRef Name, DIType *Type, bool IsDefault),
                    (Name, Type, IsDefault))
  DEFINE_MDNODE_GET(DITemplateTypeParameter,
                    (MDString * Name, Metadata *Type, bool IsDefault),
                    (Name, Type, IsDefault))

  TempDITemplateTypeParameter clone() const { return cloneImpl(); }

  static bool classof(const Metadata *MD) {
    return MD->getMetadataID() == DITemplateTypeParameterKind;
  }
};

class DITemplateValueParameter : public DITemplateParameter {
  friend class LLVMContextImpl;
  friend class MDNode;

  DITemplateValueParameter(LLVMContext &Context, StorageType Storage,
                           unsigned Tag, bool IsDefault,
                           ArrayRef<Metadata *> Ops)
      : DITemplateParameter(Context, DITemplateValueParameterKind, Storage, Tag,
                            IsDefault, Ops) {}
  ~DITemplateValueParameter() = default;

  static DITemplateValueParameter *getImpl(LLVMContext &Context, unsigned Tag,
                                           StringRef Name, DIType *Type,
                                           bool IsDefault, Metadata *Value,
                                           StorageType Storage,
                                           bool ShouldCreate = true) {
    return getImpl(Context, Tag, getCanonicalMDString(Context, Name), Type,
                   IsDefault, Value, Storage, ShouldCreate);
  }
  static DITemplateValueParameter *getImpl(LLVMContext &Context, unsigned Tag,
                                           MDString *Name, Metadata *Type,
                                           bool IsDefault, Metadata *Value,
                                           StorageType Storage,
                                           bool ShouldCreate = true);

  TempDITemplateValueParameter cloneImpl() const {
    return getTemporary(getContext(), getTag(), getName(), getType(),
                        isDefault(), getValue());
  }

public:
  DEFINE_MDNODE_GET(DITemplateValueParameter,
                    (unsigned Tag, StringRef Name, DIType *Type, bool IsDefault,
                     Metadata *Value),
                    (Tag, Name, Type, IsDefault, Value))
  DEFINE_MDNODE_GET(DITemplateValueParameter,
                    (unsigned Tag, MDString *Name, Metadata *Type,
                     bool IsDefault, Metadata *Value),
                    (Tag, Name, Type, IsDefault, Value))

  TempDITemplateValueParameter clone() const { return cloneImpl(); }

  Metadata *getValue() const { return getOperand(2); }

  static bool classof(const Metadata *MD) {
    return MD->getMetadataID() == DITemplateValueParameterKind;
  }
};

/// Base class for program objects.
class DIObject : public DINode {
protected:
  DIObject(LLVMContext &C, unsigned ID, StorageType Storage, unsigned Tag,
           ArrayRef<Metadata *> Ops)
      : DINode(C, ID, Storage, Tag, Ops) {}
  ~DIObject() = default;

public:
  static bool classof(const Metadata *MD) {
    switch (MD->getMetadataID()) {
    default:
      return false;
    case DIFragmentKind:
    case DILocalVariableKind:
    case DIGlobalVariableKind:
      return true;
    }
  }
};

/// Non-source program objects, and pieces of source program objects.
class DIFragment : public DIObject {
  friend class LLVMContextImpl;
  friend class MDNode;

private:
  static DIFragment *getImpl(LLVMContext &Context, StorageType Storage);

protected:
  DIFragment(LLVMContext &C, StorageType Storage);
  ~DIFragment() = default;

public:
  static void get() = delete;
  static void getIfExists() = delete;

  static DIFragment *getDistinct(LLVMContext &Context) {
    return getImpl(Context, Distinct);
  }

  static TempDIFragment getTemporary(LLVMContext &Context) {
    return TempDIFragment(getImpl(Context, Temporary));
  }

  TempDIFragment cloneImpl() const { return getTemporary(getContext()); }

  static bool classof(const Metadata *MD) {
    return MD->getMetadataID() == DIFragmentKind;
  }
};

/// Base class for source variable program objects.
class DIVariable : public DIObject {
  unsigned Line;
  uint32_t AlignInBits;

protected:
  DIVariable(LLVMContext &C, unsigned ID, StorageType Storage, signed Line,
             ArrayRef<Metadata *> Ops, uint32_t AlignInBits = 0);
  ~DIVariable() = default;

public:
  unsigned getLine() const { return Line; }
  DIScope *getScope() const { return cast_or_null<DIScope>(getRawScope()); }
  StringRef getName() const { return getStringOperand(1); }
  DIFile *getFile() const { return cast_or_null<DIFile>(getRawFile()); }
  DIType *getType() const { return cast_or_null<DIType>(getRawType()); }
  uint32_t getAlignInBits() const { return AlignInBits; }
  uint32_t getAlignInBytes() const { return getAlignInBits() / CHAR_BIT; }
  /// Determines the size of the variable's type.
  Optional<uint64_t> getSizeInBits() const;

  /// Return the signedness of this variable's type, or None if this type is
  /// neither signed nor unsigned.
  Optional<DIBasicType::Signedness> getSignedness() const {
    if (auto *BT = dyn_cast<DIBasicType>(getType()))
      return BT->getSignedness();
    return None;
  }

  StringRef getFilename() const {
    if (auto *F = getFile())
      return F->getFilename();
    return "";
  }

  StringRef getDirectory() const {
    if (auto *F = getFile())
      return F->getDirectory();
    return "";
  }

  Optional<StringRef> getSource() const {
    if (auto *F = getFile())
      return F->getSource();
    return None;
  }

  Metadata *getRawScope() const { return getOperand(0); }
  MDString *getRawName() const { return getOperandAs<MDString>(1); }
  Metadata *getRawFile() const { return getOperand(2); }
  Metadata *getRawType() const { return getOperand(3); }

  static bool classof(const Metadata *MD) {
    return MD->getMetadataID() == DILocalVariableKind ||
           MD->getMetadataID() == DIGlobalVariableKind;
  }
};

/// DWARF expression.
///
/// This is (almost) a DWARF expression that modifies the location of a
/// variable, or the location of a single piece of a variable, or (when using
/// DW_OP_stack_value) is the constant variable value.
///
/// TODO: Co-allocate the expression elements.
/// TODO: Separate from MDNode, or otherwise drop Distinct and Temporary
/// storage types.
class DIExpression : public MDNode {
  friend class LLVMContextImpl;
  friend class MDNode;

  std::vector<uint64_t> Elements;

  DIExpression(LLVMContext &C, StorageType Storage, ArrayRef<uint64_t> Elements)
      : MDNode(C, DIExpressionKind, Storage, None),
        Elements(Elements.begin(), Elements.end()) {}
  ~DIExpression() = default;

  static DIExpression *getImpl(LLVMContext &Context,
                               ArrayRef<uint64_t> Elements, StorageType Storage,
                               bool ShouldCreate = true);

  TempDIExpression cloneImpl() const {
    return getTemporary(getContext(), getElements());
  }

public:
  DEFINE_MDNODE_GET(DIExpression, (ArrayRef<uint64_t> Elements), (Elements))

  TempDIExpression clone() const { return cloneImpl(); }

  ArrayRef<uint64_t> getElements() const { return Elements; }

  unsigned getNumElements() const { return Elements.size(); }

  uint64_t getElement(unsigned I) const {
    assert(I < Elements.size() && "Index out of range");
    return Elements[I];
  }

  enum SignedOrUnsignedConstant { SignedConstant, UnsignedConstant };
  /// Determine whether this represents a constant value, if so
  // return it's sign information.
  llvm::Optional<SignedOrUnsignedConstant> isConstant() const;

  /// Return the number of unique location operands referred to (via
  /// DW_OP_LLVM_arg) in this expression; this is not necessarily the number of
  /// instances of DW_OP_LLVM_arg within the expression.
  /// For example, for the expression:
  ///   (DW_OP_LLVM_arg 0, DW_OP_LLVM_arg 1, DW_OP_plus,
  ///    DW_OP_LLVM_arg 0, DW_OP_mul)
  /// This function would return 2, as there are two unique location operands
  /// (0 and 1).
  uint64_t getNumLocationOperands() const;

  using element_iterator = ArrayRef<uint64_t>::iterator;

  element_iterator elements_begin() const { return getElements().begin(); }
  element_iterator elements_end() const { return getElements().end(); }

  /// A lightweight wrapper around an expression operand.
  ///
  /// TODO: Store arguments directly and change \a DIExpression to store a
  /// range of these.
  class ExprOperand {
    const uint64_t *Op = nullptr;

  public:
    ExprOperand() = default;
    explicit ExprOperand(const uint64_t *Op) : Op(Op) {}

    const uint64_t *get() const { return Op; }

    /// Get the operand code.
    uint64_t getOp() const { return *Op; }

    /// Get an argument to the operand.
    ///
    /// Never returns the operand itself.
    uint64_t getArg(unsigned I) const { return Op[I + 1]; }

    unsigned getNumArgs() const { return getSize() - 1; }

    /// Return the size of the operand.
    ///
    /// Return the number of elements in the operand (1 + args).
    unsigned getSize() const;

    /// Append the elements of this operand to \p V.
    void appendToVector(SmallVectorImpl<uint64_t> &V) const {
      V.append(get(), get() + getSize());
    }
  };

  /// An iterator for expression operands.
  class expr_op_iterator {
    ExprOperand Op;

  public:
    using iterator_category = std::input_iterator_tag;
    using value_type = ExprOperand;
    using difference_type = std::ptrdiff_t;
    using pointer = value_type *;
    using reference = value_type &;

    expr_op_iterator() = default;
    explicit expr_op_iterator(element_iterator I) : Op(I) {}

    element_iterator getBase() const { return Op.get(); }
    const ExprOperand &operator*() const { return Op; }
    const ExprOperand *operator->() const { return &Op; }

    expr_op_iterator &operator++() {
      increment();
      return *this;
    }
    expr_op_iterator operator++(int) {
      expr_op_iterator T(*this);
      increment();
      return T;
    }

    /// Get the next iterator.
    ///
    /// \a std::next() doesn't work because this is technically an
    /// input_iterator, but it's a perfectly valid operation.  This is an
    /// accessor to provide the same functionality.
    expr_op_iterator getNext() const { return ++expr_op_iterator(*this); }

    bool operator==(const expr_op_iterator &X) const {
      return getBase() == X.getBase();
    }
    bool operator!=(const expr_op_iterator &X) const {
      return getBase() != X.getBase();
    }

  private:
    void increment() { Op = ExprOperand(getBase() + Op.getSize()); }
  };

  /// Visit the elements via ExprOperand wrappers.
  ///
  /// These range iterators visit elements through \a ExprOperand wrappers.
  /// This is not guaranteed to be a valid range unless \a isValid() gives \c
  /// true.
  ///
  /// \pre \a isValid() gives \c true.
  /// @{
  expr_op_iterator expr_op_begin() const {
    return expr_op_iterator(elements_begin());
  }
  expr_op_iterator expr_op_end() const {
    return expr_op_iterator(elements_end());
  }
  iterator_range<expr_op_iterator> expr_ops() const {
    return {expr_op_begin(), expr_op_end()};
  }
  /// @}

  bool isValid() const;

  static bool classof(const Metadata *MD) {
    return MD->getMetadataID() == DIExpressionKind;
  }

  /// Return whether the first element a DW_OP_deref.
  bool startsWithDeref() const;

  /// Holds the characteristics of one fragment of a larger variable.
  struct FragmentInfo {
    uint64_t SizeInBits;
    uint64_t OffsetInBits;
  };

  /// Retrieve the details of this fragment expression.
  static Optional<FragmentInfo> getFragmentInfo(expr_op_iterator Start,
                                                expr_op_iterator End);

  /// Retrieve the details of this fragment expression.
  Optional<FragmentInfo> getFragmentInfo() const {
    return getFragmentInfo(expr_op_begin(), expr_op_end());
  }

  /// Return whether this is a piece of an aggregate variable.
  bool isFragment() const { return getFragmentInfo().has_value(); }

  /// Return whether this is an implicit location description.
  bool isImplicit() const;

  /// Return whether the location is computed on the expression stack, meaning
  /// it cannot be a simple register location.
  bool isComplex() const;

  /// Append \p Ops with operations to apply the \p Offset.
  static void appendOffset(SmallVectorImpl<uint64_t> &Ops, int64_t Offset);

  /// If this is a constant offset, extract it. If there is no expression,
  /// return true with an offset of zero.
  bool extractIfOffset(int64_t &Offset) const;

  /// Returns true iff this DIExpression contains at least one instance of
  /// `DW_OP_LLVM_arg, n` for all n in [0, N).
  bool hasAllLocationOps(unsigned N) const;

  /// Checks if the last 4 elements of the expression are DW_OP_constu <DWARF
  /// Address Space> DW_OP_swap DW_OP_xderef and extracts the <DWARF Address
  /// Space>.
  static const DIExpression *extractAddressClass(const DIExpression *Expr,
                                                 unsigned &AddrClass);

  /// Used for DIExpression::prepend.
  enum PrependOps : uint8_t {
    ApplyOffset = 0,
    DerefBefore = 1 << 0,
    DerefAfter = 1 << 1,
    StackValue = 1 << 2,
    EntryValue = 1 << 3
  };

  /// Prepend \p DIExpr with a deref and offset operation and optionally turn it
  /// into a stack value or/and an entry value.
  static DIExpression *prepend(const DIExpression *Expr, uint8_t Flags,
                               int64_t Offset = 0);

  /// Prepend \p DIExpr with the given opcodes and optionally turn it into a
  /// stack value.
  static DIExpression *prependOpcodes(const DIExpression *Expr,
                                      SmallVectorImpl<uint64_t> &Ops,
                                      bool StackValue = false,
                                      bool EntryValue = false);

  /// Append the opcodes \p Ops to \p DIExpr. Unlike \ref appendToStack, the
  /// returned expression is a stack value only if \p DIExpr is a stack value.
  /// If \p DIExpr describes a fragment, the returned expression will describe
  /// the same fragment.
  static DIExpression *append(const DIExpression *Expr, ArrayRef<uint64_t> Ops);

  /// Convert \p DIExpr into a stack value if it isn't one already by appending
  /// DW_OP_deref if needed, and appending \p Ops to the resulting expression.
  /// If \p DIExpr describes a fragment, the returned expression will describe
  /// the same fragment.
  static DIExpression *appendToStack(const DIExpression *Expr,
                                     ArrayRef<uint64_t> Ops);

  /// Create a copy of \p Expr by appending the given list of \p Ops to each
  /// instance of the operand `DW_OP_LLVM_arg, \p ArgNo`. This is used to
  /// modify a specific location used by \p Expr, such as when salvaging that
  /// location.
  static DIExpression *appendOpsToArg(const DIExpression *Expr,
                                      ArrayRef<uint64_t> Ops, unsigned ArgNo,
                                      bool StackValue = false);

  /// Create a copy of \p Expr with each instance of
  /// `DW_OP_LLVM_arg, \p OldArg` replaced with `DW_OP_LLVM_arg, \p NewArg`,
  /// and each instance of `DW_OP_LLVM_arg, Arg` with `DW_OP_LLVM_arg, Arg - 1`
  /// for all Arg > \p OldArg.
  /// This is used when replacing one of the operands of a debug value list
  /// with another operand in the same list and deleting the old operand.
  static DIExpression *replaceArg(const DIExpression *Expr, uint64_t OldArg,
                                  uint64_t NewArg);

  /// Create a DIExpression to describe one part of an aggregate variable that
  /// is fragmented across multiple Values. The DW_OP_LLVM_fragment operation
  /// will be appended to the elements of \c Expr. If \c Expr already contains
  /// a \c DW_OP_LLVM_fragment \c OffsetInBits is interpreted as an offset
  /// into the existing fragment.
  ///
  /// \param OffsetInBits Offset of the piece in bits.
  /// \param SizeInBits   Size of the piece in bits.
  /// \return             Creating a fragment expression may fail if \c Expr
  ///                     contains arithmetic operations that would be
  ///                     truncated.
  static Optional<DIExpression *>
  createFragmentExpression(const DIExpression *Expr, unsigned OffsetInBits,
                           unsigned SizeInBits);

  /// Determine the relative position of the fragments passed in.
  /// Returns -1 if this is entirely before Other, 0 if this and Other overlap,
  /// 1 if this is entirely after Other.
  static int fragmentCmp(const FragmentInfo &A, const FragmentInfo &B) {
    uint64_t l1 = A.OffsetInBits;
    uint64_t l2 = B.OffsetInBits;
    uint64_t r1 = l1 + A.SizeInBits;
    uint64_t r2 = l2 + B.SizeInBits;
    if (r1 <= l2)
      return -1;
    else if (r2 <= l1)
      return 1;
    else
      return 0;
  }

  using ExtOps = std::array<uint64_t, 6>;

  /// Returns the ops for a zero- or sign-extension in a DIExpression.
  static ExtOps getExtOps(unsigned FromSize, unsigned ToSize, bool Signed);

  /// Append a zero- or sign-extension to \p Expr. Converts the expression to a
  /// stack value if it isn't one already.
  static DIExpression *appendExt(const DIExpression *Expr, unsigned FromSize,
                                 unsigned ToSize, bool Signed);

  /// Check if fragments overlap between a pair of FragmentInfos.
  static bool fragmentsOverlap(const FragmentInfo &A, const FragmentInfo &B) {
    return fragmentCmp(A, B) == 0;
  }

  /// Determine the relative position of the fragments described by this
  /// DIExpression and \p Other. Calls static fragmentCmp implementation.
  int fragmentCmp(const DIExpression *Other) const {
    auto Fragment1 = *getFragmentInfo();
    auto Fragment2 = *Other->getFragmentInfo();
    return fragmentCmp(Fragment1, Fragment2);
  }

  /// Check if fragments overlap between this DIExpression and \p Other.
  bool fragmentsOverlap(const DIExpression *Other) const {
    if (!isFragment() || !Other->isFragment())
      return true;
    return fragmentCmp(Other) == 0;
  }

  /// Check if the expression consists of exactly one entry value operand.
  /// (This is the only configuration of entry values that is supported.)
  bool isEntryValue() const;

  /// Try to shorten an expression with an initial constant operand.
  /// Returns a new expression and constant on success, or the original
  /// expression and constant on failure.
  std::pair<DIExpression *, const ConstantInt *>
  constantFold(const ConstantInt *CI);
};

inline bool operator==(const DIExpression::FragmentInfo &A,
                       const DIExpression::FragmentInfo &B) {
  return std::tie(A.SizeInBits, A.OffsetInBits) ==
         std::tie(B.SizeInBits, B.OffsetInBits);
}

inline bool operator<(const DIExpression::FragmentInfo &A,
                      const DIExpression::FragmentInfo &B) {
  return std::tie(A.SizeInBits, A.OffsetInBits) <
         std::tie(B.SizeInBits, B.OffsetInBits);
}

template <> struct DenseMapInfo<DIExpression::FragmentInfo> {
  using FragInfo = DIExpression::FragmentInfo;
  static const uint64_t MaxVal = std::numeric_limits<uint64_t>::max();

  static inline FragInfo getEmptyKey() { return {MaxVal, MaxVal}; }

  static inline FragInfo getTombstoneKey() { return {MaxVal - 1, MaxVal - 1}; }

  static unsigned getHashValue(const FragInfo &Frag) {
    return (Frag.SizeInBits & 0xffff) << 16 | (Frag.OffsetInBits & 0xffff);
  }

  static bool isEqual(const FragInfo &A, const FragInfo &B) { return A == B; }
};

namespace DIOp {

// These are the concrete alternatives that a DIOp::Variant encapsulates.
#define HANDLE_OP0(NAME)                                                       \
  class NAME {                                                                 \
    DECLARE_INTRUSIVE_ALTERNATIVE                                              \
  public:                                                                      \
    explicit NAME() {}                                                         \
    bool operator==(const NAME &O) const { return true; }                      \
    friend hash_code hash_value(const NAME &O);                                \
    static constexpr StringRef getAsmName();                                   \
    static constexpr unsigned getBitcodeID();                                  \
  };
#define HANDLE_OP1(NAME, TYPE1, NAME1)                                         \
  class NAME {                                                                 \
    DECLARE_INTRUSIVE_ALTERNATIVE                                              \
    TYPE1 NAME1;                                                               \
                                                                               \
  public:                                                                      \
    explicit NAME(TYPE1 NAME1) : NAME1(NAME1) {}                               \
    bool operator==(const NAME &O) const { return NAME1 == O.NAME1; }          \
    friend hash_code hash_value(const NAME &O);                                \
    static constexpr StringRef getAsmName();                                   \
    static constexpr unsigned getBitcodeID();                                  \
    TYPE1 get##NAME1() const { return NAME1; }                                 \
    void set##NAME1(TYPE1 NAME1) { this->NAME1 = NAME1; }                      \
  };
#define HANDLE_OP2(NAME, TYPE1, NAME1, TYPE2, NAME2)                           \
  class NAME {                                                                 \
    DECLARE_INTRUSIVE_ALTERNATIVE                                              \
    TYPE1 NAME1;                                                               \
    TYPE2 NAME2;                                                               \
                                                                               \
  public:                                                                      \
    explicit NAME(TYPE1 NAME1, TYPE2 NAME2) : NAME1(NAME1), NAME2(NAME2) {}    \
    bool operator==(const NAME &O) const {                                     \
      return NAME1 == O.NAME1 && NAME2 == O.NAME2;                             \
    }                                                                          \
    friend hash_code hash_value(const NAME &O);                                \
    static constexpr StringRef getAsmName();                                   \
    static constexpr unsigned getBitcodeID();                                  \
    TYPE1 get##NAME1() const { return NAME1; }                                 \
    void set##NAME1(TYPE1 NAME1) { this->NAME1 = NAME1; }                      \
    TYPE2 get##NAME2() const { return NAME2; }                                 \
    void set##NAME2(TYPE2 NAME2) { this->NAME2 = NAME2; }                      \
  };
#include "llvm/IR/DIExprOps.def"

/// Container for a runtime-variant DIOp
using Variant = IntrusiveVariant<
#define HANDLE_OP_NAME(NAME) NAME
#define SEPARATOR ,
#include "llvm/IR/DIExprOps.def"
    >;

#define HANDLE_OP_NAME(NAME)                                                   \
  constexpr StringRef DIOp::NAME::getAsmName() { return "DIOp" #NAME; }
#include "llvm/IR/DIExprOps.def"

StringRef getAsmName(const Variant &V);

#define DEFINE_BC_ID(NAME, ID)                                                 \
  constexpr unsigned DIOp::NAME::getBitcodeID() { return ID; }
DEFINE_BC_ID(Referrer, 1u)
DEFINE_BC_ID(Arg, 2u)
DEFINE_BC_ID(TypeObject, 3u)
DEFINE_BC_ID(Constant, 4u)
DEFINE_BC_ID(Convert, 5u)
DEFINE_BC_ID(Reinterpret, 6u)
DEFINE_BC_ID(BitOffset, 7u)
DEFINE_BC_ID(ByteOffset, 8u)
DEFINE_BC_ID(Composite, 9u)
DEFINE_BC_ID(Extend, 10u)
DEFINE_BC_ID(Select, 11u)
DEFINE_BC_ID(AddrOf, 12u)
DEFINE_BC_ID(Deref, 13u)
DEFINE_BC_ID(Read, 14u)
DEFINE_BC_ID(Add, 15u)
DEFINE_BC_ID(Sub, 16u)
DEFINE_BC_ID(Mul, 17u)
DEFINE_BC_ID(Div, 18u)
DEFINE_BC_ID(Shr, 19u)
DEFINE_BC_ID(Shl, 20u)
DEFINE_BC_ID(PushLane, 21u)
#undef DEFINE_BC_ID

unsigned getBitcodeID(const Variant &V);

// The sizeof of `Op` is the size of the largest union variant, which
// is essentially defined as:
//
//    uint8_t Kind;
//    uint32_t I;
//    void* P;
//
// For 64-bit targets, try to catch issues where the struct is not packed
// into two 64-bit words.
//
// FIXME: If we can constrain `I` further to <= 16 bits we should also
// fit in two 32-bit words on 32-bit targets.
static_assert(sizeof(uintptr_t) != 64 ||
                  sizeof(Variant) == 2 * sizeof(uintptr_t),
              "oversized DIOp");

} // namespace DIOp

template <class NodeTy> struct MDNodeKeyImpl;

  /// Mutable buffer to manipulate debug info expressions.
  ///
  /// Example of creating a new expression from scratch:
  ///
  /// LLVMContext Ctx;
  ///
  /// DIExpr::Builder Builder(Ctx);
  /// Builder.append(DIOp::InPlaceAdd).intoExpr();
  ///
  /// Example of creating a new expression:
  ///
  /// DIExpr *Expr = ...;
  /// ...
  /// DIExpr *NewExpr = Expr.builder()
  ///     .append(DIOp::InPlaceDeref)
  ///     .intoExpr();
class DIExprBuilder {
  LLVMContext &C;
  SmallVector<DIOp::Variant> Elements;
#ifndef NDEBUG
  bool StateIsUnspecified = false;
#endif
public:
  /// Create a builder for a new, initially empty expression.
  explicit DIExprBuilder(LLVMContext &C);
  /// Create a builder for a new expression for the sequence of ops in \p IL.
  explicit DIExprBuilder(LLVMContext &C,
                         std::initializer_list<DIOp::Variant> IL);
  /// Create a builder for a new expression, initially a copy of \p E.
  explicit DIExprBuilder(const DIExpr &E);

  class Iterator
      : public iterator_facade_base<Iterator, std::random_access_iterator_tag,
                                    DIOp::Variant> {
    friend DIExprBuilder;
    DIOp::Variant *Op = nullptr;
    Iterator(DIOp::Variant *Op) : Op(Op) {}

  public:
    Iterator() = delete;
    Iterator(const Iterator &) = default;
    bool operator==(const Iterator &R) const { return R.Op == Op; }
    DIOp::Variant &operator*() const { return *Op; }
    friend iterator_facade_base::difference_type operator-(Iterator LHS,
                                                           Iterator RHS) {
      return LHS.Op - RHS.Op;
    }
    Iterator &operator+=(iterator_facade_base::difference_type D) {
      Op += D;
      return *this;
    }
    Iterator &operator-=(iterator_facade_base::difference_type D) {
      Op -= D;
      return *this;
    }
  };

  Iterator begin() { return Elements.begin(); }
  Iterator end() { return Elements.end(); }
  iterator_range<Iterator> range() { return make_range(begin(), end()); }

  Iterator insert(Iterator I, DIOp::Variant O);

  template <typename T, typename... ArgsT>
  Iterator insert(Iterator I, ArgsT &&...Args) {
    // FIXME: SmallVector doesn't define an ::emplace(iterator, ...)
    return Elements.insert(
        I.Op, DIOp::Variant{in_place_type<T>, std::forward<ArgsT>(Args)...});
  }

  template <typename RangeTy> Iterator insert(Iterator I, RangeTy &&R) {
    return Elements.insert(I.Op, R.begin(), R.end());
  }

  template <typename ItTy> Iterator insert(Iterator I, ItTy &&From, ItTy &&To) {
    return Elements.insert(I.Op, std::forward<ItTy>(From),
                           std::forward<ItTy>(To));
  }

  Iterator insert(Iterator I, std::initializer_list<DIOp::Variant> IL) {
    return Elements.insert(I.Op, IL.begin(), IL.end());
  }

  /// Appends \p O to the expression being built.
  DIExprBuilder &append(DIOp::Variant O);

  /// Appends a new DIOp of type T to the expression being built. The new
  /// DIOp is constructed in-place by forwarding the provided arguments Args.
  template <typename T, typename... ArgsT>
  DIExprBuilder &append(ArgsT &&...Args) {
    Elements.emplace_back(in_place_type<T>, std::forward<ArgsT>(Args)...);
    return *this;
  }

  Iterator erase(Iterator I);
  Iterator erase(Iterator From, Iterator To);

  /// Returns true if the expression being built contains DIOp of type T,
  /// false otherwise.
  template <typename T> bool contains() const {
    return any_of(Elements, std::mem_fn(&DIOp::Variant::holdsAlternative<T>));
  }

  /// Update the expression to reflect the removal of one level of indirection
  /// from the value acting as the referrer.
  ///
  /// The referrer must be of pointer type, as the expression is logically
  /// updated by replacing the @c DIOpReferrer result type with its pointee
  /// type, provided as @c PointeeType, and inserting @p
  /// DIOpAddrOf(<pointer-address-space>) after it.
  ///
  /// Returns @c *this to permit chaining with other methods.
  DIExprBuilder &removeReferrerIndirection(Type *PointeeType);

  /// Get the uniqued, immutable expression metadata from the current state
  /// of the builder.
  ///
  /// This leaves the Builder in a valid but unspecified state, as if it were
  /// moved from.
  DIExpr *intoExpr();
};

/// Immutable debug info expression.
///
/// This is an opaque, uniqued metadata node type defined by an immutable
/// sequence of DIOp. In order to view or mutate an expression, use
/// DIExpr::Builder.
class DIExpr : public MDNode {
  friend class LLVMContextImpl;
  friend class MDNode;
  friend struct MDNodeKeyImpl<DIExpr>;
  friend class DIExprBuilder;

  const SmallVector<DIOp::Variant> Elements;

  DIExpr(LLVMContext &C, StorageType Storage,
         SmallVector<DIOp::Variant> &&Elements)
      : MDNode(C, DIExprKind, Storage, None), Elements(std::move(Elements)) {}
  ~DIExpr() = default;

  static DIExpr *getImpl(LLVMContext &Context,
                         SmallVector<DIOp::Variant> &&Elements,
                         StorageType Storage, bool ShouldCreate = true);

  TempDIExpr cloneImpl() const {
    auto Copy = Elements;
    return getTemporary(getContext(), std::move(Copy));
  }

  DEFINE_ALWAYS_UNIQUED_MDNODE_GET_METHODS(
      DIExpr, (SmallVector<DIOp::Variant> && Elements), (std::move(Elements)))

public:
  static bool classof(const Metadata *MD) {
    return MD->getMetadataID() == DIExprKind;
  }
  TempDIExpr clone() const { return cloneImpl(); }

  /// Convenience method to get a builder by copying the current expression.
  DIExprBuilder builder() const { return DIExprBuilder(*this); }
};

/// Global variables.
///
/// TODO: Remove DisplayName.  It's always equal to Name.
class DIGlobalVariable : public DIVariable {
  friend class LLVMContextImpl;
  friend class MDNode;

  bool IsLocalToUnit;
  bool IsDefinition;

  DIGlobalVariable(LLVMContext &C, StorageType Storage, unsigned Line,
                   bool IsLocalToUnit, bool IsDefinition, uint32_t AlignInBits,
                   ArrayRef<Metadata *> Ops)
      : DIVariable(C, DIGlobalVariableKind, Storage, Line, Ops, AlignInBits),
        IsLocalToUnit(IsLocalToUnit), IsDefinition(IsDefinition) {}
  ~DIGlobalVariable() = default;

  static DIGlobalVariable *
  getImpl(LLVMContext &Context, DIScope *Scope, StringRef Name,
          StringRef LinkageName, DIFile *File, unsigned Line, DIType *Type,
          bool IsLocalToUnit, bool IsDefinition,
          DIDerivedType *StaticDataMemberDeclaration, MDTuple *TemplateParams,
          uint32_t AlignInBits, DINodeArray Annotations, StorageType Storage,
          bool ShouldCreate = true) {
    return getImpl(Context, Scope, getCanonicalMDString(Context, Name),
                   getCanonicalMDString(Context, LinkageName), File, Line, Type,
                   IsLocalToUnit, IsDefinition, StaticDataMemberDeclaration,
                   cast_or_null<Metadata>(TemplateParams), AlignInBits,
                   Annotations.get(), Storage, ShouldCreate);
  }
  static DIGlobalVariable *
  getImpl(LLVMContext &Context, Metadata *Scope, MDString *Name,
          MDString *LinkageName, Metadata *File, unsigned Line, Metadata *Type,
          bool IsLocalToUnit, bool IsDefinition,
          Metadata *StaticDataMemberDeclaration, Metadata *TemplateParams,
          uint32_t AlignInBits, Metadata *Annotations, StorageType Storage,
          bool ShouldCreate = true);

  TempDIGlobalVariable cloneImpl() const {
    return getTemporary(getContext(), getScope(), getName(), getLinkageName(),
                        getFile(), getLine(), getType(), isLocalToUnit(),
                        isDefinition(), getStaticDataMemberDeclaration(),
                        getTemplateParams(), getAlignInBits(),
                        getAnnotations());
  }

public:
  DEFINE_MDNODE_GET(
      DIGlobalVariable,
      (DIScope * Scope, StringRef Name, StringRef LinkageName, DIFile *File,
       unsigned Line, DIType *Type, bool IsLocalToUnit, bool IsDefinition,
       DIDerivedType *StaticDataMemberDeclaration, MDTuple *TemplateParams,
       uint32_t AlignInBits, DINodeArray Annotations),
      (Scope, Name, LinkageName, File, Line, Type, IsLocalToUnit, IsDefinition,
       StaticDataMemberDeclaration, TemplateParams, AlignInBits, Annotations))
  DEFINE_MDNODE_GET(
      DIGlobalVariable,
      (Metadata * Scope, MDString *Name, MDString *LinkageName, Metadata *File,
       unsigned Line, Metadata *Type, bool IsLocalToUnit, bool IsDefinition,
       Metadata *StaticDataMemberDeclaration, Metadata *TemplateParams,
       uint32_t AlignInBits, Metadata *Annotations),
      (Scope, Name, LinkageName, File, Line, Type, IsLocalToUnit, IsDefinition,
       StaticDataMemberDeclaration, TemplateParams, AlignInBits, Annotations))

  TempDIGlobalVariable clone() const { return cloneImpl(); }

  bool isLocalToUnit() const { return IsLocalToUnit; }
  bool isDefinition() const { return IsDefinition; }
  StringRef getDisplayName() const { return getStringOperand(4); }
  StringRef getLinkageName() const { return getStringOperand(5); }
  DIDerivedType *getStaticDataMemberDeclaration() const {
    return cast_or_null<DIDerivedType>(getRawStaticDataMemberDeclaration());
  }
  DINodeArray getAnnotations() const {
    return cast_or_null<MDTuple>(getRawAnnotations());
  }

  MDString *getRawLinkageName() const { return getOperandAs<MDString>(5); }
  Metadata *getRawStaticDataMemberDeclaration() const { return getOperand(6); }
  Metadata *getRawTemplateParams() const { return getOperand(7); }
  MDTuple *getTemplateParams() const { return getOperandAs<MDTuple>(7); }
  Metadata *getRawAnnotations() const { return getOperand(8); }

  static bool classof(const Metadata *MD) {
    return MD->getMetadataID() == DIGlobalVariableKind;
  }
};

class DICommonBlock : public DIScope {
  unsigned LineNo;

  friend class LLVMContextImpl;
  friend class MDNode;

  DICommonBlock(LLVMContext &Context, StorageType Storage, unsigned LineNo,
                ArrayRef<Metadata *> Ops);

  static DICommonBlock *getImpl(LLVMContext &Context, DIScope *Scope,
                                DIGlobalVariable *Decl, StringRef Name,
                                DIFile *File, unsigned LineNo,
                                StorageType Storage, bool ShouldCreate = true) {
    return getImpl(Context, Scope, Decl, getCanonicalMDString(Context, Name),
                   File, LineNo, Storage, ShouldCreate);
  }
  static DICommonBlock *getImpl(LLVMContext &Context, Metadata *Scope,
                                Metadata *Decl, MDString *Name, Metadata *File,
                                unsigned LineNo, StorageType Storage,
                                bool ShouldCreate = true);

  TempDICommonBlock cloneImpl() const {
    return getTemporary(getContext(), getScope(), getDecl(), getName(),
                        getFile(), getLineNo());
  }

public:
  DEFINE_MDNODE_GET(DICommonBlock,
                    (DIScope * Scope, DIGlobalVariable *Decl, StringRef Name,
                     DIFile *File, unsigned LineNo),
                    (Scope, Decl, Name, File, LineNo))
  DEFINE_MDNODE_GET(DICommonBlock,
                    (Metadata * Scope, Metadata *Decl, MDString *Name,
                     Metadata *File, unsigned LineNo),
                    (Scope, Decl, Name, File, LineNo))

  TempDICommonBlock clone() const { return cloneImpl(); }

  DIScope *getScope() const { return cast_or_null<DIScope>(getRawScope()); }
  DIGlobalVariable *getDecl() const {
    return cast_or_null<DIGlobalVariable>(getRawDecl());
  }
  StringRef getName() const { return getStringOperand(2); }
  DIFile *getFile() const { return cast_or_null<DIFile>(getRawFile()); }
  unsigned getLineNo() const { return LineNo; }

  Metadata *getRawScope() const { return getOperand(0); }
  Metadata *getRawDecl() const { return getOperand(1); }
  MDString *getRawName() const { return getOperandAs<MDString>(2); }
  Metadata *getRawFile() const { return getOperand(3); }

  static bool classof(const Metadata *MD) {
    return MD->getMetadataID() == DICommonBlockKind;
  }
};

/// Local variable.
///
/// TODO: Split up flags.
class DILocalVariable : public DIVariable {
  friend class LLVMContextImpl;
  friend class MDNode;

  unsigned Arg : 16;
  DIFlags Flags;

  DILocalVariable(LLVMContext &C, StorageType Storage, unsigned Line,
                  unsigned Arg, DIFlags Flags, uint32_t AlignInBits,
                  ArrayRef<Metadata *> Ops)
      : DIVariable(C, DILocalVariableKind, Storage, Line, Ops, AlignInBits),
        Arg(Arg), Flags(Flags) {
    assert(Arg < (1 << 16) && "DILocalVariable: Arg out of range");
  }
  ~DILocalVariable() = default;

  static DILocalVariable *getImpl(LLVMContext &Context, DIScope *Scope,
                                  StringRef Name, DIFile *File, unsigned Line,
                                  DIType *Type, unsigned Arg, DIFlags Flags,
                                  uint32_t AlignInBits, DINodeArray Annotations,
                                  StorageType Storage,
                                  bool ShouldCreate = true) {
    return getImpl(Context, Scope, getCanonicalMDString(Context, Name), File,
                   Line, Type, Arg, Flags, AlignInBits, Annotations.get(),
                   Storage, ShouldCreate);
  }
  static DILocalVariable *getImpl(LLVMContext &Context, Metadata *Scope,
                                  MDString *Name, Metadata *File, unsigned Line,
                                  Metadata *Type, unsigned Arg, DIFlags Flags,
                                  uint32_t AlignInBits, Metadata *Annotations,
                                  StorageType Storage,
                                  bool ShouldCreate = true);

  TempDILocalVariable cloneImpl() const {
    return getTemporary(getContext(), getScope(), getName(), getFile(),
                        getLine(), getType(), getArg(), getFlags(),
                        getAlignInBits(), getAnnotations());
  }

public:
  DEFINE_MDNODE_GET(DILocalVariable,
                    (DILocalScope * Scope, StringRef Name, DIFile *File,
                     unsigned Line, DIType *Type, unsigned Arg, DIFlags Flags,
                     uint32_t AlignInBits, DINodeArray Annotations),
                    (Scope, Name, File, Line, Type, Arg, Flags, AlignInBits,
                     Annotations))
  DEFINE_MDNODE_GET(DILocalVariable,
                    (Metadata * Scope, MDString *Name, Metadata *File,
                     unsigned Line, Metadata *Type, unsigned Arg, DIFlags Flags,
                     uint32_t AlignInBits, Metadata *Annotations),
                    (Scope, Name, File, Line, Type, Arg, Flags, AlignInBits,
                     Annotations))

  TempDILocalVariable clone() const { return cloneImpl(); }

  /// Get the local scope for this variable.
  ///
  /// Variables must be defined in a local scope.
  DILocalScope *getScope() const {
    return cast<DILocalScope>(DIVariable::getScope());
  }

  bool isParameter() const { return Arg; }
  unsigned getArg() const { return Arg; }
  DIFlags getFlags() const { return Flags; }

  DINodeArray getAnnotations() const {
    return cast_or_null<MDTuple>(getRawAnnotations());
  }
  Metadata *getRawAnnotations() const { return getOperand(4); }

  bool isArtificial() const { return getFlags() & FlagArtificial; }
  bool isObjectPointer() const { return getFlags() & FlagObjectPointer; }

  /// Check that a location is valid for this variable.
  ///
  /// Check that \c DL exists, is in the same subprogram, and has the same
  /// inlined-at location as \c this.  (Otherwise, it's not a valid attachment
  /// to a \a DbgInfoIntrinsic.)
  bool isValidLocationForIntrinsic(const DILocation *DL) const {
    return DL && getScope()->getSubprogram() == DL->getScope()->getSubprogram();
  }

  static bool classof(const Metadata *MD) {
    return MD->getMetadataID() == DILocalVariableKind;
  }
};

/// Label.
///
class DILabel : public DINode {
  friend class LLVMContextImpl;
  friend class MDNode;

  unsigned Line;

  DILabel(LLVMContext &C, StorageType Storage, unsigned Line,
          ArrayRef<Metadata *> Ops);
  ~DILabel() = default;

  static DILabel *getImpl(LLVMContext &Context, DIScope *Scope, StringRef Name,
                          DIFile *File, unsigned Line, StorageType Storage,
                          bool ShouldCreate = true) {
    return getImpl(Context, Scope, getCanonicalMDString(Context, Name), File,
                   Line, Storage, ShouldCreate);
  }
  static DILabel *getImpl(LLVMContext &Context, Metadata *Scope, MDString *Name,
                          Metadata *File, unsigned Line, StorageType Storage,
                          bool ShouldCreate = true);

  TempDILabel cloneImpl() const {
    return getTemporary(getContext(), getScope(), getName(), getFile(),
                        getLine());
  }

public:
  DEFINE_MDNODE_GET(DILabel,
                    (DILocalScope * Scope, StringRef Name, DIFile *File,
                     unsigned Line),
                    (Scope, Name, File, Line))
  DEFINE_MDNODE_GET(DILabel,
                    (Metadata * Scope, MDString *Name, Metadata *File,
                     unsigned Line),
                    (Scope, Name, File, Line))

  TempDILabel clone() const { return cloneImpl(); }

  /// Get the local scope for this label.
  ///
  /// Labels must be defined in a local scope.
  DILocalScope *getScope() const {
    return cast_or_null<DILocalScope>(getRawScope());
  }
  unsigned getLine() const { return Line; }
  StringRef getName() const { return getStringOperand(1); }
  DIFile *getFile() const { return cast_or_null<DIFile>(getRawFile()); }

  Metadata *getRawScope() const { return getOperand(0); }
  MDString *getRawName() const { return getOperandAs<MDString>(1); }
  Metadata *getRawFile() const { return getOperand(2); }

  /// Check that a location is valid for this label.
  ///
  /// Check that \c DL exists, is in the same subprogram, and has the same
  /// inlined-at location as \c this.  (Otherwise, it's not a valid attachment
  /// to a \a DbgInfoIntrinsic.)
  bool isValidLocationForIntrinsic(const DILocation *DL) const {
    return DL && getScope()->getSubprogram() == DL->getScope()->getSubprogram();
  }

  static bool classof(const Metadata *MD) {
    return MD->getMetadataID() == DILabelKind;
  }
};

class DIObjCProperty : public DINode {
  friend class LLVMContextImpl;
  friend class MDNode;

  unsigned Line;
  unsigned Attributes;

  DIObjCProperty(LLVMContext &C, StorageType Storage, unsigned Line,
                 unsigned Attributes, ArrayRef<Metadata *> Ops);
  ~DIObjCProperty() = default;

  static DIObjCProperty *
  getImpl(LLVMContext &Context, StringRef Name, DIFile *File, unsigned Line,
          StringRef GetterName, StringRef SetterName, unsigned Attributes,
          DIType *Type, StorageType Storage, bool ShouldCreate = true) {
    return getImpl(Context, getCanonicalMDString(Context, Name), File, Line,
                   getCanonicalMDString(Context, GetterName),
                   getCanonicalMDString(Context, SetterName), Attributes, Type,
                   Storage, ShouldCreate);
  }
  static DIObjCProperty *getImpl(LLVMContext &Context, MDString *Name,
                                 Metadata *File, unsigned Line,
                                 MDString *GetterName, MDString *SetterName,
                                 unsigned Attributes, Metadata *Type,
                                 StorageType Storage, bool ShouldCreate = true);

  TempDIObjCProperty cloneImpl() const {
    return getTemporary(getContext(), getName(), getFile(), getLine(),
                        getGetterName(), getSetterName(), getAttributes(),
                        getType());
  }

public:
  DEFINE_MDNODE_GET(DIObjCProperty,
                    (StringRef Name, DIFile *File, unsigned Line,
                     StringRef GetterName, StringRef SetterName,
                     unsigned Attributes, DIType *Type),
                    (Name, File, Line, GetterName, SetterName, Attributes,
                     Type))
  DEFINE_MDNODE_GET(DIObjCProperty,
                    (MDString * Name, Metadata *File, unsigned Line,
                     MDString *GetterName, MDString *SetterName,
                     unsigned Attributes, Metadata *Type),
                    (Name, File, Line, GetterName, SetterName, Attributes,
                     Type))

  TempDIObjCProperty clone() const { return cloneImpl(); }

  unsigned getLine() const { return Line; }
  unsigned getAttributes() const { return Attributes; }
  StringRef getName() const { return getStringOperand(0); }
  DIFile *getFile() const { return cast_or_null<DIFile>(getRawFile()); }
  StringRef getGetterName() const { return getStringOperand(2); }
  StringRef getSetterName() const { return getStringOperand(3); }
  DIType *getType() const { return cast_or_null<DIType>(getRawType()); }

  StringRef getFilename() const {
    if (auto *F = getFile())
      return F->getFilename();
    return "";
  }

  StringRef getDirectory() const {
    if (auto *F = getFile())
      return F->getDirectory();
    return "";
  }

  MDString *getRawName() const { return getOperandAs<MDString>(0); }
  Metadata *getRawFile() const { return getOperand(1); }
  MDString *getRawGetterName() const { return getOperandAs<MDString>(2); }
  MDString *getRawSetterName() const { return getOperandAs<MDString>(3); }
  Metadata *getRawType() const { return getOperand(4); }

  static bool classof(const Metadata *MD) {
    return MD->getMetadataID() == DIObjCPropertyKind;
  }
};

/// An imported module (C++ using directive or similar).
class DIImportedEntity : public DINode {
  friend class LLVMContextImpl;
  friend class MDNode;

  unsigned Line;

  DIImportedEntity(LLVMContext &C, StorageType Storage, unsigned Tag,
                   unsigned Line, ArrayRef<Metadata *> Ops)
      : DINode(C, DIImportedEntityKind, Storage, Tag, Ops), Line(Line) {}
  ~DIImportedEntity() = default;

  static DIImportedEntity *getImpl(LLVMContext &Context, unsigned Tag,
                                   DIScope *Scope, DINode *Entity, DIFile *File,
                                   unsigned Line, StringRef Name,
                                   DINodeArray Elements, StorageType Storage,
                                   bool ShouldCreate = true) {
    return getImpl(Context, Tag, Scope, Entity, File, Line,
                   getCanonicalMDString(Context, Name), Elements.get(), Storage,
                   ShouldCreate);
  }
  static DIImportedEntity *
  getImpl(LLVMContext &Context, unsigned Tag, Metadata *Scope, Metadata *Entity,
          Metadata *File, unsigned Line, MDString *Name, Metadata *Elements,
          StorageType Storage, bool ShouldCreate = true);

  TempDIImportedEntity cloneImpl() const {
    return getTemporary(getContext(), getTag(), getScope(), getEntity(),
                        getFile(), getLine(), getName(), getElements());
  }

public:
  DEFINE_MDNODE_GET(DIImportedEntity,
                    (unsigned Tag, DIScope *Scope, DINode *Entity, DIFile *File,
                     unsigned Line, StringRef Name = "",
                     DINodeArray Elements = nullptr),
                    (Tag, Scope, Entity, File, Line, Name, Elements))
  DEFINE_MDNODE_GET(DIImportedEntity,
                    (unsigned Tag, Metadata *Scope, Metadata *Entity,
                     Metadata *File, unsigned Line, MDString *Name,
                     Metadata *Elements = nullptr),
                    (Tag, Scope, Entity, File, Line, Name, Elements))

  TempDIImportedEntity clone() const { return cloneImpl(); }

  unsigned getLine() const { return Line; }
  DIScope *getScope() const { return cast_or_null<DIScope>(getRawScope()); }
  DINode *getEntity() const { return cast_or_null<DINode>(getRawEntity()); }
  StringRef getName() const { return getStringOperand(2); }
  DIFile *getFile() const { return cast_or_null<DIFile>(getRawFile()); }
  DINodeArray getElements() const {
    return cast_or_null<MDTuple>(getRawElements());
  }

  Metadata *getRawScope() const { return getOperand(0); }
  Metadata *getRawEntity() const { return getOperand(1); }
  MDString *getRawName() const { return getOperandAs<MDString>(2); }
  Metadata *getRawFile() const { return getOperand(3); }
  Metadata *getRawElements() const { return getOperand(4); }

  static bool classof(const Metadata *MD) {
    return MD->getMetadataID() == DIImportedEntityKind;
  }
};

/// A pair of DIGlobalVariable and DIExpression.
class DIGlobalVariableExpression : public MDNode {
  friend class LLVMContextImpl;
  friend class MDNode;

  DIGlobalVariableExpression(LLVMContext &C, StorageType Storage,
                             ArrayRef<Metadata *> Ops)
      : MDNode(C, DIGlobalVariableExpressionKind, Storage, Ops) {}
  ~DIGlobalVariableExpression() = default;

  static DIGlobalVariableExpression *
  getImpl(LLVMContext &Context, Metadata *Variable, Metadata *Expression,
          StorageType Storage, bool ShouldCreate = true);

  TempDIGlobalVariableExpression cloneImpl() const {
    return getTemporary(getContext(), getVariable(), getExpression());
  }

public:
  DEFINE_MDNODE_GET(DIGlobalVariableExpression,
                    (Metadata * Variable, Metadata *Expression),
                    (Variable, Expression))

  TempDIGlobalVariableExpression clone() const { return cloneImpl(); }

  Metadata *getRawVariable() const { return getOperand(0); }

  DIGlobalVariable *getVariable() const {
    return cast_or_null<DIGlobalVariable>(getRawVariable());
  }

  Metadata *getRawExpression() const { return getOperand(1); }

  DIExpression *getExpression() const {
    return cast<DIExpression>(getRawExpression());
  }

  static bool classof(const Metadata *MD) {
    return MD->getMetadataID() == DIGlobalVariableExpressionKind;
  }
};

/// Macro Info DWARF-like metadata node.
///
/// A metadata node with a DWARF macro info (i.e., a constant named
/// \c DW_MACINFO_*, defined in llvm/BinaryFormat/Dwarf.h).  Called \a
/// DIMacroNode
/// because it's potentially used for non-DWARF output.
class DIMacroNode : public MDNode {
  friend class LLVMContextImpl;
  friend class MDNode;

protected:
  DIMacroNode(LLVMContext &C, unsigned ID, StorageType Storage, unsigned MIType,
              ArrayRef<Metadata *> Ops1, ArrayRef<Metadata *> Ops2 = None)
      : MDNode(C, ID, Storage, Ops1, Ops2) {
    assert(MIType < 1u << 16);
    SubclassData16 = MIType;
  }
  ~DIMacroNode() = default;

  template <class Ty> Ty *getOperandAs(unsigned I) const {
    return cast_or_null<Ty>(getOperand(I));
  }

  StringRef getStringOperand(unsigned I) const {
    if (auto *S = getOperandAs<MDString>(I))
      return S->getString();
    return StringRef();
  }

  static MDString *getCanonicalMDString(LLVMContext &Context, StringRef S) {
    if (S.empty())
      return nullptr;
    return MDString::get(Context, S);
  }

public:
  unsigned getMacinfoType() const { return SubclassData16; }

  static bool classof(const Metadata *MD) {
    switch (MD->getMetadataID()) {
    default:
      return false;
    case DIMacroKind:
    case DIMacroFileKind:
      return true;
    }
  }
};

class DIMacro : public DIMacroNode {
  friend class LLVMContextImpl;
  friend class MDNode;

  unsigned Line;

  DIMacro(LLVMContext &C, StorageType Storage, unsigned MIType, unsigned Line,
          ArrayRef<Metadata *> Ops)
      : DIMacroNode(C, DIMacroKind, Storage, MIType, Ops), Line(Line) {}
  ~DIMacro() = default;

  static DIMacro *getImpl(LLVMContext &Context, unsigned MIType, unsigned Line,
                          StringRef Name, StringRef Value, StorageType Storage,
                          bool ShouldCreate = true) {
    return getImpl(Context, MIType, Line, getCanonicalMDString(Context, Name),
                   getCanonicalMDString(Context, Value), Storage, ShouldCreate);
  }
  static DIMacro *getImpl(LLVMContext &Context, unsigned MIType, unsigned Line,
                          MDString *Name, MDString *Value, StorageType Storage,
                          bool ShouldCreate = true);

  TempDIMacro cloneImpl() const {
    return getTemporary(getContext(), getMacinfoType(), getLine(), getName(),
                        getValue());
  }

public:
  DEFINE_MDNODE_GET(DIMacro,
                    (unsigned MIType, unsigned Line, StringRef Name,
                     StringRef Value = ""),
                    (MIType, Line, Name, Value))
  DEFINE_MDNODE_GET(DIMacro,
                    (unsigned MIType, unsigned Line, MDString *Name,
                     MDString *Value),
                    (MIType, Line, Name, Value))

  TempDIMacro clone() const { return cloneImpl(); }

  unsigned getLine() const { return Line; }

  StringRef getName() const { return getStringOperand(0); }
  StringRef getValue() const { return getStringOperand(1); }

  MDString *getRawName() const { return getOperandAs<MDString>(0); }
  MDString *getRawValue() const { return getOperandAs<MDString>(1); }

  static bool classof(const Metadata *MD) {
    return MD->getMetadataID() == DIMacroKind;
  }
};

class DIMacroFile : public DIMacroNode {
  friend class LLVMContextImpl;
  friend class MDNode;

  unsigned Line;

  DIMacroFile(LLVMContext &C, StorageType Storage, unsigned MIType,
              unsigned Line, ArrayRef<Metadata *> Ops)
      : DIMacroNode(C, DIMacroFileKind, Storage, MIType, Ops), Line(Line) {}
  ~DIMacroFile() = default;

  static DIMacroFile *getImpl(LLVMContext &Context, unsigned MIType,
                              unsigned Line, DIFile *File,
                              DIMacroNodeArray Elements, StorageType Storage,
                              bool ShouldCreate = true) {
    return getImpl(Context, MIType, Line, static_cast<Metadata *>(File),
                   Elements.get(), Storage, ShouldCreate);
  }

  static DIMacroFile *getImpl(LLVMContext &Context, unsigned MIType,
                              unsigned Line, Metadata *File, Metadata *Elements,
                              StorageType Storage, bool ShouldCreate = true);

  TempDIMacroFile cloneImpl() const {
    return getTemporary(getContext(), getMacinfoType(), getLine(), getFile(),
                        getElements());
  }

public:
  DEFINE_MDNODE_GET(DIMacroFile,
                    (unsigned MIType, unsigned Line, DIFile *File,
                     DIMacroNodeArray Elements),
                    (MIType, Line, File, Elements))
  DEFINE_MDNODE_GET(DIMacroFile,
                    (unsigned MIType, unsigned Line, Metadata *File,
                     Metadata *Elements),
                    (MIType, Line, File, Elements))

  TempDIMacroFile clone() const { return cloneImpl(); }

  void replaceElements(DIMacroNodeArray Elements) {
#ifndef NDEBUG
    for (DIMacroNode *Op : getElements())
      assert(is_contained(Elements->operands(), Op) &&
             "Lost a macro node during macro node list replacement");
#endif
    replaceOperandWith(1, Elements.get());
  }

  unsigned getLine() const { return Line; }
  DIFile *getFile() const { return cast_or_null<DIFile>(getRawFile()); }

  DIMacroNodeArray getElements() const {
    return cast_or_null<MDTuple>(getRawElements());
  }

  Metadata *getRawFile() const { return getOperand(0); }
  Metadata *getRawElements() const { return getOperand(1); }

  static bool classof(const Metadata *MD) {
    return MD->getMetadataID() == DIMacroFileKind;
  }
};

/// List of ValueAsMetadata, to be used as an argument to a dbg.value
/// intrinsic.
class DIArgList : public MDNode {
  friend class LLVMContextImpl;
  friend class MDNode;
  using iterator = SmallVectorImpl<ValueAsMetadata *>::iterator;

  SmallVector<ValueAsMetadata *, 4> Args;

  DIArgList(LLVMContext &C, StorageType Storage,
            ArrayRef<ValueAsMetadata *> Args)
      : MDNode(C, DIArgListKind, Storage, None),
        Args(Args.begin(), Args.end()) {
    track();
  }
  ~DIArgList() { untrack(); }

  static DIArgList *getImpl(LLVMContext &Context,
                            ArrayRef<ValueAsMetadata *> Args,
                            StorageType Storage, bool ShouldCreate = true);

  TempDIArgList cloneImpl() const {
    return getTemporary(getContext(), getArgs());
  }

  void track();
  void untrack();
  void dropAllReferences();

public:
  DEFINE_ALWAYS_UNIQUED_MDNODE_GET_METHODS(DIArgList,
                                           (ArrayRef<ValueAsMetadata *> Args),
                                           (Args))

  TempDIArgList clone() const { return cloneImpl(); }

  ArrayRef<ValueAsMetadata *> getArgs() const { return Args; }

  iterator args_begin() { return Args.begin(); }
  iterator args_end() { return Args.end(); }

  static bool classof(const Metadata *MD) {
    return MD->getMetadataID() == DIArgListKind;
  }

  void handleChangedOperand(void *Ref, Metadata *New);
};

/// Represents one lifetime segment of a DIObject.
class DILifetime : public DINode {
  friend class LLVMContextImpl;
  friend class MDNode;

  // FIXME: DILifetime must derive from DINode in order to be added to
  // retainedNodes, but it has no meaningful "Tag".
  DILifetime(LLVMContext &C, StorageType Storage, ArrayRef<Metadata *> Ops,
             ArrayRef<Metadata *> Args)
      : DINode(C, DILifetimeKind, Storage, 0, Ops, Args) {
    assert(Storage != Uniqued);
  }
  ~DILifetime() = default;

  static DILifetime *getImpl(LLVMContext &Context, Metadata *Obj, Metadata *Loc,
                             ArrayRef<Metadata *> Args, StorageType Storage);

  TempDILifetime cloneImpl() const {
    SmallVector<Metadata *> ArgObjects(argObjectsBegin(), argObjectsEnd());
    return getTemporary(getContext(), getRawObject(), getRawLocation(),
                        ArgObjects);
  }

public:
  static DILifetime *getDistinct(LLVMContext &Context, Metadata *Obj,
                                 Metadata *Loc,
                                 ArrayRef<Metadata *> Args = None) {
    return getImpl(Context, Obj, Loc, Args, Distinct);
  }
  static TempDILifetime getTemporary(LLVMContext &Context, Metadata *Obj,
                                     Metadata *Loc,
                                     ArrayRef<Metadata *> Args = None) {
    return TempDILifetime(getImpl(Context, Obj, Loc, Args, Temporary));
  }

  TempDILifetime clone() const { return cloneImpl(); }

  Metadata *getRawObject() const { return getOperand(0); }
  Metadata *getRawLocation() const { return getOperand(1); }
  MDNode::op_iterator rawArgObjectsBegin() const { return op_begin() + 2; }
  MDNode::op_iterator rawArgObjectsEnd() const { return op_end(); }
  MDNode::op_range rawArgObjects() const {
    return {rawArgObjectsBegin(), rawArgObjectsEnd()};
  }

  DIObject *getObject() const { return cast<DIObject>(getRawObject()); }
  DIExpr *getLocation() const { return cast<DIExpr>(getRawLocation()); }
  void setLocation(DIExpr *E) { setOperand(1, E); }
  class ArgObjectIterator
      : public llvm::iterator_facade_base<
            ArgObjectIterator, std::random_access_iterator_tag, DIObject> {
    friend DILifetime;
    MDNode::op_iterator I;
    explicit ArgObjectIterator(MDNode::op_iterator I) : I(I) {}

  public:
    ArgObjectIterator() = delete;
    ArgObjectIterator(const ArgObjectIterator &) = default;
    bool operator==(const ArgObjectIterator &R) const { return R.I == I; }
    DIObject *operator*() const { return cast<DIObject>(*I); }
    friend iterator_facade_base::difference_type
    operator-(ArgObjectIterator LHS, ArgObjectIterator RHS) {
      return LHS.I - RHS.I;
    }
    ArgObjectIterator &operator+=(iterator_facade_base::difference_type D) {
      I += D;
      return *this;
    }
    ArgObjectIterator &operator-=(iterator_facade_base::difference_type D) {
      I -= D;
      return *this;
    }
  };
  using ArgObjectRange = iterator_range<ArgObjectIterator>;
  ArgObjectIterator argObjectsBegin() const {
    return ArgObjectIterator(rawArgObjectsBegin());
  }
  ArgObjectIterator argObjectsEnd() const {
    return ArgObjectIterator(rawArgObjectsEnd());
  }
  ArgObjectRange argObjects() const {
    return {argObjectsBegin(), argObjectsEnd()};
  }

  static bool classof(const Metadata *MD) {
    return MD->getMetadataID() == DILifetimeKind;
  }
};

/// Identifies a unique instance of a variable.
///
/// Storage for identifying a potentially inlined instance of a variable,
/// or a fragment thereof. This guarantees that exactly one variable instance
/// may be identified by this class, even when that variable is a fragment of
/// an aggregate variable and/or there is another inlined instance of the same
/// source code variable nearby.
/// This class does not necessarily uniquely identify that variable: it is
/// possible that a DebugVariable with different parameters may point to the
/// same variable instance, but not that one DebugVariable points to multiple
/// variable instances.
class DebugVariable {
  using FragmentInfo = DIExpression::FragmentInfo;

  const DILocalVariable *Variable;
  Optional<FragmentInfo> Fragment;
  const DILocation *InlinedAt;

  /// Fragment that will overlap all other fragments. Used as default when
  /// caller demands a fragment.
  static const FragmentInfo DefaultFragment;

public:
  DebugVariable(const DbgVariableIntrinsic *DII);

  DebugVariable(const DILocalVariable *Var, Optional<FragmentInfo> FragmentInfo,
                const DILocation *InlinedAt)
      : Variable(Var), Fragment(FragmentInfo), InlinedAt(InlinedAt) {}

  DebugVariable(const DILocalVariable *Var, const DIExpression *DIExpr,
                const DILocation *InlinedAt)
      : Variable(Var),
        Fragment(DIExpr ? DIExpr->getFragmentInfo() : NoneType()),
        InlinedAt(InlinedAt) {}

  const DILocalVariable *getVariable() const { return Variable; }
  Optional<FragmentInfo> getFragment() const { return Fragment; }
  const DILocation *getInlinedAt() const { return InlinedAt; }

  FragmentInfo getFragmentOrDefault() const {
    return Fragment.value_or(DefaultFragment);
  }

  static bool isDefaultFragment(const FragmentInfo F) {
    return F == DefaultFragment;
  }

  bool operator==(const DebugVariable &Other) const {
    return std::tie(Variable, Fragment, InlinedAt) ==
           std::tie(Other.Variable, Other.Fragment, Other.InlinedAt);
  }

  bool operator<(const DebugVariable &Other) const {
    return std::tie(Variable, Fragment, InlinedAt) <
           std::tie(Other.Variable, Other.Fragment, Other.InlinedAt);
  }
};

template <> struct DenseMapInfo<DebugVariable> {
  using FragmentInfo = DIExpression::FragmentInfo;

  /// Empty key: no key should be generated that has no DILocalVariable.
  static inline DebugVariable getEmptyKey() {
    return DebugVariable(nullptr, NoneType(), nullptr);
  }

  /// Difference in tombstone is that the Optional is meaningful.
  static inline DebugVariable getTombstoneKey() {
    return DebugVariable(nullptr, {{0, 0}}, nullptr);
  }

  static unsigned getHashValue(const DebugVariable &D) {
    unsigned HV = 0;
    const Optional<FragmentInfo> Fragment = D.getFragment();
    if (Fragment)
      HV = DenseMapInfo<FragmentInfo>::getHashValue(*Fragment);

    return hash_combine(D.getVariable(), HV, D.getInlinedAt());
  }

  static bool isEqual(const DebugVariable &A, const DebugVariable &B) {
    return A == B;
  }
};

} // end namespace llvm

#undef DEFINE_MDNODE_GET_UNPACK_IMPL
#undef DEFINE_MDNODE_GET_UNPACK
#undef DEFINE_MDNODE_GET_ONLY
#undef DEFINE_MDNODE_GET_IF_EXISTS
#undef DEFINE_MDNODE_GET_DISTINCT
#undef DEFINE_MDNODE_GET_TEMPORARY
#undef DEFINE_ALL_MDNODE_GET_METHODS
#undef DEFINE_MDNODE_GET
#undef DEFINE_ALWAYS_DISTINCT_MDNODE_GET_METHODS
#undef DEFINE_ALWAYS_UNIQUED_MDNODE_GET_METHODS

#endif // LLVM_IR_DEBUGINFOMETADATA_H<|MERGE_RESOLUTION|>--- conflicted
+++ resolved
@@ -237,11 +237,8 @@
     case DIImportedEntityKind:
     case DIModuleKind:
     case DIGenericSubrangeKind:
-<<<<<<< HEAD
+    case DIAssignIDKind:
     case DILifetimeKind:
-=======
-    case DIAssignIDKind:
->>>>>>> f4f6c63f
       return true;
     }
   }
