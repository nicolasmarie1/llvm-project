//===-- TargetLibraryInfo.h - Library information ---------------*- C++ -*-===//
//
// Part of the LLVM Project, under the Apache License v2.0 with LLVM Exceptions.
// See https://llvm.org/LICENSE.txt for license information.
// SPDX-License-Identifier: Apache-2.0 WITH LLVM-exception
//
//===----------------------------------------------------------------------===//

#ifndef LLVM_ANALYSIS_TARGETLIBRARYINFO_H
#define LLVM_ANALYSIS_TARGETLIBRARYINFO_H

#include "llvm/ADT/BitVector.h"
#include "llvm/ADT/DenseMap.h"
#include "llvm/ADT/Triple.h"
#include "llvm/IR/InstrTypes.h"
#include "llvm/IR/PassManager.h"
#include "llvm/Pass.h"
#include <optional>

namespace llvm {

template <typename T> class ArrayRef;
class Function;
class Module;
class Triple;

/// Describes a possible vectorization of a function.
/// Function 'VectorFnName' is equivalent to 'ScalarFnName' vectorized
/// by a factor 'VectorizationFactor'.
struct VecDesc {
  StringRef ScalarFnName;
  StringRef VectorFnName;
  ElementCount VectorizationFactor;
};

  enum LibFunc : unsigned {
#define TLI_DEFINE_ENUM
#include "llvm/Analysis/TargetLibraryInfo.def"

    NumLibFuncs,
    NotLibFunc
  };

/// Implementation of the target library information.
///
/// This class constructs tables that hold the target library information and
/// make it available. However, it is somewhat expensive to compute and only
/// depends on the triple. So users typically interact with the \c
/// TargetLibraryInfo wrapper below.
class TargetLibraryInfoImpl {
  friend class TargetLibraryInfo;

  unsigned char AvailableArray[(NumLibFuncs+3)/4];
  DenseMap<unsigned, std::string> CustomNames;
  static StringLiteral const StandardNames[NumLibFuncs];
  bool ShouldExtI32Param, ShouldExtI32Return, ShouldSignExtI32Param, ShouldSignExtI32Return;
  unsigned SizeOfInt;

  enum AvailabilityState {
    StandardName = 3, // (memset to all ones)
    CustomName = 1,
    Unavailable = 0  // (memset to all zeros)
  };
  void setState(LibFunc F, AvailabilityState State) {
    AvailableArray[F/4] &= ~(3 << 2*(F&3));
    AvailableArray[F/4] |= State << 2*(F&3);
  }
  AvailabilityState getState(LibFunc F) const {
    return static_cast<AvailabilityState>((AvailableArray[F/4] >> 2*(F&3)) & 3);
  }

  /// Vectorization descriptors - sorted by ScalarFnName.
  std::vector<VecDesc> VectorDescs;
  /// Scalarization descriptors - same content as VectorDescs but sorted based
  /// on VectorFnName rather than ScalarFnName.
  std::vector<VecDesc> ScalarDescs;

  /// Return true if the function type FTy is valid for the library function
  /// F, regardless of whether the function is available.
  bool isValidProtoForLibFunc(const FunctionType &FTy, LibFunc F,
                              const Module &M) const;

public:
  /// List of known vector-functions libraries.
  ///
  /// The vector-functions library defines, which functions are vectorizable
  /// and with which factor. The library can be specified by either frontend,
  /// or a commandline option, and then used by
  /// addVectorizableFunctionsFromVecLib for filling up the tables of
  /// vectorizable functions.
  enum VectorLibrary {
    NoLibrary,  // Don't use any vector library.
    Accelerate, // Use Accelerate framework.
    DarwinLibSystemM, // Use Darwin's libsystem_m.
<<<<<<< HEAD
    LIBMVEC_X86,// GLIBC Vector Math library.
    MASSV,      // IBM MASS vector library.
    SVML,       // Intel short vector math library.
// begin AOCC
    AMDLIBM,    // AMD Math Vector library.
// end AOCC
=======
    LIBMVEC_X86,      // GLIBC Vector Math library.
    MASSV,            // IBM MASS vector library.
    SVML,             // Intel short vector math library.
    SLEEFGNUABI       // SLEEF - SIMD Library for Evaluating Elementary Functions.
>>>>>>> 835cb9ff
  };

  TargetLibraryInfoImpl();
  explicit TargetLibraryInfoImpl(const Triple &T);

  // Provide value semantics.
  TargetLibraryInfoImpl(const TargetLibraryInfoImpl &TLI);
  TargetLibraryInfoImpl(TargetLibraryInfoImpl &&TLI);
  TargetLibraryInfoImpl &operator=(const TargetLibraryInfoImpl &TLI);
  TargetLibraryInfoImpl &operator=(TargetLibraryInfoImpl &&TLI);

  /// Searches for a particular function name.
  ///
  /// If it is one of the known library functions, return true and set F to the
  /// corresponding value.
  bool getLibFunc(StringRef funcName, LibFunc &F) const;

  /// Searches for a particular function name, also checking that its type is
  /// valid for the library function matching that name.
  ///
  /// If it is one of the known library functions, return true and set F to the
  /// corresponding value.
  ///
  /// FDecl is assumed to have a parent Module when using this function.
  bool getLibFunc(const Function &FDecl, LibFunc &F) const;

  /// Forces a function to be marked as unavailable.
  void setUnavailable(LibFunc F) {
    setState(F, Unavailable);
  }

  /// Forces a function to be marked as available.
  void setAvailable(LibFunc F) {
    setState(F, StandardName);
  }

  /// Forces a function to be marked as available and provide an alternate name
  /// that must be used.
  void setAvailableWithName(LibFunc F, StringRef Name) {
    if (StandardNames[F] != Name) {
      setState(F, CustomName);
      CustomNames[F] = std::string(Name);
      assert(CustomNames.find(F) != CustomNames.end());
    } else {
      setState(F, StandardName);
    }
  }

  /// Disables all builtins.
  ///
  /// This can be used for options like -fno-builtin.
  void disableAllFunctions();

  /// Add a set of scalar -> vector mappings, queryable via
  /// getVectorizedFunction and getScalarizedFunction.
  void addVectorizableFunctions(ArrayRef<VecDesc> Fns);

  /// Calls addVectorizableFunctions with a known preset of functions for the
  /// given vector library.
  void addVectorizableFunctionsFromVecLib(enum VectorLibrary VecLib,
                                          const llvm::Triple &TargetTriple);

  /// Return true if the function F has a vector equivalent with vectorization
  /// factor VF.
  bool isFunctionVectorizable(StringRef F, const ElementCount &VF) const {
    return !getVectorizedFunction(F, VF).empty();
  }

  /// Return true if the function F has a vector equivalent with any
  /// vectorization factor.
  bool isFunctionVectorizable(StringRef F) const;

  /// Return the name of the equivalent of F, vectorized with factor VF. If no
  /// such mapping exists, return the empty string.
  StringRef getVectorizedFunction(StringRef F, const ElementCount &VF) const;

  /// Set to true iff i32 parameters to library functions should have signext
  /// or zeroext attributes if they correspond to C-level int or unsigned int,
  /// respectively.
  void setShouldExtI32Param(bool Val) {
    ShouldExtI32Param = Val;
  }

  /// Set to true iff i32 results from library functions should have signext
  /// or zeroext attributes if they correspond to C-level int or unsigned int,
  /// respectively.
  void setShouldExtI32Return(bool Val) {
    ShouldExtI32Return = Val;
  }

  /// Set to true iff i32 parameters to library functions should have signext
  /// attribute if they correspond to C-level int or unsigned int.
  void setShouldSignExtI32Param(bool Val) {
    ShouldSignExtI32Param = Val;
  }

  /// Set to true iff i32 results from library functions should have signext
  /// attribute if they correspond to C-level int or unsigned int.
  void setShouldSignExtI32Return(bool Val) {
    ShouldSignExtI32Return = Val;
  }

  /// Returns the size of the wchar_t type in bytes or 0 if the size is unknown.
  /// This queries the 'wchar_size' metadata.
  unsigned getWCharSize(const Module &M) const;

  /// Returns the size of the size_t type in bits.
  unsigned getSizeTSize(const Module &M) const;

  /// Get size of a C-level int or unsigned int, in bits.
  unsigned getIntSize() const {
    return SizeOfInt;
  }

  /// Initialize the C-level size of an integer.
  void setIntSize(unsigned Bits) {
    SizeOfInt = Bits;
  }

  /// Returns the largest vectorization factor used in the list of
  /// vector functions.
  void getWidestVF(StringRef ScalarF, ElementCount &FixedVF,
                   ElementCount &Scalable) const;

  /// Returns true if call site / callee has cdecl-compatible calling
  /// conventions.
  static bool isCallingConvCCompatible(CallBase *CI);
  static bool isCallingConvCCompatible(Function *Callee);
};

/// Provides information about what library functions are available for
/// the current target.
///
/// This both allows optimizations to handle them specially and frontends to
/// disable such optimizations through -fno-builtin etc.
class TargetLibraryInfo {
  friend class TargetLibraryAnalysis;
  friend class TargetLibraryInfoWrapperPass;

  /// The global (module level) TLI info.
  const TargetLibraryInfoImpl *Impl;

  /// Support for -fno-builtin* options as function attributes, overrides
  /// information in global TargetLibraryInfoImpl.
  BitVector OverrideAsUnavailable;

public:
  explicit TargetLibraryInfo(const TargetLibraryInfoImpl &Impl,
                             std::optional<const Function *> F = std::nullopt)
      : Impl(&Impl), OverrideAsUnavailable(NumLibFuncs) {
    if (!F)
      return;
    if ((*F)->hasFnAttribute("no-builtins"))
      disableAllFunctions();
    else {
      // Disable individual libc/libm calls in TargetLibraryInfo.
      LibFunc LF;
      AttributeSet FnAttrs = (*F)->getAttributes().getFnAttrs();
      for (const Attribute &Attr : FnAttrs) {
        if (!Attr.isStringAttribute())
          continue;
        auto AttrStr = Attr.getKindAsString();
        if (!AttrStr.consume_front("no-builtin-"))
          continue;
        if (getLibFunc(AttrStr, LF))
          setUnavailable(LF);
      }
    }
  }

  // Provide value semantics.
  TargetLibraryInfo(const TargetLibraryInfo &TLI) = default;
  TargetLibraryInfo(TargetLibraryInfo &&TLI)
      : Impl(TLI.Impl), OverrideAsUnavailable(TLI.OverrideAsUnavailable) {}
  TargetLibraryInfo &operator=(const TargetLibraryInfo &TLI) = default;
  TargetLibraryInfo &operator=(TargetLibraryInfo &&TLI) {
    Impl = TLI.Impl;
    OverrideAsUnavailable = TLI.OverrideAsUnavailable;
    return *this;
  }

  /// Determine whether a callee with the given TLI can be inlined into
  /// caller with this TLI, based on 'nobuiltin' attributes. When requested,
  /// allow inlining into a caller with a superset of the callee's nobuiltin
  /// attributes, which is conservatively correct.
  bool areInlineCompatible(const TargetLibraryInfo &CalleeTLI,
                           bool AllowCallerSuperset) const {
    if (!AllowCallerSuperset)
      return OverrideAsUnavailable == CalleeTLI.OverrideAsUnavailable;
    BitVector B = OverrideAsUnavailable;
    B |= CalleeTLI.OverrideAsUnavailable;
    // We can inline if the union of the caller and callee's nobuiltin
    // attributes is no stricter than the caller's nobuiltin attributes.
    return B == OverrideAsUnavailable;
  }

  /// Return true if the function type FTy is valid for the library function
  /// F, regardless of whether the function is available.
  bool isValidProtoForLibFunc(const FunctionType &FTy, LibFunc F,
                              const Module &M) const {
    return Impl->isValidProtoForLibFunc(FTy, F, M);
  }

  /// Searches for a particular function name.
  ///
  /// If it is one of the known library functions, return true and set F to the
  /// corresponding value.
  bool getLibFunc(StringRef funcName, LibFunc &F) const {
    return Impl->getLibFunc(funcName, F);
  }

  bool getLibFunc(const Function &FDecl, LibFunc &F) const {
    return Impl->getLibFunc(FDecl, F);
  }

  /// If a callbase does not have the 'nobuiltin' attribute, return if the
  /// called function is a known library function and set F to that function.
  bool getLibFunc(const CallBase &CB, LibFunc &F) const {
    return !CB.isNoBuiltin() && CB.getCalledFunction() &&
           getLibFunc(*(CB.getCalledFunction()), F);
  }

  /// Disables all builtins.
  ///
  /// This can be used for options like -fno-builtin.
  void disableAllFunctions() LLVM_ATTRIBUTE_UNUSED {
    OverrideAsUnavailable.set();
  }

  /// Forces a function to be marked as unavailable.
  void setUnavailable(LibFunc F) LLVM_ATTRIBUTE_UNUSED {
    OverrideAsUnavailable.set(F);
  }

  TargetLibraryInfoImpl::AvailabilityState getState(LibFunc F) const {
    if (OverrideAsUnavailable[F])
      return TargetLibraryInfoImpl::Unavailable;
    return Impl->getState(F);
  }

  /// Tests whether a library function is available.
  bool has(LibFunc F) const {
    return getState(F) != TargetLibraryInfoImpl::Unavailable;
  }
  bool isFunctionVectorizable(StringRef F, const ElementCount &VF) const {
    return Impl->isFunctionVectorizable(F, VF);
  }
  bool isFunctionVectorizable(StringRef F) const {
    return Impl->isFunctionVectorizable(F);
  }
  StringRef getVectorizedFunction(StringRef F, const ElementCount &VF) const {
    return Impl->getVectorizedFunction(F, VF);
  }

  /// Tests if the function is both available and a candidate for optimized code
  /// generation.
  bool hasOptimizedCodeGen(LibFunc F) const {
    if (getState(F) == TargetLibraryInfoImpl::Unavailable)
      return false;
    switch (F) {
    default: break;
    case LibFunc_copysign:     case LibFunc_copysignf:  case LibFunc_copysignl:
    case LibFunc_fabs:         case LibFunc_fabsf:      case LibFunc_fabsl:
    case LibFunc_sin:          case LibFunc_sinf:       case LibFunc_sinl:
    case LibFunc_cos:          case LibFunc_cosf:       case LibFunc_cosl:
    case LibFunc_sqrt:         case LibFunc_sqrtf:      case LibFunc_sqrtl:
    case LibFunc_sqrt_finite:  case LibFunc_sqrtf_finite:
                                                   case LibFunc_sqrtl_finite:
    case LibFunc_fmax:         case LibFunc_fmaxf:      case LibFunc_fmaxl:
    case LibFunc_fmin:         case LibFunc_fminf:      case LibFunc_fminl:
    case LibFunc_floor:        case LibFunc_floorf:     case LibFunc_floorl:
    case LibFunc_nearbyint:    case LibFunc_nearbyintf: case LibFunc_nearbyintl:
    case LibFunc_ceil:         case LibFunc_ceilf:      case LibFunc_ceill:
    case LibFunc_rint:         case LibFunc_rintf:      case LibFunc_rintl:
    case LibFunc_round:        case LibFunc_roundf:     case LibFunc_roundl:
    case LibFunc_trunc:        case LibFunc_truncf:     case LibFunc_truncl:
    case LibFunc_log2:         case LibFunc_log2f:      case LibFunc_log2l:
    case LibFunc_exp2:         case LibFunc_exp2f:      case LibFunc_exp2l:
    case LibFunc_memcpy:       case LibFunc_memset:     case LibFunc_memmove:
    case LibFunc_memcmp:       case LibFunc_bcmp:       case LibFunc_strcmp:
    case LibFunc_strcpy:       case LibFunc_stpcpy:     case LibFunc_strlen:
    case LibFunc_strnlen:      case LibFunc_memchr:     case LibFunc_mempcpy:
      return true;
    }
    return false;
  }

  StringRef getName(LibFunc F) const {
    auto State = getState(F);
    if (State == TargetLibraryInfoImpl::Unavailable)
      return StringRef();
    if (State == TargetLibraryInfoImpl::StandardName)
      return Impl->StandardNames[F];
    assert(State == TargetLibraryInfoImpl::CustomName);
    return Impl->CustomNames.find(F)->second;
  }

  static void initExtensionsForTriple(bool &ShouldExtI32Param,
                                      bool &ShouldExtI32Return,
                                      bool &ShouldSignExtI32Param,
                                      bool &ShouldSignExtI32Return,
                                      const Triple &T) {
    ShouldExtI32Param     = ShouldExtI32Return     = false;
    ShouldSignExtI32Param = ShouldSignExtI32Return = false;

    // PowerPC64, Sparc64, SystemZ need signext/zeroext on i32 parameters and
    // returns corresponding to C-level ints and unsigned ints.
    if (T.isPPC64() || T.getArch() == Triple::sparcv9 ||
        T.getArch() == Triple::systemz) {
      ShouldExtI32Param = true;
      ShouldExtI32Return = true;
    }
    // Mips and riscv64, on the other hand, needs signext on i32 parameters
    // corresponding to both signed and unsigned ints.
    if (T.isMIPS() || T.isRISCV64()) {
      ShouldSignExtI32Param = true;
    }
    // riscv64 needs signext on i32 returns corresponding to both signed and
    // unsigned ints.
    if (T.isRISCV64()) {
      ShouldSignExtI32Return = true;
    }
  }

  /// Returns extension attribute kind to be used for i32 parameters
  /// corresponding to C-level int or unsigned int.  May be zeroext, signext,
  /// or none.
private:
  static Attribute::AttrKind getExtAttrForI32Param(bool ShouldExtI32Param_,
                                                   bool ShouldSignExtI32Param_,
                                                   bool Signed = true) {
    if (ShouldExtI32Param_)
      return Signed ? Attribute::SExt : Attribute::ZExt;
    if (ShouldSignExtI32Param_)
      return Attribute::SExt;
    return Attribute::None;
  }

public:
  static Attribute::AttrKind getExtAttrForI32Param(const Triple &T,
                                                   bool Signed = true) {
    bool ShouldExtI32Param, ShouldExtI32Return;
    bool ShouldSignExtI32Param, ShouldSignExtI32Return;
    initExtensionsForTriple(ShouldExtI32Param, ShouldExtI32Return,
                            ShouldSignExtI32Param, ShouldSignExtI32Return, T);
    return getExtAttrForI32Param(ShouldExtI32Param, ShouldSignExtI32Param,
                                 Signed);
  }

  Attribute::AttrKind getExtAttrForI32Param(bool Signed = true) const {
    return getExtAttrForI32Param(Impl->ShouldExtI32Param,
                                 Impl->ShouldSignExtI32Param, Signed);
  }

  /// Returns extension attribute kind to be used for i32 return values
  /// corresponding to C-level int or unsigned int.  May be zeroext, signext,
  /// or none.
private:
  static Attribute::AttrKind getExtAttrForI32Return(bool ShouldExtI32Return_,
                                                    bool ShouldSignExtI32Return_,
                                                    bool Signed) {
    if (ShouldExtI32Return_)
      return Signed ? Attribute::SExt : Attribute::ZExt;
    if (ShouldSignExtI32Return_)
      return Attribute::SExt;
    return Attribute::None;
  }

public:
  static Attribute::AttrKind getExtAttrForI32Return(const Triple &T,
                                                   bool Signed = true) {
    bool ShouldExtI32Param, ShouldExtI32Return;
    bool ShouldSignExtI32Param, ShouldSignExtI32Return;
    initExtensionsForTriple(ShouldExtI32Param, ShouldExtI32Return,
                            ShouldSignExtI32Param, ShouldSignExtI32Return, T);
    return getExtAttrForI32Return(ShouldExtI32Return, ShouldSignExtI32Return,
                                  Signed);
  }

  Attribute::AttrKind getExtAttrForI32Return(bool Signed = true) const {
    return getExtAttrForI32Return(Impl->ShouldExtI32Return,
                                  Impl->ShouldSignExtI32Return, Signed);
  }

  // Helper to create an AttributeList for args (and ret val) which all have
  // the same signedness. Attributes in AL may be passed in to include them
  // as well in the returned AttributeList.
  AttributeList getAttrList(LLVMContext *C, ArrayRef<unsigned> ArgNos,
                            bool Signed, bool Ret = false,
                            AttributeList AL = AttributeList()) const {
    if (auto AK = getExtAttrForI32Param(Signed))
      for (auto ArgNo : ArgNos)
        AL = AL.addParamAttribute(*C, ArgNo, AK);
    if (Ret)
      if (auto AK = getExtAttrForI32Return(Signed))
        AL = AL.addRetAttribute(*C, AK);
    return AL;
  }

  /// \copydoc TargetLibraryInfoImpl::getWCharSize()
  unsigned getWCharSize(const Module &M) const {
    return Impl->getWCharSize(M);
  }

  /// \copydoc TargetLibraryInfoImpl::getSizeTSize()
  unsigned getSizeTSize(const Module &M) const { return Impl->getSizeTSize(M); }

  /// \copydoc TargetLibraryInfoImpl::getIntSize()
  unsigned getIntSize() const {
    return Impl->getIntSize();
  }

  /// Handle invalidation from the pass manager.
  ///
  /// If we try to invalidate this info, just return false. It cannot become
  /// invalid even if the module or function changes.
  bool invalidate(Module &, const PreservedAnalyses &,
                  ModuleAnalysisManager::Invalidator &) {
    return false;
  }
  bool invalidate(Function &, const PreservedAnalyses &,
                  FunctionAnalysisManager::Invalidator &) {
    return false;
  }
  /// Returns the largest vectorization factor used in the list of
  /// vector functions.
  void getWidestVF(StringRef ScalarF, ElementCount &FixedVF,
                   ElementCount &ScalableVF) const {
    Impl->getWidestVF(ScalarF, FixedVF, ScalableVF);
  }

  /// Check if the function "F" is listed in a library known to LLVM.
  bool isKnownVectorFunctionInLibrary(StringRef F) const {
    return this->isFunctionVectorizable(F);
  }
};

/// Analysis pass providing the \c TargetLibraryInfo.
///
/// Note that this pass's result cannot be invalidated, it is immutable for the
/// life of the module.
class TargetLibraryAnalysis : public AnalysisInfoMixin<TargetLibraryAnalysis> {
public:
  typedef TargetLibraryInfo Result;

  /// Default construct the library analysis.
  ///
  /// This will use the module's triple to construct the library info for that
  /// module.
  TargetLibraryAnalysis() = default;

  /// Construct a library analysis with baseline Module-level info.
  ///
  /// This will be supplemented with Function-specific info in the Result.
  TargetLibraryAnalysis(TargetLibraryInfoImpl BaselineInfoImpl)
      : BaselineInfoImpl(std::move(BaselineInfoImpl)) {}

  TargetLibraryInfo run(const Function &F, FunctionAnalysisManager &);

private:
  friend AnalysisInfoMixin<TargetLibraryAnalysis>;
  static AnalysisKey Key;

  std::optional<TargetLibraryInfoImpl> BaselineInfoImpl;
};

class TargetLibraryInfoWrapperPass : public ImmutablePass {
  TargetLibraryAnalysis TLA;
  std::optional<TargetLibraryInfo> TLI;

  virtual void anchor();

public:
  static char ID;
  TargetLibraryInfoWrapperPass();
  explicit TargetLibraryInfoWrapperPass(const Triple &T);
  explicit TargetLibraryInfoWrapperPass(const TargetLibraryInfoImpl &TLI);

  TargetLibraryInfo &getTLI(const Function &F) {
    FunctionAnalysisManager DummyFAM;
    TLI = TLA.run(F, DummyFAM);
    return *TLI;
  }
};

} // end namespace llvm

#endif<|MERGE_RESOLUTION|>--- conflicted
+++ resolved
@@ -92,19 +92,13 @@
     NoLibrary,  // Don't use any vector library.
     Accelerate, // Use Accelerate framework.
     DarwinLibSystemM, // Use Darwin's libsystem_m.
-<<<<<<< HEAD
     LIBMVEC_X86,// GLIBC Vector Math library.
     MASSV,      // IBM MASS vector library.
     SVML,       // Intel short vector math library.
 // begin AOCC
     AMDLIBM,    // AMD Math Vector library.
 // end AOCC
-=======
-    LIBMVEC_X86,      // GLIBC Vector Math library.
-    MASSV,            // IBM MASS vector library.
-    SVML,             // Intel short vector math library.
     SLEEFGNUABI       // SLEEF - SIMD Library for Evaluating Elementary Functions.
->>>>>>> 835cb9ff
   };
 
   TargetLibraryInfoImpl();
