--- conflicted
+++ resolved
@@ -12,162 +12,4 @@
 ///
 //===----------------------------------------------------------------------===//
 
-<<<<<<< HEAD
-#ifndef LLVM_SUPPORT_X86TARGETPARSER_H
-#define LLVM_SUPPORT_X86TARGETPARSER_H
-
-#include "llvm/ADT/ArrayRef.h"
-#include "llvm/ADT/StringMap.h"
-
-namespace llvm {
-template <typename T> class SmallVectorImpl;
-class StringRef;
-
-namespace X86 {
-
-// This should be kept in sync with libcc/compiler-rt as its included by clang
-// as a proxy for what's in libgcc/compiler-rt.
-enum ProcessorVendors : unsigned {
-  VENDOR_DUMMY,
-#define X86_VENDOR(ENUM, STRING) \
-  ENUM,
-#include "llvm/Support/X86TargetParser.def"
-  VENDOR_OTHER
-};
-
-// This should be kept in sync with libcc/compiler-rt as its included by clang
-// as a proxy for what's in libgcc/compiler-rt.
-enum ProcessorTypes : unsigned {
-  CPU_TYPE_DUMMY,
-#define X86_CPU_TYPE(ENUM, STRING) \
-  ENUM,
-#include "llvm/Support/X86TargetParser.def"
-  CPU_TYPE_MAX
-};
-
-// This should be kept in sync with libcc/compiler-rt as its included by clang
-// as a proxy for what's in libgcc/compiler-rt.
-enum ProcessorSubtypes : unsigned {
-  CPU_SUBTYPE_DUMMY,
-#define X86_CPU_SUBTYPE(ENUM, STRING) \
-  ENUM,
-#include "llvm/Support/X86TargetParser.def"
-  CPU_SUBTYPE_MAX
-};
-
-// This should be kept in sync with libcc/compiler-rt as it should be used
-// by clang as a proxy for what's in libgcc/compiler-rt.
-enum ProcessorFeatures {
-#define X86_FEATURE(ENUM, STRING) FEATURE_##ENUM,
-#include "llvm/Support/X86TargetParser.def"
-  CPU_FEATURE_MAX
-};
-
-enum CPUKind {
-  CK_None,
-  CK_i386,
-  CK_i486,
-  CK_WinChipC6,
-  CK_WinChip2,
-  CK_C3,
-  CK_i586,
-  CK_Pentium,
-  CK_PentiumMMX,
-  CK_PentiumPro,
-  CK_i686,
-  CK_Pentium2,
-  CK_Pentium3,
-  CK_PentiumM,
-  CK_C3_2,
-  CK_Yonah,
-  CK_Pentium4,
-  CK_Prescott,
-  CK_Nocona,
-  CK_Core2,
-  CK_Penryn,
-  CK_Bonnell,
-  CK_Silvermont,
-  CK_Goldmont,
-  CK_GoldmontPlus,
-  CK_Tremont,
-  CK_Nehalem,
-  CK_Westmere,
-  CK_SandyBridge,
-  CK_IvyBridge,
-  CK_Haswell,
-  CK_Broadwell,
-  CK_SkylakeClient,
-  CK_SkylakeServer,
-  CK_Cascadelake,
-  CK_Cooperlake,
-  CK_Cannonlake,
-  CK_IcelakeClient,
-  CK_Rocketlake,
-  CK_IcelakeServer,
-  CK_Tigerlake,
-  CK_SapphireRapids,
-  CK_Alderlake,
-  CK_Raptorlake,
-  CK_Meteorlake,
-  CK_KNL,
-  CK_KNM,
-  CK_Lakemont,
-  CK_K6,
-  CK_K6_2,
-  CK_K6_3,
-  CK_Athlon,
-  CK_AthlonXP,
-  CK_K8,
-  CK_K8SSE3,
-  CK_AMDFAM10,
-  CK_BTVER1,
-  CK_BTVER2,
-  CK_BDVER1,
-  CK_BDVER2,
-  CK_BDVER3,
-  CK_BDVER4,
-  CK_ZNVER1,
-  CK_ZNVER2,
-  CK_ZNVER3,
-  CK_ZNVER4,
-  CK_x86_64,
-  CK_x86_64_v2,
-  CK_x86_64_v3,
-  CK_x86_64_v4,
-  CK_Geode,
-};
-
-/// Parse \p CPU string into a CPUKind. Will only accept 64-bit capable CPUs if
-/// \p Only64Bit is true.
-CPUKind parseArchX86(StringRef CPU, bool Only64Bit = false);
-CPUKind parseTuneCPU(StringRef CPU, bool Only64Bit = false);
-
-/// Provide a list of valid CPU names. If \p Only64Bit is true, the list will
-/// only contain 64-bit capable CPUs.
-void fillValidCPUArchList(SmallVectorImpl<StringRef> &Values,
-                          bool Only64Bit = false);
-/// Provide a list of valid -mtune names.
-void fillValidTuneCPUList(SmallVectorImpl<StringRef> &Values,
-                          bool Only64Bit = false);
-
-/// Get the key feature prioritizing target multiversioning.
-ProcessorFeatures getKeyFeature(CPUKind Kind);
-
-/// Fill in the features that \p CPU supports into \p Features.
-void getFeaturesForCPU(StringRef CPU, SmallVectorImpl<StringRef> &Features);
-
-/// Set or clear entries in \p Features that are implied to be enabled/disabled
-/// by the provided \p Feature.
-void updateImpliedFeatures(StringRef Feature, bool Enabled,
-                           StringMap<bool> &Features);
-
-uint64_t getCpuSupportsMask(ArrayRef<StringRef> FeatureStrs);
-unsigned getFeaturePriority(ProcessorFeatures Feat);
-
-} // namespace X86
-} // namespace llvm
-
-#endif
-=======
-#include "llvm/TargetParser/X86TargetParser.h"
->>>>>>> e73b3569
+#include "llvm/TargetParser/X86TargetParser.h"