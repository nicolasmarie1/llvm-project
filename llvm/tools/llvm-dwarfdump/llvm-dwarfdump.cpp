--- conflicted
+++ resolved
@@ -402,22 +402,16 @@
 }
 
 /// Print only DIEs that have a certain name.
-<<<<<<< HEAD
-static void filterByName(const StringSet<> &Names,
-                         DWARFContext::unit_iterator_range CUs, raw_ostream &OS,
-                         TargetCallbacks &Callbacks) {
-  for (const auto &CU : CUs)
-    for (const auto &Entry : CU->dies()) {
-      DWARFDie Die = {CU.get(), &Entry};
-=======
 static void filterByName(
     const StringSet<> &Names, DWARFContext::unit_iterator_range CUs,
     raw_ostream &OS,
-    std::function<StringRef(uint64_t RegNum, bool IsEH)> GetNameForDWARFReg) {
+#if FIXME // removed by Juan in Mar 2023
+    std::function<StringRef(uint64_t RegNum, bool IsEH)> GetNameForDWARFReg,
+#endif
+    TargetCallbacks &Callbacks) {
   auto filterDieNames = [&](DWARFUnit *Unit) {
     for (const auto &Entry : Unit->dies()) {
       DWARFDie Die = {Unit, &Entry};
->>>>>>> 8d817f64
       if (const char *Name = Die.getName(DINameKind::ShortName))
         if (filterByName(Names, Die, Name, OS, Callbacks))
           continue;
