// REQUIRES: asserts
// RUN: llvm-mc -triple x86_64-unknown-unknown  -debug-only=asm-matcher  %s 2>&1 | FileCheck %s

; XFAIL: *

// CHECK: AsmMatcher: found 4 encodings with mnemonic 'pshufb'
// CHECK: Trying to match opcode MMX_PSHUFBrr
// CHECK:   Matching formal operand class MCK_VR64 against actual operand at index 1 (Memory: ModeSize=64,BaseReg=rip,Scale=1,Disp=CPI1_0): Opcode result: multiple operand mismatches, ignoring this opcode
// CHECK: Trying to match opcode PSHUFBrr
// CHECK:   Matching formal operand class MCK_FR16 against actual operand at index 1 (Memory: ModeSize=64,BaseReg=rip,Scale=1,Disp=CPI1_0): Opcode result: multiple operand mismatches, ignoring this opcode
// CHECK: Trying to match opcode PSHUFBrm
// CHECK:   Matching formal operand class MCK_Mem128 against actual operand at index 1 (Memory: ModeSize=64,BaseReg=rip,Scale=1,Disp=CPI1_0): match success using generic matcher
// CHECK:   Matching formal operand class MCK_FR16 against actual operand at index 2 (Reg:xmm1): match success using generic matcher
// CHECK:   Matching formal operand class InvalidMatchClass against actual operand at index 3: actual operand index out of range
// CHECK:   Opcode result: complete match, selecting this opcode
// CHECK: AsmMatcher: found 4 encodings with mnemonic 'sha1rnds4'
// CHECK: Trying to match opcode SHA1RNDS4rri
// CHECK:   Matching formal operand class MCK_ImmUnsignedi8 against actual operand at index 1 (Imm:1): match success using generic matcher
// CHECK:   Matching formal operand class MCK_FR16 against actual operand at index 2 (Reg:xmm1): match success using generic matcher
// CHECK:   Matching formal operand class MCK_FR16 against actual operand at index 3 (Reg:xmm2): match success using generic matcher
// CHECK:   Matching formal operand class InvalidMatchClass against actual operand at index 4: actual operand index out of range Opcode result: complete match, selecting this opcode
// CHECK: AsmMatcher: found 4 encodings with mnemonic 'pinsrw'
// CHECK: Trying to match opcode MMX_PINSRWrr
// CHECK:   Matching formal operand class MCK_ImmUnsignedi8 against actual operand at index 1 (Imm:3): match success using generic matcher
// CHECK:   Matching formal operand class MCK_GR32orGR64 against actual operand at index 2 (Reg:ecx): match success using generic matcher
// CHECK:   Matching formal operand class MCK_VR64 against actual operand at index 3 (Reg:xmm5): Opcode result: multiple operand mismatches, ignoring this opcode
// CHECK: Trying to match opcode PINSRWrr
// CHECK:   Matching formal operand class MCK_ImmUnsignedi8 against actual operand at index 1 (Imm:3): match success using generic matcher
// CHECK:   Matching formal operand class MCK_GR32orGR64 against actual operand at index 2 (Reg:ecx): match success using generic matcher
// CHECK:   Matching formal operand class MCK_FR16 against actual operand at index 3 (Reg:xmm5): match success using generic matcher
<<<<<<< HEAD
// CHECK:   Matching formal operand class InvalidMatchClass against actual operand at index 4: actual operand index out of range Opcode result: complete match, selecting this opcode
// CHECK: AsmMatcher: found 2 encodings with mnemonic 'crc32l'
=======
// CHECK:   Matching formal operand class InvalidMatchClass against actual operand at index 4: actual operand index out of range
// CHECK:   Opcode result: complete match, selecting this opcode
// CHECK: AsmMatcher: found 4 encodings with mnemonic 'crc32l'
>>>>>>> 9d5b0965
// CHECK: Trying to match opcode CRC32r32r32
// CHECK:   Matching formal operand class MCK_GR32 against actual operand at index 1 (Memory: ModeSize=64,BaseReg=rbx,IndexReg=rcx,Scale=8,Disp=2125315823,SegReg=gs): Opcode result: multiple operand mismatches, ignoring this opcode
// CHECK: Trying to match opcode CRC32r32m32
// CHECK:   Matching formal operand class MCK_Mem32 against actual operand at index 1 (Memory: ModeSize=64,BaseReg=rbx,IndexReg=rcx,Scale=8,Disp=2125315823,SegReg=gs): match success using generic matcher
// CHECK:   Matching formal operand class MCK_GR32 against actual operand at index 2 (Reg:ecx): match success using generic matcher
// CHECK:   Matching formal operand class InvalidMatchClass against actual operand at index 3: actual operand index out of range
// CHECK:   Opcode result: complete match, selecting this opcode
// CHECK: AsmMatcher: found 2 encodings with mnemonic 'maskmovdqu'
// CHECK: Trying to match opcode MASKMOVDQU64
// CHECK:   Matching formal operand class MCK_FR16 against actual operand at index 1 (Reg:xmm0): match success using generic matcher
// CHECK:   Matching formal operand class MCK_FR16 against actual operand at index 2 (Reg:xmm1): match success using generic matcher
// CHECK:   Matching formal operand class InvalidMatchClass against actual operand at index 3: actual operand index out of range
// CHECK:   Opcode result: complete match, selecting this opcode
// CHECK: AsmMatcher: found 2 encodings with mnemonic 'vmaskmovdqu'
// CHECK: Trying to match opcode VMASKMOVDQU64
// CHECK:   Matching formal operand class MCK_FR16 against actual operand at index 1 (Reg:xmm0): match success using generic matcher
// CHECK:   Matching formal operand class MCK_FR16 against actual operand at index 2 (Reg:xmm1): match success using generic matcher
// CHECK:   Matching formal operand class InvalidMatchClass against actual operand at index 3: actual operand index out of range
// CHECK:   Opcode result: complete match, selecting this opcode
// CHECK: AsmMatcher: found 4 encodings with mnemonic 'punpcklbw'
// CHECK: Trying to match opcode MMX_PUNPCKLBWrr
// CHECK:   Matching formal operand class MCK_VR64 against actual operand at index 1 (Reg:mm0): match success using generic matcher
// CHECK:   Matching formal operand class MCK_VR64 against actual operand at index 2 (Memory: ModeSize=64,Size=32,BaseReg=rsp,Scale=1): Opcode result: multiple operand mismatches, ignoring this opcode
// CHECK: Trying to match opcode MMX_PUNPCKLBWrm
// CHECK:   Matching formal operand class MCK_VR64 against actual operand at index 1 (Reg:mm0): match success using generic matcher
// CHECK:   Matching formal operand class MCK_Mem32 against actual operand at index 2 (Memory: ModeSize=64,Size=32,BaseReg=rsp,Scale=1): match success using generic matcher
// CHECK:   Matching formal operand class InvalidMatchClass against actual operand at index 3: actual operand index out of range Opcode result: complete match, selecting this opcode

pshufb    CPI1_0(%rip), %xmm1
sha1rnds4 $1, %xmm1, %xmm2
pinsrw    $3, %ecx, %xmm5
crc32l    %gs:0x7eadbeef(%rbx,%rcx,8),%ecx
maskmovdqu     %xmm0, %xmm1
vmaskmovdqu     %xmm0, %xmm1

.intel_syntax
punpcklbw mm0, dword ptr [rsp]<|MERGE_RESOLUTION|>--- conflicted
+++ resolved
@@ -1,7 +1,5 @@
 // REQUIRES: asserts
 // RUN: llvm-mc -triple x86_64-unknown-unknown  -debug-only=asm-matcher  %s 2>&1 | FileCheck %s
-
-; XFAIL: *
 
 // CHECK: AsmMatcher: found 4 encodings with mnemonic 'pshufb'
 // CHECK: Trying to match opcode MMX_PSHUFBrr
@@ -18,7 +16,8 @@
 // CHECK:   Matching formal operand class MCK_ImmUnsignedi8 against actual operand at index 1 (Imm:1): match success using generic matcher
 // CHECK:   Matching formal operand class MCK_FR16 against actual operand at index 2 (Reg:xmm1): match success using generic matcher
 // CHECK:   Matching formal operand class MCK_FR16 against actual operand at index 3 (Reg:xmm2): match success using generic matcher
-// CHECK:   Matching formal operand class InvalidMatchClass against actual operand at index 4: actual operand index out of range Opcode result: complete match, selecting this opcode
+// CHECK:   Matching formal operand class InvalidMatchClass against actual operand at index 4: actual operand index out of range
+// CHECK:   Opcode result: complete match, selecting this opcode
 // CHECK: AsmMatcher: found 4 encodings with mnemonic 'pinsrw'
 // CHECK: Trying to match opcode MMX_PINSRWrr
 // CHECK:   Matching formal operand class MCK_ImmUnsignedi8 against actual operand at index 1 (Imm:3): match success using generic matcher
@@ -28,14 +27,9 @@
 // CHECK:   Matching formal operand class MCK_ImmUnsignedi8 against actual operand at index 1 (Imm:3): match success using generic matcher
 // CHECK:   Matching formal operand class MCK_GR32orGR64 against actual operand at index 2 (Reg:ecx): match success using generic matcher
 // CHECK:   Matching formal operand class MCK_FR16 against actual operand at index 3 (Reg:xmm5): match success using generic matcher
-<<<<<<< HEAD
-// CHECK:   Matching formal operand class InvalidMatchClass against actual operand at index 4: actual operand index out of range Opcode result: complete match, selecting this opcode
-// CHECK: AsmMatcher: found 2 encodings with mnemonic 'crc32l'
-=======
 // CHECK:   Matching formal operand class InvalidMatchClass against actual operand at index 4: actual operand index out of range
 // CHECK:   Opcode result: complete match, selecting this opcode
 // CHECK: AsmMatcher: found 4 encodings with mnemonic 'crc32l'
->>>>>>> 9d5b0965
 // CHECK: Trying to match opcode CRC32r32r32
 // CHECK:   Matching formal operand class MCK_GR32 against actual operand at index 1 (Memory: ModeSize=64,BaseReg=rbx,IndexReg=rcx,Scale=8,Disp=2125315823,SegReg=gs): Opcode result: multiple operand mismatches, ignoring this opcode
 // CHECK: Trying to match opcode CRC32r32m32
@@ -62,7 +56,8 @@
 // CHECK: Trying to match opcode MMX_PUNPCKLBWrm
 // CHECK:   Matching formal operand class MCK_VR64 against actual operand at index 1 (Reg:mm0): match success using generic matcher
 // CHECK:   Matching formal operand class MCK_Mem32 against actual operand at index 2 (Memory: ModeSize=64,Size=32,BaseReg=rsp,Scale=1): match success using generic matcher
-// CHECK:   Matching formal operand class InvalidMatchClass against actual operand at index 3: actual operand index out of range Opcode result: complete match, selecting this opcode
+// CHECK:   Matching formal operand class InvalidMatchClass against actual operand at index 3: actual operand index out of range
+// CHECK:   Opcode result: complete match, selecting this opcode
 
 pshufb    CPI1_0(%rip), %xmm1
 sha1rnds4 $1, %xmm1, %xmm2
