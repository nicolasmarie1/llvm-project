--- conflicted
+++ resolved
@@ -34,21 +34,12 @@
 
 // CHECK:      const int64_t *GenMyCombiner::getMatchTable() const {
 // CHECK-NEXT:   constexpr static int64_t MatchTable0[] = {
-<<<<<<< HEAD
-// CHECK-NEXT:     GIM_SwitchOpcode, /*MI*/0, /*[*/21, 128, /*)*//*default:*//*Label 3*/ 194,
-// CHECK-NEXT:     /*TargetOpcode::COPY*//*Label 0*/ 112, 0, 0, 0, 0, 0, 0, 0, 0, 0, 0, 0, 0, 0, 0, 0, 0, 0, 0, 0, 0, 0, 0, 0, 0, 0, 0, 0, 0, 0, 0, 0, 0, 0, 0, 0, 0, 0, 0, 0, 0, 0, 0, 0, 0, 0, 0, 0, 0, 0, 0, 0, 0, 0, 0, 0, 0, 0, 0, 0, 0, 0, 0, 0, 0, 0, 0, 0, 0, 0, 0, 0, 0, 0, 0, 0, 0, 0, 0, 0, 0, 0, 0, 0, 0, 0, 0, 0, 0, 0, 0, 0, 0, 0, 0, 0, 0, 0, 0, 0,
-// CHECK-NEXT:     /*TargetOpcode::G_CONSTANT*//*Label 1*/ 138, 0, 0, 0, 0, 0,
-// CHECK-NEXT:     /*TargetOpcode::G_ZEXT*//*Label 2*/ 165,
-// CHECK-NEXT:     // Label 0: @112
-// CHECK-NEXT:     GIM_Try, /*On fail goto*//*Label 4*/ 137, // Rule ID 0 //
-=======
-// CHECK-NEXT:     GIM_SwitchOpcode, /*MI*/0, /*[*/19, 127, /*)*//*default:*//*Label 3*/ 195,
+// CHECK-NEXT:     GIM_SwitchOpcode, /*MI*/0, /*[*/21, 129, /*)*//*default:*//*Label 3*/ 195,
 // CHECK-NEXT:     /*TargetOpcode::COPY*//*Label 0*/ 113, 0, 0, 0, 0, 0, 0, 0, 0, 0, 0, 0, 0, 0, 0, 0, 0, 0, 0, 0, 0, 0, 0, 0, 0, 0, 0, 0, 0, 0, 0, 0, 0, 0, 0, 0, 0, 0, 0, 0, 0, 0, 0, 0, 0, 0, 0, 0, 0, 0, 0, 0, 0, 0, 0, 0, 0, 0, 0, 0, 0, 0, 0, 0, 0, 0, 0, 0, 0, 0, 0, 0, 0, 0, 0, 0, 0, 0, 0, 0, 0, 0, 0, 0, 0, 0, 0, 0, 0, 0, 0, 0, 0, 0, 0, 0, 0, 0, 0, 0,
 // CHECK-NEXT:     /*TargetOpcode::G_CONSTANT*//*Label 1*/ 139, 0, 0, 0, 0, 0,
 // CHECK-NEXT:     /*TargetOpcode::G_ZEXT*//*Label 2*/ 166,
 // CHECK-NEXT:     // Label 0: @113
 // CHECK-NEXT:     GIM_Try, /*On fail goto*//*Label 4*/ 138, // Rule ID 0 //
->>>>>>> 45f3eea1
 // CHECK-NEXT:       GIM_CheckSimplePredicate, GICXXPred_Simple_IsRule0Enabled,
 // CHECK-NEXT:       GIM_CheckType, /*MI*/0, /*Op*/1, /*Type*/GILLT_s32,
 // CHECK-NEXT:       // MIs[0] a
