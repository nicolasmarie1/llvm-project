--- conflicted
+++ resolved
@@ -47,15 +47,9 @@
 
 // CHECK:      MCD::OPC_ExtractField, 3, 5,  // Inst{7-3} ...
 // CHECK-NEXT: MCD::OPC_FilterValue, 8, 4, 0, 0, // Skip to: 12
-<<<<<<< HEAD
-// CHECK-NEXT: MCD::OPC_Decode, 246, 1, 0, // Opcode: FOO16
-// CHECK-NEXT: MCD::OPC_FilterValue, 9, 4, 0, 0, // Skip to: 21
-// CHECK-NEXT: MCD::OPC_Decode, 247, 1, 1, // Opcode: FOO32
-=======
 // CHECK-NEXT: MCD::OPC_Decode, [[#OPCODE:]], 1, 0, // Opcode: FOO16
 // CHECK-NEXT: MCD::OPC_FilterValue, 9, 4, 0, 0, // Skip to: 21
 // CHECK-NEXT: MCD::OPC_Decode, [[#OPCODE+1]], 1, 1, // Opcode: FOO32
->>>>>>> e2ed3fd7
 // CHECK-NEXT: MCD::OPC_Fail,
 
 // Instruction length table
