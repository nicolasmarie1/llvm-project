--- conflicted
+++ resolved
@@ -6,52 +6,33 @@
 
 // GNU:      Displaying notes found in: .note.no.desc
 // GNU-NEXT:   Owner                Data size        Description
-<<<<<<< HEAD
 // GNU-NEXT:   AMD                  0x00000000       NT_AMD_HSA_METADATA (AMD HSA Metadata)
 // GNU-NEXT:     AMD HSA Metadata:
-// GNU-NEXT:         Invalid AMD HSA Metadata
+// GNU-NEXT: {{^        $}}
 // GNU-NEXT:   AMD                  0x00000000       NT_AMD_HSA_ISA_NAME (AMD HSA ISA Name)
 // GNU-NEXT:     AMD HSA ISA Name:
-// GNU-NEXT:         Invalid AMD HSA ISA Name
+// GNU-NEXT: {{^        $}}
+// GNU-EMPTY:
 // GNU-NEXT: Displaying notes found in: .note.desc
 // GNU-NEXT:   Owner                Data size        Description
 // GNU-NEXT:   AMD                  0x0000000a       NT_AMD_HSA_METADATA (AMD HSA Metadata)
 // GNU-NEXT:     AMD HSA Metadata:
-// GNU-NEXT:         meta_blah
+// GNU-NEXT:     meta_blah
 // GNU-NEXT:   AMD                  0x00000009       NT_AMD_HSA_ISA_NAME (AMD HSA ISA Name)
 // GNU-NEXT:     AMD HSA ISA Name:
-// GNU-NEXT:         isa_blah
-// GNU-NEXT: Displaying notes found in: .note.other
-// GNU-NEXT:   Owner                Data size        Description
-// GNU-NEXT:   AMD                  0x00000000       NT_AMD_PAL_METADATA (AMD PAL Metadata)
-// GNI-NEXT:     AMD PAL Metadata:
-=======
-// GNU-NEXT:   AMD                  0x00000000       NT_AMD_AMDGPU_HSA_METADATA (HSA Metadata)
-// GNU-NEXT:     HSA Metadata:
-// GNU-NEXT: {{^        $}}
-// GNU-NEXT:   AMD                  0x00000000       NT_AMD_AMDGPU_ISA (ISA Version)
-// GNU-NEXT:     ISA Version:
-// GNU-NEXT: {{^        $}}
-// GNU-EMPTY:
-// GNU-NEXT: Displaying notes found in: .note.desc
-// GNU-NEXT:   Owner                Data size        Description
-// GNU-NEXT:   AMD                  0x0000000a       NT_AMD_AMDGPU_HSA_METADATA (HSA Metadata)
-// GNU-NEXT:     HSA Metadata:
-// GNU-NEXT:     meta_blah
-// GNU-NEXT:   AMD                  0x00000009       NT_AMD_AMDGPU_ISA (ISA Version)
-// GNU-NEXT:     ISA Version:
 // GNU-NEXT:     isa_blah
 // GNU-EMPTY:
 // GNU-NEXT: Displaying notes found in: .note.other
 // GNU-NEXT:   Owner                Data size        Description
-// GNU-NEXT:   AMD                  0x00000000       NT_AMD_AMDGPU_PAL_METADATA (PAL Metadata)
+// GNU-NEXT:   AMD                  0x00000000       NT_AMD_PAL_METADATA (AMD PAL Metadata)
+// GNU-NEXT:     AMD PAL Metadata:
+// GNU-NEXT: {{^        $}}
 // GNU-EMPTY:
 // GNU-NEXT: Displaying notes found in: .note.unknown
 // GNU-NEXT:   Owner                Data size 	Description
 // GNU-NEXT:   AMD                  0x00000007	Unknown note type: (0x000004d2)
 // GNU-NEXT:    description data: 61 62 63 64 65 66 00
 // GNU-EMPTY:
->>>>>>> eb581fc3
 
 // LLVM:      Notes [
 // LLVM-NEXT:   NoteSection {
@@ -146,11 +127,7 @@
 	.align 4
 	.long 4 /* namesz */
 	.long 0 /* descsz */
-<<<<<<< HEAD
 	.long 12 /* type = NT_AMD_PAL_METADATA */
-	.asciz "AMD"
-=======
-	.long 12 /* type = NT_AMD_AMDGPU_PAL_METADATA */
 	.asciz "AMD"
 .section ".note.unknown", "a"
 	.align 4
@@ -161,5 +138,4 @@
 begin.unknown_data:
 	.asciz "abcdef"
 end.unknown_data:
-	.align 4
->>>>>>> eb581fc3
+	.align 4