; RUN: opt -passes=openmp-opt -debug-only=openmp-opt -disable-output < %s 2>&1 | FileCheck %s
; RUN: opt -passes=openmp-opt -pass-remarks-analysis=openmp-opt -disable-output < %s 2>&1 | FileCheck %s --check-prefix=REMARKS
; REQUIRES: asserts
; ModuleID = 'single_threaded_exeuction.c'

%struct.ident_t = type { i32, i32, i32, i32, ptr }
%struct.KernelEnvironmentTy = type { %struct.ConfigurationEnvironmentTy, ptr, ptr }
%struct.ConfigurationEnvironmentTy = type { i8, i8, i8, i32, i32, i32, i32 }

@0 = private unnamed_addr constant [1 x i8] c"\00", align 1
@1 = private unnamed_addr constant %struct.ident_t { i32 0, i32 2, i32 0, i32 0, ptr @0 }, align 8
<<<<<<< HEAD
@kernel_exec_mode = weak constant i8 1
@kernel_kernel_environment = local_unnamed_addr constant %struct.KernelEnvironmentTy { %struct.ConfigurationEnvironmentTy { i8 0, i8 0, i8 1 }, ptr @1, ptr null }
=======
@kernel_kernel_environment = local_unnamed_addr constant %struct.KernelEnvironmentTy { %struct.ConfigurationEnvironmentTy { i8 0, i8 0, i8 1, i32 0, i32 0, i32 0, i32 0 }, ptr @1, ptr null }
>>>>>>> 574c5cc9


; CHECK-NOT: [openmp-opt] Basic block @kernel entry is executed by a single thread.
; CHECK: [openmp-opt] Basic block @kernel if.then is executed by a single thread.
; CHECK-NOT: [openmp-opt] Basic block @kernel if.else is executed by a single thread.
; CHECK-NOT: [openmp-opt] Basic block @kernel if.end is executed by a single thread.
define void @kernel() "kernel" {
  %call = call i32 @__kmpc_target_init(ptr @kernel_kernel_environment)
  %cmp = icmp eq i32 %call, -1
  br i1 %cmp, label %if.then, label %if.else
if.then:
  br label %if.end
if.else:
  br label %if.end
if.end:
  call void @__kmpc_target_deinit()
  ret void
}

; CHECK: [openmp-opt] Basic block @foo entry is executed by a single thread.
; Function Attrs: noinline
define internal void @foo() {
entry:
  ret void
}

; CHECK: [openmp-opt] Basic block @bar.internalized entry is executed by a single thread.
; Function Attrs: noinline
define void @bar() {
entry:
  ret void
}

; REMARKS: remark: single_threaded_execution.c:1:0: Could not internalize function. Some optimizations may not be possible.
; REMARKS-NOT: remark: single_threaded_execution.c:1:0: Could not internalize function. Some optimizations may not be possible.

; CHECK-NOT: [openmp-opt] Basic block @nvptx entry is executed by a single thread.
; CHECK-DAG: [openmp-opt] Basic block @nvptx if.then is executed by a single thread.
; CHECK-NOT: [openmp-opt] Basic block @nvptx if.end is executed by a single thread.
; Function Attrs: noinline
define void @nvptx() {
entry:
  %call = call i32 @llvm.nvvm.read.ptx.sreg.tid.x()
  %cmp = icmp eq i32 %call, 0
  br i1 %cmp, label %if.then, label %if.end

if.then:
  call void @foo()
  call void @bar()
  call void @baz()
  call void @cold()
  br label %if.end

if.end:
  ret void
}

; CHECK-NOT: [openmp-opt] Basic block @amdgcn entry is executed by a single thread.
; CHECK-DAG: [openmp-opt] Basic block @amdgcn if.then is executed by a single thread.
; CHECK-NOT: [openmp-opt] Basic block @amdgcn if.end is executed by a single thread.
; Function Attrs: noinline
define void @amdgcn() {
entry:
  %call = call i32 @llvm.amdgcn.workitem.id.x()
  %cmp = icmp eq i32 %call, 0
  br i1 %cmp, label %if.then, label %if.end

if.then:
  call void @foo()
  call void @bar()
  call void @baz()
  call void @cold()
  br label %if.end

if.end:
  ret void
}

; CHECK-NOT: [openmp-opt] Basic block @baz entry is executed by a single thread.
; Function Attrs: noinline
define weak void @baz() !dbg !8 {
entry:
  ret void
}

; CHECK-NOT: [openmp-opt] Basic block @cold entry is executed by a single thread.
; Function Attrs: cold convergent noinline nounwind optnone mustprogress
define weak void @cold() #0 !dbg !9 {
entry:
  ret void
}

declare i32 @llvm.nvvm.read.ptx.sreg.tid.x()

declare i32 @llvm.amdgcn.workitem.id.x()

declare void @__kmpc_kernel_prepare_parallel(ptr)

declare i32 @__kmpc_target_init(ptr)

declare void @__kmpc_target_deinit()

attributes #0 = { cold noinline }

!llvm.dbg.cu = !{!0}
!llvm.module.flags = !{!3, !4, !5, !6}
!nvvm.annotations = !{!7}

!0 = distinct !DICompileUnit(language: DW_LANG_C99, file: !1, producer: "clang version 12.0.0", isOptimized: false, runtimeVersion: 0, emissionKind: FullDebug, enums: !2, splitDebugInlining: false, nameTableKind: None)
!1 = !DIFile(filename: "single_threaded_execution.c", directory: "/tmp/single_threaded_execution.c")
!2 = !{}
!3 = !{i32 2, !"Debug Info Version", i32 3}
!4 = !{i32 1, !"wchar_size", i32 4}
!5 = !{i32 7, !"openmp", i32 50}
!6 = !{i32 7, !"openmp-device", i32 50}
!7 = !{ptr @kernel, !"kernel", i32 1}
!8 = distinct !DISubprogram(name: "bar", scope: !1, file: !1, line: 8, type: !10, scopeLine: 1, flags: DIFlagPrototyped, spFlags: DISPFlagDefinition | DISPFlagOptimized, unit: !0, retainedNodes: !2)
!9 = distinct !DISubprogram(name: "cold", scope: !1, file: !1, line: 8, type: !10, scopeLine: 2, flags: DIFlagPrototyped, spFlags: DISPFlagDefinition | DISPFlagOptimized, unit: !0, retainedNodes: !2)
!10 = !DISubroutineType(types: !2)<|MERGE_RESOLUTION|>--- conflicted
+++ resolved
@@ -9,12 +9,7 @@
 
 @0 = private unnamed_addr constant [1 x i8] c"\00", align 1
 @1 = private unnamed_addr constant %struct.ident_t { i32 0, i32 2, i32 0, i32 0, ptr @0 }, align 8
-<<<<<<< HEAD
-@kernel_exec_mode = weak constant i8 1
-@kernel_kernel_environment = local_unnamed_addr constant %struct.KernelEnvironmentTy { %struct.ConfigurationEnvironmentTy { i8 0, i8 0, i8 1 }, ptr @1, ptr null }
-=======
 @kernel_kernel_environment = local_unnamed_addr constant %struct.KernelEnvironmentTy { %struct.ConfigurationEnvironmentTy { i8 0, i8 0, i8 1, i32 0, i32 0, i32 0, i32 0 }, ptr @1, ptr null }
->>>>>>> 574c5cc9
 
 
 ; CHECK-NOT: [openmp-opt] Basic block @kernel entry is executed by a single thread.
