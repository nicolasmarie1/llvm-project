--- conflicted
+++ resolved
@@ -99,6 +99,23 @@
   call void @unknown()
   ret void
 }
+define void @pos_empty_8(i1 %c) {
+; CHECK-LABEL: define {{[^@]+}}@pos_empty_8
+; CHECK-SAME: (i1 [[C:%.*]]) {
+; CHECK-NEXT:    br i1 [[C]], label [[T:%.*]], label [[F:%.*]]
+; CHECK:       t:
+; CHECK-NEXT:    call void @llvm.amdgcn.s.barrier() #[[ATTR0]]
+; CHECK-NEXT:    br label [[F]]
+; CHECK:       f:
+; CHECK-NEXT:    ret void
+;
+  br i1 %c, label %t, label %f
+t:
+  call void @llvm.amdgcn.s.barrier() "llvm.assume"="ompx_aligned_barrier"
+  br label %f
+f:
+  ret void
+}
 define void @neg_empty_8() {
 ; CHECK-LABEL: define {{[^@]+}}@neg_empty_8() {
 ; CHECK-NEXT:    call void @unknown()
@@ -951,7 +968,9 @@
 }
 define void @caller_barrier1() {
 ; CHECK-LABEL: define {{[^@]+}}@caller_barrier1() {
+; CHECK-NEXT:    call void @aligned_barrier()
 ; CHECK-NEXT:    call void @callee_barrier()
+; CHECK-NEXT:    call void @aligned_barrier()
 ; CHECK-NEXT:    ret void
 ;
   call void @aligned_barrier()
@@ -973,11 +992,7 @@
 }
 
 !llvm.module.flags = !{!16,!15}
-<<<<<<< HEAD
-!nvvm.annotations = !{!0,!1,!2,!3,!4,!5,!6,!7,!8,!9,!10,!11,!12,!13,!14,!17,!18,!19,!20,!21,!22}
-=======
 !nvvm.annotations = !{!0,!1,!2,!3,!4,!5,!6,!7,!8,!9,!10,!11,!12,!13,!14,!17,!18,!19,!20,!21,!22,!23,!24,!25}
->>>>>>> 83dc4734
 
 !0 = !{void ()* @pos_empty_1, !"kernel", i32 1}
 !1 = !{void ()* @pos_empty_2, !"kernel", i32 1}
@@ -987,12 +1002,9 @@
 !5 = !{void ()* @pos_empty_6, !"kernel", i32 1}
 !17 = !{void ()* @pos_empty_7a, !"kernel", i32 1}
 !18 = !{void ()* @pos_empty_7b, !"kernel", i32 1}
-<<<<<<< HEAD
-=======
 !23 = !{void (i1)* @pos_empty_8, !"kernel", i32 1}
 !24 = !{void ()* @caller_barrier1, !"kernel", i32 1}
 !25 = !{void ()* @caller_barrier2, !"kernel", i32 1}
->>>>>>> 83dc4734
 !6 = !{void ()* @neg_empty_8, !"kernel", i32 1}
 !19 = !{void (i1)* @neg_empty_9, !"kernel", i32 1}
 !20 = !{void ()* @pos_empty_10, !"kernel", i32 1}
@@ -1038,10 +1050,7 @@
 ; CHECK: [[META20:![0-9]+]] = !{ptr @pos_empty_10, !"kernel", i32 1}
 ; CHECK: [[META21:![0-9]+]] = !{ptr @pos_empty_11, !"kernel", i32 1}
 ; CHECK: [[META22:![0-9]+]] = !{ptr @neg_empty_12, !"kernel", i32 1}
-<<<<<<< HEAD
-=======
 ; CHECK: [[META23:![0-9]+]] = !{ptr @pos_empty_8, !"kernel", i32 1}
 ; CHECK: [[META24:![0-9]+]] = !{ptr @caller_barrier1, !"kernel", i32 1}
 ; CHECK: [[META25:![0-9]+]] = !{ptr @caller_barrier2, !"kernel", i32 1}
->>>>>>> 83dc4734
 ;.