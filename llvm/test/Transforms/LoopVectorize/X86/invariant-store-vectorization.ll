; NOTE: Assertions have been autogenerated by utils/update_test_checks.py
; RUN: opt -loop-vectorize -S -mattr=avx512f  -instcombine < %s | FileCheck %s

target datalayout = "e-m:e-i64:64-f80:128-n8:16:32:64-S128"
target triple = "x86_64-unknown-linux-gnu"

; first test checks that loop with a reduction and a uniform store gets
; vectorized.

define i32 @inv_val_store_to_inv_address_with_reduction(i32* %a, i64 %n, i32* %b) {
; CHECK-LABEL: @inv_val_store_to_inv_address_with_reduction(
; CHECK-NEXT:  iter.check:
; CHECK-NEXT:    [[NTRUNC:%.*]] = trunc i64 [[N:%.*]] to i32
; CHECK-NEXT:    [[TMP0:%.*]] = call i64 @llvm.smax.i64(i64 [[N]], i64 1)
; CHECK-NEXT:    [[MIN_ITERS_CHECK:%.*]] = icmp ult i64 [[TMP0]], 8
; CHECK-NEXT:    br i1 [[MIN_ITERS_CHECK]], label [[VEC_EPILOG_SCALAR_PH:%.*]], label [[VECTOR_MEMCHECK:%.*]]
; CHECK:       vector.memcheck:
; CHECK-NEXT:    [[SCEVGEP:%.*]] = getelementptr i32, i32* [[A:%.*]], i64 1
; CHECK-NEXT:    [[TMP1:%.*]] = call i64 @llvm.smax.i64(i64 [[N]], i64 1)
; CHECK-NEXT:    [[SCEVGEP4:%.*]] = getelementptr i32, i32* [[B:%.*]], i64 [[TMP1]]
; CHECK-NEXT:    [[BOUND0:%.*]] = icmp ugt i32* [[SCEVGEP4]], [[A]]
; CHECK-NEXT:    [[BOUND1:%.*]] = icmp ugt i32* [[SCEVGEP]], [[B]]
; CHECK-NEXT:    [[FOUND_CONFLICT:%.*]] = and i1 [[BOUND0]], [[BOUND1]]
; CHECK-NEXT:    br i1 [[FOUND_CONFLICT]], label [[VEC_EPILOG_SCALAR_PH]], label [[VECTOR_MAIN_LOOP_ITER_CHECK:%.*]]
; CHECK:       vector.main.loop.iter.check:
; CHECK-NEXT:    [[MIN_ITERS_CHECK7:%.*]] = icmp ult i64 [[TMP0]], 64
; CHECK-NEXT:    br i1 [[MIN_ITERS_CHECK7]], label [[VEC_EPILOG_PH:%.*]], label [[VECTOR_PH:%.*]]
; CHECK:       vector.ph:
; CHECK-NEXT:    [[N_VEC:%.*]] = and i64 [[TMP0]], 9223372036854775744
; CHECK-NEXT:    br label [[VECTOR_BODY:%.*]]
; CHECK:       vector.body:
; CHECK-NEXT:    [[INDEX:%.*]] = phi i64 [ 0, [[VECTOR_PH]] ], [ [[INDEX_NEXT:%.*]], [[VECTOR_BODY]] ]
; CHECK-NEXT:    [[VEC_PHI:%.*]] = phi <16 x i32> [ zeroinitializer, [[VECTOR_PH]] ], [ [[TMP10:%.*]], [[VECTOR_BODY]] ]
; CHECK-NEXT:    [[VEC_PHI8:%.*]] = phi <16 x i32> [ zeroinitializer, [[VECTOR_PH]] ], [ [[TMP11:%.*]], [[VECTOR_BODY]] ]
; CHECK-NEXT:    [[VEC_PHI9:%.*]] = phi <16 x i32> [ zeroinitializer, [[VECTOR_PH]] ], [ [[TMP12:%.*]], [[VECTOR_BODY]] ]
; CHECK-NEXT:    [[VEC_PHI10:%.*]] = phi <16 x i32> [ zeroinitializer, [[VECTOR_PH]] ], [ [[TMP13:%.*]], [[VECTOR_BODY]] ]
; CHECK-NEXT:    [[TMP2:%.*]] = getelementptr inbounds i32, i32* [[B]], i64 [[INDEX]]
; CHECK-NEXT:    [[TMP3:%.*]] = bitcast i32* [[TMP2]] to <16 x i32>*
; CHECK-NEXT:    [[WIDE_LOAD:%.*]] = load <16 x i32>, <16 x i32>* [[TMP3]], align 8, !alias.scope !0
; CHECK-NEXT:    [[TMP4:%.*]] = getelementptr inbounds i32, i32* [[TMP2]], i64 16
; CHECK-NEXT:    [[TMP5:%.*]] = bitcast i32* [[TMP4]] to <16 x i32>*
; CHECK-NEXT:    [[WIDE_LOAD11:%.*]] = load <16 x i32>, <16 x i32>* [[TMP5]], align 8, !alias.scope !0
; CHECK-NEXT:    [[TMP6:%.*]] = getelementptr inbounds i32, i32* [[TMP2]], i64 32
; CHECK-NEXT:    [[TMP7:%.*]] = bitcast i32* [[TMP6]] to <16 x i32>*
; CHECK-NEXT:    [[WIDE_LOAD12:%.*]] = load <16 x i32>, <16 x i32>* [[TMP7]], align 8, !alias.scope !0
; CHECK-NEXT:    [[TMP8:%.*]] = getelementptr inbounds i32, i32* [[TMP2]], i64 48
; CHECK-NEXT:    [[TMP9:%.*]] = bitcast i32* [[TMP8]] to <16 x i32>*
; CHECK-NEXT:    [[WIDE_LOAD13:%.*]] = load <16 x i32>, <16 x i32>* [[TMP9]], align 8, !alias.scope !0
; CHECK-NEXT:    [[TMP10]] = add <16 x i32> [[VEC_PHI]], [[WIDE_LOAD]]
; CHECK-NEXT:    [[TMP11]] = add <16 x i32> [[VEC_PHI8]], [[WIDE_LOAD11]]
; CHECK-NEXT:    [[TMP12]] = add <16 x i32> [[VEC_PHI9]], [[WIDE_LOAD12]]
; CHECK-NEXT:    [[TMP13]] = add <16 x i32> [[VEC_PHI10]], [[WIDE_LOAD13]]
; CHECK-NEXT:    store i32 [[NTRUNC]], i32* [[A]], align 4, !alias.scope !3, !noalias !0
; CHECK-NEXT:    [[INDEX_NEXT]] = add nuw i64 [[INDEX]], 64
; CHECK-NEXT:    [[TMP14:%.*]] = icmp eq i64 [[INDEX_NEXT]], [[N_VEC]]
; CHECK-NEXT:    br i1 [[TMP14]], label [[MIDDLE_BLOCK:%.*]], label [[VECTOR_BODY]], !llvm.loop [[LOOP5:![0-9]+]]
; CHECK:       middle.block:
; CHECK-NEXT:    [[BIN_RDX:%.*]] = add <16 x i32> [[TMP11]], [[TMP10]]
; CHECK-NEXT:    [[BIN_RDX14:%.*]] = add <16 x i32> [[TMP12]], [[BIN_RDX]]
; CHECK-NEXT:    [[BIN_RDX15:%.*]] = add <16 x i32> [[TMP13]], [[BIN_RDX14]]
; CHECK-NEXT:    [[TMP15:%.*]] = call i32 @llvm.vector.reduce.add.v16i32(<16 x i32> [[BIN_RDX15]])
; CHECK-NEXT:    [[CMP_N:%.*]] = icmp eq i64 [[TMP0]], [[N_VEC]]
; CHECK-NEXT:    br i1 [[CMP_N]], label [[FOR_END:%.*]], label [[VEC_EPILOG_ITER_CHECK:%.*]]
; CHECK:       vec.epilog.iter.check:
; CHECK-NEXT:    [[N_VEC_REMAINING:%.*]] = and i64 [[TMP0]], 56
; CHECK-NEXT:    [[MIN_EPILOG_ITERS_CHECK:%.*]] = icmp eq i64 [[N_VEC_REMAINING]], 0
; CHECK-NEXT:    br i1 [[MIN_EPILOG_ITERS_CHECK]], label [[VEC_EPILOG_SCALAR_PH]], label [[VEC_EPILOG_PH]]
; CHECK:       vec.epilog.ph:
; CHECK-NEXT:    [[BC_MERGE_RDX:%.*]] = phi i32 [ 0, [[VECTOR_MAIN_LOOP_ITER_CHECK]] ], [ [[TMP15]], [[VEC_EPILOG_ITER_CHECK]] ]
; CHECK-NEXT:    [[VEC_EPILOG_RESUME_VAL:%.*]] = phi i64 [ 0, [[VECTOR_MAIN_LOOP_ITER_CHECK]] ], [ [[N_VEC]], [[VEC_EPILOG_ITER_CHECK]] ]
<<<<<<< HEAD
; CHECK-NEXT:    [[TMP16:%.*]] = call i64 @llvm.smax.i64(i64 [[N]], i64 1)
; CHECK-NEXT:    [[N_VEC18:%.*]] = and i64 [[TMP16]], 9223372036854775800
; CHECK-NEXT:    [[TMP17:%.*]] = insertelement <8 x i32> <i32 poison, i32 0, i32 0, i32 0, i32 0, i32 0, i32 0, i32 0>, i32 [[BC_MERGE_RDX]], i64 0
=======
; CHECK-NEXT:    [[N_VEC18:%.*]] = and i64 [[SMAX6]], 9223372036854775800
; CHECK-NEXT:    [[TMP14:%.*]] = insertelement <8 x i32> <i32 poison, i32 0, i32 0, i32 0, i32 0, i32 0, i32 0, i32 0>, i32 [[BC_MERGE_RDX]], i64 0
>>>>>>> cd55e515
; CHECK-NEXT:    br label [[VEC_EPILOG_VECTOR_BODY:%.*]]
; CHECK:       vec.epilog.vector.body:
; CHECK-NEXT:    [[INDEX20:%.*]] = phi i64 [ [[VEC_EPILOG_RESUME_VAL]], [[VEC_EPILOG_PH]] ], [ [[INDEX_NEXT23:%.*]], [[VEC_EPILOG_VECTOR_BODY]] ]
; CHECK-NEXT:    [[VEC_PHI21:%.*]] = phi <8 x i32> [ [[TMP17]], [[VEC_EPILOG_PH]] ], [ [[TMP20:%.*]], [[VEC_EPILOG_VECTOR_BODY]] ]
; CHECK-NEXT:    [[TMP18:%.*]] = getelementptr inbounds i32, i32* [[B]], i64 [[INDEX20]]
; CHECK-NEXT:    [[TMP19:%.*]] = bitcast i32* [[TMP18]] to <8 x i32>*
; CHECK-NEXT:    [[WIDE_LOAD22:%.*]] = load <8 x i32>, <8 x i32>* [[TMP19]], align 8
; CHECK-NEXT:    [[TMP20]] = add <8 x i32> [[VEC_PHI21]], [[WIDE_LOAD22]]
; CHECK-NEXT:    store i32 [[NTRUNC]], i32* [[A]], align 4
; CHECK-NEXT:    [[INDEX_NEXT23]] = add nuw i64 [[INDEX20]], 8
; CHECK-NEXT:    [[TMP21:%.*]] = icmp eq i64 [[INDEX_NEXT23]], [[N_VEC18]]
; CHECK-NEXT:    br i1 [[TMP21]], label [[VEC_EPILOG_MIDDLE_BLOCK:%.*]], label [[VEC_EPILOG_VECTOR_BODY]], !llvm.loop [[LOOP7:![0-9]+]]
; CHECK:       vec.epilog.middle.block:
<<<<<<< HEAD
; CHECK-NEXT:    [[TMP22:%.*]] = call i32 @llvm.vector.reduce.add.v8i32(<8 x i32> [[TMP20]])
; CHECK-NEXT:    [[CMP_N19:%.*]] = icmp eq i64 [[TMP16]], [[N_VEC18]]
=======
; CHECK-NEXT:    [[TMP19:%.*]] = call i32 @llvm.vector.reduce.add.v8i32(<8 x i32> [[TMP17]])
; CHECK-NEXT:    [[CMP_N19:%.*]] = icmp eq i64 [[SMAX6]], [[N_VEC18]]
>>>>>>> cd55e515
; CHECK-NEXT:    br i1 [[CMP_N19]], label [[FOR_END_LOOPEXIT:%.*]], label [[VEC_EPILOG_SCALAR_PH]]
; CHECK:       vec.epilog.scalar.ph:
; CHECK-NEXT:    [[BC_RESUME_VAL:%.*]] = phi i64 [ [[N_VEC18]], [[VEC_EPILOG_MIDDLE_BLOCK]] ], [ [[N_VEC]], [[VEC_EPILOG_ITER_CHECK]] ], [ 0, [[VECTOR_MEMCHECK]] ], [ 0, [[ITER_CHECK:%.*]] ]
; CHECK-NEXT:    [[BC_MERGE_RDX24:%.*]] = phi i32 [ [[TMP22]], [[VEC_EPILOG_MIDDLE_BLOCK]] ], [ [[TMP15]], [[VEC_EPILOG_ITER_CHECK]] ], [ 0, [[VECTOR_MEMCHECK]] ], [ 0, [[ITER_CHECK]] ]
; CHECK-NEXT:    br label [[FOR_BODY:%.*]]
; CHECK:       for.body:
; CHECK-NEXT:    [[I:%.*]] = phi i64 [ [[I_NEXT:%.*]], [[FOR_BODY]] ], [ [[BC_RESUME_VAL]], [[VEC_EPILOG_SCALAR_PH]] ]
; CHECK-NEXT:    [[T0:%.*]] = phi i32 [ [[T3:%.*]], [[FOR_BODY]] ], [ [[BC_MERGE_RDX24]], [[VEC_EPILOG_SCALAR_PH]] ]
; CHECK-NEXT:    [[T1:%.*]] = getelementptr inbounds i32, i32* [[B]], i64 [[I]]
; CHECK-NEXT:    [[T2:%.*]] = load i32, i32* [[T1]], align 8
; CHECK-NEXT:    [[T3]] = add i32 [[T0]], [[T2]]
; CHECK-NEXT:    store i32 [[NTRUNC]], i32* [[A]], align 4
; CHECK-NEXT:    [[I_NEXT]] = add nuw nsw i64 [[I]], 1
; CHECK-NEXT:    [[COND:%.*]] = icmp slt i64 [[I_NEXT]], [[N]]
; CHECK-NEXT:    br i1 [[COND]], label [[FOR_BODY]], label [[FOR_END_LOOPEXIT]], !llvm.loop [[LOOP9:![0-9]+]]
; CHECK:       for.end.loopexit:
; CHECK-NEXT:    [[T3_LCSSA:%.*]] = phi i32 [ [[T3]], [[FOR_BODY]] ], [ [[TMP22]], [[VEC_EPILOG_MIDDLE_BLOCK]] ]
; CHECK-NEXT:    br label [[FOR_END]]
; CHECK:       for.end:
; CHECK-NEXT:    [[T4:%.*]] = phi i32 [ [[TMP15]], [[MIDDLE_BLOCK]] ], [ [[T3_LCSSA]], [[FOR_END_LOOPEXIT]] ]
; CHECK-NEXT:    ret i32 [[T4]]
;
entry:
  %ntrunc = trunc i64 %n to i32
  br label %for.body

for.body:                                         ; preds = %for.body, %entry
  %i = phi i64 [ %i.next, %for.body ], [ 0, %entry ]
  %t0 = phi i32 [ %t3, %for.body ], [ 0, %entry ]
  %t1 = getelementptr inbounds i32, i32* %b, i64 %i
  %t2 = load i32, i32* %t1, align 8
  %t3 = add i32 %t0, %t2
  store i32 %ntrunc, i32* %a
  %i.next = add nuw nsw i64 %i, 1
  %cond = icmp slt i64 %i.next, %n
  br i1 %cond, label %for.body, label %for.end

for.end:                                          ; preds = %for.body
  %t4 = phi i32 [ %t3, %for.body ]
  ret i32 %t4
}

; Conditional store
; if (b[i] == k) a = ntrunc
define void @inv_val_store_to_inv_address_conditional(i32* %a, i64 %n, i32* %b, i32 %k) {
; CHECK-LABEL: @inv_val_store_to_inv_address_conditional(
; CHECK-NEXT:  iter.check:
; CHECK-NEXT:    [[NTRUNC:%.*]] = trunc i64 [[N:%.*]] to i32
; CHECK-NEXT:    [[TMP0:%.*]] = call i64 @llvm.smax.i64(i64 [[N]], i64 1)
; CHECK-NEXT:    [[MIN_ITERS_CHECK:%.*]] = icmp ult i64 [[TMP0]], 8
; CHECK-NEXT:    br i1 [[MIN_ITERS_CHECK]], label [[VEC_EPILOG_SCALAR_PH:%.*]], label [[VECTOR_MEMCHECK:%.*]]
; CHECK:       vector.memcheck:
; CHECK-NEXT:    [[TMP1:%.*]] = call i64 @llvm.smax.i64(i64 [[N]], i64 1)
; CHECK-NEXT:    [[SCEVGEP:%.*]] = getelementptr i32, i32* [[B:%.*]], i64 [[TMP1]]
; CHECK-NEXT:    [[SCEVGEP4:%.*]] = getelementptr i32, i32* [[A:%.*]], i64 1
; CHECK-NEXT:    [[BOUND0:%.*]] = icmp ugt i32* [[SCEVGEP4]], [[B]]
; CHECK-NEXT:    [[BOUND1:%.*]] = icmp ugt i32* [[SCEVGEP]], [[A]]
; CHECK-NEXT:    [[FOUND_CONFLICT:%.*]] = and i1 [[BOUND0]], [[BOUND1]]
; CHECK-NEXT:    br i1 [[FOUND_CONFLICT]], label [[VEC_EPILOG_SCALAR_PH]], label [[VECTOR_MAIN_LOOP_ITER_CHECK:%.*]]
; CHECK:       vector.main.loop.iter.check:
; CHECK-NEXT:    [[MIN_ITERS_CHECK7:%.*]] = icmp ult i64 [[TMP0]], 16
; CHECK-NEXT:    br i1 [[MIN_ITERS_CHECK7]], label [[VEC_EPILOG_PH:%.*]], label [[VECTOR_PH:%.*]]
; CHECK:       vector.ph:
; CHECK-NEXT:    [[N_VEC:%.*]] = and i64 [[TMP0]], 9223372036854775792
; CHECK-NEXT:    [[BROADCAST_SPLATINSERT:%.*]] = insertelement <16 x i32> poison, i32 [[K:%.*]], i64 0
; CHECK-NEXT:    [[BROADCAST_SPLAT:%.*]] = shufflevector <16 x i32> [[BROADCAST_SPLATINSERT]], <16 x i32> poison, <16 x i32> zeroinitializer
; CHECK-NEXT:    [[BROADCAST_SPLATINSERT8:%.*]] = insertelement <16 x i32> poison, i32 [[NTRUNC]], i64 0
; CHECK-NEXT:    [[BROADCAST_SPLAT9:%.*]] = shufflevector <16 x i32> [[BROADCAST_SPLATINSERT8]], <16 x i32> poison, <16 x i32> zeroinitializer
; CHECK-NEXT:    [[BROADCAST_SPLATINSERT10:%.*]] = insertelement <16 x i32*> poison, i32* [[A]], i64 0
; CHECK-NEXT:    [[BROADCAST_SPLAT11:%.*]] = shufflevector <16 x i32*> [[BROADCAST_SPLATINSERT10]], <16 x i32*> poison, <16 x i32> zeroinitializer
; CHECK-NEXT:    br label [[VECTOR_BODY:%.*]]
; CHECK:       vector.body:
; CHECK-NEXT:    [[INDEX:%.*]] = phi i64 [ 0, [[VECTOR_PH]] ], [ [[INDEX_NEXT:%.*]], [[VECTOR_BODY]] ]
; CHECK-NEXT:    [[TMP2:%.*]] = getelementptr inbounds i32, i32* [[B]], i64 [[INDEX]]
; CHECK-NEXT:    [[TMP3:%.*]] = bitcast i32* [[TMP2]] to <16 x i32>*
; CHECK-NEXT:    [[WIDE_LOAD:%.*]] = load <16 x i32>, <16 x i32>* [[TMP3]], align 8, !alias.scope !10, !noalias !13
; CHECK-NEXT:    [[TMP4:%.*]] = icmp eq <16 x i32> [[WIDE_LOAD]], [[BROADCAST_SPLAT]]
; CHECK-NEXT:    [[TMP5:%.*]] = bitcast i32* [[TMP2]] to <16 x i32>*
; CHECK-NEXT:    store <16 x i32> [[BROADCAST_SPLAT9]], <16 x i32>* [[TMP5]], align 4, !alias.scope !10, !noalias !13
; CHECK-NEXT:    call void @llvm.masked.scatter.v16i32.v16p0i32(<16 x i32> [[BROADCAST_SPLAT9]], <16 x i32*> [[BROADCAST_SPLAT11]], i32 4, <16 x i1> [[TMP4]]), !alias.scope !13
; CHECK-NEXT:    [[INDEX_NEXT]] = add nuw i64 [[INDEX]], 16
; CHECK-NEXT:    [[TMP6:%.*]] = icmp eq i64 [[INDEX_NEXT]], [[N_VEC]]
; CHECK-NEXT:    br i1 [[TMP6]], label [[MIDDLE_BLOCK:%.*]], label [[VECTOR_BODY]], !llvm.loop [[LOOP15:![0-9]+]]
; CHECK:       middle.block:
; CHECK-NEXT:    [[CMP_N:%.*]] = icmp eq i64 [[TMP0]], [[N_VEC]]
; CHECK-NEXT:    br i1 [[CMP_N]], label [[FOR_END:%.*]], label [[VEC_EPILOG_ITER_CHECK:%.*]]
; CHECK:       vec.epilog.iter.check:
; CHECK-NEXT:    [[N_VEC_REMAINING:%.*]] = and i64 [[TMP0]], 8
; CHECK-NEXT:    [[MIN_EPILOG_ITERS_CHECK_NOT_NOT:%.*]] = icmp eq i64 [[N_VEC_REMAINING]], 0
; CHECK-NEXT:    br i1 [[MIN_EPILOG_ITERS_CHECK_NOT_NOT]], label [[VEC_EPILOG_SCALAR_PH]], label [[VEC_EPILOG_PH]]
; CHECK:       vec.epilog.ph:
; CHECK-NEXT:    [[VEC_EPILOG_RESUME_VAL:%.*]] = phi i64 [ [[N_VEC]], [[VEC_EPILOG_ITER_CHECK]] ], [ 0, [[VECTOR_MAIN_LOOP_ITER_CHECK]] ]
<<<<<<< HEAD
; CHECK-NEXT:    [[TMP7:%.*]] = call i64 @llvm.smax.i64(i64 [[N]], i64 1)
; CHECK-NEXT:    [[N_VEC14:%.*]] = and i64 [[TMP7]], 9223372036854775800
=======
; CHECK-NEXT:    [[N_VEC14:%.*]] = and i64 [[SMAX6]], 9223372036854775800
>>>>>>> cd55e515
; CHECK-NEXT:    [[BROADCAST_SPLATINSERT18:%.*]] = insertelement <8 x i32> poison, i32 [[K]], i64 0
; CHECK-NEXT:    [[BROADCAST_SPLAT19:%.*]] = shufflevector <8 x i32> [[BROADCAST_SPLATINSERT18]], <8 x i32> poison, <8 x i32> zeroinitializer
; CHECK-NEXT:    [[BROADCAST_SPLATINSERT20:%.*]] = insertelement <8 x i32> poison, i32 [[NTRUNC]], i64 0
; CHECK-NEXT:    [[BROADCAST_SPLAT21:%.*]] = shufflevector <8 x i32> [[BROADCAST_SPLATINSERT20]], <8 x i32> poison, <8 x i32> zeroinitializer
; CHECK-NEXT:    [[BROADCAST_SPLATINSERT22:%.*]] = insertelement <8 x i32*> poison, i32* [[A]], i64 0
; CHECK-NEXT:    [[BROADCAST_SPLAT23:%.*]] = shufflevector <8 x i32*> [[BROADCAST_SPLATINSERT22]], <8 x i32*> poison, <8 x i32> zeroinitializer
; CHECK-NEXT:    br label [[VEC_EPILOG_VECTOR_BODY:%.*]]
; CHECK:       vec.epilog.vector.body:
; CHECK-NEXT:    [[INDEX16:%.*]] = phi i64 [ [[VEC_EPILOG_RESUME_VAL]], [[VEC_EPILOG_PH]] ], [ [[INDEX_NEXT24:%.*]], [[VEC_EPILOG_VECTOR_BODY]] ]
; CHECK-NEXT:    [[TMP8:%.*]] = getelementptr inbounds i32, i32* [[B]], i64 [[INDEX16]]
; CHECK-NEXT:    [[TMP9:%.*]] = bitcast i32* [[TMP8]] to <8 x i32>*
; CHECK-NEXT:    [[WIDE_LOAD17:%.*]] = load <8 x i32>, <8 x i32>* [[TMP9]], align 8
; CHECK-NEXT:    [[TMP10:%.*]] = icmp eq <8 x i32> [[WIDE_LOAD17]], [[BROADCAST_SPLAT19]]
; CHECK-NEXT:    [[TMP11:%.*]] = bitcast i32* [[TMP8]] to <8 x i32>*
; CHECK-NEXT:    store <8 x i32> [[BROADCAST_SPLAT21]], <8 x i32>* [[TMP11]], align 4
; CHECK-NEXT:    call void @llvm.masked.scatter.v8i32.v8p0i32(<8 x i32> [[BROADCAST_SPLAT21]], <8 x i32*> [[BROADCAST_SPLAT23]], i32 4, <8 x i1> [[TMP10]])
; CHECK-NEXT:    [[INDEX_NEXT24]] = add nuw i64 [[INDEX16]], 8
; CHECK-NEXT:    [[TMP12:%.*]] = icmp eq i64 [[INDEX_NEXT24]], [[N_VEC14]]
; CHECK-NEXT:    br i1 [[TMP12]], label [[VEC_EPILOG_MIDDLE_BLOCK:%.*]], label [[VEC_EPILOG_VECTOR_BODY]], !llvm.loop [[LOOP16:![0-9]+]]
; CHECK:       vec.epilog.middle.block:
<<<<<<< HEAD
; CHECK-NEXT:    [[CMP_N15:%.*]] = icmp eq i64 [[TMP7]], [[N_VEC14]]
=======
; CHECK-NEXT:    [[CMP_N15:%.*]] = icmp eq i64 [[SMAX6]], [[N_VEC14]]
>>>>>>> cd55e515
; CHECK-NEXT:    br i1 [[CMP_N15]], label [[FOR_END_LOOPEXIT:%.*]], label [[VEC_EPILOG_SCALAR_PH]]
; CHECK:       vec.epilog.scalar.ph:
; CHECK-NEXT:    [[BC_RESUME_VAL:%.*]] = phi i64 [ [[N_VEC14]], [[VEC_EPILOG_MIDDLE_BLOCK]] ], [ [[N_VEC]], [[VEC_EPILOG_ITER_CHECK]] ], [ 0, [[VECTOR_MEMCHECK]] ], [ 0, [[ITER_CHECK:%.*]] ]
; CHECK-NEXT:    br label [[FOR_BODY:%.*]]
; CHECK:       for.body:
; CHECK-NEXT:    [[I:%.*]] = phi i64 [ [[I_NEXT:%.*]], [[LATCH:%.*]] ], [ [[BC_RESUME_VAL]], [[VEC_EPILOG_SCALAR_PH]] ]
; CHECK-NEXT:    [[T1:%.*]] = getelementptr inbounds i32, i32* [[B]], i64 [[I]]
; CHECK-NEXT:    [[T2:%.*]] = load i32, i32* [[T1]], align 8
; CHECK-NEXT:    [[CMP:%.*]] = icmp eq i32 [[T2]], [[K]]
; CHECK-NEXT:    store i32 [[NTRUNC]], i32* [[T1]], align 4
; CHECK-NEXT:    br i1 [[CMP]], label [[COND_STORE:%.*]], label [[LATCH]]
; CHECK:       cond_store:
; CHECK-NEXT:    store i32 [[NTRUNC]], i32* [[A]], align 4
; CHECK-NEXT:    br label [[LATCH]]
; CHECK:       latch:
; CHECK-NEXT:    [[I_NEXT]] = add nuw nsw i64 [[I]], 1
; CHECK-NEXT:    [[COND:%.*]] = icmp slt i64 [[I_NEXT]], [[N]]
; CHECK-NEXT:    br i1 [[COND]], label [[FOR_BODY]], label [[FOR_END_LOOPEXIT]], !llvm.loop [[LOOP17:![0-9]+]]
; CHECK:       for.end.loopexit:
; CHECK-NEXT:    br label [[FOR_END]]
; CHECK:       for.end:
; CHECK-NEXT:    ret void
;
entry:
  %ntrunc = trunc i64 %n to i32
  br label %for.body

for.body:                                         ; preds = %for.body, %entry
  %i = phi i64 [ %i.next, %latch ], [ 0, %entry ]
  %t1 = getelementptr inbounds i32, i32* %b, i64 %i
  %t2 = load i32, i32* %t1, align 8
  %cmp = icmp eq i32 %t2, %k
  store i32 %ntrunc, i32* %t1
  br i1 %cmp, label %cond_store, label %latch

cond_store:
  store i32 %ntrunc, i32* %a
  br label %latch

latch:
  %i.next = add nuw nsw i64 %i, 1
  %cond = icmp slt i64 %i.next, %n
  br i1 %cond, label %for.body, label %for.end

for.end:                                          ; preds = %for.body
  ret void
}

define void @variant_val_store_to_inv_address_conditional(i32* %a, i64 %n, i32* %b, i32* %c, i32 %k) {
; CHECK-LABEL: @variant_val_store_to_inv_address_conditional(
; CHECK-NEXT:  iter.check:
; CHECK-NEXT:    [[NTRUNC:%.*]] = trunc i64 [[N:%.*]] to i32
; CHECK-NEXT:    [[TMP0:%.*]] = call i64 @llvm.smax.i64(i64 [[N]], i64 1)
; CHECK-NEXT:    [[MIN_ITERS_CHECK:%.*]] = icmp ult i64 [[TMP0]], 8
; CHECK-NEXT:    br i1 [[MIN_ITERS_CHECK]], label [[VEC_EPILOG_SCALAR_PH:%.*]], label [[VECTOR_MEMCHECK:%.*]]
; CHECK:       vector.memcheck:
; CHECK-NEXT:    [[TMP1:%.*]] = call i64 @llvm.smax.i64(i64 [[N]], i64 1)
; CHECK-NEXT:    [[SCEVGEP:%.*]] = getelementptr i32, i32* [[B:%.*]], i64 [[TMP1]]
; CHECK-NEXT:    [[SCEVGEP4:%.*]] = getelementptr i32, i32* [[A:%.*]], i64 1
; CHECK-NEXT:    [[SCEVGEP7:%.*]] = getelementptr i32, i32* [[C:%.*]], i64 [[TMP1]]
; CHECK-NEXT:    [[BOUND0:%.*]] = icmp ugt i32* [[SCEVGEP4]], [[B]]
; CHECK-NEXT:    [[BOUND1:%.*]] = icmp ugt i32* [[SCEVGEP]], [[A]]
; CHECK-NEXT:    [[FOUND_CONFLICT:%.*]] = and i1 [[BOUND0]], [[BOUND1]]
; CHECK-NEXT:    [[BOUND09:%.*]] = icmp ugt i32* [[SCEVGEP7]], [[B]]
; CHECK-NEXT:    [[BOUND110:%.*]] = icmp ugt i32* [[SCEVGEP]], [[C]]
; CHECK-NEXT:    [[FOUND_CONFLICT11:%.*]] = and i1 [[BOUND09]], [[BOUND110]]
; CHECK-NEXT:    [[CONFLICT_RDX:%.*]] = or i1 [[FOUND_CONFLICT]], [[FOUND_CONFLICT11]]
; CHECK-NEXT:    [[BOUND012:%.*]] = icmp ugt i32* [[SCEVGEP7]], [[A]]
; CHECK-NEXT:    [[BOUND113:%.*]] = icmp ugt i32* [[SCEVGEP4]], [[C]]
; CHECK-NEXT:    [[FOUND_CONFLICT14:%.*]] = and i1 [[BOUND012]], [[BOUND113]]
; CHECK-NEXT:    [[CONFLICT_RDX15:%.*]] = or i1 [[CONFLICT_RDX]], [[FOUND_CONFLICT14]]
; CHECK-NEXT:    br i1 [[CONFLICT_RDX15]], label [[VEC_EPILOG_SCALAR_PH]], label [[VECTOR_MAIN_LOOP_ITER_CHECK:%.*]]
; CHECK:       vector.main.loop.iter.check:
; CHECK-NEXT:    [[MIN_ITERS_CHECK17:%.*]] = icmp ult i64 [[TMP0]], 16
; CHECK-NEXT:    br i1 [[MIN_ITERS_CHECK17]], label [[VEC_EPILOG_PH:%.*]], label [[VECTOR_PH:%.*]]
; CHECK:       vector.ph:
; CHECK-NEXT:    [[N_VEC:%.*]] = and i64 [[TMP0]], 9223372036854775792
; CHECK-NEXT:    [[BROADCAST_SPLATINSERT:%.*]] = insertelement <16 x i32> poison, i32 [[K:%.*]], i64 0
; CHECK-NEXT:    [[BROADCAST_SPLAT:%.*]] = shufflevector <16 x i32> [[BROADCAST_SPLATINSERT]], <16 x i32> poison, <16 x i32> zeroinitializer
; CHECK-NEXT:    [[BROADCAST_SPLATINSERT18:%.*]] = insertelement <16 x i32> poison, i32 [[NTRUNC]], i64 0
; CHECK-NEXT:    [[BROADCAST_SPLAT19:%.*]] = shufflevector <16 x i32> [[BROADCAST_SPLATINSERT18]], <16 x i32> poison, <16 x i32> zeroinitializer
; CHECK-NEXT:    [[BROADCAST_SPLATINSERT20:%.*]] = insertelement <16 x i32*> poison, i32* [[A]], i64 0
; CHECK-NEXT:    [[BROADCAST_SPLAT21:%.*]] = shufflevector <16 x i32*> [[BROADCAST_SPLATINSERT20]], <16 x i32*> poison, <16 x i32> zeroinitializer
; CHECK-NEXT:    br label [[VECTOR_BODY:%.*]]
; CHECK:       vector.body:
; CHECK-NEXT:    [[INDEX:%.*]] = phi i64 [ 0, [[VECTOR_PH]] ], [ [[INDEX_NEXT:%.*]], [[VECTOR_BODY]] ]
; CHECK-NEXT:    [[TMP2:%.*]] = getelementptr inbounds i32, i32* [[B]], i64 [[INDEX]]
; CHECK-NEXT:    [[TMP3:%.*]] = bitcast i32* [[TMP2]] to <16 x i32>*
; CHECK-NEXT:    [[WIDE_LOAD:%.*]] = load <16 x i32>, <16 x i32>* [[TMP3]], align 8, !alias.scope !18, !noalias !21
; CHECK-NEXT:    [[TMP4:%.*]] = icmp eq <16 x i32> [[WIDE_LOAD]], [[BROADCAST_SPLAT]]
; CHECK-NEXT:    [[TMP5:%.*]] = bitcast i32* [[TMP2]] to <16 x i32>*
; CHECK-NEXT:    store <16 x i32> [[BROADCAST_SPLAT19]], <16 x i32>* [[TMP5]], align 4, !alias.scope !18, !noalias !21
; CHECK-NEXT:    [[TMP6:%.*]] = getelementptr i32, i32* [[C]], i64 [[INDEX]]
; CHECK-NEXT:    [[TMP7:%.*]] = bitcast i32* [[TMP6]] to <16 x i32>*
; CHECK-NEXT:    [[WIDE_MASKED_LOAD:%.*]] = call <16 x i32> @llvm.masked.load.v16i32.p0v16i32(<16 x i32>* [[TMP7]], i32 8, <16 x i1> [[TMP4]], <16 x i32> poison), !alias.scope !24
; CHECK-NEXT:    call void @llvm.masked.scatter.v16i32.v16p0i32(<16 x i32> [[WIDE_MASKED_LOAD]], <16 x i32*> [[BROADCAST_SPLAT21]], i32 4, <16 x i1> [[TMP4]]), !alias.scope !25, !noalias !24
; CHECK-NEXT:    [[INDEX_NEXT]] = add nuw i64 [[INDEX]], 16
; CHECK-NEXT:    [[TMP8:%.*]] = icmp eq i64 [[INDEX_NEXT]], [[N_VEC]]
; CHECK-NEXT:    br i1 [[TMP8]], label [[MIDDLE_BLOCK:%.*]], label [[VECTOR_BODY]], !llvm.loop [[LOOP26:![0-9]+]]
; CHECK:       middle.block:
; CHECK-NEXT:    [[CMP_N:%.*]] = icmp eq i64 [[TMP0]], [[N_VEC]]
; CHECK-NEXT:    br i1 [[CMP_N]], label [[FOR_END:%.*]], label [[VEC_EPILOG_ITER_CHECK:%.*]]
; CHECK:       vec.epilog.iter.check:
; CHECK-NEXT:    [[N_VEC_REMAINING:%.*]] = and i64 [[TMP0]], 8
; CHECK-NEXT:    [[MIN_EPILOG_ITERS_CHECK_NOT_NOT:%.*]] = icmp eq i64 [[N_VEC_REMAINING]], 0
; CHECK-NEXT:    br i1 [[MIN_EPILOG_ITERS_CHECK_NOT_NOT]], label [[VEC_EPILOG_SCALAR_PH]], label [[VEC_EPILOG_PH]]
; CHECK:       vec.epilog.ph:
; CHECK-NEXT:    [[VEC_EPILOG_RESUME_VAL:%.*]] = phi i64 [ [[N_VEC]], [[VEC_EPILOG_ITER_CHECK]] ], [ 0, [[VECTOR_MAIN_LOOP_ITER_CHECK]] ]
<<<<<<< HEAD
; CHECK-NEXT:    [[TMP9:%.*]] = call i64 @llvm.smax.i64(i64 [[N]], i64 1)
; CHECK-NEXT:    [[N_VEC24:%.*]] = and i64 [[TMP9]], 9223372036854775800
=======
; CHECK-NEXT:    [[N_VEC24:%.*]] = and i64 [[SMAX16]], 9223372036854775800
>>>>>>> cd55e515
; CHECK-NEXT:    [[BROADCAST_SPLATINSERT28:%.*]] = insertelement <8 x i32> poison, i32 [[K]], i64 0
; CHECK-NEXT:    [[BROADCAST_SPLAT29:%.*]] = shufflevector <8 x i32> [[BROADCAST_SPLATINSERT28]], <8 x i32> poison, <8 x i32> zeroinitializer
; CHECK-NEXT:    [[BROADCAST_SPLATINSERT30:%.*]] = insertelement <8 x i32> poison, i32 [[NTRUNC]], i64 0
; CHECK-NEXT:    [[BROADCAST_SPLAT31:%.*]] = shufflevector <8 x i32> [[BROADCAST_SPLATINSERT30]], <8 x i32> poison, <8 x i32> zeroinitializer
; CHECK-NEXT:    [[BROADCAST_SPLATINSERT33:%.*]] = insertelement <8 x i32*> poison, i32* [[A]], i64 0
; CHECK-NEXT:    [[BROADCAST_SPLAT34:%.*]] = shufflevector <8 x i32*> [[BROADCAST_SPLATINSERT33]], <8 x i32*> poison, <8 x i32> zeroinitializer
; CHECK-NEXT:    br label [[VEC_EPILOG_VECTOR_BODY:%.*]]
; CHECK:       vec.epilog.vector.body:
; CHECK-NEXT:    [[INDEX26:%.*]] = phi i64 [ [[VEC_EPILOG_RESUME_VAL]], [[VEC_EPILOG_PH]] ], [ [[INDEX_NEXT35:%.*]], [[VEC_EPILOG_VECTOR_BODY]] ]
; CHECK-NEXT:    [[TMP10:%.*]] = getelementptr inbounds i32, i32* [[B]], i64 [[INDEX26]]
; CHECK-NEXT:    [[TMP11:%.*]] = bitcast i32* [[TMP10]] to <8 x i32>*
; CHECK-NEXT:    [[WIDE_LOAD27:%.*]] = load <8 x i32>, <8 x i32>* [[TMP11]], align 8
; CHECK-NEXT:    [[TMP12:%.*]] = icmp eq <8 x i32> [[WIDE_LOAD27]], [[BROADCAST_SPLAT29]]
; CHECK-NEXT:    [[TMP13:%.*]] = bitcast i32* [[TMP10]] to <8 x i32>*
; CHECK-NEXT:    store <8 x i32> [[BROADCAST_SPLAT31]], <8 x i32>* [[TMP13]], align 4
; CHECK-NEXT:    [[TMP14:%.*]] = getelementptr i32, i32* [[C]], i64 [[INDEX26]]
; CHECK-NEXT:    [[TMP15:%.*]] = bitcast i32* [[TMP14]] to <8 x i32>*
; CHECK-NEXT:    [[WIDE_MASKED_LOAD32:%.*]] = call <8 x i32> @llvm.masked.load.v8i32.p0v8i32(<8 x i32>* [[TMP15]], i32 8, <8 x i1> [[TMP12]], <8 x i32> poison)
; CHECK-NEXT:    call void @llvm.masked.scatter.v8i32.v8p0i32(<8 x i32> [[WIDE_MASKED_LOAD32]], <8 x i32*> [[BROADCAST_SPLAT34]], i32 4, <8 x i1> [[TMP12]])
; CHECK-NEXT:    [[INDEX_NEXT35]] = add nuw i64 [[INDEX26]], 8
; CHECK-NEXT:    [[TMP16:%.*]] = icmp eq i64 [[INDEX_NEXT35]], [[N_VEC24]]
; CHECK-NEXT:    br i1 [[TMP16]], label [[VEC_EPILOG_MIDDLE_BLOCK:%.*]], label [[VEC_EPILOG_VECTOR_BODY]], !llvm.loop [[LOOP27:![0-9]+]]
; CHECK:       vec.epilog.middle.block:
<<<<<<< HEAD
; CHECK-NEXT:    [[CMP_N25:%.*]] = icmp eq i64 [[TMP9]], [[N_VEC24]]
=======
; CHECK-NEXT:    [[CMP_N25:%.*]] = icmp eq i64 [[SMAX16]], [[N_VEC24]]
>>>>>>> cd55e515
; CHECK-NEXT:    br i1 [[CMP_N25]], label [[FOR_END_LOOPEXIT:%.*]], label [[VEC_EPILOG_SCALAR_PH]]
; CHECK:       vec.epilog.scalar.ph:
; CHECK-NEXT:    [[BC_RESUME_VAL:%.*]] = phi i64 [ [[N_VEC24]], [[VEC_EPILOG_MIDDLE_BLOCK]] ], [ [[N_VEC]], [[VEC_EPILOG_ITER_CHECK]] ], [ 0, [[VECTOR_MEMCHECK]] ], [ 0, [[ITER_CHECK:%.*]] ]
; CHECK-NEXT:    br label [[FOR_BODY:%.*]]
; CHECK:       for.body:
; CHECK-NEXT:    [[I:%.*]] = phi i64 [ [[I_NEXT:%.*]], [[LATCH:%.*]] ], [ [[BC_RESUME_VAL]], [[VEC_EPILOG_SCALAR_PH]] ]
; CHECK-NEXT:    [[T1:%.*]] = getelementptr inbounds i32, i32* [[B]], i64 [[I]]
; CHECK-NEXT:    [[T2:%.*]] = load i32, i32* [[T1]], align 8
; CHECK-NEXT:    [[CMP:%.*]] = icmp eq i32 [[T2]], [[K]]
; CHECK-NEXT:    store i32 [[NTRUNC]], i32* [[T1]], align 4
; CHECK-NEXT:    br i1 [[CMP]], label [[COND_STORE:%.*]], label [[LATCH]]
; CHECK:       cond_store:
; CHECK-NEXT:    [[T3:%.*]] = getelementptr inbounds i32, i32* [[C]], i64 [[I]]
; CHECK-NEXT:    [[T4:%.*]] = load i32, i32* [[T3]], align 8
; CHECK-NEXT:    store i32 [[T4]], i32* [[A]], align 4
; CHECK-NEXT:    br label [[LATCH]]
; CHECK:       latch:
; CHECK-NEXT:    [[I_NEXT]] = add nuw nsw i64 [[I]], 1
; CHECK-NEXT:    [[COND:%.*]] = icmp slt i64 [[I_NEXT]], [[N]]
; CHECK-NEXT:    br i1 [[COND]], label [[FOR_BODY]], label [[FOR_END_LOOPEXIT]], !llvm.loop [[LOOP28:![0-9]+]]
; CHECK:       for.end.loopexit:
; CHECK-NEXT:    br label [[FOR_END]]
; CHECK:       for.end:
; CHECK-NEXT:    ret void
;
entry:
  %ntrunc = trunc i64 %n to i32
  br label %for.body

for.body:                                         ; preds = %for.body, %entry
  %i = phi i64 [ %i.next, %latch ], [ 0, %entry ]
  %t1 = getelementptr inbounds i32, i32* %b, i64 %i
  %t2 = load i32, i32* %t1, align 8
  %cmp = icmp eq i32 %t2, %k
  store i32 %ntrunc, i32* %t1
  br i1 %cmp, label %cond_store, label %latch

cond_store:
  %t3 = getelementptr inbounds i32, i32* %c, i64 %i
  %t4 = load i32, i32* %t3, align 8
  store i32 %t4, i32* %a
  br label %latch

latch:
  %i.next = add nuw nsw i64 %i, 1
  %cond = icmp slt i64 %i.next, %n
  br i1 %cond, label %for.body, label %for.end

for.end:                                          ; preds = %for.body
  ret void
}<|MERGE_RESOLUTION|>--- conflicted
+++ resolved
@@ -68,42 +68,31 @@
 ; CHECK:       vec.epilog.ph:
 ; CHECK-NEXT:    [[BC_MERGE_RDX:%.*]] = phi i32 [ 0, [[VECTOR_MAIN_LOOP_ITER_CHECK]] ], [ [[TMP15]], [[VEC_EPILOG_ITER_CHECK]] ]
 ; CHECK-NEXT:    [[VEC_EPILOG_RESUME_VAL:%.*]] = phi i64 [ 0, [[VECTOR_MAIN_LOOP_ITER_CHECK]] ], [ [[N_VEC]], [[VEC_EPILOG_ITER_CHECK]] ]
-<<<<<<< HEAD
-; CHECK-NEXT:    [[TMP16:%.*]] = call i64 @llvm.smax.i64(i64 [[N]], i64 1)
-; CHECK-NEXT:    [[N_VEC18:%.*]] = and i64 [[TMP16]], 9223372036854775800
-; CHECK-NEXT:    [[TMP17:%.*]] = insertelement <8 x i32> <i32 poison, i32 0, i32 0, i32 0, i32 0, i32 0, i32 0, i32 0>, i32 [[BC_MERGE_RDX]], i64 0
-=======
-; CHECK-NEXT:    [[N_VEC18:%.*]] = and i64 [[SMAX6]], 9223372036854775800
-; CHECK-NEXT:    [[TMP14:%.*]] = insertelement <8 x i32> <i32 poison, i32 0, i32 0, i32 0, i32 0, i32 0, i32 0, i32 0>, i32 [[BC_MERGE_RDX]], i64 0
->>>>>>> cd55e515
+; CHECK-NEXT:    [[N_VEC17:%.*]] = and i64 [[TMP0]], 9223372036854775800
+; CHECK-NEXT:    [[TMP16:%.*]] = insertelement <8 x i32> <i32 poison, i32 0, i32 0, i32 0, i32 0, i32 0, i32 0, i32 0>, i32 [[BC_MERGE_RDX]], i64 0
 ; CHECK-NEXT:    br label [[VEC_EPILOG_VECTOR_BODY:%.*]]
 ; CHECK:       vec.epilog.vector.body:
-; CHECK-NEXT:    [[INDEX20:%.*]] = phi i64 [ [[VEC_EPILOG_RESUME_VAL]], [[VEC_EPILOG_PH]] ], [ [[INDEX_NEXT23:%.*]], [[VEC_EPILOG_VECTOR_BODY]] ]
-; CHECK-NEXT:    [[VEC_PHI21:%.*]] = phi <8 x i32> [ [[TMP17]], [[VEC_EPILOG_PH]] ], [ [[TMP20:%.*]], [[VEC_EPILOG_VECTOR_BODY]] ]
-; CHECK-NEXT:    [[TMP18:%.*]] = getelementptr inbounds i32, i32* [[B]], i64 [[INDEX20]]
-; CHECK-NEXT:    [[TMP19:%.*]] = bitcast i32* [[TMP18]] to <8 x i32>*
-; CHECK-NEXT:    [[WIDE_LOAD22:%.*]] = load <8 x i32>, <8 x i32>* [[TMP19]], align 8
-; CHECK-NEXT:    [[TMP20]] = add <8 x i32> [[VEC_PHI21]], [[WIDE_LOAD22]]
+; CHECK-NEXT:    [[OFFSET_IDX:%.*]] = phi i64 [ [[VEC_EPILOG_RESUME_VAL]], [[VEC_EPILOG_PH]] ], [ [[INDEX_NEXT22:%.*]], [[VEC_EPILOG_VECTOR_BODY]] ]
+; CHECK-NEXT:    [[VEC_PHI20:%.*]] = phi <8 x i32> [ [[TMP16]], [[VEC_EPILOG_PH]] ], [ [[TMP19:%.*]], [[VEC_EPILOG_VECTOR_BODY]] ]
+; CHECK-NEXT:    [[TMP17:%.*]] = getelementptr inbounds i32, i32* [[B]], i64 [[OFFSET_IDX]]
+; CHECK-NEXT:    [[TMP18:%.*]] = bitcast i32* [[TMP17]] to <8 x i32>*
+; CHECK-NEXT:    [[WIDE_LOAD21:%.*]] = load <8 x i32>, <8 x i32>* [[TMP18]], align 8
+; CHECK-NEXT:    [[TMP19]] = add <8 x i32> [[VEC_PHI20]], [[WIDE_LOAD21]]
 ; CHECK-NEXT:    store i32 [[NTRUNC]], i32* [[A]], align 4
-; CHECK-NEXT:    [[INDEX_NEXT23]] = add nuw i64 [[INDEX20]], 8
-; CHECK-NEXT:    [[TMP21:%.*]] = icmp eq i64 [[INDEX_NEXT23]], [[N_VEC18]]
-; CHECK-NEXT:    br i1 [[TMP21]], label [[VEC_EPILOG_MIDDLE_BLOCK:%.*]], label [[VEC_EPILOG_VECTOR_BODY]], !llvm.loop [[LOOP7:![0-9]+]]
+; CHECK-NEXT:    [[INDEX_NEXT22]] = add nuw i64 [[OFFSET_IDX]], 8
+; CHECK-NEXT:    [[TMP20:%.*]] = icmp eq i64 [[INDEX_NEXT22]], [[N_VEC17]]
+; CHECK-NEXT:    br i1 [[TMP20]], label [[VEC_EPILOG_MIDDLE_BLOCK:%.*]], label [[VEC_EPILOG_VECTOR_BODY]], !llvm.loop [[LOOP7:![0-9]+]]
 ; CHECK:       vec.epilog.middle.block:
-<<<<<<< HEAD
-; CHECK-NEXT:    [[TMP22:%.*]] = call i32 @llvm.vector.reduce.add.v8i32(<8 x i32> [[TMP20]])
-; CHECK-NEXT:    [[CMP_N19:%.*]] = icmp eq i64 [[TMP16]], [[N_VEC18]]
-=======
-; CHECK-NEXT:    [[TMP19:%.*]] = call i32 @llvm.vector.reduce.add.v8i32(<8 x i32> [[TMP17]])
-; CHECK-NEXT:    [[CMP_N19:%.*]] = icmp eq i64 [[SMAX6]], [[N_VEC18]]
->>>>>>> cd55e515
-; CHECK-NEXT:    br i1 [[CMP_N19]], label [[FOR_END_LOOPEXIT:%.*]], label [[VEC_EPILOG_SCALAR_PH]]
+; CHECK-NEXT:    [[TMP21:%.*]] = call i32 @llvm.vector.reduce.add.v8i32(<8 x i32> [[TMP19]])
+; CHECK-NEXT:    [[CMP_N18:%.*]] = icmp eq i64 [[TMP0]], [[N_VEC17]]
+; CHECK-NEXT:    br i1 [[CMP_N18]], label [[FOR_END_LOOPEXIT:%.*]], label [[VEC_EPILOG_SCALAR_PH]]
 ; CHECK:       vec.epilog.scalar.ph:
-; CHECK-NEXT:    [[BC_RESUME_VAL:%.*]] = phi i64 [ [[N_VEC18]], [[VEC_EPILOG_MIDDLE_BLOCK]] ], [ [[N_VEC]], [[VEC_EPILOG_ITER_CHECK]] ], [ 0, [[VECTOR_MEMCHECK]] ], [ 0, [[ITER_CHECK:%.*]] ]
-; CHECK-NEXT:    [[BC_MERGE_RDX24:%.*]] = phi i32 [ [[TMP22]], [[VEC_EPILOG_MIDDLE_BLOCK]] ], [ [[TMP15]], [[VEC_EPILOG_ITER_CHECK]] ], [ 0, [[VECTOR_MEMCHECK]] ], [ 0, [[ITER_CHECK]] ]
+; CHECK-NEXT:    [[BC_RESUME_VAL:%.*]] = phi i64 [ [[N_VEC17]], [[VEC_EPILOG_MIDDLE_BLOCK]] ], [ [[N_VEC]], [[VEC_EPILOG_ITER_CHECK]] ], [ 0, [[VECTOR_MEMCHECK]] ], [ 0, [[ITER_CHECK:%.*]] ]
+; CHECK-NEXT:    [[BC_MERGE_RDX23:%.*]] = phi i32 [ [[TMP21]], [[VEC_EPILOG_MIDDLE_BLOCK]] ], [ [[TMP15]], [[VEC_EPILOG_ITER_CHECK]] ], [ 0, [[VECTOR_MEMCHECK]] ], [ 0, [[ITER_CHECK]] ]
 ; CHECK-NEXT:    br label [[FOR_BODY:%.*]]
 ; CHECK:       for.body:
 ; CHECK-NEXT:    [[I:%.*]] = phi i64 [ [[I_NEXT:%.*]], [[FOR_BODY]] ], [ [[BC_RESUME_VAL]], [[VEC_EPILOG_SCALAR_PH]] ]
-; CHECK-NEXT:    [[T0:%.*]] = phi i32 [ [[T3:%.*]], [[FOR_BODY]] ], [ [[BC_MERGE_RDX24]], [[VEC_EPILOG_SCALAR_PH]] ]
+; CHECK-NEXT:    [[T0:%.*]] = phi i32 [ [[T3:%.*]], [[FOR_BODY]] ], [ [[BC_MERGE_RDX23]], [[VEC_EPILOG_SCALAR_PH]] ]
 ; CHECK-NEXT:    [[T1:%.*]] = getelementptr inbounds i32, i32* [[B]], i64 [[I]]
 ; CHECK-NEXT:    [[T2:%.*]] = load i32, i32* [[T1]], align 8
 ; CHECK-NEXT:    [[T3]] = add i32 [[T0]], [[T2]]
@@ -112,7 +101,7 @@
 ; CHECK-NEXT:    [[COND:%.*]] = icmp slt i64 [[I_NEXT]], [[N]]
 ; CHECK-NEXT:    br i1 [[COND]], label [[FOR_BODY]], label [[FOR_END_LOOPEXIT]], !llvm.loop [[LOOP9:![0-9]+]]
 ; CHECK:       for.end.loopexit:
-; CHECK-NEXT:    [[T3_LCSSA:%.*]] = phi i32 [ [[T3]], [[FOR_BODY]] ], [ [[TMP22]], [[VEC_EPILOG_MIDDLE_BLOCK]] ]
+; CHECK-NEXT:    [[T3_LCSSA:%.*]] = phi i32 [ [[T3]], [[FOR_BODY]] ], [ [[TMP21]], [[VEC_EPILOG_MIDDLE_BLOCK]] ]
 ; CHECK-NEXT:    br label [[FOR_END]]
 ; CHECK:       for.end:
 ; CHECK-NEXT:    [[T4:%.*]] = phi i32 [ [[TMP15]], [[MIDDLE_BLOCK]] ], [ [[T3_LCSSA]], [[FOR_END_LOOPEXIT]] ]
@@ -188,40 +177,31 @@
 ; CHECK-NEXT:    br i1 [[MIN_EPILOG_ITERS_CHECK_NOT_NOT]], label [[VEC_EPILOG_SCALAR_PH]], label [[VEC_EPILOG_PH]]
 ; CHECK:       vec.epilog.ph:
 ; CHECK-NEXT:    [[VEC_EPILOG_RESUME_VAL:%.*]] = phi i64 [ [[N_VEC]], [[VEC_EPILOG_ITER_CHECK]] ], [ 0, [[VECTOR_MAIN_LOOP_ITER_CHECK]] ]
-<<<<<<< HEAD
-; CHECK-NEXT:    [[TMP7:%.*]] = call i64 @llvm.smax.i64(i64 [[N]], i64 1)
-; CHECK-NEXT:    [[N_VEC14:%.*]] = and i64 [[TMP7]], 9223372036854775800
-=======
-; CHECK-NEXT:    [[N_VEC14:%.*]] = and i64 [[SMAX6]], 9223372036854775800
->>>>>>> cd55e515
-; CHECK-NEXT:    [[BROADCAST_SPLATINSERT18:%.*]] = insertelement <8 x i32> poison, i32 [[K]], i64 0
-; CHECK-NEXT:    [[BROADCAST_SPLAT19:%.*]] = shufflevector <8 x i32> [[BROADCAST_SPLATINSERT18]], <8 x i32> poison, <8 x i32> zeroinitializer
-; CHECK-NEXT:    [[BROADCAST_SPLATINSERT20:%.*]] = insertelement <8 x i32> poison, i32 [[NTRUNC]], i64 0
-; CHECK-NEXT:    [[BROADCAST_SPLAT21:%.*]] = shufflevector <8 x i32> [[BROADCAST_SPLATINSERT20]], <8 x i32> poison, <8 x i32> zeroinitializer
-; CHECK-NEXT:    [[BROADCAST_SPLATINSERT22:%.*]] = insertelement <8 x i32*> poison, i32* [[A]], i64 0
-; CHECK-NEXT:    [[BROADCAST_SPLAT23:%.*]] = shufflevector <8 x i32*> [[BROADCAST_SPLATINSERT22]], <8 x i32*> poison, <8 x i32> zeroinitializer
+; CHECK-NEXT:    [[N_VEC13:%.*]] = and i64 [[TMP0]], 9223372036854775800
+; CHECK-NEXT:    [[BROADCAST_SPLATINSERT17:%.*]] = insertelement <8 x i32> poison, i32 [[K]], i64 0
+; CHECK-NEXT:    [[BROADCAST_SPLAT18:%.*]] = shufflevector <8 x i32> [[BROADCAST_SPLATINSERT17]], <8 x i32> poison, <8 x i32> zeroinitializer
+; CHECK-NEXT:    [[BROADCAST_SPLATINSERT19:%.*]] = insertelement <8 x i32> poison, i32 [[NTRUNC]], i64 0
+; CHECK-NEXT:    [[BROADCAST_SPLAT20:%.*]] = shufflevector <8 x i32> [[BROADCAST_SPLATINSERT19]], <8 x i32> poison, <8 x i32> zeroinitializer
+; CHECK-NEXT:    [[BROADCAST_SPLATINSERT21:%.*]] = insertelement <8 x i32*> poison, i32* [[A]], i64 0
+; CHECK-NEXT:    [[BROADCAST_SPLAT22:%.*]] = shufflevector <8 x i32*> [[BROADCAST_SPLATINSERT21]], <8 x i32*> poison, <8 x i32> zeroinitializer
 ; CHECK-NEXT:    br label [[VEC_EPILOG_VECTOR_BODY:%.*]]
 ; CHECK:       vec.epilog.vector.body:
-; CHECK-NEXT:    [[INDEX16:%.*]] = phi i64 [ [[VEC_EPILOG_RESUME_VAL]], [[VEC_EPILOG_PH]] ], [ [[INDEX_NEXT24:%.*]], [[VEC_EPILOG_VECTOR_BODY]] ]
-; CHECK-NEXT:    [[TMP8:%.*]] = getelementptr inbounds i32, i32* [[B]], i64 [[INDEX16]]
-; CHECK-NEXT:    [[TMP9:%.*]] = bitcast i32* [[TMP8]] to <8 x i32>*
-; CHECK-NEXT:    [[WIDE_LOAD17:%.*]] = load <8 x i32>, <8 x i32>* [[TMP9]], align 8
-; CHECK-NEXT:    [[TMP10:%.*]] = icmp eq <8 x i32> [[WIDE_LOAD17]], [[BROADCAST_SPLAT19]]
-; CHECK-NEXT:    [[TMP11:%.*]] = bitcast i32* [[TMP8]] to <8 x i32>*
-; CHECK-NEXT:    store <8 x i32> [[BROADCAST_SPLAT21]], <8 x i32>* [[TMP11]], align 4
-; CHECK-NEXT:    call void @llvm.masked.scatter.v8i32.v8p0i32(<8 x i32> [[BROADCAST_SPLAT21]], <8 x i32*> [[BROADCAST_SPLAT23]], i32 4, <8 x i1> [[TMP10]])
-; CHECK-NEXT:    [[INDEX_NEXT24]] = add nuw i64 [[INDEX16]], 8
-; CHECK-NEXT:    [[TMP12:%.*]] = icmp eq i64 [[INDEX_NEXT24]], [[N_VEC14]]
-; CHECK-NEXT:    br i1 [[TMP12]], label [[VEC_EPILOG_MIDDLE_BLOCK:%.*]], label [[VEC_EPILOG_VECTOR_BODY]], !llvm.loop [[LOOP16:![0-9]+]]
+; CHECK-NEXT:    [[OFFSET_IDX:%.*]] = phi i64 [ [[VEC_EPILOG_RESUME_VAL]], [[VEC_EPILOG_PH]] ], [ [[INDEX_NEXT23:%.*]], [[VEC_EPILOG_VECTOR_BODY]] ]
+; CHECK-NEXT:    [[TMP7:%.*]] = getelementptr inbounds i32, i32* [[B]], i64 [[OFFSET_IDX]]
+; CHECK-NEXT:    [[TMP8:%.*]] = bitcast i32* [[TMP7]] to <8 x i32>*
+; CHECK-NEXT:    [[WIDE_LOAD16:%.*]] = load <8 x i32>, <8 x i32>* [[TMP8]], align 8
+; CHECK-NEXT:    [[TMP9:%.*]] = icmp eq <8 x i32> [[WIDE_LOAD16]], [[BROADCAST_SPLAT18]]
+; CHECK-NEXT:    [[TMP10:%.*]] = bitcast i32* [[TMP7]] to <8 x i32>*
+; CHECK-NEXT:    store <8 x i32> [[BROADCAST_SPLAT20]], <8 x i32>* [[TMP10]], align 4
+; CHECK-NEXT:    call void @llvm.masked.scatter.v8i32.v8p0i32(<8 x i32> [[BROADCAST_SPLAT20]], <8 x i32*> [[BROADCAST_SPLAT22]], i32 4, <8 x i1> [[TMP9]])
+; CHECK-NEXT:    [[INDEX_NEXT23]] = add nuw i64 [[OFFSET_IDX]], 8
+; CHECK-NEXT:    [[TMP11:%.*]] = icmp eq i64 [[INDEX_NEXT23]], [[N_VEC13]]
+; CHECK-NEXT:    br i1 [[TMP11]], label [[VEC_EPILOG_MIDDLE_BLOCK:%.*]], label [[VEC_EPILOG_VECTOR_BODY]], !llvm.loop [[LOOP16:![0-9]+]]
 ; CHECK:       vec.epilog.middle.block:
-<<<<<<< HEAD
-; CHECK-NEXT:    [[CMP_N15:%.*]] = icmp eq i64 [[TMP7]], [[N_VEC14]]
-=======
-; CHECK-NEXT:    [[CMP_N15:%.*]] = icmp eq i64 [[SMAX6]], [[N_VEC14]]
->>>>>>> cd55e515
-; CHECK-NEXT:    br i1 [[CMP_N15]], label [[FOR_END_LOOPEXIT:%.*]], label [[VEC_EPILOG_SCALAR_PH]]
+; CHECK-NEXT:    [[CMP_N14:%.*]] = icmp eq i64 [[TMP0]], [[N_VEC13]]
+; CHECK-NEXT:    br i1 [[CMP_N14]], label [[FOR_END_LOOPEXIT:%.*]], label [[VEC_EPILOG_SCALAR_PH]]
 ; CHECK:       vec.epilog.scalar.ph:
-; CHECK-NEXT:    [[BC_RESUME_VAL:%.*]] = phi i64 [ [[N_VEC14]], [[VEC_EPILOG_MIDDLE_BLOCK]] ], [ [[N_VEC]], [[VEC_EPILOG_ITER_CHECK]] ], [ 0, [[VECTOR_MEMCHECK]] ], [ 0, [[ITER_CHECK:%.*]] ]
+; CHECK-NEXT:    [[BC_RESUME_VAL:%.*]] = phi i64 [ [[N_VEC13]], [[VEC_EPILOG_MIDDLE_BLOCK]] ], [ [[N_VEC]], [[VEC_EPILOG_ITER_CHECK]] ], [ 0, [[VECTOR_MEMCHECK]] ], [ 0, [[ITER_CHECK:%.*]] ]
 ; CHECK-NEXT:    br label [[FOR_BODY:%.*]]
 ; CHECK:       for.body:
 ; CHECK-NEXT:    [[I:%.*]] = phi i64 [ [[I_NEXT:%.*]], [[LATCH:%.*]] ], [ [[BC_RESUME_VAL]], [[VEC_EPILOG_SCALAR_PH]] ]
@@ -327,43 +307,34 @@
 ; CHECK-NEXT:    br i1 [[MIN_EPILOG_ITERS_CHECK_NOT_NOT]], label [[VEC_EPILOG_SCALAR_PH]], label [[VEC_EPILOG_PH]]
 ; CHECK:       vec.epilog.ph:
 ; CHECK-NEXT:    [[VEC_EPILOG_RESUME_VAL:%.*]] = phi i64 [ [[N_VEC]], [[VEC_EPILOG_ITER_CHECK]] ], [ 0, [[VECTOR_MAIN_LOOP_ITER_CHECK]] ]
-<<<<<<< HEAD
-; CHECK-NEXT:    [[TMP9:%.*]] = call i64 @llvm.smax.i64(i64 [[N]], i64 1)
-; CHECK-NEXT:    [[N_VEC24:%.*]] = and i64 [[TMP9]], 9223372036854775800
-=======
-; CHECK-NEXT:    [[N_VEC24:%.*]] = and i64 [[SMAX16]], 9223372036854775800
->>>>>>> cd55e515
-; CHECK-NEXT:    [[BROADCAST_SPLATINSERT28:%.*]] = insertelement <8 x i32> poison, i32 [[K]], i64 0
-; CHECK-NEXT:    [[BROADCAST_SPLAT29:%.*]] = shufflevector <8 x i32> [[BROADCAST_SPLATINSERT28]], <8 x i32> poison, <8 x i32> zeroinitializer
-; CHECK-NEXT:    [[BROADCAST_SPLATINSERT30:%.*]] = insertelement <8 x i32> poison, i32 [[NTRUNC]], i64 0
-; CHECK-NEXT:    [[BROADCAST_SPLAT31:%.*]] = shufflevector <8 x i32> [[BROADCAST_SPLATINSERT30]], <8 x i32> poison, <8 x i32> zeroinitializer
-; CHECK-NEXT:    [[BROADCAST_SPLATINSERT33:%.*]] = insertelement <8 x i32*> poison, i32* [[A]], i64 0
-; CHECK-NEXT:    [[BROADCAST_SPLAT34:%.*]] = shufflevector <8 x i32*> [[BROADCAST_SPLATINSERT33]], <8 x i32*> poison, <8 x i32> zeroinitializer
+; CHECK-NEXT:    [[N_VEC23:%.*]] = and i64 [[TMP0]], 9223372036854775800
+; CHECK-NEXT:    [[BROADCAST_SPLATINSERT27:%.*]] = insertelement <8 x i32> poison, i32 [[K]], i64 0
+; CHECK-NEXT:    [[BROADCAST_SPLAT28:%.*]] = shufflevector <8 x i32> [[BROADCAST_SPLATINSERT27]], <8 x i32> poison, <8 x i32> zeroinitializer
+; CHECK-NEXT:    [[BROADCAST_SPLATINSERT29:%.*]] = insertelement <8 x i32> poison, i32 [[NTRUNC]], i64 0
+; CHECK-NEXT:    [[BROADCAST_SPLAT30:%.*]] = shufflevector <8 x i32> [[BROADCAST_SPLATINSERT29]], <8 x i32> poison, <8 x i32> zeroinitializer
+; CHECK-NEXT:    [[BROADCAST_SPLATINSERT32:%.*]] = insertelement <8 x i32*> poison, i32* [[A]], i64 0
+; CHECK-NEXT:    [[BROADCAST_SPLAT33:%.*]] = shufflevector <8 x i32*> [[BROADCAST_SPLATINSERT32]], <8 x i32*> poison, <8 x i32> zeroinitializer
 ; CHECK-NEXT:    br label [[VEC_EPILOG_VECTOR_BODY:%.*]]
 ; CHECK:       vec.epilog.vector.body:
-; CHECK-NEXT:    [[INDEX26:%.*]] = phi i64 [ [[VEC_EPILOG_RESUME_VAL]], [[VEC_EPILOG_PH]] ], [ [[INDEX_NEXT35:%.*]], [[VEC_EPILOG_VECTOR_BODY]] ]
-; CHECK-NEXT:    [[TMP10:%.*]] = getelementptr inbounds i32, i32* [[B]], i64 [[INDEX26]]
-; CHECK-NEXT:    [[TMP11:%.*]] = bitcast i32* [[TMP10]] to <8 x i32>*
-; CHECK-NEXT:    [[WIDE_LOAD27:%.*]] = load <8 x i32>, <8 x i32>* [[TMP11]], align 8
-; CHECK-NEXT:    [[TMP12:%.*]] = icmp eq <8 x i32> [[WIDE_LOAD27]], [[BROADCAST_SPLAT29]]
-; CHECK-NEXT:    [[TMP13:%.*]] = bitcast i32* [[TMP10]] to <8 x i32>*
-; CHECK-NEXT:    store <8 x i32> [[BROADCAST_SPLAT31]], <8 x i32>* [[TMP13]], align 4
-; CHECK-NEXT:    [[TMP14:%.*]] = getelementptr i32, i32* [[C]], i64 [[INDEX26]]
-; CHECK-NEXT:    [[TMP15:%.*]] = bitcast i32* [[TMP14]] to <8 x i32>*
-; CHECK-NEXT:    [[WIDE_MASKED_LOAD32:%.*]] = call <8 x i32> @llvm.masked.load.v8i32.p0v8i32(<8 x i32>* [[TMP15]], i32 8, <8 x i1> [[TMP12]], <8 x i32> poison)
-; CHECK-NEXT:    call void @llvm.masked.scatter.v8i32.v8p0i32(<8 x i32> [[WIDE_MASKED_LOAD32]], <8 x i32*> [[BROADCAST_SPLAT34]], i32 4, <8 x i1> [[TMP12]])
-; CHECK-NEXT:    [[INDEX_NEXT35]] = add nuw i64 [[INDEX26]], 8
-; CHECK-NEXT:    [[TMP16:%.*]] = icmp eq i64 [[INDEX_NEXT35]], [[N_VEC24]]
-; CHECK-NEXT:    br i1 [[TMP16]], label [[VEC_EPILOG_MIDDLE_BLOCK:%.*]], label [[VEC_EPILOG_VECTOR_BODY]], !llvm.loop [[LOOP27:![0-9]+]]
+; CHECK-NEXT:    [[OFFSET_IDX:%.*]] = phi i64 [ [[VEC_EPILOG_RESUME_VAL]], [[VEC_EPILOG_PH]] ], [ [[INDEX_NEXT34:%.*]], [[VEC_EPILOG_VECTOR_BODY]] ]
+; CHECK-NEXT:    [[TMP9:%.*]] = getelementptr inbounds i32, i32* [[B]], i64 [[OFFSET_IDX]]
+; CHECK-NEXT:    [[TMP10:%.*]] = bitcast i32* [[TMP9]] to <8 x i32>*
+; CHECK-NEXT:    [[WIDE_LOAD26:%.*]] = load <8 x i32>, <8 x i32>* [[TMP10]], align 8
+; CHECK-NEXT:    [[TMP11:%.*]] = icmp eq <8 x i32> [[WIDE_LOAD26]], [[BROADCAST_SPLAT28]]
+; CHECK-NEXT:    [[TMP12:%.*]] = bitcast i32* [[TMP9]] to <8 x i32>*
+; CHECK-NEXT:    store <8 x i32> [[BROADCAST_SPLAT30]], <8 x i32>* [[TMP12]], align 4
+; CHECK-NEXT:    [[TMP13:%.*]] = getelementptr i32, i32* [[C]], i64 [[OFFSET_IDX]]
+; CHECK-NEXT:    [[TMP14:%.*]] = bitcast i32* [[TMP13]] to <8 x i32>*
+; CHECK-NEXT:    [[WIDE_MASKED_LOAD31:%.*]] = call <8 x i32> @llvm.masked.load.v8i32.p0v8i32(<8 x i32>* [[TMP14]], i32 8, <8 x i1> [[TMP11]], <8 x i32> poison)
+; CHECK-NEXT:    call void @llvm.masked.scatter.v8i32.v8p0i32(<8 x i32> [[WIDE_MASKED_LOAD31]], <8 x i32*> [[BROADCAST_SPLAT33]], i32 4, <8 x i1> [[TMP11]])
+; CHECK-NEXT:    [[INDEX_NEXT34]] = add nuw i64 [[OFFSET_IDX]], 8
+; CHECK-NEXT:    [[TMP15:%.*]] = icmp eq i64 [[INDEX_NEXT34]], [[N_VEC23]]
+; CHECK-NEXT:    br i1 [[TMP15]], label [[VEC_EPILOG_MIDDLE_BLOCK:%.*]], label [[VEC_EPILOG_VECTOR_BODY]], !llvm.loop [[LOOP27:![0-9]+]]
 ; CHECK:       vec.epilog.middle.block:
-<<<<<<< HEAD
-; CHECK-NEXT:    [[CMP_N25:%.*]] = icmp eq i64 [[TMP9]], [[N_VEC24]]
-=======
-; CHECK-NEXT:    [[CMP_N25:%.*]] = icmp eq i64 [[SMAX16]], [[N_VEC24]]
->>>>>>> cd55e515
-; CHECK-NEXT:    br i1 [[CMP_N25]], label [[FOR_END_LOOPEXIT:%.*]], label [[VEC_EPILOG_SCALAR_PH]]
+; CHECK-NEXT:    [[CMP_N24:%.*]] = icmp eq i64 [[TMP0]], [[N_VEC23]]
+; CHECK-NEXT:    br i1 [[CMP_N24]], label [[FOR_END_LOOPEXIT:%.*]], label [[VEC_EPILOG_SCALAR_PH]]
 ; CHECK:       vec.epilog.scalar.ph:
-; CHECK-NEXT:    [[BC_RESUME_VAL:%.*]] = phi i64 [ [[N_VEC24]], [[VEC_EPILOG_MIDDLE_BLOCK]] ], [ [[N_VEC]], [[VEC_EPILOG_ITER_CHECK]] ], [ 0, [[VECTOR_MEMCHECK]] ], [ 0, [[ITER_CHECK:%.*]] ]
+; CHECK-NEXT:    [[BC_RESUME_VAL:%.*]] = phi i64 [ [[N_VEC23]], [[VEC_EPILOG_MIDDLE_BLOCK]] ], [ [[N_VEC]], [[VEC_EPILOG_ITER_CHECK]] ], [ 0, [[VECTOR_MEMCHECK]] ], [ 0, [[ITER_CHECK:%.*]] ]
 ; CHECK-NEXT:    br label [[FOR_BODY:%.*]]
 ; CHECK:       for.body:
 ; CHECK-NEXT:    [[I:%.*]] = phi i64 [ [[I_NEXT:%.*]], [[LATCH:%.*]] ], [ [[BC_RESUME_VAL]], [[VEC_EPILOG_SCALAR_PH]] ]
