; NOTE: Assertions have been autogenerated by utils/update_test_checks.py
; RUN: opt -S -loop-vectorize -instcombine -force-vector-width=2 -force-vector-interleave=1 -enable-interleaved-mem-accesses < %s | FileCheck %s
; RUN: opt -S -loop-vectorize -instcombine -force-vector-width=2 -force-vector-interleave=1 -enable-interleaved-mem-accesses -enable-masked-interleaved-mem-accesses < %s | FileCheck %s

target datalayout = "e-m:e-i64:64-i128:128-n32:64-S128"
%pair = type { i64, i64 }

; Ensure that we vectorize the interleaved load group even though the loop
; contains a conditional store. The store group contains gaps and is not
; vectorized.
;
;
;
;
;

define void @interleaved_with_cond_store_0(%pair *%p, i64 %x, i64 %n) {
; CHECK-LABEL: @interleaved_with_cond_store_0(
; CHECK-NEXT:  entry:
; CHECK-NEXT:    [[TMP0:%.*]] = call i64 @llvm.smax.i64(i64 [[N:%.*]], i64 1)
; CHECK-NEXT:    [[MIN_ITERS_CHECK:%.*]] = icmp ult i64 [[TMP0]], 3
; CHECK-NEXT:    br i1 [[MIN_ITERS_CHECK]], label [[SCALAR_PH:%.*]], label [[VECTOR_PH:%.*]]
; CHECK:       vector.ph:
; CHECK-NEXT:    [[N_MOD_VF:%.*]] = and i64 [[TMP0]], 1
; CHECK-NEXT:    [[TMP1:%.*]] = icmp eq i64 [[N_MOD_VF]], 0
; CHECK-NEXT:    [[TMP2:%.*]] = select i1 [[TMP1]], i64 2, i64 [[N_MOD_VF]]
; CHECK-NEXT:    [[N_VEC:%.*]] = sub nsw i64 [[TMP0]], [[TMP2]]
; CHECK-NEXT:    [[BROADCAST_SPLATINSERT:%.*]] = insertelement <2 x i64> poison, i64 [[X:%.*]], i64 0
; CHECK-NEXT:    [[BROADCAST_SPLAT:%.*]] = shufflevector <2 x i64> [[BROADCAST_SPLATINSERT]], <2 x i64> poison, <2 x i32> zeroinitializer
; CHECK-NEXT:    br label [[VECTOR_BODY:%.*]]
; CHECK:       vector.body:
; CHECK-NEXT:    [[INDEX:%.*]] = phi i64 [ 0, [[VECTOR_PH]] ], [ [[INDEX_NEXT:%.*]], [[PRED_STORE_CONTINUE2:%.*]] ]
; CHECK-NEXT:    [[TMP3:%.*]] = getelementptr inbounds [[PAIR:%.*]], %pair* [[P:%.*]], i64 [[INDEX]], i32 1
; CHECK-NEXT:    [[TMP4:%.*]] = bitcast i64* [[TMP3]] to <4 x i64>*
; CHECK-NEXT:    [[WIDE_VEC:%.*]] = load <4 x i64>, <4 x i64>* [[TMP4]], align 8
; CHECK-NEXT:    [[STRIDED_VEC:%.*]] = shufflevector <4 x i64> [[WIDE_VEC]], <4 x i64> poison, <2 x i32> <i32 0, i32 2>
; CHECK-NEXT:    [[TMP5:%.*]] = icmp eq <2 x i64> [[STRIDED_VEC]], [[BROADCAST_SPLAT]]
; CHECK-NEXT:    [[TMP6:%.*]] = extractelement <2 x i1> [[TMP5]], i64 0
; CHECK-NEXT:    br i1 [[TMP6]], label [[PRED_STORE_IF:%.*]], label [[PRED_STORE_CONTINUE:%.*]]
; CHECK:       pred.store.if:
<<<<<<< HEAD
; CHECK-NEXT:    [[TMP7:%.*]] = extractelement <4 x i64> [[WIDE_VEC]], i64 0
; CHECK-NEXT:    store i64 [[TMP7]], i64* [[TMP3]], align 8
=======
; CHECK-NEXT:    [[TMP2_1:%.*]] = getelementptr inbounds [[PAIR:%.*]], %pair* [[P:%.*]], i64 [[INDEX]], i32 1
; CHECK-NEXT:    [[TMP6:%.*]] = extractelement <4 x i64> [[WIDE_VEC]], i64 0
; CHECK-NEXT:    store i64 [[TMP6]], i64* [[TMP2_1]], align 8
>>>>>>> 5af9e648
; CHECK-NEXT:    br label [[PRED_STORE_CONTINUE]]
; CHECK:       pred.store.continue:
; CHECK-NEXT:    [[TMP8:%.*]] = extractelement <2 x i1> [[TMP5]], i64 1
; CHECK-NEXT:    br i1 [[TMP8]], label [[PRED_STORE_IF1:%.*]], label [[PRED_STORE_CONTINUE2]]
; CHECK:       pred.store.if1:
; CHECK-NEXT:    [[TMP9:%.*]] = or i64 [[INDEX]], 1
; CHECK-NEXT:    [[TMP10:%.*]] = getelementptr inbounds [[PAIR]], %pair* [[P]], i64 [[TMP9]], i32 1
; CHECK-NEXT:    [[TMP11:%.*]] = extractelement <4 x i64> [[WIDE_VEC]], i64 2
; CHECK-NEXT:    store i64 [[TMP11]], i64* [[TMP10]], align 8
; CHECK-NEXT:    br label [[PRED_STORE_CONTINUE2]]
; CHECK:       pred.store.continue2:
; CHECK-NEXT:    [[INDEX_NEXT]] = add nuw i64 [[INDEX]], 2
; CHECK-NEXT:    [[TMP12:%.*]] = icmp eq i64 [[INDEX_NEXT]], [[N_VEC]]
; CHECK-NEXT:    br i1 [[TMP12]], label [[MIDDLE_BLOCK:%.*]], label [[VECTOR_BODY]], !llvm.loop [[LOOP0:![0-9]+]]
; CHECK:       middle.block:
; CHECK-NEXT:    br label [[SCALAR_PH]]
; CHECK:       scalar.ph:
; CHECK-NEXT:    [[BC_RESUME_VAL:%.*]] = phi i64 [ [[N_VEC]], [[MIDDLE_BLOCK]] ], [ 0, [[ENTRY:%.*]] ]
; CHECK-NEXT:    br label [[FOR_BODY:%.*]]
; CHECK:       for.body:
; CHECK-NEXT:    [[I:%.*]] = phi i64 [ [[I_NEXT:%.*]], [[IF_MERGE:%.*]] ], [ [[BC_RESUME_VAL]], [[SCALAR_PH]] ]
; CHECK-NEXT:    [[P_1:%.*]] = getelementptr inbounds [[PAIR]], %pair* [[P]], i64 [[I]], i32 1
; CHECK-NEXT:    [[TMP13:%.*]] = load i64, i64* [[P_1]], align 8
; CHECK-NEXT:    [[TMP14:%.*]] = icmp eq i64 [[TMP13]], [[X]]
; CHECK-NEXT:    br i1 [[TMP14]], label [[IF_THEN:%.*]], label [[IF_MERGE]]
; CHECK:       if.then:
; CHECK-NEXT:    store i64 [[TMP13]], i64* [[P_1]], align 8
; CHECK-NEXT:    br label [[IF_MERGE]]
; CHECK:       if.merge:
; CHECK-NEXT:    [[I_NEXT]] = add nuw nsw i64 [[I]], 1
; CHECK-NEXT:    [[COND:%.*]] = icmp slt i64 [[I_NEXT]], [[N]]
; CHECK-NEXT:    br i1 [[COND]], label [[FOR_BODY]], label [[FOR_END:%.*]], !llvm.loop [[LOOP2:![0-9]+]]
; CHECK:       for.end:
; CHECK-NEXT:    ret void
;
entry:
  br label %for.body

for.body:
  %i  = phi i64 [ %i.next, %if.merge ], [ 0, %entry ]
  %p.1 = getelementptr inbounds %pair, %pair* %p, i64 %i, i32 1
  %0 = load i64, i64* %p.1, align 8
  %1 = icmp eq i64 %0, %x
  br i1 %1, label %if.then, label %if.merge

if.then:
  store i64 %0, i64* %p.1, align 8
  br label %if.merge

if.merge:
  %i.next = add nuw nsw i64 %i, 1
  %cond = icmp slt i64 %i.next, %n
  br i1 %cond, label %for.body, label %for.end

for.end:
  ret void
}

; Ensure that we don't form a single interleaved group for the two loads. The
; conditional store prevents the second load from being hoisted. The two load
; groups are separately vectorized. The store group contains gaps and is not
; vectorized.
;
;
;
;
;
;

define void @interleaved_with_cond_store_1(%pair *%p, i64 %x, i64 %n) {
; CHECK-LABEL: @interleaved_with_cond_store_1(
; CHECK-NEXT:  entry:
; CHECK-NEXT:    [[TMP0:%.*]] = call i64 @llvm.smax.i64(i64 [[N:%.*]], i64 1)
; CHECK-NEXT:    [[MIN_ITERS_CHECK:%.*]] = icmp ult i64 [[TMP0]], 3
; CHECK-NEXT:    br i1 [[MIN_ITERS_CHECK]], label [[SCALAR_PH:%.*]], label [[VECTOR_PH:%.*]]
; CHECK:       vector.ph:
; CHECK-NEXT:    [[N_MOD_VF:%.*]] = and i64 [[TMP0]], 1
; CHECK-NEXT:    [[TMP1:%.*]] = icmp eq i64 [[N_MOD_VF]], 0
; CHECK-NEXT:    [[TMP2:%.*]] = select i1 [[TMP1]], i64 2, i64 [[N_MOD_VF]]
; CHECK-NEXT:    [[N_VEC:%.*]] = sub nsw i64 [[TMP0]], [[TMP2]]
; CHECK-NEXT:    [[BROADCAST_SPLATINSERT:%.*]] = insertelement <2 x i64> poison, i64 [[X:%.*]], i64 0
; CHECK-NEXT:    [[BROADCAST_SPLAT:%.*]] = shufflevector <2 x i64> [[BROADCAST_SPLATINSERT]], <2 x i64> poison, <2 x i32> zeroinitializer
; CHECK-NEXT:    br label [[VECTOR_BODY:%.*]]
; CHECK:       vector.body:
; CHECK-NEXT:    [[INDEX:%.*]] = phi i64 [ 0, [[VECTOR_PH]] ], [ [[INDEX_NEXT:%.*]], [[PRED_STORE_CONTINUE2:%.*]] ]
; CHECK-NEXT:    [[TMP3:%.*]] = or i64 [[INDEX]], 1
; CHECK-NEXT:    [[TMP4:%.*]] = getelementptr inbounds [[PAIR:%.*]], %pair* [[P:%.*]], i64 [[INDEX]], i32 0
; CHECK-NEXT:    [[TMP5:%.*]] = getelementptr inbounds [[PAIR]], %pair* [[P]], i64 [[INDEX]], i32 1
; CHECK-NEXT:    [[TMP6:%.*]] = getelementptr inbounds [[PAIR]], %pair* [[P]], i64 [[TMP3]], i32 1
; CHECK-NEXT:    [[TMP7:%.*]] = bitcast i64* [[TMP5]] to <4 x i64>*
; CHECK-NEXT:    [[WIDE_VEC:%.*]] = load <4 x i64>, <4 x i64>* [[TMP7]], align 8
; CHECK-NEXT:    [[STRIDED_VEC:%.*]] = shufflevector <4 x i64> [[WIDE_VEC]], <4 x i64> poison, <2 x i32> <i32 0, i32 2>
; CHECK-NEXT:    [[TMP8:%.*]] = icmp eq <2 x i64> [[STRIDED_VEC]], [[BROADCAST_SPLAT]]
; CHECK-NEXT:    [[TMP9:%.*]] = extractelement <2 x i1> [[TMP8]], i64 0
; CHECK-NEXT:    br i1 [[TMP9]], label [[PRED_STORE_IF:%.*]], label [[PRED_STORE_CONTINUE:%.*]]
; CHECK:       pred.store.if:
<<<<<<< HEAD
; CHECK-NEXT:    [[TMP10:%.*]] = extractelement <4 x i64> [[WIDE_VEC]], i64 0
; CHECK-NEXT:    store i64 [[TMP10]], i64* [[TMP4]], align 8
=======
; CHECK-NEXT:    [[PTR0:%.*]] = getelementptr inbounds [[PAIR:%.*]], %pair* [[P:%.*]], i64 [[INDEX]], i32 0
; CHECK-NEXT:    [[TMP9:%.*]] = extractelement <4 x i64> [[WIDE_VEC]], i64 0
; CHECK-NEXT:    store i64 [[TMP9]], i64* [[PTR0]], align 8
>>>>>>> 5af9e648
; CHECK-NEXT:    br label [[PRED_STORE_CONTINUE]]
; CHECK:       pred.store.continue:
; CHECK-NEXT:    [[TMP11:%.*]] = extractelement <2 x i1> [[TMP8]], i64 1
; CHECK-NEXT:    br i1 [[TMP11]], label [[PRED_STORE_IF1:%.*]], label [[PRED_STORE_CONTINUE2]]
; CHECK:       pred.store.if1:
; CHECK-NEXT:    [[TMP12:%.*]] = getelementptr inbounds [[PAIR]], %pair* [[P]], i64 [[TMP3]], i32 0
; CHECK-NEXT:    [[TMP13:%.*]] = extractelement <4 x i64> [[WIDE_VEC]], i64 2
; CHECK-NEXT:    store i64 [[TMP13]], i64* [[TMP12]], align 8
; CHECK-NEXT:    br label [[PRED_STORE_CONTINUE2]]
; CHECK:       pred.store.continue2:
; CHECK-NEXT:    [[TMP14:%.*]] = bitcast i64* [[TMP4]] to <4 x i64>*
; CHECK-NEXT:    [[WIDE_VEC3:%.*]] = load <4 x i64>, <4 x i64>* [[TMP14]], align 8
; CHECK-NEXT:    [[TMP15:%.*]] = extractelement <4 x i64> [[WIDE_VEC3]], i64 0
; CHECK-NEXT:    store i64 [[TMP15]], i64* [[TMP5]], align 8
; CHECK-NEXT:    [[TMP16:%.*]] = extractelement <4 x i64> [[WIDE_VEC3]], i64 2
; CHECK-NEXT:    store i64 [[TMP16]], i64* [[TMP6]], align 8
; CHECK-NEXT:    [[INDEX_NEXT]] = add nuw i64 [[INDEX]], 2
; CHECK-NEXT:    [[TMP17:%.*]] = icmp eq i64 [[INDEX_NEXT]], [[N_VEC]]
; CHECK-NEXT:    br i1 [[TMP17]], label [[MIDDLE_BLOCK:%.*]], label [[VECTOR_BODY]], !llvm.loop [[LOOP4:![0-9]+]]
; CHECK:       middle.block:
; CHECK-NEXT:    br label [[SCALAR_PH]]
; CHECK:       scalar.ph:
; CHECK-NEXT:    [[BC_RESUME_VAL:%.*]] = phi i64 [ [[N_VEC]], [[MIDDLE_BLOCK]] ], [ 0, [[ENTRY:%.*]] ]
; CHECK-NEXT:    br label [[FOR_BODY:%.*]]
; CHECK:       for.body:
; CHECK-NEXT:    [[I:%.*]] = phi i64 [ [[I_NEXT:%.*]], [[IF_MERGE:%.*]] ], [ [[BC_RESUME_VAL]], [[SCALAR_PH]] ]
; CHECK-NEXT:    [[P_0:%.*]] = getelementptr inbounds [[PAIR]], %pair* [[P]], i64 [[I]], i32 0
; CHECK-NEXT:    [[P_1:%.*]] = getelementptr inbounds [[PAIR]], %pair* [[P]], i64 [[I]], i32 1
; CHECK-NEXT:    [[TMP18:%.*]] = load i64, i64* [[P_1]], align 8
; CHECK-NEXT:    [[TMP19:%.*]] = icmp eq i64 [[TMP18]], [[X]]
; CHECK-NEXT:    br i1 [[TMP19]], label [[IF_THEN:%.*]], label [[IF_MERGE]]
; CHECK:       if.then:
; CHECK-NEXT:    store i64 [[TMP18]], i64* [[P_0]], align 8
; CHECK-NEXT:    br label [[IF_MERGE]]
; CHECK:       if.merge:
; CHECK-NEXT:    [[TMP20:%.*]] = load i64, i64* [[P_0]], align 8
; CHECK-NEXT:    store i64 [[TMP20]], i64* [[P_1]], align 8
; CHECK-NEXT:    [[I_NEXT]] = add nuw nsw i64 [[I]], 1
; CHECK-NEXT:    [[COND:%.*]] = icmp slt i64 [[I_NEXT]], [[N]]
; CHECK-NEXT:    br i1 [[COND]], label [[FOR_BODY]], label [[FOR_END:%.*]], !llvm.loop [[LOOP5:![0-9]+]]
; CHECK:       for.end:
; CHECK-NEXT:    ret void
;
entry:
  br label %for.body

for.body:
  %i  = phi i64 [ %i.next, %if.merge ], [ 0, %entry ]
  %p.0 = getelementptr inbounds %pair, %pair* %p, i64 %i, i32 0
  %p.1 = getelementptr inbounds %pair, %pair* %p, i64 %i, i32 1
  %0 = load i64, i64* %p.1, align 8
  %1 = icmp eq i64 %0, %x
  br i1 %1, label %if.then, label %if.merge

if.then:
  store i64 %0, i64* %p.0, align 8
  br label %if.merge

if.merge:
  %2 = load i64, i64* %p.0, align 8
  store i64 %2, i64 *%p.1, align 8
  %i.next = add nuw nsw i64 %i, 1
  %cond = icmp slt i64 %i.next, %n
  br i1 %cond, label %for.body, label %for.end

for.end:
  ret void
}

; Ensure that we don't create a single interleaved group for the two stores.
; The second store is conditional and we can't sink the first store inside the
; predicated block. The load group is vectorized, and the store groups contain
; gaps and are not vectorized.
;
;
;
;
;

define void @interleaved_with_cond_store_2(%pair *%p, i64 %x, i64 %n) {
; CHECK-LABEL: @interleaved_with_cond_store_2(
; CHECK-NEXT:  entry:
; CHECK-NEXT:    [[TMP0:%.*]] = call i64 @llvm.smax.i64(i64 [[N:%.*]], i64 1)
; CHECK-NEXT:    [[MIN_ITERS_CHECK:%.*]] = icmp ult i64 [[TMP0]], 3
; CHECK-NEXT:    br i1 [[MIN_ITERS_CHECK]], label [[SCALAR_PH:%.*]], label [[VECTOR_PH:%.*]]
; CHECK:       vector.ph:
; CHECK-NEXT:    [[N_MOD_VF:%.*]] = and i64 [[TMP0]], 1
; CHECK-NEXT:    [[TMP1:%.*]] = icmp eq i64 [[N_MOD_VF]], 0
; CHECK-NEXT:    [[TMP2:%.*]] = select i1 [[TMP1]], i64 2, i64 [[N_MOD_VF]]
; CHECK-NEXT:    [[N_VEC:%.*]] = sub nsw i64 [[TMP0]], [[TMP2]]
; CHECK-NEXT:    [[BROADCAST_SPLATINSERT:%.*]] = insertelement <2 x i64> poison, i64 [[X:%.*]], i64 0
; CHECK-NEXT:    [[BROADCAST_SPLAT:%.*]] = shufflevector <2 x i64> [[BROADCAST_SPLATINSERT]], <2 x i64> poison, <2 x i32> zeroinitializer
; CHECK-NEXT:    br label [[VECTOR_BODY:%.*]]
; CHECK:       vector.body:
; CHECK-NEXT:    [[INDEX:%.*]] = phi i64 [ 0, [[VECTOR_PH]] ], [ [[INDEX_NEXT:%.*]], [[PRED_STORE_CONTINUE2:%.*]] ]
; CHECK-NEXT:    [[TMP3:%.*]] = or i64 [[INDEX]], 1
; CHECK-NEXT:    [[TMP4:%.*]] = getelementptr inbounds [[PAIR:%.*]], %pair* [[P:%.*]], i64 [[INDEX]], i32 0
; CHECK-NEXT:    [[TMP5:%.*]] = getelementptr inbounds [[PAIR]], %pair* [[P]], i64 [[TMP3]], i32 0
; CHECK-NEXT:    [[TMP6:%.*]] = getelementptr inbounds [[PAIR]], %pair* [[P]], i64 [[INDEX]], i32 1
; CHECK-NEXT:    [[TMP7:%.*]] = bitcast i64* [[TMP6]] to <4 x i64>*
; CHECK-NEXT:    [[WIDE_VEC:%.*]] = load <4 x i64>, <4 x i64>* [[TMP7]], align 8
; CHECK-NEXT:    [[STRIDED_VEC:%.*]] = shufflevector <4 x i64> [[WIDE_VEC]], <4 x i64> poison, <2 x i32> <i32 0, i32 2>
; CHECK-NEXT:    store i64 [[X]], i64* [[TMP4]], align 8
; CHECK-NEXT:    store i64 [[X]], i64* [[TMP5]], align 8
; CHECK-NEXT:    [[TMP8:%.*]] = icmp eq <2 x i64> [[STRIDED_VEC]], [[BROADCAST_SPLAT]]
; CHECK-NEXT:    [[TMP9:%.*]] = extractelement <2 x i1> [[TMP8]], i64 0
; CHECK-NEXT:    br i1 [[TMP9]], label [[PRED_STORE_IF:%.*]], label [[PRED_STORE_CONTINUE:%.*]]
; CHECK:       pred.store.if:
<<<<<<< HEAD
; CHECK-NEXT:    [[TMP10:%.*]] = extractelement <4 x i64> [[WIDE_VEC]], i64 0
; CHECK-NEXT:    store i64 [[TMP10]], i64* [[TMP6]], align 8
=======
; CHECK-NEXT:    [[PTR1:%.*]] = getelementptr inbounds [[PAIR]], %pair* [[P]], i64 [[INDEX]], i32 1
; CHECK-NEXT:    [[TMP9:%.*]] = extractelement <4 x i64> [[WIDE_VEC]], i64 0
; CHECK-NEXT:    store i64 [[TMP9]], i64* [[PTR1]], align 8
>>>>>>> 5af9e648
; CHECK-NEXT:    br label [[PRED_STORE_CONTINUE]]
; CHECK:       pred.store.continue:
; CHECK-NEXT:    [[TMP11:%.*]] = extractelement <2 x i1> [[TMP8]], i64 1
; CHECK-NEXT:    br i1 [[TMP11]], label [[PRED_STORE_IF1:%.*]], label [[PRED_STORE_CONTINUE2]]
; CHECK:       pred.store.if1:
; CHECK-NEXT:    [[TMP12:%.*]] = getelementptr inbounds [[PAIR]], %pair* [[P]], i64 [[TMP3]], i32 1
; CHECK-NEXT:    [[TMP13:%.*]] = extractelement <4 x i64> [[WIDE_VEC]], i64 2
; CHECK-NEXT:    store i64 [[TMP13]], i64* [[TMP12]], align 8
; CHECK-NEXT:    br label [[PRED_STORE_CONTINUE2]]
; CHECK:       pred.store.continue2:
; CHECK-NEXT:    [[INDEX_NEXT]] = add nuw i64 [[INDEX]], 2
; CHECK-NEXT:    [[TMP14:%.*]] = icmp eq i64 [[INDEX_NEXT]], [[N_VEC]]
; CHECK-NEXT:    br i1 [[TMP14]], label [[MIDDLE_BLOCK:%.*]], label [[VECTOR_BODY]], !llvm.loop [[LOOP6:![0-9]+]]
; CHECK:       middle.block:
; CHECK-NEXT:    br label [[SCALAR_PH]]
; CHECK:       scalar.ph:
; CHECK-NEXT:    [[BC_RESUME_VAL:%.*]] = phi i64 [ [[N_VEC]], [[MIDDLE_BLOCK]] ], [ 0, [[ENTRY:%.*]] ]
; CHECK-NEXT:    br label [[FOR_BODY:%.*]]
; CHECK:       for.body:
; CHECK-NEXT:    [[I:%.*]] = phi i64 [ [[I_NEXT:%.*]], [[IF_MERGE:%.*]] ], [ [[BC_RESUME_VAL]], [[SCALAR_PH]] ]
; CHECK-NEXT:    [[P_0:%.*]] = getelementptr inbounds [[PAIR]], %pair* [[P]], i64 [[I]], i32 0
; CHECK-NEXT:    [[P_1:%.*]] = getelementptr inbounds [[PAIR]], %pair* [[P]], i64 [[I]], i32 1
; CHECK-NEXT:    [[TMP15:%.*]] = load i64, i64* [[P_1]], align 8
; CHECK-NEXT:    store i64 [[X]], i64* [[P_0]], align 8
; CHECK-NEXT:    [[TMP16:%.*]] = icmp eq i64 [[TMP15]], [[X]]
; CHECK-NEXT:    br i1 [[TMP16]], label [[IF_THEN:%.*]], label [[IF_MERGE]]
; CHECK:       if.then:
; CHECK-NEXT:    store i64 [[TMP15]], i64* [[P_1]], align 8
; CHECK-NEXT:    br label [[IF_MERGE]]
; CHECK:       if.merge:
; CHECK-NEXT:    [[I_NEXT]] = add nuw nsw i64 [[I]], 1
; CHECK-NEXT:    [[COND:%.*]] = icmp slt i64 [[I_NEXT]], [[N]]
; CHECK-NEXT:    br i1 [[COND]], label [[FOR_BODY]], label [[FOR_END:%.*]], !llvm.loop [[LOOP7:![0-9]+]]
; CHECK:       for.end:
; CHECK-NEXT:    ret void
;
entry:
  br label %for.body

for.body:
  %i  = phi i64 [ %i.next, %if.merge ], [ 0, %entry ]
  %p.0 = getelementptr inbounds %pair, %pair* %p, i64 %i, i32 0
  %p.1 = getelementptr inbounds %pair, %pair* %p, i64 %i, i32 1
  %0 = load i64, i64* %p.1, align 8
  store i64 %x, i64* %p.0, align 8
  %1 = icmp eq i64 %0, %x
  br i1 %1, label %if.then, label %if.merge

if.then:
  store i64 %0, i64* %p.1, align 8
  br label %if.merge

if.merge:
  %i.next = add nuw nsw i64 %i, 1
  %cond = icmp slt i64 %i.next, %n
  br i1 %cond, label %for.body, label %for.end

for.end:
  ret void
}<|MERGE_RESOLUTION|>--- conflicted
+++ resolved
@@ -38,14 +38,9 @@
 ; CHECK-NEXT:    [[TMP6:%.*]] = extractelement <2 x i1> [[TMP5]], i64 0
 ; CHECK-NEXT:    br i1 [[TMP6]], label [[PRED_STORE_IF:%.*]], label [[PRED_STORE_CONTINUE:%.*]]
 ; CHECK:       pred.store.if:
-<<<<<<< HEAD
-; CHECK-NEXT:    [[TMP7:%.*]] = extractelement <4 x i64> [[WIDE_VEC]], i64 0
-; CHECK-NEXT:    store i64 [[TMP7]], i64* [[TMP3]], align 8
-=======
 ; CHECK-NEXT:    [[TMP2_1:%.*]] = getelementptr inbounds [[PAIR:%.*]], %pair* [[P:%.*]], i64 [[INDEX]], i32 1
 ; CHECK-NEXT:    [[TMP6:%.*]] = extractelement <4 x i64> [[WIDE_VEC]], i64 0
 ; CHECK-NEXT:    store i64 [[TMP6]], i64* [[TMP2_1]], align 8
->>>>>>> 5af9e648
 ; CHECK-NEXT:    br label [[PRED_STORE_CONTINUE]]
 ; CHECK:       pred.store.continue:
 ; CHECK-NEXT:    [[TMP8:%.*]] = extractelement <2 x i1> [[TMP5]], i64 1
@@ -142,14 +137,9 @@
 ; CHECK-NEXT:    [[TMP9:%.*]] = extractelement <2 x i1> [[TMP8]], i64 0
 ; CHECK-NEXT:    br i1 [[TMP9]], label [[PRED_STORE_IF:%.*]], label [[PRED_STORE_CONTINUE:%.*]]
 ; CHECK:       pred.store.if:
-<<<<<<< HEAD
-; CHECK-NEXT:    [[TMP10:%.*]] = extractelement <4 x i64> [[WIDE_VEC]], i64 0
-; CHECK-NEXT:    store i64 [[TMP10]], i64* [[TMP4]], align 8
-=======
 ; CHECK-NEXT:    [[PTR0:%.*]] = getelementptr inbounds [[PAIR:%.*]], %pair* [[P:%.*]], i64 [[INDEX]], i32 0
 ; CHECK-NEXT:    [[TMP9:%.*]] = extractelement <4 x i64> [[WIDE_VEC]], i64 0
 ; CHECK-NEXT:    store i64 [[TMP9]], i64* [[PTR0]], align 8
->>>>>>> 5af9e648
 ; CHECK-NEXT:    br label [[PRED_STORE_CONTINUE]]
 ; CHECK:       pred.store.continue:
 ; CHECK-NEXT:    [[TMP11:%.*]] = extractelement <2 x i1> [[TMP8]], i64 1
@@ -258,14 +248,9 @@
 ; CHECK-NEXT:    [[TMP9:%.*]] = extractelement <2 x i1> [[TMP8]], i64 0
 ; CHECK-NEXT:    br i1 [[TMP9]], label [[PRED_STORE_IF:%.*]], label [[PRED_STORE_CONTINUE:%.*]]
 ; CHECK:       pred.store.if:
-<<<<<<< HEAD
-; CHECK-NEXT:    [[TMP10:%.*]] = extractelement <4 x i64> [[WIDE_VEC]], i64 0
-; CHECK-NEXT:    store i64 [[TMP10]], i64* [[TMP6]], align 8
-=======
 ; CHECK-NEXT:    [[PTR1:%.*]] = getelementptr inbounds [[PAIR]], %pair* [[P]], i64 [[INDEX]], i32 1
 ; CHECK-NEXT:    [[TMP9:%.*]] = extractelement <4 x i64> [[WIDE_VEC]], i64 0
 ; CHECK-NEXT:    store i64 [[TMP9]], i64* [[PTR1]], align 8
->>>>>>> 5af9e648
 ; CHECK-NEXT:    br label [[PRED_STORE_CONTINUE]]
 ; CHECK:       pred.store.continue:
 ; CHECK-NEXT:    [[TMP11:%.*]] = extractelement <2 x i1> [[TMP8]], i64 1
