--- conflicted
+++ resolved
@@ -15,166 +15,6 @@
 
 ; REQUIRES: asserts
 
-<<<<<<< HEAD
-; CHECK-LABEL: Pass Arguments:
-; CHECK-NEXT: Target Library Information
-; CHECK-NEXT: Target Pass Configuration
-; CHECK-NEXT: Machine Module Information
-; CHECK-NEXT: Target Transform Information
-; CHECK-NEXT: Type-Based Alias Analysis
-; CHECK-NEXT: Scoped NoAlias Alias Analysis
-; CHECK-NEXT: Assumption Cache Tracker
-; CHECK-NEXT: Profile summary info
-; CHECK-NEXT: Create Garbage Collector Module Metadata
-; CHECK-NEXT: Machine Branch Probability Analysis
-; CHECK-NEXT: Default Regalloc Eviction Advisor
-; CHECK-NEXT: Default Regalloc Priority Advisor
-; CHECK-NEXT:   ModulePass Manager
-; CHECK-NEXT:     Verify Heterogeneous Debug Preconditions
-; CHECK-NEXT:     Pre-ISel Intrinsic Lowering
-; CHECK-NEXT:     FunctionPass Manager
-; CHECK-NEXT:       Expand large div/rem
-; CHECK-NEXT:       Expand large fp convert
-; CHECK-NEXT:       Expand Atomic instructions
-; CHECK-NEXT:       Module Verifier
-; CHECK-NEXT:       Dominator Tree Construction
-; CHECK-NEXT:       Basic Alias Analysis (stateless AA impl)
-; CHECK-NEXT:       Natural Loop Information
-; CHECK-NEXT:       Canonicalize natural loops
-; CHECK-NEXT:       Scalar Evolution Analysis
-; CHECK-NEXT:       Loop Pass Manager
-; CHECK-NEXT:         Canonicalize Freeze Instructions in Loops
-; CHECK-NEXT:         Induction Variable Users
-; CHECK-NEXT:         Loop Strength Reduction
-; CHECK-NEXT:       Basic Alias Analysis (stateless AA impl)
-; CHECK-NEXT:       Function Alias Analysis Results
-; CHECK-NEXT:       Merge contiguous icmps into a memcmp
-; CHECK-NEXT:       Natural Loop Information
-; CHECK-NEXT:       Lazy Branch Probability Analysis
-; CHECK-NEXT:       Lazy Block Frequency Analysis
-; CHECK-NEXT:       Expand memcmp() to load/stores
-; CHECK-NEXT:       Lower Garbage Collection Instructions
-; CHECK-NEXT:       Shadow Stack GC Lowering
-; CHECK-NEXT:       Lower constant intrinsics
-; CHECK-NEXT:       Remove unreachable blocks from the CFG
-; CHECK-NEXT:       Natural Loop Information
-; CHECK-NEXT:       Post-Dominator Tree Construction
-; CHECK-NEXT:       Branch Probability Analysis
-; CHECK-NEXT:       Block Frequency Analysis
-; CHECK-NEXT:       Constant Hoisting
-; CHECK-NEXT:       Replace intrinsics with calls to vector library
-; CHECK-NEXT:       Partially inline calls to library functions
-; CHECK-NEXT:       Expand vector predication intrinsics
-; CHECK-NEXT:       Scalarize Masked Memory Intrinsics
-; CHECK-NEXT:       Expand reduction intrinsics
-; CHECK-NEXT:       Natural Loop Information
-; CHECK-NEXT:       TLS Variable Hoist
-; CHECK-NEXT:       CodeGen Prepare
-; CHECK-NEXT:       Dominator Tree Construction
-; CHECK-NEXT:       Exception handling preparation
-; CHECK-NEXT:       Prepare callbr
-; CHECK-NEXT:       Safe Stack instrumentation pass
-; CHECK-NEXT:       Insert stack protectors
-; CHECK-NEXT:       Module Verifier
-; CHECK-NEXT:       Basic Alias Analysis (stateless AA impl)
-; CHECK-NEXT:       Function Alias Analysis Results
-; CHECK-NEXT:       Natural Loop Information
-; CHECK-NEXT:       Post-Dominator Tree Construction
-; CHECK-NEXT:       Branch Probability Analysis
-; CHECK-NEXT:       Assignment Tracking Analysis
-; CHECK-NEXT:       Lazy Branch Probability Analysis
-; CHECK-NEXT:       Lazy Block Frequency Analysis
-; CHECK-NEXT:       LoongArch DAG->DAG Pattern Instruction Selection
-; CHECK-NEXT:       Finalize ISel and expand pseudo-instructions
-; CHECK-NEXT:       Lazy Machine Block Frequency Analysis
-; CHECK-NEXT:       Early Tail Duplication
-; CHECK-NEXT:       Optimize machine instruction PHIs
-; CHECK-NEXT:       Slot index numbering
-; CHECK-NEXT:       Merge disjoint stack slots
-; CHECK-NEXT:       Local Stack Slot Allocation
-; CHECK-NEXT:       Remove dead machine instructions
-; CHECK-NEXT:       MachineDominator Tree Construction
-; CHECK-NEXT:       Machine Natural Loop Construction
-; CHECK-NEXT:       Machine Block Frequency Analysis
-; CHECK-NEXT:       Early Machine Loop Invariant Code Motion
-; CHECK-NEXT:       MachineDominator Tree Construction
-; CHECK-NEXT:       Machine Block Frequency Analysis
-; CHECK-NEXT:       Machine Common Subexpression Elimination
-; CHECK-NEXT:       MachinePostDominator Tree Construction
-; CHECK-NEXT:       Machine Cycle Info Analysis
-; CHECK-NEXT:       Machine code sinking
-; CHECK-NEXT:       Peephole Optimizations
-; CHECK-NEXT:       Remove dead machine instructions
-; CHECK-NEXT:       LoongArch Pre-RA pseudo instruction expansion pass
-; CHECK-NEXT:       Detect Dead Lanes
-; CHECK-NEXT:       Init Undef Pass
-; CHECK-NEXT:       Process Implicit Definitions
-; CHECK-NEXT:       Remove unreachable machine basic blocks
-; CHECK-NEXT:       Live Variable Analysis
-; CHECK-NEXT:       Eliminate PHI nodes for register allocation
-; CHECK-NEXT:       Two-Address instruction pass
-; CHECK-NEXT:       MachineDominator Tree Construction
-; CHECK-NEXT:       Slot index numbering
-; CHECK-NEXT:       Live Interval Analysis
-; CHECK-NEXT:       Register Coalescer
-; CHECK-NEXT:       Rename Disconnected Subregister Components
-; CHECK-NEXT:       Machine Instruction Scheduler
-; CHECK-NEXT:       Machine Block Frequency Analysis
-; CHECK-NEXT:       Debug Variable Analysis
-; CHECK-NEXT:       Live Stack Slot Analysis
-; CHECK-NEXT:       Virtual Register Map
-; CHECK-NEXT:       Live Register Matrix
-; CHECK-NEXT:       Bundle Machine CFG Edges
-; CHECK-NEXT:       Spill Code Placement Analysis
-; CHECK-NEXT:       Lazy Machine Block Frequency Analysis
-; CHECK-NEXT:       Machine Optimization Remark Emitter
-; CHECK-NEXT:       Greedy Register Allocator
-; CHECK-NEXT:       Virtual Register Rewriter
-; CHECK-NEXT:       Register Allocation Pass Scoring
-; CHECK-NEXT:       Stack Slot Coloring
-; CHECK-NEXT:       Machine Copy Propagation Pass
-; CHECK-NEXT:       Machine Loop Invariant Code Motion
-; CHECK-NEXT:       Remove Redundant DEBUG_VALUE analysis
-; CHECK-NEXT:       Fixup Statepoint Caller Saved
-; CHECK-NEXT:       PostRA Machine Sink
-; CHECK-NEXT:       Machine Block Frequency Analysis
-; CHECK-NEXT:       MachineDominator Tree Construction
-; CHECK-NEXT:       MachinePostDominator Tree Construction
-; CHECK-NEXT:       Lazy Machine Block Frequency Analysis
-; CHECK-NEXT:       Machine Optimization Remark Emitter
-; CHECK-NEXT:       Shrink Wrapping analysis
-; CHECK-NEXT:       Prologue/Epilogue Insertion & Frame Finalization
-; CHECK-NEXT:       Machine Late Instructions Cleanup Pass
-; CHECK-NEXT:       Control Flow Optimizer
-; CHECK-NEXT:       Lazy Machine Block Frequency Analysis
-; CHECK-NEXT:       Tail Duplication
-; CHECK-NEXT:       Machine Copy Propagation Pass
-; CHECK-NEXT:       Post-RA pseudo instruction expansion pass
-; CHECK-NEXT:       MachineDominator Tree Construction
-; CHECK-NEXT:       Machine Natural Loop Construction
-; CHECK-NEXT:       Post RA top-down list latency scheduler
-; CHECK-NEXT:       Analyze Machine Code For Garbage Collection
-; CHECK-NEXT:       Machine Block Frequency Analysis
-; CHECK-NEXT:       MachinePostDominator Tree Construction
-; CHECK-NEXT:       Branch Probability Basic Block Placement
-; CHECK-NEXT:       Insert fentry calls
-; CHECK-NEXT:       Insert XRay ops
-; CHECK-NEXT:       Implement the 'patchable-function' attribute
-; CHECK-NEXT:       Branch relaxation pass
-; CHECK-NEXT:       Contiguously Lay Out Funclets
-; CHECK-NEXT:       StackMap Liveness Analysis
-; CHECK-NEXT:       Live DEBUG_VALUE analysis
-; CHECK-NEXT:       Machine Sanitizer Binary Metadata
-; CHECK-NEXT:       Lazy Machine Block Frequency Analysis
-; CHECK-NEXT:       Machine Optimization Remark Emitter
-; CHECK-NEXT:       Stack Frame Layout Analysis
-; CHECK-NEXT:       LoongArch pseudo instruction expansion pass
-; CHECK-NEXT:       LoongArch atomic pseudo instruction expansion pass
-; CHECK-NEXT:       Lazy Machine Block Frequency Analysis
-; CHECK-NEXT:       Machine Optimization Remark Emitter
-; CHECK-NEXT:       LoongArch Assembly Printer
-; CHECK-NEXT:       Free MachineFunction
-=======
 ; LAXX-LABEL: Pass Arguments:
 ; LAXX-NEXT: Target Library Information
 ; LAXX-NEXT: Target Pass Configuration
@@ -332,5 +172,4 @@
 ; LAXX-NEXT:       Lazy Machine Block Frequency Analysis
 ; LAXX-NEXT:       Machine Optimization Remark Emitter
 ; LAXX-NEXT:       LoongArch Assembly Printer
-; LAXX-NEXT:       Free MachineFunction
->>>>>>> 47214903
+; LAXX-NEXT:       Free MachineFunction