--- conflicted
+++ resolved
@@ -14,12 +14,8 @@
 ; ASM5:   - 2
 
 ; ELF:      OS/ABI: AMDGPU_HSA (0x40)
-<<<<<<< HEAD
-; ELF:      ABIVersion: 3
-=======
 ; ELF4:      ABIVersion: 2
 ; ELF5:      ABIVersion: 3
->>>>>>> 944e031e
 ; ELF:      Flags [ (0x12C)
 ; ELF-NEXT:   EF_AMDGPU_FEATURE_XNACK_ANY_V4 (0x100)
 ; ELF-NEXT:   EF_AMDGPU_MACH_AMDGCN_GFX900   (0x2C)
