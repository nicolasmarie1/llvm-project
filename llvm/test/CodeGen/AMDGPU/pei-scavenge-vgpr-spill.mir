--- conflicted
+++ resolved
@@ -25,13 +25,49 @@
   ; GFX8-NEXT:   successors: %bb.1(0x80000000)
   ; GFX8-NEXT:   liveins: $vgpr0_vgpr1_vgpr2_vgpr3_vgpr4_vgpr5_vgpr6_vgpr7_vgpr8_vgpr9_vgpr10_vgpr11_vgpr12_vgpr13_vgpr14_vgpr15, $vgpr16_vgpr17_vgpr18_vgpr19_vgpr20_vgpr21_vgpr22_vgpr23_vgpr24_vgpr25_vgpr26_vgpr27_vgpr28_vgpr29_vgpr30_vgpr31, $vgpr32_vgpr33_vgpr34_vgpr35_vgpr36_vgpr37_vgpr38_vgpr39_vgpr40_vgpr41_vgpr42_vgpr43_vgpr44_vgpr45_vgpr46_vgpr47, $vgpr48_vgpr49_vgpr50_vgpr51_vgpr52_vgpr53_vgpr54_vgpr55_vgpr56_vgpr57_vgpr58_vgpr59_vgpr60_vgpr61_vgpr62_vgpr63, $vgpr64_vgpr65_vgpr66_vgpr67_vgpr68_vgpr69_vgpr70_vgpr71_vgpr72_vgpr73_vgpr74_vgpr75_vgpr76_vgpr77_vgpr78_vgpr79, $vgpr80_vgpr81_vgpr82_vgpr83_vgpr84_vgpr85_vgpr86_vgpr87_vgpr88_vgpr89_vgpr90_vgpr91_vgpr92_vgpr93_vgpr94_vgpr95, $vgpr96_vgpr97_vgpr98_vgpr99_vgpr100_vgpr101_vgpr102_vgpr103_vgpr104_vgpr105_vgpr106_vgpr107_vgpr108_vgpr109_vgpr110_vgpr111, $vgpr112_vgpr113_vgpr114_vgpr115_vgpr116_vgpr117_vgpr118_vgpr119_vgpr120_vgpr121_vgpr122_vgpr123_vgpr124_vgpr125_vgpr126_vgpr127, $vgpr128_vgpr129_vgpr130_vgpr131_vgpr132_vgpr133_vgpr134_vgpr135_vgpr136_vgpr137_vgpr138_vgpr139_vgpr140_vgpr141_vgpr142_vgpr143, $vgpr144_vgpr145_vgpr146_vgpr147_vgpr148_vgpr149_vgpr150_vgpr151_vgpr152_vgpr153_vgpr154_vgpr155_vgpr156_vgpr157_vgpr158_vgpr159, $vgpr160_vgpr161_vgpr162_vgpr163_vgpr164_vgpr165_vgpr166_vgpr167_vgpr168_vgpr169_vgpr170_vgpr171_vgpr172_vgpr173_vgpr174_vgpr175, $vgpr176_vgpr177_vgpr178_vgpr179_vgpr180_vgpr181_vgpr182_vgpr183_vgpr184_vgpr185_vgpr186_vgpr187_vgpr188_vgpr189_vgpr190_vgpr191, $vgpr192_vgpr193_vgpr194_vgpr195_vgpr196_vgpr197_vgpr198_vgpr199_vgpr200_vgpr201_vgpr202_vgpr203_vgpr204_vgpr205_vgpr206_vgpr207, $vgpr208_vgpr209_vgpr210_vgpr211_vgpr212_vgpr213_vgpr214_vgpr215_vgpr216_vgpr217_vgpr218_vgpr219_vgpr220_vgpr221_vgpr222_vgpr223, $vgpr224_vgpr225_vgpr226_vgpr227_vgpr228_vgpr229_vgpr230_vgpr231_vgpr232_vgpr233_vgpr234_vgpr235_vgpr236_vgpr237_vgpr238_vgpr239, $vgpr240_vgpr241_vgpr242_vgpr243_vgpr244_vgpr245_vgpr246_vgpr247, $vgpr248_vgpr249_vgpr250_vgpr251, $vgpr252_vgpr253_vgpr254_vgpr255, $vgpr2
   ; GFX8-NEXT: {{  $}}
+  ; GFX8-NEXT:   frame-setup CFI_INSTRUCTION llvm_def_aspace_cfa $sgpr32_lo16, 0, 6
+  ; GFX8-NEXT:   frame-setup CFI_INSTRUCTION escape 0x10, 0x10, 0x08, 0x90, 0x3e, 0x93, 0x04, 0x90, 0x3f, 0x93, 0x04
+  ; GFX8-NEXT:   frame-setup CFI_INSTRUCTION undefined $vgpr0_lo16
+  ; GFX8-NEXT:   frame-setup CFI_INSTRUCTION undefined $sgpr0_lo16
+  ; GFX8-NEXT:   frame-setup CFI_INSTRUCTION undefined $sgpr1_lo16
+  ; GFX8-NEXT:   frame-setup CFI_INSTRUCTION undefined $sgpr2_lo16
+  ; GFX8-NEXT:   frame-setup CFI_INSTRUCTION undefined $sgpr3_lo16
+  ; GFX8-NEXT:   frame-setup CFI_INSTRUCTION undefined $sgpr4_lo16
+  ; GFX8-NEXT:   frame-setup CFI_INSTRUCTION undefined $sgpr5_lo16
+  ; GFX8-NEXT:   frame-setup CFI_INSTRUCTION undefined $sgpr6_lo16
+  ; GFX8-NEXT:   frame-setup CFI_INSTRUCTION undefined $sgpr7_lo16
+  ; GFX8-NEXT:   frame-setup CFI_INSTRUCTION undefined $sgpr8_lo16
+  ; GFX8-NEXT:   frame-setup CFI_INSTRUCTION undefined $sgpr9_lo16
+  ; GFX8-NEXT:   frame-setup CFI_INSTRUCTION undefined $sgpr10_lo16
+  ; GFX8-NEXT:   frame-setup CFI_INSTRUCTION undefined $sgpr11_lo16
+  ; GFX8-NEXT:   frame-setup CFI_INSTRUCTION undefined $sgpr12_lo16
+  ; GFX8-NEXT:   frame-setup CFI_INSTRUCTION undefined $sgpr13_lo16
+  ; GFX8-NEXT:   frame-setup CFI_INSTRUCTION undefined $sgpr14_lo16
+  ; GFX8-NEXT:   frame-setup CFI_INSTRUCTION undefined $sgpr15_lo16
+  ; GFX8-NEXT:   frame-setup CFI_INSTRUCTION undefined $sgpr16_lo16
+  ; GFX8-NEXT:   frame-setup CFI_INSTRUCTION undefined $sgpr17_lo16
+  ; GFX8-NEXT:   frame-setup CFI_INSTRUCTION undefined $sgpr18_lo16
+  ; GFX8-NEXT:   frame-setup CFI_INSTRUCTION undefined $sgpr19_lo16
+  ; GFX8-NEXT:   frame-setup CFI_INSTRUCTION undefined $sgpr20_lo16
+  ; GFX8-NEXT:   frame-setup CFI_INSTRUCTION undefined $sgpr21_lo16
+  ; GFX8-NEXT:   frame-setup CFI_INSTRUCTION undefined $sgpr22_lo16
+  ; GFX8-NEXT:   frame-setup CFI_INSTRUCTION undefined $sgpr23_lo16
+  ; GFX8-NEXT:   frame-setup CFI_INSTRUCTION undefined $sgpr24_lo16
+  ; GFX8-NEXT:   frame-setup CFI_INSTRUCTION undefined $sgpr25_lo16
+  ; GFX8-NEXT:   frame-setup CFI_INSTRUCTION undefined $sgpr26_lo16
+  ; GFX8-NEXT:   frame-setup CFI_INSTRUCTION undefined $sgpr27_lo16
+  ; GFX8-NEXT:   frame-setup CFI_INSTRUCTION undefined $sgpr28_lo16
+  ; GFX8-NEXT:   frame-setup CFI_INSTRUCTION undefined $sgpr29_lo16
   ; GFX8-NEXT:   $sgpr4_sgpr5 = S_OR_SAVEEXEC_B64 -1, implicit-def $exec, implicit-def dead $scc, implicit $exec
   ; GFX8-NEXT:   $sgpr6 = S_ADD_I32 $sgpr32, 1048832, implicit-def dead $scc
   ; GFX8-NEXT:   BUFFER_STORE_DWORD_OFFSET killed $vgpr2, $sgpr0_sgpr1_sgpr2_sgpr3, killed $sgpr6, 0, 0, 0, implicit $exec :: (store (s32) into %stack.3, addrspace 5)
+  ; GFX8-NEXT:   frame-setup CFI_INSTRUCTION offset $vgpr2_lo16, 1048832
   ; GFX8-NEXT:   $exec = S_MOV_B64 killed $sgpr4_sgpr5
   ; GFX8-NEXT:   $vgpr2 = V_WRITELANE_B32 $sgpr33, 0, undef $vgpr2
+  ; GFX8-NEXT:   frame-setup CFI_INSTRUCTION escape 0x10, 0x41, 0x05, 0x90, 0x82, 0x14, 0xe4, 0x00
   ; GFX8-NEXT:   $sgpr33 = frame-setup S_ADD_I32 $sgpr32, 524224, implicit-def $scc
   ; GFX8-NEXT:   $sgpr33 = frame-setup S_AND_B32 killed $sgpr33, 4294443008, implicit-def dead $scc
+  ; GFX8-NEXT:   frame-setup CFI_INSTRUCTION def_cfa_register $sgpr33_lo16
   ; GFX8-NEXT:   $sgpr32 = frame-setup S_ADD_I32 $sgpr32, 2097152, implicit-def dead $scc
   ; GFX8-NEXT:   $vgpr0 = V_LSHRREV_B32_e64 6, $sgpr33, implicit $exec
   ; GFX8-NEXT:   $vcc_lo = S_MOV_B32 8192
@@ -49,6 +85,7 @@
   ; GFX8-NEXT: {{  $}}
   ; GFX8-NEXT:   $sgpr32 = frame-destroy S_ADD_I32 $sgpr32, -2097152, implicit-def dead $scc
   ; GFX8-NEXT:   $sgpr33 = V_READLANE_B32 $vgpr2, 0
+  ; GFX8-NEXT:   frame-destroy CFI_INSTRUCTION def_cfa_register $sgpr32_lo16
   ; GFX8-NEXT:   $sgpr4_sgpr5 = S_OR_SAVEEXEC_B64 -1, implicit-def $exec, implicit-def dead $scc, implicit $exec
   ; GFX8-NEXT:   $sgpr6 = S_ADD_I32 $sgpr32, 1048832, implicit-def dead $scc
   ; GFX8-NEXT:   $vgpr2 = BUFFER_LOAD_DWORD_OFFSET $sgpr0_sgpr1_sgpr2_sgpr3, killed $sgpr6, 0, 0, 0, implicit $exec :: (load (s32) from %stack.3, addrspace 5)
@@ -59,13 +96,49 @@
   ; GFX9-NEXT:   successors: %bb.1(0x80000000)
   ; GFX9-NEXT:   liveins: $vgpr0_vgpr1_vgpr2_vgpr3_vgpr4_vgpr5_vgpr6_vgpr7_vgpr8_vgpr9_vgpr10_vgpr11_vgpr12_vgpr13_vgpr14_vgpr15, $vgpr16_vgpr17_vgpr18_vgpr19_vgpr20_vgpr21_vgpr22_vgpr23_vgpr24_vgpr25_vgpr26_vgpr27_vgpr28_vgpr29_vgpr30_vgpr31, $vgpr32_vgpr33_vgpr34_vgpr35_vgpr36_vgpr37_vgpr38_vgpr39_vgpr40_vgpr41_vgpr42_vgpr43_vgpr44_vgpr45_vgpr46_vgpr47, $vgpr48_vgpr49_vgpr50_vgpr51_vgpr52_vgpr53_vgpr54_vgpr55_vgpr56_vgpr57_vgpr58_vgpr59_vgpr60_vgpr61_vgpr62_vgpr63, $vgpr64_vgpr65_vgpr66_vgpr67_vgpr68_vgpr69_vgpr70_vgpr71_vgpr72_vgpr73_vgpr74_vgpr75_vgpr76_vgpr77_vgpr78_vgpr79, $vgpr80_vgpr81_vgpr82_vgpr83_vgpr84_vgpr85_vgpr86_vgpr87_vgpr88_vgpr89_vgpr90_vgpr91_vgpr92_vgpr93_vgpr94_vgpr95, $vgpr96_vgpr97_vgpr98_vgpr99_vgpr100_vgpr101_vgpr102_vgpr103_vgpr104_vgpr105_vgpr106_vgpr107_vgpr108_vgpr109_vgpr110_vgpr111, $vgpr112_vgpr113_vgpr114_vgpr115_vgpr116_vgpr117_vgpr118_vgpr119_vgpr120_vgpr121_vgpr122_vgpr123_vgpr124_vgpr125_vgpr126_vgpr127, $vgpr128_vgpr129_vgpr130_vgpr131_vgpr132_vgpr133_vgpr134_vgpr135_vgpr136_vgpr137_vgpr138_vgpr139_vgpr140_vgpr141_vgpr142_vgpr143, $vgpr144_vgpr145_vgpr146_vgpr147_vgpr148_vgpr149_vgpr150_vgpr151_vgpr152_vgpr153_vgpr154_vgpr155_vgpr156_vgpr157_vgpr158_vgpr159, $vgpr160_vgpr161_vgpr162_vgpr163_vgpr164_vgpr165_vgpr166_vgpr167_vgpr168_vgpr169_vgpr170_vgpr171_vgpr172_vgpr173_vgpr174_vgpr175, $vgpr176_vgpr177_vgpr178_vgpr179_vgpr180_vgpr181_vgpr182_vgpr183_vgpr184_vgpr185_vgpr186_vgpr187_vgpr188_vgpr189_vgpr190_vgpr191, $vgpr192_vgpr193_vgpr194_vgpr195_vgpr196_vgpr197_vgpr198_vgpr199_vgpr200_vgpr201_vgpr202_vgpr203_vgpr204_vgpr205_vgpr206_vgpr207, $vgpr208_vgpr209_vgpr210_vgpr211_vgpr212_vgpr213_vgpr214_vgpr215_vgpr216_vgpr217_vgpr218_vgpr219_vgpr220_vgpr221_vgpr222_vgpr223, $vgpr224_vgpr225_vgpr226_vgpr227_vgpr228_vgpr229_vgpr230_vgpr231_vgpr232_vgpr233_vgpr234_vgpr235_vgpr236_vgpr237_vgpr238_vgpr239, $vgpr240_vgpr241_vgpr242_vgpr243_vgpr244_vgpr245_vgpr246_vgpr247, $vgpr248_vgpr249_vgpr250_vgpr251, $vgpr252_vgpr253_vgpr254_vgpr255, $vgpr2
   ; GFX9-NEXT: {{  $}}
+  ; GFX9-NEXT:   frame-setup CFI_INSTRUCTION llvm_def_aspace_cfa $sgpr32_lo16, 0, 6
+  ; GFX9-NEXT:   frame-setup CFI_INSTRUCTION escape 0x10, 0x10, 0x08, 0x90, 0x3e, 0x93, 0x04, 0x90, 0x3f, 0x93, 0x04
+  ; GFX9-NEXT:   frame-setup CFI_INSTRUCTION undefined $vgpr0_lo16
+  ; GFX9-NEXT:   frame-setup CFI_INSTRUCTION undefined $sgpr0_lo16
+  ; GFX9-NEXT:   frame-setup CFI_INSTRUCTION undefined $sgpr1_lo16
+  ; GFX9-NEXT:   frame-setup CFI_INSTRUCTION undefined $sgpr2_lo16
+  ; GFX9-NEXT:   frame-setup CFI_INSTRUCTION undefined $sgpr3_lo16
+  ; GFX9-NEXT:   frame-setup CFI_INSTRUCTION undefined $sgpr4_lo16
+  ; GFX9-NEXT:   frame-setup CFI_INSTRUCTION undefined $sgpr5_lo16
+  ; GFX9-NEXT:   frame-setup CFI_INSTRUCTION undefined $sgpr6_lo16
+  ; GFX9-NEXT:   frame-setup CFI_INSTRUCTION undefined $sgpr7_lo16
+  ; GFX9-NEXT:   frame-setup CFI_INSTRUCTION undefined $sgpr8_lo16
+  ; GFX9-NEXT:   frame-setup CFI_INSTRUCTION undefined $sgpr9_lo16
+  ; GFX9-NEXT:   frame-setup CFI_INSTRUCTION undefined $sgpr10_lo16
+  ; GFX9-NEXT:   frame-setup CFI_INSTRUCTION undefined $sgpr11_lo16
+  ; GFX9-NEXT:   frame-setup CFI_INSTRUCTION undefined $sgpr12_lo16
+  ; GFX9-NEXT:   frame-setup CFI_INSTRUCTION undefined $sgpr13_lo16
+  ; GFX9-NEXT:   frame-setup CFI_INSTRUCTION undefined $sgpr14_lo16
+  ; GFX9-NEXT:   frame-setup CFI_INSTRUCTION undefined $sgpr15_lo16
+  ; GFX9-NEXT:   frame-setup CFI_INSTRUCTION undefined $sgpr16_lo16
+  ; GFX9-NEXT:   frame-setup CFI_INSTRUCTION undefined $sgpr17_lo16
+  ; GFX9-NEXT:   frame-setup CFI_INSTRUCTION undefined $sgpr18_lo16
+  ; GFX9-NEXT:   frame-setup CFI_INSTRUCTION undefined $sgpr19_lo16
+  ; GFX9-NEXT:   frame-setup CFI_INSTRUCTION undefined $sgpr20_lo16
+  ; GFX9-NEXT:   frame-setup CFI_INSTRUCTION undefined $sgpr21_lo16
+  ; GFX9-NEXT:   frame-setup CFI_INSTRUCTION undefined $sgpr22_lo16
+  ; GFX9-NEXT:   frame-setup CFI_INSTRUCTION undefined $sgpr23_lo16
+  ; GFX9-NEXT:   frame-setup CFI_INSTRUCTION undefined $sgpr24_lo16
+  ; GFX9-NEXT:   frame-setup CFI_INSTRUCTION undefined $sgpr25_lo16
+  ; GFX9-NEXT:   frame-setup CFI_INSTRUCTION undefined $sgpr26_lo16
+  ; GFX9-NEXT:   frame-setup CFI_INSTRUCTION undefined $sgpr27_lo16
+  ; GFX9-NEXT:   frame-setup CFI_INSTRUCTION undefined $sgpr28_lo16
+  ; GFX9-NEXT:   frame-setup CFI_INSTRUCTION undefined $sgpr29_lo16
   ; GFX9-NEXT:   $sgpr4_sgpr5 = S_OR_SAVEEXEC_B64 -1, implicit-def $exec, implicit-def dead $scc, implicit $exec
   ; GFX9-NEXT:   $sgpr6 = S_ADD_I32 $sgpr32, 1048832, implicit-def dead $scc
   ; GFX9-NEXT:   BUFFER_STORE_DWORD_OFFSET killed $vgpr2, $sgpr0_sgpr1_sgpr2_sgpr3, killed $sgpr6, 0, 0, 0, implicit $exec :: (store (s32) into %stack.3, addrspace 5)
+  ; GFX9-NEXT:   frame-setup CFI_INSTRUCTION offset $vgpr2_lo16, 1048832
   ; GFX9-NEXT:   $exec = S_MOV_B64 killed $sgpr4_sgpr5
   ; GFX9-NEXT:   $vgpr2 = V_WRITELANE_B32 $sgpr33, 0, undef $vgpr2
+  ; GFX9-NEXT:   frame-setup CFI_INSTRUCTION escape 0x10, 0x41, 0x05, 0x90, 0x82, 0x14, 0xe4, 0x00
   ; GFX9-NEXT:   $sgpr33 = frame-setup S_ADD_I32 $sgpr32, 524224, implicit-def $scc
   ; GFX9-NEXT:   $sgpr33 = frame-setup S_AND_B32 killed $sgpr33, 4294443008, implicit-def dead $scc
+  ; GFX9-NEXT:   frame-setup CFI_INSTRUCTION def_cfa_register $sgpr33_lo16
   ; GFX9-NEXT:   $sgpr32 = frame-setup S_ADD_I32 $sgpr32, 2097152, implicit-def dead $scc
   ; GFX9-NEXT:   $vgpr0 = V_LSHRREV_B32_e64 6, $sgpr33, implicit $exec
   ; GFX9-NEXT:   $vgpr0 = V_ADD_U32_e32 8192, killed $vgpr0, implicit $exec
@@ -81,6 +154,7 @@
   ; GFX9-NEXT: {{  $}}
   ; GFX9-NEXT:   $sgpr32 = frame-destroy S_ADD_I32 $sgpr32, -2097152, implicit-def dead $scc
   ; GFX9-NEXT:   $sgpr33 = V_READLANE_B32 $vgpr2, 0
+  ; GFX9-NEXT:   frame-destroy CFI_INSTRUCTION def_cfa_register $sgpr32_lo16
   ; GFX9-NEXT:   $sgpr4_sgpr5 = S_OR_SAVEEXEC_B64 -1, implicit-def $exec, implicit-def dead $scc, implicit $exec
   ; GFX9-NEXT:   $sgpr6 = S_ADD_I32 $sgpr32, 1048832, implicit-def dead $scc
   ; GFX9-NEXT:   $vgpr2 = BUFFER_LOAD_DWORD_OFFSET $sgpr0_sgpr1_sgpr2_sgpr3, killed $sgpr6, 0, 0, 0, implicit $exec :: (load (s32) from %stack.3, addrspace 5)
@@ -91,13 +165,49 @@
   ; GFX9-FLATSCR-NEXT:   successors: %bb.1(0x80000000)
   ; GFX9-FLATSCR-NEXT:   liveins: $vgpr0_vgpr1_vgpr2_vgpr3_vgpr4_vgpr5_vgpr6_vgpr7_vgpr8_vgpr9_vgpr10_vgpr11_vgpr12_vgpr13_vgpr14_vgpr15, $vgpr16_vgpr17_vgpr18_vgpr19_vgpr20_vgpr21_vgpr22_vgpr23_vgpr24_vgpr25_vgpr26_vgpr27_vgpr28_vgpr29_vgpr30_vgpr31, $vgpr32_vgpr33_vgpr34_vgpr35_vgpr36_vgpr37_vgpr38_vgpr39_vgpr40_vgpr41_vgpr42_vgpr43_vgpr44_vgpr45_vgpr46_vgpr47, $vgpr48_vgpr49_vgpr50_vgpr51_vgpr52_vgpr53_vgpr54_vgpr55_vgpr56_vgpr57_vgpr58_vgpr59_vgpr60_vgpr61_vgpr62_vgpr63, $vgpr64_vgpr65_vgpr66_vgpr67_vgpr68_vgpr69_vgpr70_vgpr71_vgpr72_vgpr73_vgpr74_vgpr75_vgpr76_vgpr77_vgpr78_vgpr79, $vgpr80_vgpr81_vgpr82_vgpr83_vgpr84_vgpr85_vgpr86_vgpr87_vgpr88_vgpr89_vgpr90_vgpr91_vgpr92_vgpr93_vgpr94_vgpr95, $vgpr96_vgpr97_vgpr98_vgpr99_vgpr100_vgpr101_vgpr102_vgpr103_vgpr104_vgpr105_vgpr106_vgpr107_vgpr108_vgpr109_vgpr110_vgpr111, $vgpr112_vgpr113_vgpr114_vgpr115_vgpr116_vgpr117_vgpr118_vgpr119_vgpr120_vgpr121_vgpr122_vgpr123_vgpr124_vgpr125_vgpr126_vgpr127, $vgpr128_vgpr129_vgpr130_vgpr131_vgpr132_vgpr133_vgpr134_vgpr135_vgpr136_vgpr137_vgpr138_vgpr139_vgpr140_vgpr141_vgpr142_vgpr143, $vgpr144_vgpr145_vgpr146_vgpr147_vgpr148_vgpr149_vgpr150_vgpr151_vgpr152_vgpr153_vgpr154_vgpr155_vgpr156_vgpr157_vgpr158_vgpr159, $vgpr160_vgpr161_vgpr162_vgpr163_vgpr164_vgpr165_vgpr166_vgpr167_vgpr168_vgpr169_vgpr170_vgpr171_vgpr172_vgpr173_vgpr174_vgpr175, $vgpr176_vgpr177_vgpr178_vgpr179_vgpr180_vgpr181_vgpr182_vgpr183_vgpr184_vgpr185_vgpr186_vgpr187_vgpr188_vgpr189_vgpr190_vgpr191, $vgpr192_vgpr193_vgpr194_vgpr195_vgpr196_vgpr197_vgpr198_vgpr199_vgpr200_vgpr201_vgpr202_vgpr203_vgpr204_vgpr205_vgpr206_vgpr207, $vgpr208_vgpr209_vgpr210_vgpr211_vgpr212_vgpr213_vgpr214_vgpr215_vgpr216_vgpr217_vgpr218_vgpr219_vgpr220_vgpr221_vgpr222_vgpr223, $vgpr224_vgpr225_vgpr226_vgpr227_vgpr228_vgpr229_vgpr230_vgpr231_vgpr232_vgpr233_vgpr234_vgpr235_vgpr236_vgpr237_vgpr238_vgpr239, $vgpr240_vgpr241_vgpr242_vgpr243_vgpr244_vgpr245_vgpr246_vgpr247, $vgpr248_vgpr249_vgpr250_vgpr251, $vgpr252_vgpr253_vgpr254_vgpr255, $vgpr2
   ; GFX9-FLATSCR-NEXT: {{  $}}
+  ; GFX9-FLATSCR-NEXT:   frame-setup CFI_INSTRUCTION llvm_def_aspace_cfa $sgpr32_lo16, 0, 6
+  ; GFX9-FLATSCR-NEXT:   frame-setup CFI_INSTRUCTION escape 0x10, 0x10, 0x08, 0x90, 0x3e, 0x93, 0x04, 0x90, 0x3f, 0x93, 0x04
+  ; GFX9-FLATSCR-NEXT:   frame-setup CFI_INSTRUCTION undefined $vgpr0_lo16
+  ; GFX9-FLATSCR-NEXT:   frame-setup CFI_INSTRUCTION undefined $sgpr0_lo16
+  ; GFX9-FLATSCR-NEXT:   frame-setup CFI_INSTRUCTION undefined $sgpr1_lo16
+  ; GFX9-FLATSCR-NEXT:   frame-setup CFI_INSTRUCTION undefined $sgpr2_lo16
+  ; GFX9-FLATSCR-NEXT:   frame-setup CFI_INSTRUCTION undefined $sgpr3_lo16
+  ; GFX9-FLATSCR-NEXT:   frame-setup CFI_INSTRUCTION undefined $sgpr4_lo16
+  ; GFX9-FLATSCR-NEXT:   frame-setup CFI_INSTRUCTION undefined $sgpr5_lo16
+  ; GFX9-FLATSCR-NEXT:   frame-setup CFI_INSTRUCTION undefined $sgpr6_lo16
+  ; GFX9-FLATSCR-NEXT:   frame-setup CFI_INSTRUCTION undefined $sgpr7_lo16
+  ; GFX9-FLATSCR-NEXT:   frame-setup CFI_INSTRUCTION undefined $sgpr8_lo16
+  ; GFX9-FLATSCR-NEXT:   frame-setup CFI_INSTRUCTION undefined $sgpr9_lo16
+  ; GFX9-FLATSCR-NEXT:   frame-setup CFI_INSTRUCTION undefined $sgpr10_lo16
+  ; GFX9-FLATSCR-NEXT:   frame-setup CFI_INSTRUCTION undefined $sgpr11_lo16
+  ; GFX9-FLATSCR-NEXT:   frame-setup CFI_INSTRUCTION undefined $sgpr12_lo16
+  ; GFX9-FLATSCR-NEXT:   frame-setup CFI_INSTRUCTION undefined $sgpr13_lo16
+  ; GFX9-FLATSCR-NEXT:   frame-setup CFI_INSTRUCTION undefined $sgpr14_lo16
+  ; GFX9-FLATSCR-NEXT:   frame-setup CFI_INSTRUCTION undefined $sgpr15_lo16
+  ; GFX9-FLATSCR-NEXT:   frame-setup CFI_INSTRUCTION undefined $sgpr16_lo16
+  ; GFX9-FLATSCR-NEXT:   frame-setup CFI_INSTRUCTION undefined $sgpr17_lo16
+  ; GFX9-FLATSCR-NEXT:   frame-setup CFI_INSTRUCTION undefined $sgpr18_lo16
+  ; GFX9-FLATSCR-NEXT:   frame-setup CFI_INSTRUCTION undefined $sgpr19_lo16
+  ; GFX9-FLATSCR-NEXT:   frame-setup CFI_INSTRUCTION undefined $sgpr20_lo16
+  ; GFX9-FLATSCR-NEXT:   frame-setup CFI_INSTRUCTION undefined $sgpr21_lo16
+  ; GFX9-FLATSCR-NEXT:   frame-setup CFI_INSTRUCTION undefined $sgpr22_lo16
+  ; GFX9-FLATSCR-NEXT:   frame-setup CFI_INSTRUCTION undefined $sgpr23_lo16
+  ; GFX9-FLATSCR-NEXT:   frame-setup CFI_INSTRUCTION undefined $sgpr24_lo16
+  ; GFX9-FLATSCR-NEXT:   frame-setup CFI_INSTRUCTION undefined $sgpr25_lo16
+  ; GFX9-FLATSCR-NEXT:   frame-setup CFI_INSTRUCTION undefined $sgpr26_lo16
+  ; GFX9-FLATSCR-NEXT:   frame-setup CFI_INSTRUCTION undefined $sgpr27_lo16
+  ; GFX9-FLATSCR-NEXT:   frame-setup CFI_INSTRUCTION undefined $sgpr28_lo16
+  ; GFX9-FLATSCR-NEXT:   frame-setup CFI_INSTRUCTION undefined $sgpr29_lo16
   ; GFX9-FLATSCR-NEXT:   $sgpr4_sgpr5 = S_OR_SAVEEXEC_B64 -1, implicit-def $exec, implicit-def dead $scc, implicit $exec
   ; GFX9-FLATSCR-NEXT:   $sgpr6 = S_ADD_I32 $sgpr32, 16388, implicit-def dead $scc
   ; GFX9-FLATSCR-NEXT:   SCRATCH_STORE_DWORD_SADDR killed $vgpr2, killed $sgpr6, 0, 0, implicit $exec, implicit $flat_scr :: (store (s32) into %stack.3, addrspace 5)
+  ; GFX9-FLATSCR-NEXT:   frame-setup CFI_INSTRUCTION offset $vgpr2_lo16, 1048832
   ; GFX9-FLATSCR-NEXT:   $exec = S_MOV_B64 killed $sgpr4_sgpr5
   ; GFX9-FLATSCR-NEXT:   $vgpr2 = V_WRITELANE_B32 $sgpr33, 0, undef $vgpr2
+  ; GFX9-FLATSCR-NEXT:   frame-setup CFI_INSTRUCTION escape 0x10, 0x41, 0x05, 0x90, 0x82, 0x14, 0xe4, 0x00
   ; GFX9-FLATSCR-NEXT:   $sgpr33 = frame-setup S_ADD_I32 $sgpr32, 8191, implicit-def $scc
   ; GFX9-FLATSCR-NEXT:   $sgpr33 = frame-setup S_AND_B32 killed $sgpr33, 4294959104, implicit-def dead $scc
+  ; GFX9-FLATSCR-NEXT:   frame-setup CFI_INSTRUCTION def_cfa_register $sgpr33_lo16
   ; GFX9-FLATSCR-NEXT:   $sgpr32 = frame-setup S_ADD_I32 $sgpr32, 32768, implicit-def dead $scc
   ; GFX9-FLATSCR-NEXT:   $vcc_lo = S_ADD_I32 $sgpr33, 8192, implicit-def $scc
   ; GFX9-FLATSCR-NEXT:   $vgpr0 = V_MOV_B32_e32 killed $vcc_lo, implicit $exec
@@ -110,6 +220,7 @@
   ; GFX9-FLATSCR-NEXT: {{  $}}
   ; GFX9-FLATSCR-NEXT:   $sgpr32 = frame-destroy S_ADD_I32 $sgpr32, -32768, implicit-def dead $scc
   ; GFX9-FLATSCR-NEXT:   $sgpr33 = V_READLANE_B32 $vgpr2, 0
+  ; GFX9-FLATSCR-NEXT:   frame-destroy CFI_INSTRUCTION def_cfa_register $sgpr32_lo16
   ; GFX9-FLATSCR-NEXT:   $sgpr4_sgpr5 = S_OR_SAVEEXEC_B64 -1, implicit-def $exec, implicit-def dead $scc, implicit $exec
   ; GFX9-FLATSCR-NEXT:   $sgpr6 = S_ADD_I32 $sgpr32, 16388, implicit-def dead $scc
   ; GFX9-FLATSCR-NEXT:   $vgpr2 = SCRATCH_LOAD_DWORD_SADDR killed $sgpr6, 0, 0, implicit $exec, implicit $flat_scr :: (load (s32) from %stack.3, addrspace 5)
@@ -118,194 +229,6 @@
   bb.0:
     liveins: $vgpr0_vgpr1_vgpr2_vgpr3_vgpr4_vgpr5_vgpr6_vgpr7_vgpr8_vgpr9_vgpr10_vgpr11_vgpr12_vgpr13_vgpr14_vgpr15, $vgpr16_vgpr17_vgpr18_vgpr19_vgpr20_vgpr21_vgpr22_vgpr23_vgpr24_vgpr25_vgpr26_vgpr27_vgpr28_vgpr29_vgpr30_vgpr31, $vgpr32_vgpr33_vgpr34_vgpr35_vgpr36_vgpr37_vgpr38_vgpr39_vgpr40_vgpr41_vgpr42_vgpr43_vgpr44_vgpr45_vgpr46_vgpr47, $vgpr48_vgpr49_vgpr50_vgpr51_vgpr52_vgpr53_vgpr54_vgpr55_vgpr56_vgpr57_vgpr58_vgpr59_vgpr60_vgpr61_vgpr62_vgpr63, $vgpr64_vgpr65_vgpr66_vgpr67_vgpr68_vgpr69_vgpr70_vgpr71_vgpr72_vgpr73_vgpr74_vgpr75_vgpr76_vgpr77_vgpr78_vgpr79, $vgpr80_vgpr81_vgpr82_vgpr83_vgpr84_vgpr85_vgpr86_vgpr87_vgpr88_vgpr89_vgpr90_vgpr91_vgpr92_vgpr93_vgpr94_vgpr95, $vgpr96_vgpr97_vgpr98_vgpr99_vgpr100_vgpr101_vgpr102_vgpr103_vgpr104_vgpr105_vgpr106_vgpr107_vgpr108_vgpr109_vgpr110_vgpr111, $vgpr112_vgpr113_vgpr114_vgpr115_vgpr116_vgpr117_vgpr118_vgpr119_vgpr120_vgpr121_vgpr122_vgpr123_vgpr124_vgpr125_vgpr126_vgpr127, $vgpr128_vgpr129_vgpr130_vgpr131_vgpr132_vgpr133_vgpr134_vgpr135_vgpr136_vgpr137_vgpr138_vgpr139_vgpr140_vgpr141_vgpr142_vgpr143, $vgpr144_vgpr145_vgpr146_vgpr147_vgpr148_vgpr149_vgpr150_vgpr151_vgpr152_vgpr153_vgpr154_vgpr155_vgpr156_vgpr157_vgpr158_vgpr159, $vgpr160_vgpr161_vgpr162_vgpr163_vgpr164_vgpr165_vgpr166_vgpr167_vgpr168_vgpr169_vgpr170_vgpr171_vgpr172_vgpr173_vgpr174_vgpr175, $vgpr176_vgpr177_vgpr178_vgpr179_vgpr180_vgpr181_vgpr182_vgpr183_vgpr184_vgpr185_vgpr186_vgpr187_vgpr188_vgpr189_vgpr190_vgpr191, $vgpr192_vgpr193_vgpr194_vgpr195_vgpr196_vgpr197_vgpr198_vgpr199_vgpr200_vgpr201_vgpr202_vgpr203_vgpr204_vgpr205_vgpr206_vgpr207, $vgpr208_vgpr209_vgpr210_vgpr211_vgpr212_vgpr213_vgpr214_vgpr215_vgpr216_vgpr217_vgpr218_vgpr219_vgpr220_vgpr221_vgpr222_vgpr223, $vgpr224_vgpr225_vgpr226_vgpr227_vgpr228_vgpr229_vgpr230_vgpr231_vgpr232_vgpr233_vgpr234_vgpr235_vgpr236_vgpr237_vgpr238_vgpr239, $vgpr240_vgpr241_vgpr242_vgpr243_vgpr244_vgpr245_vgpr246_vgpr247, $vgpr248_vgpr249_vgpr250_vgpr251, $vgpr252_vgpr253_vgpr254_vgpr255
 
-<<<<<<< HEAD
-    ; GFX8-LABEL: name: pei_scavenge_vgpr_spill
-    ; GFX8: liveins: $vgpr0_vgpr1_vgpr2_vgpr3_vgpr4_vgpr5_vgpr6_vgpr7_vgpr8_vgpr9_vgpr10_vgpr11_vgpr12_vgpr13_vgpr14_vgpr15, $vgpr16_vgpr17_vgpr18_vgpr19_vgpr20_vgpr21_vgpr22_vgpr23_vgpr24_vgpr25_vgpr26_vgpr27_vgpr28_vgpr29_vgpr30_vgpr31, $vgpr32_vgpr33_vgpr34_vgpr35_vgpr36_vgpr37_vgpr38_vgpr39_vgpr40_vgpr41_vgpr42_vgpr43_vgpr44_vgpr45_vgpr46_vgpr47, $vgpr48_vgpr49_vgpr50_vgpr51_vgpr52_vgpr53_vgpr54_vgpr55_vgpr56_vgpr57_vgpr58_vgpr59_vgpr60_vgpr61_vgpr62_vgpr63, $vgpr64_vgpr65_vgpr66_vgpr67_vgpr68_vgpr69_vgpr70_vgpr71_vgpr72_vgpr73_vgpr74_vgpr75_vgpr76_vgpr77_vgpr78_vgpr79, $vgpr80_vgpr81_vgpr82_vgpr83_vgpr84_vgpr85_vgpr86_vgpr87_vgpr88_vgpr89_vgpr90_vgpr91_vgpr92_vgpr93_vgpr94_vgpr95, $vgpr96_vgpr97_vgpr98_vgpr99_vgpr100_vgpr101_vgpr102_vgpr103_vgpr104_vgpr105_vgpr106_vgpr107_vgpr108_vgpr109_vgpr110_vgpr111, $vgpr112_vgpr113_vgpr114_vgpr115_vgpr116_vgpr117_vgpr118_vgpr119_vgpr120_vgpr121_vgpr122_vgpr123_vgpr124_vgpr125_vgpr126_vgpr127, $vgpr128_vgpr129_vgpr130_vgpr131_vgpr132_vgpr133_vgpr134_vgpr135_vgpr136_vgpr137_vgpr138_vgpr139_vgpr140_vgpr141_vgpr142_vgpr143, $vgpr144_vgpr145_vgpr146_vgpr147_vgpr148_vgpr149_vgpr150_vgpr151_vgpr152_vgpr153_vgpr154_vgpr155_vgpr156_vgpr157_vgpr158_vgpr159, $vgpr160_vgpr161_vgpr162_vgpr163_vgpr164_vgpr165_vgpr166_vgpr167_vgpr168_vgpr169_vgpr170_vgpr171_vgpr172_vgpr173_vgpr174_vgpr175, $vgpr176_vgpr177_vgpr178_vgpr179_vgpr180_vgpr181_vgpr182_vgpr183_vgpr184_vgpr185_vgpr186_vgpr187_vgpr188_vgpr189_vgpr190_vgpr191, $vgpr192_vgpr193_vgpr194_vgpr195_vgpr196_vgpr197_vgpr198_vgpr199_vgpr200_vgpr201_vgpr202_vgpr203_vgpr204_vgpr205_vgpr206_vgpr207, $vgpr208_vgpr209_vgpr210_vgpr211_vgpr212_vgpr213_vgpr214_vgpr215_vgpr216_vgpr217_vgpr218_vgpr219_vgpr220_vgpr221_vgpr222_vgpr223, $vgpr224_vgpr225_vgpr226_vgpr227_vgpr228_vgpr229_vgpr230_vgpr231_vgpr232_vgpr233_vgpr234_vgpr235_vgpr236_vgpr237_vgpr238_vgpr239, $vgpr240_vgpr241_vgpr242_vgpr243_vgpr244_vgpr245_vgpr246_vgpr247, $vgpr248_vgpr249_vgpr250_vgpr251, $vgpr252_vgpr253_vgpr254_vgpr255, $vgpr2
-    ; GFX8-NEXT: {{  $}}
-    ; GFX8-NEXT: frame-setup CFI_INSTRUCTION llvm_def_aspace_cfa $sgpr32_lo16, 0, 6
-    ; GFX8-NEXT: frame-setup CFI_INSTRUCTION escape 0x10, 0x10, 0x08, 0x90, 0x3e, 0x93, 0x04, 0x90, 0x3f, 0x93, 0x04
-    ; GFX8-NEXT: frame-setup CFI_INSTRUCTION undefined $vgpr0_lo16
-    ; GFX8-NEXT: frame-setup CFI_INSTRUCTION undefined $sgpr0_lo16
-    ; GFX8-NEXT: frame-setup CFI_INSTRUCTION undefined $sgpr1_lo16
-    ; GFX8-NEXT: frame-setup CFI_INSTRUCTION undefined $sgpr2_lo16
-    ; GFX8-NEXT: frame-setup CFI_INSTRUCTION undefined $sgpr3_lo16
-    ; GFX8-NEXT: frame-setup CFI_INSTRUCTION undefined $sgpr4_lo16
-    ; GFX8-NEXT: frame-setup CFI_INSTRUCTION undefined $sgpr5_lo16
-    ; GFX8-NEXT: frame-setup CFI_INSTRUCTION undefined $sgpr6_lo16
-    ; GFX8-NEXT: frame-setup CFI_INSTRUCTION undefined $sgpr7_lo16
-    ; GFX8-NEXT: frame-setup CFI_INSTRUCTION undefined $sgpr8_lo16
-    ; GFX8-NEXT: frame-setup CFI_INSTRUCTION undefined $sgpr9_lo16
-    ; GFX8-NEXT: frame-setup CFI_INSTRUCTION undefined $sgpr10_lo16
-    ; GFX8-NEXT: frame-setup CFI_INSTRUCTION undefined $sgpr11_lo16
-    ; GFX8-NEXT: frame-setup CFI_INSTRUCTION undefined $sgpr12_lo16
-    ; GFX8-NEXT: frame-setup CFI_INSTRUCTION undefined $sgpr13_lo16
-    ; GFX8-NEXT: frame-setup CFI_INSTRUCTION undefined $sgpr14_lo16
-    ; GFX8-NEXT: frame-setup CFI_INSTRUCTION undefined $sgpr15_lo16
-    ; GFX8-NEXT: frame-setup CFI_INSTRUCTION undefined $sgpr16_lo16
-    ; GFX8-NEXT: frame-setup CFI_INSTRUCTION undefined $sgpr17_lo16
-    ; GFX8-NEXT: frame-setup CFI_INSTRUCTION undefined $sgpr18_lo16
-    ; GFX8-NEXT: frame-setup CFI_INSTRUCTION undefined $sgpr19_lo16
-    ; GFX8-NEXT: frame-setup CFI_INSTRUCTION undefined $sgpr20_lo16
-    ; GFX8-NEXT: frame-setup CFI_INSTRUCTION undefined $sgpr21_lo16
-    ; GFX8-NEXT: frame-setup CFI_INSTRUCTION undefined $sgpr22_lo16
-    ; GFX8-NEXT: frame-setup CFI_INSTRUCTION undefined $sgpr23_lo16
-    ; GFX8-NEXT: frame-setup CFI_INSTRUCTION undefined $sgpr24_lo16
-    ; GFX8-NEXT: frame-setup CFI_INSTRUCTION undefined $sgpr25_lo16
-    ; GFX8-NEXT: frame-setup CFI_INSTRUCTION undefined $sgpr26_lo16
-    ; GFX8-NEXT: frame-setup CFI_INSTRUCTION undefined $sgpr27_lo16
-    ; GFX8-NEXT: frame-setup CFI_INSTRUCTION undefined $sgpr28_lo16
-    ; GFX8-NEXT: frame-setup CFI_INSTRUCTION undefined $sgpr29_lo16
-    ; GFX8-NEXT: $sgpr4_sgpr5 = S_OR_SAVEEXEC_B64 -1, implicit-def $exec, implicit-def dead $scc, implicit $exec
-    ; GFX8-NEXT: $sgpr6 = S_ADD_I32 $sgpr32, 1048832, implicit-def dead $scc
-    ; GFX8-NEXT: BUFFER_STORE_DWORD_OFFSET killed $vgpr2, $sgpr0_sgpr1_sgpr2_sgpr3, killed $sgpr6, 0, 0, 0, implicit $exec :: (store (s32) into %stack.3, addrspace 5)
-    ; GFX8-NEXT: frame-setup CFI_INSTRUCTION offset $vgpr2_lo16, 1048832
-    ; GFX8-NEXT: $exec = S_MOV_B64 killed $sgpr4_sgpr5
-    ; GFX8-NEXT: $vgpr2 = V_WRITELANE_B32 $sgpr33, 0, undef $vgpr2
-    ; GFX8-NEXT: frame-setup CFI_INSTRUCTION escape 0x10, 0x41, 0x05, 0x90, 0x82, 0x14, 0xe4, 0x00
-    ; GFX8-NEXT: $sgpr33 = frame-setup S_ADD_I32 $sgpr32, 524224, implicit-def $scc
-    ; GFX8-NEXT: $sgpr33 = frame-setup S_AND_B32 killed $sgpr33, 4294443008, implicit-def dead $scc
-    ; GFX8-NEXT: frame-setup CFI_INSTRUCTION def_cfa_register $sgpr33_lo16
-    ; GFX8-NEXT: $sgpr32 = frame-setup S_ADD_I32 $sgpr32, 2097152, implicit-def dead $scc
-    ; GFX8-NEXT: $vgpr0 = V_LSHRREV_B32_e64 6, $sgpr33, implicit $exec
-    ; GFX8-NEXT: $vcc_lo = S_MOV_B32 8192
-    ; GFX8-NEXT: $vgpr0, dead $vcc = V_ADD_CO_U32_e64 killed $vcc_lo, killed $vgpr0, 0, implicit $exec
-    ; GFX8-NEXT: BUFFER_STORE_DWORD_OFFSET killed $vgpr3, $sgpr0_sgpr1_sgpr2_sgpr3, $sgpr33, 0, 0, 0, implicit $exec :: (store (s32) into %stack.4, addrspace 5)
-    ; GFX8-NEXT: $vgpr3 = V_LSHRREV_B32_e64 6, $sgpr33, implicit $exec
-    ; GFX8-NEXT: $vcc_lo = S_MOV_B32 16384
-    ; GFX8-NEXT: $vgpr3, dead $vcc = V_ADD_CO_U32_e64 killed $vcc_lo, killed $vgpr3, 0, implicit $exec
-    ; GFX8-NEXT: $vgpr0 = V_OR_B32_e32 killed $vgpr3, $vgpr1, implicit $exec
-    ; GFX8-NEXT: $sgpr32 = frame-destroy S_ADD_I32 $sgpr32, -2097152, implicit-def dead $scc
-    ; GFX8-NEXT: $sgpr33 = V_READLANE_B32 $vgpr2, 0
-    ; GFX8-NEXT: frame-destroy CFI_INSTRUCTION def_cfa_register $sgpr32_lo16
-    ; GFX8-NEXT: $sgpr4_sgpr5 = S_OR_SAVEEXEC_B64 -1, implicit-def $exec, implicit-def dead $scc, implicit $exec
-    ; GFX8-NEXT: $sgpr6 = S_ADD_I32 $sgpr32, 1048832, implicit-def dead $scc
-    ; GFX8-NEXT: $vgpr2 = BUFFER_LOAD_DWORD_OFFSET $sgpr0_sgpr1_sgpr2_sgpr3, killed $sgpr6, 0, 0, 0, implicit $exec :: (load (s32) from %stack.3, addrspace 5)
-    ; GFX8-NEXT: $exec = S_MOV_B64 killed $sgpr4_sgpr5
-    ; GFX8-NEXT: $vgpr3 = BUFFER_LOAD_DWORD_OFFSET $sgpr0_sgpr1_sgpr2_sgpr3, $sgpr33, 0, 0, 0, implicit $exec :: (load (s32) from %stack.4, addrspace 5)
-    ; GFX8-NEXT: S_ENDPGM 0, amdgpu_allvgprs
-    ; GFX9-LABEL: name: pei_scavenge_vgpr_spill
-    ; GFX9: liveins: $vgpr0_vgpr1_vgpr2_vgpr3_vgpr4_vgpr5_vgpr6_vgpr7_vgpr8_vgpr9_vgpr10_vgpr11_vgpr12_vgpr13_vgpr14_vgpr15, $vgpr16_vgpr17_vgpr18_vgpr19_vgpr20_vgpr21_vgpr22_vgpr23_vgpr24_vgpr25_vgpr26_vgpr27_vgpr28_vgpr29_vgpr30_vgpr31, $vgpr32_vgpr33_vgpr34_vgpr35_vgpr36_vgpr37_vgpr38_vgpr39_vgpr40_vgpr41_vgpr42_vgpr43_vgpr44_vgpr45_vgpr46_vgpr47, $vgpr48_vgpr49_vgpr50_vgpr51_vgpr52_vgpr53_vgpr54_vgpr55_vgpr56_vgpr57_vgpr58_vgpr59_vgpr60_vgpr61_vgpr62_vgpr63, $vgpr64_vgpr65_vgpr66_vgpr67_vgpr68_vgpr69_vgpr70_vgpr71_vgpr72_vgpr73_vgpr74_vgpr75_vgpr76_vgpr77_vgpr78_vgpr79, $vgpr80_vgpr81_vgpr82_vgpr83_vgpr84_vgpr85_vgpr86_vgpr87_vgpr88_vgpr89_vgpr90_vgpr91_vgpr92_vgpr93_vgpr94_vgpr95, $vgpr96_vgpr97_vgpr98_vgpr99_vgpr100_vgpr101_vgpr102_vgpr103_vgpr104_vgpr105_vgpr106_vgpr107_vgpr108_vgpr109_vgpr110_vgpr111, $vgpr112_vgpr113_vgpr114_vgpr115_vgpr116_vgpr117_vgpr118_vgpr119_vgpr120_vgpr121_vgpr122_vgpr123_vgpr124_vgpr125_vgpr126_vgpr127, $vgpr128_vgpr129_vgpr130_vgpr131_vgpr132_vgpr133_vgpr134_vgpr135_vgpr136_vgpr137_vgpr138_vgpr139_vgpr140_vgpr141_vgpr142_vgpr143, $vgpr144_vgpr145_vgpr146_vgpr147_vgpr148_vgpr149_vgpr150_vgpr151_vgpr152_vgpr153_vgpr154_vgpr155_vgpr156_vgpr157_vgpr158_vgpr159, $vgpr160_vgpr161_vgpr162_vgpr163_vgpr164_vgpr165_vgpr166_vgpr167_vgpr168_vgpr169_vgpr170_vgpr171_vgpr172_vgpr173_vgpr174_vgpr175, $vgpr176_vgpr177_vgpr178_vgpr179_vgpr180_vgpr181_vgpr182_vgpr183_vgpr184_vgpr185_vgpr186_vgpr187_vgpr188_vgpr189_vgpr190_vgpr191, $vgpr192_vgpr193_vgpr194_vgpr195_vgpr196_vgpr197_vgpr198_vgpr199_vgpr200_vgpr201_vgpr202_vgpr203_vgpr204_vgpr205_vgpr206_vgpr207, $vgpr208_vgpr209_vgpr210_vgpr211_vgpr212_vgpr213_vgpr214_vgpr215_vgpr216_vgpr217_vgpr218_vgpr219_vgpr220_vgpr221_vgpr222_vgpr223, $vgpr224_vgpr225_vgpr226_vgpr227_vgpr228_vgpr229_vgpr230_vgpr231_vgpr232_vgpr233_vgpr234_vgpr235_vgpr236_vgpr237_vgpr238_vgpr239, $vgpr240_vgpr241_vgpr242_vgpr243_vgpr244_vgpr245_vgpr246_vgpr247, $vgpr248_vgpr249_vgpr250_vgpr251, $vgpr252_vgpr253_vgpr254_vgpr255, $vgpr2
-    ; GFX9-NEXT: {{  $}}
-    ; GFX9-NEXT: frame-setup CFI_INSTRUCTION llvm_def_aspace_cfa $sgpr32_lo16, 0, 6
-    ; GFX9-NEXT: frame-setup CFI_INSTRUCTION escape 0x10, 0x10, 0x08, 0x90, 0x3e, 0x93, 0x04, 0x90, 0x3f, 0x93, 0x04
-    ; GFX9-NEXT: frame-setup CFI_INSTRUCTION undefined $vgpr0_lo16
-    ; GFX9-NEXT: frame-setup CFI_INSTRUCTION undefined $sgpr0_lo16
-    ; GFX9-NEXT: frame-setup CFI_INSTRUCTION undefined $sgpr1_lo16
-    ; GFX9-NEXT: frame-setup CFI_INSTRUCTION undefined $sgpr2_lo16
-    ; GFX9-NEXT: frame-setup CFI_INSTRUCTION undefined $sgpr3_lo16
-    ; GFX9-NEXT: frame-setup CFI_INSTRUCTION undefined $sgpr4_lo16
-    ; GFX9-NEXT: frame-setup CFI_INSTRUCTION undefined $sgpr5_lo16
-    ; GFX9-NEXT: frame-setup CFI_INSTRUCTION undefined $sgpr6_lo16
-    ; GFX9-NEXT: frame-setup CFI_INSTRUCTION undefined $sgpr7_lo16
-    ; GFX9-NEXT: frame-setup CFI_INSTRUCTION undefined $sgpr8_lo16
-    ; GFX9-NEXT: frame-setup CFI_INSTRUCTION undefined $sgpr9_lo16
-    ; GFX9-NEXT: frame-setup CFI_INSTRUCTION undefined $sgpr10_lo16
-    ; GFX9-NEXT: frame-setup CFI_INSTRUCTION undefined $sgpr11_lo16
-    ; GFX9-NEXT: frame-setup CFI_INSTRUCTION undefined $sgpr12_lo16
-    ; GFX9-NEXT: frame-setup CFI_INSTRUCTION undefined $sgpr13_lo16
-    ; GFX9-NEXT: frame-setup CFI_INSTRUCTION undefined $sgpr14_lo16
-    ; GFX9-NEXT: frame-setup CFI_INSTRUCTION undefined $sgpr15_lo16
-    ; GFX9-NEXT: frame-setup CFI_INSTRUCTION undefined $sgpr16_lo16
-    ; GFX9-NEXT: frame-setup CFI_INSTRUCTION undefined $sgpr17_lo16
-    ; GFX9-NEXT: frame-setup CFI_INSTRUCTION undefined $sgpr18_lo16
-    ; GFX9-NEXT: frame-setup CFI_INSTRUCTION undefined $sgpr19_lo16
-    ; GFX9-NEXT: frame-setup CFI_INSTRUCTION undefined $sgpr20_lo16
-    ; GFX9-NEXT: frame-setup CFI_INSTRUCTION undefined $sgpr21_lo16
-    ; GFX9-NEXT: frame-setup CFI_INSTRUCTION undefined $sgpr22_lo16
-    ; GFX9-NEXT: frame-setup CFI_INSTRUCTION undefined $sgpr23_lo16
-    ; GFX9-NEXT: frame-setup CFI_INSTRUCTION undefined $sgpr24_lo16
-    ; GFX9-NEXT: frame-setup CFI_INSTRUCTION undefined $sgpr25_lo16
-    ; GFX9-NEXT: frame-setup CFI_INSTRUCTION undefined $sgpr26_lo16
-    ; GFX9-NEXT: frame-setup CFI_INSTRUCTION undefined $sgpr27_lo16
-    ; GFX9-NEXT: frame-setup CFI_INSTRUCTION undefined $sgpr28_lo16
-    ; GFX9-NEXT: frame-setup CFI_INSTRUCTION undefined $sgpr29_lo16
-    ; GFX9-NEXT: $sgpr4_sgpr5 = S_OR_SAVEEXEC_B64 -1, implicit-def $exec, implicit-def dead $scc, implicit $exec
-    ; GFX9-NEXT: $sgpr6 = S_ADD_I32 $sgpr32, 1048832, implicit-def dead $scc
-    ; GFX9-NEXT: BUFFER_STORE_DWORD_OFFSET killed $vgpr2, $sgpr0_sgpr1_sgpr2_sgpr3, killed $sgpr6, 0, 0, 0, implicit $exec :: (store (s32) into %stack.3, addrspace 5)
-    ; GFX9-NEXT: frame-setup CFI_INSTRUCTION offset $vgpr2_lo16, 1048832
-    ; GFX9-NEXT: $exec = S_MOV_B64 killed $sgpr4_sgpr5
-    ; GFX9-NEXT: $vgpr2 = V_WRITELANE_B32 $sgpr33, 0, undef $vgpr2
-    ; GFX9-NEXT: frame-setup CFI_INSTRUCTION escape 0x10, 0x41, 0x05, 0x90, 0x82, 0x14, 0xe4, 0x00
-    ; GFX9-NEXT: $sgpr33 = frame-setup S_ADD_I32 $sgpr32, 524224, implicit-def $scc
-    ; GFX9-NEXT: $sgpr33 = frame-setup S_AND_B32 killed $sgpr33, 4294443008, implicit-def dead $scc
-    ; GFX9-NEXT: frame-setup CFI_INSTRUCTION def_cfa_register $sgpr33_lo16
-    ; GFX9-NEXT: $sgpr32 = frame-setup S_ADD_I32 $sgpr32, 2097152, implicit-def dead $scc
-    ; GFX9-NEXT: $vgpr0 = V_LSHRREV_B32_e64 6, $sgpr33, implicit $exec
-    ; GFX9-NEXT: $vgpr0 = V_ADD_U32_e32 8192, killed $vgpr0, implicit $exec
-    ; GFX9-NEXT: BUFFER_STORE_DWORD_OFFSET killed $vgpr3, $sgpr0_sgpr1_sgpr2_sgpr3, $sgpr33, 0, 0, 0, implicit $exec :: (store (s32) into %stack.4, addrspace 5)
-    ; GFX9-NEXT: $vgpr3 = V_LSHRREV_B32_e64 6, $sgpr33, implicit $exec
-    ; GFX9-NEXT: $vgpr3 = V_ADD_U32_e32 16384, killed $vgpr3, implicit $exec
-    ; GFX9-NEXT: $vgpr0 = V_OR_B32_e32 killed $vgpr3, $vgpr1, implicit $exec
-    ; GFX9-NEXT: $sgpr32 = frame-destroy S_ADD_I32 $sgpr32, -2097152, implicit-def dead $scc
-    ; GFX9-NEXT: $sgpr33 = V_READLANE_B32 $vgpr2, 0
-    ; GFX9-NEXT: frame-destroy CFI_INSTRUCTION def_cfa_register $sgpr32_lo16
-    ; GFX9-NEXT: $sgpr4_sgpr5 = S_OR_SAVEEXEC_B64 -1, implicit-def $exec, implicit-def dead $scc, implicit $exec
-    ; GFX9-NEXT: $sgpr6 = S_ADD_I32 $sgpr32, 1048832, implicit-def dead $scc
-    ; GFX9-NEXT: $vgpr2 = BUFFER_LOAD_DWORD_OFFSET $sgpr0_sgpr1_sgpr2_sgpr3, killed $sgpr6, 0, 0, 0, implicit $exec :: (load (s32) from %stack.3, addrspace 5)
-    ; GFX9-NEXT: $exec = S_MOV_B64 killed $sgpr4_sgpr5
-    ; GFX9-NEXT: $vgpr3 = BUFFER_LOAD_DWORD_OFFSET $sgpr0_sgpr1_sgpr2_sgpr3, $sgpr33, 0, 0, 0, implicit $exec :: (load (s32) from %stack.4, addrspace 5)
-    ; GFX9-NEXT: S_ENDPGM 0, amdgpu_allvgprs
-    ; GFX9-FLATSCR-LABEL: name: pei_scavenge_vgpr_spill
-    ; GFX9-FLATSCR: liveins: $vgpr0_vgpr1_vgpr2_vgpr3_vgpr4_vgpr5_vgpr6_vgpr7_vgpr8_vgpr9_vgpr10_vgpr11_vgpr12_vgpr13_vgpr14_vgpr15, $vgpr16_vgpr17_vgpr18_vgpr19_vgpr20_vgpr21_vgpr22_vgpr23_vgpr24_vgpr25_vgpr26_vgpr27_vgpr28_vgpr29_vgpr30_vgpr31, $vgpr32_vgpr33_vgpr34_vgpr35_vgpr36_vgpr37_vgpr38_vgpr39_vgpr40_vgpr41_vgpr42_vgpr43_vgpr44_vgpr45_vgpr46_vgpr47, $vgpr48_vgpr49_vgpr50_vgpr51_vgpr52_vgpr53_vgpr54_vgpr55_vgpr56_vgpr57_vgpr58_vgpr59_vgpr60_vgpr61_vgpr62_vgpr63, $vgpr64_vgpr65_vgpr66_vgpr67_vgpr68_vgpr69_vgpr70_vgpr71_vgpr72_vgpr73_vgpr74_vgpr75_vgpr76_vgpr77_vgpr78_vgpr79, $vgpr80_vgpr81_vgpr82_vgpr83_vgpr84_vgpr85_vgpr86_vgpr87_vgpr88_vgpr89_vgpr90_vgpr91_vgpr92_vgpr93_vgpr94_vgpr95, $vgpr96_vgpr97_vgpr98_vgpr99_vgpr100_vgpr101_vgpr102_vgpr103_vgpr104_vgpr105_vgpr106_vgpr107_vgpr108_vgpr109_vgpr110_vgpr111, $vgpr112_vgpr113_vgpr114_vgpr115_vgpr116_vgpr117_vgpr118_vgpr119_vgpr120_vgpr121_vgpr122_vgpr123_vgpr124_vgpr125_vgpr126_vgpr127, $vgpr128_vgpr129_vgpr130_vgpr131_vgpr132_vgpr133_vgpr134_vgpr135_vgpr136_vgpr137_vgpr138_vgpr139_vgpr140_vgpr141_vgpr142_vgpr143, $vgpr144_vgpr145_vgpr146_vgpr147_vgpr148_vgpr149_vgpr150_vgpr151_vgpr152_vgpr153_vgpr154_vgpr155_vgpr156_vgpr157_vgpr158_vgpr159, $vgpr160_vgpr161_vgpr162_vgpr163_vgpr164_vgpr165_vgpr166_vgpr167_vgpr168_vgpr169_vgpr170_vgpr171_vgpr172_vgpr173_vgpr174_vgpr175, $vgpr176_vgpr177_vgpr178_vgpr179_vgpr180_vgpr181_vgpr182_vgpr183_vgpr184_vgpr185_vgpr186_vgpr187_vgpr188_vgpr189_vgpr190_vgpr191, $vgpr192_vgpr193_vgpr194_vgpr195_vgpr196_vgpr197_vgpr198_vgpr199_vgpr200_vgpr201_vgpr202_vgpr203_vgpr204_vgpr205_vgpr206_vgpr207, $vgpr208_vgpr209_vgpr210_vgpr211_vgpr212_vgpr213_vgpr214_vgpr215_vgpr216_vgpr217_vgpr218_vgpr219_vgpr220_vgpr221_vgpr222_vgpr223, $vgpr224_vgpr225_vgpr226_vgpr227_vgpr228_vgpr229_vgpr230_vgpr231_vgpr232_vgpr233_vgpr234_vgpr235_vgpr236_vgpr237_vgpr238_vgpr239, $vgpr240_vgpr241_vgpr242_vgpr243_vgpr244_vgpr245_vgpr246_vgpr247, $vgpr248_vgpr249_vgpr250_vgpr251, $vgpr252_vgpr253_vgpr254_vgpr255, $vgpr2
-    ; GFX9-FLATSCR-NEXT: {{  $}}
-    ; GFX9-FLATSCR-NEXT: frame-setup CFI_INSTRUCTION llvm_def_aspace_cfa $sgpr32_lo16, 0, 6
-    ; GFX9-FLATSCR-NEXT: frame-setup CFI_INSTRUCTION escape 0x10, 0x10, 0x08, 0x90, 0x3e, 0x93, 0x04, 0x90, 0x3f, 0x93, 0x04
-    ; GFX9-FLATSCR-NEXT: frame-setup CFI_INSTRUCTION undefined $vgpr0_lo16
-    ; GFX9-FLATSCR-NEXT: frame-setup CFI_INSTRUCTION undefined $sgpr0_lo16
-    ; GFX9-FLATSCR-NEXT: frame-setup CFI_INSTRUCTION undefined $sgpr1_lo16
-    ; GFX9-FLATSCR-NEXT: frame-setup CFI_INSTRUCTION undefined $sgpr2_lo16
-    ; GFX9-FLATSCR-NEXT: frame-setup CFI_INSTRUCTION undefined $sgpr3_lo16
-    ; GFX9-FLATSCR-NEXT: frame-setup CFI_INSTRUCTION undefined $sgpr4_lo16
-    ; GFX9-FLATSCR-NEXT: frame-setup CFI_INSTRUCTION undefined $sgpr5_lo16
-    ; GFX9-FLATSCR-NEXT: frame-setup CFI_INSTRUCTION undefined $sgpr6_lo16
-    ; GFX9-FLATSCR-NEXT: frame-setup CFI_INSTRUCTION undefined $sgpr7_lo16
-    ; GFX9-FLATSCR-NEXT: frame-setup CFI_INSTRUCTION undefined $sgpr8_lo16
-    ; GFX9-FLATSCR-NEXT: frame-setup CFI_INSTRUCTION undefined $sgpr9_lo16
-    ; GFX9-FLATSCR-NEXT: frame-setup CFI_INSTRUCTION undefined $sgpr10_lo16
-    ; GFX9-FLATSCR-NEXT: frame-setup CFI_INSTRUCTION undefined $sgpr11_lo16
-    ; GFX9-FLATSCR-NEXT: frame-setup CFI_INSTRUCTION undefined $sgpr12_lo16
-    ; GFX9-FLATSCR-NEXT: frame-setup CFI_INSTRUCTION undefined $sgpr13_lo16
-    ; GFX9-FLATSCR-NEXT: frame-setup CFI_INSTRUCTION undefined $sgpr14_lo16
-    ; GFX9-FLATSCR-NEXT: frame-setup CFI_INSTRUCTION undefined $sgpr15_lo16
-    ; GFX9-FLATSCR-NEXT: frame-setup CFI_INSTRUCTION undefined $sgpr16_lo16
-    ; GFX9-FLATSCR-NEXT: frame-setup CFI_INSTRUCTION undefined $sgpr17_lo16
-    ; GFX9-FLATSCR-NEXT: frame-setup CFI_INSTRUCTION undefined $sgpr18_lo16
-    ; GFX9-FLATSCR-NEXT: frame-setup CFI_INSTRUCTION undefined $sgpr19_lo16
-    ; GFX9-FLATSCR-NEXT: frame-setup CFI_INSTRUCTION undefined $sgpr20_lo16
-    ; GFX9-FLATSCR-NEXT: frame-setup CFI_INSTRUCTION undefined $sgpr21_lo16
-    ; GFX9-FLATSCR-NEXT: frame-setup CFI_INSTRUCTION undefined $sgpr22_lo16
-    ; GFX9-FLATSCR-NEXT: frame-setup CFI_INSTRUCTION undefined $sgpr23_lo16
-    ; GFX9-FLATSCR-NEXT: frame-setup CFI_INSTRUCTION undefined $sgpr24_lo16
-    ; GFX9-FLATSCR-NEXT: frame-setup CFI_INSTRUCTION undefined $sgpr25_lo16
-    ; GFX9-FLATSCR-NEXT: frame-setup CFI_INSTRUCTION undefined $sgpr26_lo16
-    ; GFX9-FLATSCR-NEXT: frame-setup CFI_INSTRUCTION undefined $sgpr27_lo16
-    ; GFX9-FLATSCR-NEXT: frame-setup CFI_INSTRUCTION undefined $sgpr28_lo16
-    ; GFX9-FLATSCR-NEXT: frame-setup CFI_INSTRUCTION undefined $sgpr29_lo16
-    ; GFX9-FLATSCR-NEXT: $sgpr4_sgpr5 = S_OR_SAVEEXEC_B64 -1, implicit-def $exec, implicit-def dead $scc, implicit $exec
-    ; GFX9-FLATSCR-NEXT: $sgpr6 = S_ADD_I32 $sgpr32, 16388, implicit-def dead $scc
-    ; GFX9-FLATSCR-NEXT: SCRATCH_STORE_DWORD_SADDR killed $vgpr2, killed $sgpr6, 0, 0, implicit $exec, implicit $flat_scr :: (store (s32) into %stack.3, addrspace 5)
-    ; GFX9-FLATSCR-NEXT: frame-setup CFI_INSTRUCTION offset $vgpr2_lo16, 1048832
-    ; GFX9-FLATSCR-NEXT: $exec = S_MOV_B64 killed $sgpr4_sgpr5
-    ; GFX9-FLATSCR-NEXT: $vgpr2 = V_WRITELANE_B32 $sgpr33, 0, undef $vgpr2
-    ; GFX9-FLATSCR-NEXT: frame-setup CFI_INSTRUCTION escape 0x10, 0x41, 0x05, 0x90, 0x82, 0x14, 0xe4, 0x00
-    ; GFX9-FLATSCR-NEXT: $sgpr33 = frame-setup S_ADD_I32 $sgpr32, 8191, implicit-def $scc
-    ; GFX9-FLATSCR-NEXT: $sgpr33 = frame-setup S_AND_B32 killed $sgpr33, 4294959104, implicit-def dead $scc
-    ; GFX9-FLATSCR-NEXT: frame-setup CFI_INSTRUCTION def_cfa_register $sgpr33_lo16
-    ; GFX9-FLATSCR-NEXT: $sgpr32 = frame-setup S_ADD_I32 $sgpr32, 32768, implicit-def dead $scc
-    ; GFX9-FLATSCR-NEXT: $vcc_hi = S_ADD_I32 $sgpr33, 8192, implicit-def $scc
-    ; GFX9-FLATSCR-NEXT: $vgpr0 = V_MOV_B32_e32 killed $vcc_hi, implicit $exec
-    ; GFX9-FLATSCR-NEXT: $vcc_hi = S_ADD_I32 $sgpr33, 16384, implicit-def $scc
-    ; GFX9-FLATSCR-NEXT: $vgpr0 = V_OR_B32_e32 killed $vcc_hi, $vgpr1, implicit $exec
-    ; GFX9-FLATSCR-NEXT: $sgpr32 = frame-destroy S_ADD_I32 $sgpr32, -32768, implicit-def dead $scc
-    ; GFX9-FLATSCR-NEXT: $sgpr33 = V_READLANE_B32 $vgpr2, 0
-    ; GFX9-FLATSCR-NEXT: frame-destroy CFI_INSTRUCTION def_cfa_register $sgpr32_lo16
-    ; GFX9-FLATSCR-NEXT: $sgpr4_sgpr5 = S_OR_SAVEEXEC_B64 -1, implicit-def $exec, implicit-def dead $scc, implicit $exec
-    ; GFX9-FLATSCR-NEXT: $sgpr6 = S_ADD_I32 $sgpr32, 16388, implicit-def dead $scc
-    ; GFX9-FLATSCR-NEXT: $vgpr2 = SCRATCH_LOAD_DWORD_SADDR killed $sgpr6, 0, 0, implicit $exec, implicit $flat_scr :: (load (s32) from %stack.3, addrspace 5)
-    ; GFX9-FLATSCR-NEXT: $exec = S_MOV_B64 killed $sgpr4_sgpr5
-    ; GFX9-FLATSCR-NEXT: S_ENDPGM 0, amdgpu_allvgprs
-=======
->>>>>>> 81bd5e2e
     $vgpr0 = V_MOV_B32_e32 %stack.0, implicit $exec
     $vgpr0 = V_OR_B32_e32 %stack.1, $vgpr1, implicit $exec
     S_BRANCH %bb.1
