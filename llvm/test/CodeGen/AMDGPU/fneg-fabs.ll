; RUN:  llc -amdgpu-scalarize-global-loads=false  -march=amdgcn -verify-machineinstrs < %s | FileCheck --check-prefixes=SI,FUNC %s
; RUN:  llc -amdgpu-scalarize-global-loads=false  -march=amdgcn -mcpu=tonga -verify-machineinstrs < %s | FileCheck --check-prefixes=VI,FUNC %s
; RUN:  llc -amdgpu-scalarize-global-loads=false  -march=r600 -mcpu=redwood < %s | FileCheck --check-prefixes=R600,FUNC %s

; FUNC-LABEL: {{^}}fneg_fabsf_fadd_f32:
; SI-NOT: and
; SI: v_sub_f32_e64 {{v[0-9]+}}, {{s[0-9]+}}, |{{v[0-9]+}}|
define amdgpu_kernel void @fneg_fabsf_fadd_f32(ptr addrspace(1) %out, float %x, float %y) {
  %fabs = call float @llvm.fabs.f32(float %x)
  %fsub = fsub float -0.000000e+00, %fabs
  %fadd = fadd float %y, %fsub
  store float %fadd, ptr addrspace(1) %out, align 4
  ret void
}

; FUNC-LABEL: {{^}}fneg_fabsf_fmul_f32:
; SI-NOT: and
; SI: v_mul_f32_e64 {{v[0-9]+}}, {{s[0-9]+}}, -|{{v[0-9]+}}|
; SI-NOT: and
define amdgpu_kernel void @fneg_fabsf_fmul_f32(ptr addrspace(1) %out, float %x, float %y) {
  %fabs = call float @llvm.fabs.f32(float %x)
  %fsub = fsub float -0.000000e+00, %fabs
  %fmul = fmul float %y, %fsub
  store float %fmul, ptr addrspace(1) %out, align 4
  ret void
}

; DAGCombiner will transform:
; (fabsf (f32 bitcast (i32 a))) => (f32 bitcast (and (i32 a), 0x7FFFFFFF))
; unless isFabsFree returns true

; FUNC-LABEL: {{^}}fneg_fabsf_free_f32:
; R600-NOT: AND
; R600: |PV.{{[XYZW]}}|
; R600: -PV

; SI: s_or_b32 s{{[0-9]+}}, s{{[0-9]+}}, 0x80000000
; VI: s_bitset1_b32 s{{[0-9]+}}, 31
define amdgpu_kernel void @fneg_fabsf_free_f32(ptr addrspace(1) %out, i32 %in) {
  %bc = bitcast i32 %in to float
  %fabs = call float @llvm.fabs.f32(float %bc)
  %fsub = fsub float -0.000000e+00, %fabs
  store float %fsub, ptr addrspace(1) %out
  ret void
}

; FUNC-LABEL: {{^}}fneg_fabsf_fn_free_f32:
; R600-NOT: AND
; R600: |PV.{{[XYZW]}}|
; R600: -PV

; SI: s_load_dwordx2 s[0:1], s[2:3], 0x9
define amdgpu_kernel void @fneg_fabsf_fn_free_f32(ptr addrspace(1) %out, i32 %in) {
  %bc = bitcast i32 %in to float
  %fabs = call float @fabsf(float %bc)
  %fsub = fsub float -0.000000e+00, %fabs
  store float %fsub, ptr addrspace(1) %out
  ret void
}

; FUNC-LABEL: {{^}}fneg_fabsf_f32:
; SI: s_or_b32 s{{[0-9]+}}, s{{[0-9]+}}, 0x80000000
define amdgpu_kernel void @fneg_fabsf_f32(ptr addrspace(1) %out, float %in) {
  %fabs = call float @llvm.fabs.f32(float %in)
  %fsub = fsub float -0.000000e+00, %fabs
  store float %fsub, ptr addrspace(1) %out, align 4
  ret void
}

; FUNC-LABEL: {{^}}v_fneg_fabsf_f32:
; SI: v_or_b32_e32 v{{[0-9]+}}, 0x80000000, v{{[0-9]+}}
define amdgpu_kernel void @v_fneg_fabsf_f32(ptr addrspace(1) %out, ptr addrspace(1) %in) {
  %val = load float, ptr addrspace(1) %in, align 4
  %fabs = call float @llvm.fabs.f32(float %val)
  %fsub = fsub float -0.000000e+00, %fabs
  store float %fsub, ptr addrspace(1) %out, align 4
  ret void
}

; FUNC-LABEL: {{^}}fneg_fabsf_v2f32:
; R600: |{{(PV|T[0-9])\.[XYZW]}}|
; R600: -PV
; R600: |{{(PV|T[0-9])\.[XYZW]}}|
; R600: -PV

; FIXME: In this case two uses of the constant should be folded
; SI: s_bitset1_b32 s{{[0-9]+}}, 31
; SI: s_bitset1_b32 s{{[0-9]+}}, 31
define amdgpu_kernel void @fneg_fabsf_v2f32(ptr addrspace(1) %out, <2 x float> %in) {
  %fabs = call <2 x float> @llvm.fabs.v2f32(<2 x float> %in)
  %fsub = fsub <2 x float> <float -0.000000e+00, float -0.000000e+00>, %fabs
  store <2 x float> %fsub, ptr addrspace(1) %out
  ret void
}

; FUNC-LABEL: {{^}}fneg_fabsf_v4f32:
; SI: s_bitset1_b32 s{{[0-9]+}}, 31
; SI: s_bitset1_b32 s{{[0-9]+}}, 31
; SI: s_bitset1_b32 s{{[0-9]+}}, 31
; SI: s_bitset1_b32 s{{[0-9]+}}, 31
define amdgpu_kernel void @fneg_fabsf_v4f32(ptr addrspace(1) %out, <4 x float> %in) {
  %fabs = call <4 x float> @llvm.fabs.v4f32(<4 x float> %in)
  %fsub = fsub <4 x float> <float -0.000000e+00, float -0.000000e+00, float -0.000000e+00, float -0.000000e+00>, %fabs
  store <4 x float> %fsub, ptr addrspace(1) %out
  ret void
}

declare float @fabsf(float) readnone
declare float @llvm.fabs.f32(float) readnone
declare <2 x float> @llvm.fabs.v2f32(<2 x float>) readnone
declare <4 x float> @llvm.fabs.v4f32(<4 x float>) readnone

!llvm.module.flags = !{!0}
<<<<<<< HEAD
!0 = !{i32 1, !"amdgpu_code_object_version", i32 400}
=======
!0 = !{i32 1, !"amdgpu_code_object_version", i32 500}
>>>>>>> ca06c330
<|MERGE_RESOLUTION|>--- conflicted
+++ resolved
@@ -111,8 +111,4 @@
 declare <4 x float> @llvm.fabs.v4f32(<4 x float>) readnone
 
 !llvm.module.flags = !{!0}
-<<<<<<< HEAD
-!0 = !{i32 1, !"amdgpu_code_object_version", i32 400}
-=======
-!0 = !{i32 1, !"amdgpu_code_object_version", i32 500}
->>>>>>> ca06c330
+!0 = !{i32 1, !"amdgpu_code_object_version", i32 500}