--- conflicted
+++ resolved
@@ -95,16 +95,9 @@
   ; GCN-NEXT:   [[V_MOV_B32_e32_:%[0-9]+]]:vgpr_32 = V_MOV_B32_e32 0, implicit $exec
   ; GCN-NEXT:   [[REG_SEQUENCE:%[0-9]+]]:vreg_64 = REG_SEQUENCE [[COPY1]], %subreg.sub0, killed [[V_MOV_B32_e32_]], %subreg.sub1
   ; GCN-NEXT:   [[V_ADD_CO_U32_e32_:%[0-9]+]]:vgpr_32 = V_ADD_CO_U32_e32 [[S_LOAD_DWORDX2_IMM1]].sub0, [[REG_SEQUENCE]].sub0, implicit-def $vcc, implicit $exec
-<<<<<<< HEAD
   ; GCN-NEXT:   [[PRED_COPY:%[0-9]+]]:vgpr_32 = PRED_COPY [[S_LOAD_DWORDX2_IMM1]].sub1
   ; GCN-NEXT:   [[V_ADDC_U32_e32_:%[0-9]+]]:vgpr_32 = V_ADDC_U32_e32 0, [[PRED_COPY]], implicit-def $vcc, implicit $vcc, implicit $exec
-  ; GCN-NEXT:   [[PRED_COPY1:%[0-9]+]]:vgpr_32 = PRED_COPY killed [[V_ADD_CO_U32_e32_]], implicit $exec
-  ; GCN-NEXT:   [[REG_SEQUENCE1:%[0-9]+]]:vreg_64 = REG_SEQUENCE killed [[PRED_COPY1]], %subreg.sub0, killed [[V_ADDC_U32_e32_]], %subreg.sub1
-=======
-  ; GCN-NEXT:   [[COPY3:%[0-9]+]]:vgpr_32 = COPY [[S_LOAD_DWORDX2_IMM1]].sub1
-  ; GCN-NEXT:   [[V_ADDC_U32_e32_:%[0-9]+]]:vgpr_32 = V_ADDC_U32_e32 0, [[COPY3]], implicit-def $vcc, implicit $vcc, implicit $exec
   ; GCN-NEXT:   [[REG_SEQUENCE1:%[0-9]+]]:vreg_64 = REG_SEQUENCE killed [[V_ADD_CO_U32_e32_]], %subreg.sub0, killed [[V_ADDC_U32_e32_]], %subreg.sub1
->>>>>>> f6e70ed1
   ; GCN-NEXT:   [[S_MOV_B32_:%[0-9]+]]:sreg_32_xm0 = S_MOV_B32 0
   ; GCN-NEXT:   [[S_MOV_B32_1:%[0-9]+]]:sreg_32_xm0 = S_MOV_B32 1048576
   ; GCN-NEXT:   [[REG_SEQUENCE2:%[0-9]+]]:sreg_64 = REG_SEQUENCE killed [[S_MOV_B32_1]], %subreg.sub0, killed [[S_MOV_B32_]], %subreg.sub1
@@ -378,16 +371,9 @@
   ; GCN-NEXT:   [[V_MOV_B32_e32_:%[0-9]+]]:vgpr_32 = V_MOV_B32_e32 0, implicit $exec
   ; GCN-NEXT:   [[REG_SEQUENCE:%[0-9]+]]:vreg_64 = REG_SEQUENCE [[COPY1]], %subreg.sub0, killed [[V_MOV_B32_e32_]], %subreg.sub1
   ; GCN-NEXT:   [[V_ADD_CO_U32_e32_:%[0-9]+]]:vgpr_32 = V_ADD_CO_U32_e32 [[S_LOAD_DWORDX2_IMM1]].sub0, [[REG_SEQUENCE]].sub0, implicit-def $vcc, implicit $exec
-<<<<<<< HEAD
   ; GCN-NEXT:   [[PRED_COPY:%[0-9]+]]:vgpr_32 = PRED_COPY [[S_LOAD_DWORDX2_IMM1]].sub1
   ; GCN-NEXT:   [[V_ADDC_U32_e32_:%[0-9]+]]:vgpr_32 = V_ADDC_U32_e32 0, [[PRED_COPY]], implicit-def $vcc, implicit $vcc, implicit $exec
-  ; GCN-NEXT:   [[PRED_COPY1:%[0-9]+]]:vgpr_32 = PRED_COPY killed [[V_ADD_CO_U32_e32_]], implicit $exec
-  ; GCN-NEXT:   [[REG_SEQUENCE1:%[0-9]+]]:vreg_64 = REG_SEQUENCE killed [[PRED_COPY1]], %subreg.sub0, killed [[V_ADDC_U32_e32_]], %subreg.sub1
-=======
-  ; GCN-NEXT:   [[COPY3:%[0-9]+]]:vgpr_32 = COPY [[S_LOAD_DWORDX2_IMM1]].sub1
-  ; GCN-NEXT:   [[V_ADDC_U32_e32_:%[0-9]+]]:vgpr_32 = V_ADDC_U32_e32 0, [[COPY3]], implicit-def $vcc, implicit $vcc, implicit $exec
   ; GCN-NEXT:   [[REG_SEQUENCE1:%[0-9]+]]:vreg_64 = REG_SEQUENCE killed [[V_ADD_CO_U32_e32_]], %subreg.sub0, killed [[V_ADDC_U32_e32_]], %subreg.sub1
->>>>>>> f6e70ed1
   ; GCN-NEXT:   [[V_CMP_LT_U32_e64_:%[0-9]+]]:sreg_64 = V_CMP_LT_U32_e64 killed [[REG_SEQUENCE1]].sub0, 12, implicit $exec
   ; GCN-NEXT:   [[SI_IF:%[0-9]+]]:sreg_64 = SI_IF killed [[V_CMP_LT_U32_e64_]], %bb.2, implicit-def dead $exec, implicit-def dead $scc, implicit $exec
   ; GCN-NEXT:   S_BRANCH %bb.1
