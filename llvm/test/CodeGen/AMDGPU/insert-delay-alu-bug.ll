--- conflicted
+++ resolved
@@ -116,28 +116,15 @@
 ; GFX11-NEXT:    v_alignbit_b32 v0, s3, s9, 1
 ; GFX11-NEXT:    v_readfirstlane_b32 s3, v0
 ; GFX11-NEXT:    v_cndmask_b32_e64 v0, 0, 1, s24
-; GFX11-NEXT:    s_delay_alu instid0(VALU_DEP_2) | instskip(NEXT) | instid1(VALU_DEP_1)
+; GFX11-NEXT:    s_delay_alu instid0(VALU_DEP_2) | instskip(NEXT) | instid1(SALU_CYCLE_1)
 ; GFX11-NEXT:    s_or_b32 s3, s3, 1
 ; GFX11-NEXT:    s_lshr_b32 s3, s3, s30
 ; GFX11-NEXT:    s_delay_alu instid0(SALU_CYCLE_1) | instskip(SKIP_2) | instid1(SALU_CYCLE_1)
 ; GFX11-NEXT:    s_mul_i32 s9, s3, s22
 ; GFX11-NEXT:    s_mov_b32 s3, 0
-<<<<<<< HEAD
 ; GFX11-NEXT:    s_mul_i32 s9, s9, s20
 ; GFX11-NEXT:    s_or_b32 s2, s2, s9
 ; GFX11-NEXT:    s_delay_alu instid0(SALU_CYCLE_1)
-=======
-; GFX11-NEXT:    v_readfirstlane_b32 s2, v0
-; GFX11-NEXT:    v_cndmask_b32_e64 v0, 0, 1, s25
-; GFX11-NEXT:    s_delay_alu instid0(VALU_DEP_2) | instskip(NEXT) | instid1(SALU_CYCLE_1)
-; GFX11-NEXT:    s_or_b32 s2, s2, 1
-; GFX11-NEXT:    s_lshr_b32 s2, s2, s30
-; GFX11-NEXT:    s_delay_alu instid0(SALU_CYCLE_1) | instskip(NEXT) | instid1(SALU_CYCLE_1)
-; GFX11-NEXT:    s_mul_i32 s2, s2, s22
-; GFX11-NEXT:    s_mul_i32 s2, s2, s20
-; GFX11-NEXT:    s_delay_alu instid0(SALU_CYCLE_1) | instskip(NEXT) | instid1(SALU_CYCLE_1)
-; GFX11-NEXT:    s_or_b32 s2, s24, s2
->>>>>>> 5ccdf2af
 ; GFX11-NEXT:    s_lshl_b64 s[22:23], s[2:3], 1
 ; GFX11-NEXT:    global_load_u16 v2, v1, s[22:23]
 ; GFX11-NEXT:    s_waitcnt vmcnt(0)
