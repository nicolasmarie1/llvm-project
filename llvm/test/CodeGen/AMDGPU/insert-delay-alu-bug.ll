--- conflicted
+++ resolved
@@ -51,28 +51,15 @@
 define amdgpu_kernel void @f2(i32 %arg, i32 %arg1, i32 %arg2, i1 %arg3, i32 %arg4, i1 %arg5, ptr %arg6, i32 %arg7, i32 %arg8, i32 %arg9, i32 %arg10, i1 %arg11) {
 ; GFX11-LABEL: f2:
 ; GFX11:       ; %bb.0: ; %bb
-; GFX11-NEXT:    s_mov_b64 s[6:7], s[2:3]
+; GFX11-NEXT:    s_load_b32 s21, s[2:3], 0x24
 ; GFX11-NEXT:    v_mov_b32_e32 v31, v0
-<<<<<<< HEAD
-; GFX11-NEXT:    s_load_b32 s21, s[6:7], 0x24
-; GFX11-NEXT:    s_mov_b32 s3, s14
 ; GFX11-NEXT:    s_mov_b32 s12, s13
 ; GFX11-NEXT:    s_mov_b64 s[10:11], s[4:5]
-=======
-; GFX11-NEXT:    s_load_b32 s24, s[16:17], 0x24
-; GFX11-NEXT:    s_mov_b32 s12, s13
-; GFX11-NEXT:    s_mov_b64 s[10:11], s[6:7]
-; GFX11-NEXT:    s_mov_b64 s[6:7], s[2:3]
->>>>>>> 6af7bf69
+; GFX11-NEXT:    s_mov_b64 s[4:5], s[0:1]
+; GFX11-NEXT:    s_mov_b32 s6, 0
 ; GFX11-NEXT:    v_and_b32_e32 v0, 0x3ff, v31
-; GFX11-NEXT:    s_mov_b64 s[4:5], s[0:1]
-; GFX11-NEXT:    s_mov_b32 s16, 0
 ; GFX11-NEXT:    s_mov_b32 s0, -1
-<<<<<<< HEAD
 ; GFX11-NEXT:    s_mov_b32 s20, exec_lo
-=======
-; GFX11-NEXT:    s_mov_b32 s18, exec_lo
->>>>>>> 6af7bf69
 ; GFX11-NEXT:    s_mov_b32 s32, 0
 ; GFX11-NEXT:    s_waitcnt lgkmcnt(0)
 ; GFX11-NEXT:    v_mul_lo_u32 v0, s21, v0
@@ -80,162 +67,126 @@
 ; GFX11-NEXT:    v_cmpx_eq_u32_e32 0, v0
 ; GFX11-NEXT:    s_cbranch_execz .LBB2_13
 ; GFX11-NEXT:  ; %bb.1: ; %bb14
-<<<<<<< HEAD
-; GFX11-NEXT:    s_load_b128 s[16:19], s[6:7], 0x2c
+; GFX11-NEXT:    s_load_b128 s[16:19], s[2:3], 0x2c
 ; GFX11-NEXT:    s_waitcnt lgkmcnt(0)
 ; GFX11-NEXT:    s_bitcmp1_b32 s17, 0
 ; GFX11-NEXT:    s_cselect_b32 s22, -1, 0
 ; GFX11-NEXT:    s_bitcmp0_b32 s17, 0
 ; GFX11-NEXT:    s_mov_b32 s17, 0
-=======
-; GFX11-NEXT:    s_load_b128 s[20:23], s[16:17], 0x2c
-; GFX11-NEXT:    s_mov_b32 s19, 0
-; GFX11-NEXT:    s_waitcnt lgkmcnt(0)
-; GFX11-NEXT:    s_bitcmp1_b32 s21, 0
-; GFX11-NEXT:    s_cselect_b32 s25, -1, 0
-; GFX11-NEXT:    s_bitcmp0_b32 s21, 0
->>>>>>> 6af7bf69
 ; GFX11-NEXT:    s_cbranch_scc0 .LBB2_3
 ; GFX11-NEXT:  ; %bb.2: ; %bb15
-; GFX11-NEXT:    s_add_u32 s8, s6, 0x58
-; GFX11-NEXT:    s_addc_u32 s9, s7, 0
+; GFX11-NEXT:    s_add_u32 s8, s2, 0x58
+; GFX11-NEXT:    s_addc_u32 s9, s3, 0
 ; GFX11-NEXT:    s_getpc_b64 s[0:1]
 ; GFX11-NEXT:    s_add_u32 s0, s0, f0@gotpcrel32@lo+4
 ; GFX11-NEXT:    s_addc_u32 s1, s1, f0@gotpcrel32@hi+12
-<<<<<<< HEAD
-; GFX11-NEXT:    s_mov_b32 s13, s3
-=======
 ; GFX11-NEXT:    s_mov_b32 s13, s14
->>>>>>> 6af7bf69
 ; GFX11-NEXT:    s_load_b64 s[0:1], s[0:1], 0x0
-; GFX11-NEXT:    s_mov_b32 s21, s14
+; GFX11-NEXT:    s_mov_b32 s24, s14
 ; GFX11-NEXT:    s_mov_b32 s14, s15
+; GFX11-NEXT:    s_mov_b64 s[6:7], s[2:3]
 ; GFX11-NEXT:    s_waitcnt lgkmcnt(0)
 ; GFX11-NEXT:    s_swappc_b64 s[30:31], s[0:1]
-; GFX11-NEXT:    s_mov_b32 s14, s21
+; GFX11-NEXT:    s_mov_b32 s14, s24
+; GFX11-NEXT:    s_mov_b64 s[2:3], s[6:7]
 ; GFX11-NEXT:    s_mov_b32 s1, -1
 ; GFX11-NEXT:    s_cbranch_execz .LBB2_4
 ; GFX11-NEXT:    s_branch .LBB2_12
 ; GFX11-NEXT:  .LBB2_3:
 ; GFX11-NEXT:    s_mov_b32 s1, 0
 ; GFX11-NEXT:  .LBB2_4: ; %bb16
-; GFX11-NEXT:    s_load_b32 s2, s[6:7], 0x54
+; GFX11-NEXT:    s_load_b32 s6, s[2:3], 0x54
 ; GFX11-NEXT:    s_bitcmp1_b32 s19, 0
-; GFX11-NEXT:    s_mov_b32 s8, -1
 ; GFX11-NEXT:    s_cselect_b32 s0, -1, 0
-; GFX11-NEXT:    s_and_b32 s9, s19, 1
-; GFX11-NEXT:    s_waitcnt lgkmcnt(0)
-; GFX11-NEXT:    s_bitcmp1_b32 s2, 0
-; GFX11-NEXT:    s_cselect_b32 s2, -1, 0
-; GFX11-NEXT:    s_cmp_eq_u32 s9, 0
+; GFX11-NEXT:    s_and_b32 s7, s19, 1
+; GFX11-NEXT:    s_waitcnt lgkmcnt(0)
+; GFX11-NEXT:    s_bitcmp1_b32 s6, 0
+; GFX11-NEXT:    s_mov_b32 s6, -1
+; GFX11-NEXT:    s_cselect_b32 s8, -1, 0
+; GFX11-NEXT:    s_cmp_eq_u32 s7, 0
 ; GFX11-NEXT:    s_cbranch_scc0 .LBB2_8
 ; GFX11-NEXT:  ; %bb.5: ; %bb18.preheader
-; GFX11-NEXT:    s_load_b128 s[24:27], s[6:7], 0x44
+; GFX11-NEXT:    s_load_b128 s[24:27], s[2:3], 0x44
 ; GFX11-NEXT:    v_mov_b32_e32 v1, 0
 ; GFX11-NEXT:    s_waitcnt lgkmcnt(0)
-; GFX11-NEXT:    s_mul_hi_u32 s8, s25, s24
-; GFX11-NEXT:    s_mul_i32 s9, s25, s24
+; GFX11-NEXT:    s_mul_hi_u32 s6, s25, s24
+; GFX11-NEXT:    s_mul_i32 s7, s25, s24
 ; GFX11-NEXT:    s_delay_alu instid0(SALU_CYCLE_1) | instskip(SKIP_1) | instid1(VALU_DEP_1)
-; GFX11-NEXT:    v_alignbit_b32 v0, s8, s9, 1
-; GFX11-NEXT:    s_mov_b32 s9, 0
-; GFX11-NEXT:    v_readfirstlane_b32 s8, v0
+; GFX11-NEXT:    v_alignbit_b32 v0, s6, s7, 1
+; GFX11-NEXT:    s_mov_b32 s7, 0
+; GFX11-NEXT:    v_readfirstlane_b32 s6, v0
 ; GFX11-NEXT:    v_cndmask_b32_e64 v0, 0, 1, s22
 ; GFX11-NEXT:    s_delay_alu instid0(VALU_DEP_2) | instskip(NEXT) | instid1(SALU_CYCLE_1)
-; GFX11-NEXT:    s_or_b32 s8, s8, 1
-; GFX11-NEXT:    s_lshr_b32 s8, s8, s26
+; GFX11-NEXT:    s_or_b32 s6, s6, 1
+; GFX11-NEXT:    s_lshr_b32 s6, s6, s26
 ; GFX11-NEXT:    s_delay_alu instid0(SALU_CYCLE_1) | instskip(NEXT) | instid1(SALU_CYCLE_1)
-; GFX11-NEXT:    s_mul_i32 s8, s8, s18
-; GFX11-NEXT:    s_mul_i32 s8, s8, s16
+; GFX11-NEXT:    s_mul_i32 s6, s6, s18
+; GFX11-NEXT:    s_mul_i32 s6, s6, s16
 ; GFX11-NEXT:    s_delay_alu instid0(SALU_CYCLE_1) | instskip(NEXT) | instid1(SALU_CYCLE_1)
-<<<<<<< HEAD
-; GFX11-NEXT:    s_or_b32 s8, s21, s8
-; GFX11-NEXT:    s_lshl_b64 s[18:19], s[8:9], 1
+; GFX11-NEXT:    s_or_b32 s6, s21, s6
+; GFX11-NEXT:    s_lshl_b64 s[18:19], s[6:7], 1
 ; GFX11-NEXT:    global_load_u16 v2, v1, s[18:19]
-=======
-; GFX11-NEXT:    s_or_b32 s2, s24, s2
-; GFX11-NEXT:    s_lshl_b64 s[20:21], s[2:3], 1
-; GFX11-NEXT:    global_load_u16 v2, v1, s[20:21]
->>>>>>> 6af7bf69
 ; GFX11-NEXT:    s_waitcnt vmcnt(0)
 ; GFX11-NEXT:    v_cmp_eq_u16_e32 vcc_lo, 0, v2
 ; GFX11-NEXT:    v_cndmask_b32_e64 v2, 0, 1, vcc_lo
 ; GFX11-NEXT:    .p2align 6
 ; GFX11-NEXT:  .LBB2_6: ; %bb18
 ; GFX11-NEXT:    ; =>This Inner Loop Header: Depth=1
-; GFX11-NEXT:    v_cmp_ne_u16_e64 s8, s9, 0
+; GFX11-NEXT:    v_cmp_ne_u16_e64 s6, s7, 0
 ; GFX11-NEXT:    v_cmp_ne_u16_e32 vcc_lo, 0, v1
 ; GFX11-NEXT:    s_delay_alu instid0(VALU_DEP_2) | instskip(SKIP_2) | instid1(VALU_DEP_2)
-; GFX11-NEXT:    v_cndmask_b32_e64 v3, 0, 1, s8
+; GFX11-NEXT:    v_cndmask_b32_e64 v3, 0, 1, s6
 ; GFX11-NEXT:    v_cndmask_b32_e64 v1, 0, 1, vcc_lo
-; GFX11-NEXT:    s_and_b32 vcc_lo, s2, vcc_lo
+; GFX11-NEXT:    s_and_b32 vcc_lo, s8, vcc_lo
 ; GFX11-NEXT:    v_cndmask_b32_e64 v3, v2, v3, s0
 ; GFX11-NEXT:    s_delay_alu instid0(VALU_DEP_2) | instskip(SKIP_1) | instid1(VALU_DEP_2)
 ; GFX11-NEXT:    v_cndmask_b32_e32 v1, v0, v1, vcc_lo
 ; GFX11-NEXT:    s_mov_b32 vcc_lo, 0
-; GFX11-NEXT:    v_readfirstlane_b32 s8, v3
+; GFX11-NEXT:    v_readfirstlane_b32 s6, v3
 ; GFX11-NEXT:    s_delay_alu instid0(VALU_DEP_2) | instskip(NEXT) | instid1(VALU_DEP_2)
 ; GFX11-NEXT:    v_and_b32_e32 v1, 1, v1
-; GFX11-NEXT:    s_bitcmp1_b32 s8, 0
-; GFX11-NEXT:    s_cselect_b32 s8, 0x100, 0
+; GFX11-NEXT:    s_bitcmp1_b32 s6, 0
+; GFX11-NEXT:    s_cselect_b32 s6, 0x100, 0
 ; GFX11-NEXT:    s_delay_alu instid0(SALU_CYCLE_1)
-; GFX11-NEXT:    s_or_b32 s9, s8, s9
+; GFX11-NEXT:    s_or_b32 s7, s6, s7
 ; GFX11-NEXT:    s_cbranch_vccz .LBB2_6
 ; GFX11-NEXT:  ; %bb.7: ; %Flow
-; GFX11-NEXT:    s_mov_b32 s8, 0
+; GFX11-NEXT:    s_mov_b32 s6, 0
 ; GFX11-NEXT:  .LBB2_8: ; %Flow12
 ; GFX11-NEXT:    s_delay_alu instid0(SALU_CYCLE_1)
-; GFX11-NEXT:    s_and_b32 vcc_lo, exec_lo, s8
+; GFX11-NEXT:    s_and_b32 vcc_lo, exec_lo, s6
 ; GFX11-NEXT:    s_cbranch_vccz .LBB2_12
 ; GFX11-NEXT:  ; %bb.9:
-; GFX11-NEXT:    s_xor_b32 s0, s2, -1
+; GFX11-NEXT:    s_xor_b32 s0, s8, -1
 ; GFX11-NEXT:  .LBB2_10: ; %bb17
 ; GFX11-NEXT:    ; =>This Inner Loop Header: Depth=1
 ; GFX11-NEXT:    s_delay_alu instid0(SALU_CYCLE_1)
 ; GFX11-NEXT:    s_and_b32 vcc_lo, exec_lo, s0
 ; GFX11-NEXT:    s_cbranch_vccz .LBB2_10
 ; GFX11-NEXT:  ; %bb.11: ; %Flow6
-<<<<<<< HEAD
 ; GFX11-NEXT:    s_mov_b32 s17, -1
 ; GFX11-NEXT:  .LBB2_12: ; %Flow11
-; GFX11-NEXT:    s_and_b32 s16, s1, exec_lo
+; GFX11-NEXT:    s_and_b32 s6, s1, exec_lo
 ; GFX11-NEXT:    s_or_not1_b32 s0, s17, exec_lo
 ; GFX11-NEXT:  .LBB2_13: ; %Flow9
 ; GFX11-NEXT:    s_or_b32 exec_lo, exec_lo, s20
-; GFX11-NEXT:    s_and_saveexec_b32 s17, s0
-=======
-; GFX11-NEXT:    s_mov_b32 s19, -1
-; GFX11-NEXT:  .LBB2_12: ; %Flow11
-; GFX11-NEXT:    s_and_b32 s3, s1, exec_lo
-; GFX11-NEXT:    s_or_not1_b32 s0, s19, exec_lo
-; GFX11-NEXT:  .LBB2_13: ; %Flow9
-; GFX11-NEXT:    s_or_b32 exec_lo, exec_lo, s18
-; GFX11-NEXT:    s_and_saveexec_b32 s18, s0
->>>>>>> 6af7bf69
+; GFX11-NEXT:    s_and_saveexec_b32 s7, s0
 ; GFX11-NEXT:    s_cbranch_execz .LBB2_15
 ; GFX11-NEXT:  ; %bb.14: ; %bb43
-; GFX11-NEXT:    s_add_u32 s8, s6, 0x58
-; GFX11-NEXT:    s_addc_u32 s9, s7, 0
+; GFX11-NEXT:    s_add_u32 s8, s2, 0x58
+; GFX11-NEXT:    s_addc_u32 s9, s3, 0
 ; GFX11-NEXT:    s_getpc_b64 s[0:1]
 ; GFX11-NEXT:    s_add_u32 s0, s0, f0@gotpcrel32@lo+4
 ; GFX11-NEXT:    s_addc_u32 s1, s1, f0@gotpcrel32@hi+12
-<<<<<<< HEAD
-; GFX11-NEXT:    s_mov_b32 s13, s3
-=======
 ; GFX11-NEXT:    s_mov_b32 s13, s14
->>>>>>> 6af7bf69
 ; GFX11-NEXT:    s_load_b64 s[0:1], s[0:1], 0x0
 ; GFX11-NEXT:    s_mov_b32 s14, s15
 ; GFX11-NEXT:    s_waitcnt lgkmcnt(0)
 ; GFX11-NEXT:    s_swappc_b64 s[30:31], s[0:1]
-; GFX11-NEXT:    s_or_b32 s16, s16, exec_lo
+; GFX11-NEXT:    s_or_b32 s6, s6, exec_lo
 ; GFX11-NEXT:  .LBB2_15: ; %Flow14
-<<<<<<< HEAD
-; GFX11-NEXT:    s_or_b32 exec_lo, exec_lo, s17
-; GFX11-NEXT:    s_and_saveexec_b32 s0, s16
-=======
-; GFX11-NEXT:    s_or_b32 exec_lo, exec_lo, s18
-; GFX11-NEXT:    s_and_saveexec_b32 s0, s3
->>>>>>> 6af7bf69
+; GFX11-NEXT:    s_or_b32 exec_lo, exec_lo, s7
+; GFX11-NEXT:    s_and_saveexec_b32 s0, s6
 ; GFX11-NEXT:  ; %bb.16: ; %UnifiedUnreachableBlock
 ; GFX11-NEXT:    ; divergent unreachable
 ; GFX11-NEXT:  ; %bb.17: ; %UnifiedReturnBlock
