# RUN: llc -march=amdgcn -mcpu=carrizo -verify-machineinstrs -run-pass post-RA-hazard-rec %s -o - | FileCheck -check-prefixes=GCN,XNACK %s

<<<<<<< HEAD
# Make sure the default assumption is xnack not supported when no cpu is specified.
# RUN: llc -march=amdgcn -verify-machineinstrs -mattr=+volcanic-islands -run-pass post-RA-hazard-rec %s -o - | FileCheck -check-prefixes=GCN %s

# Make sure the assumption is xnack not supported when fiji cpu is specified.
# RUN: llc -march=amdgcn -mcpu=fiji -verify-machineinstrs -run-pass post-RA-hazard-rec %s -o - | FileCheck -check-prefixes=GCN %s
=======
# RUN: llc -march=amdgcn  -verify-machineinstrs -mattr=+volcanic-islands -run-pass post-RA-hazard-rec %s -o - | FileCheck -check-prefixes=GCN %s
# RUN: llc -march=amdgcn -mcpu=fiji -verify-machineinstrs -run-pass post-RA-hazard-rec %s -o - | FileCheck --check-prefix=GCN %s
>>>>>>> 3e206a59
---
# Trivial clause at beginning of program
name: trivial_clause_load_flat4_x1

body: |
  bb.0:
    ; GCN-LABEL: name: trivial_clause_load_flat4_x1
    ; GCN: $vgpr0 = FLAT_LOAD_DWORD $vgpr2_vgpr3, 0, 0, 0, 0, implicit $exec, implicit $flat_scr
    ; GCN-NEXT: S_ENDPGM 0

    $vgpr0 = FLAT_LOAD_DWORD $vgpr2_vgpr3, 0, 0, 0, 0, implicit $exec, implicit $flat_scr
    S_ENDPGM 0
...
---
# Trivial clause at beginning of program
name: trivial_clause_load_flat4_x2

body: |
  bb.0:
    ; GCN-LABEL: name: trivial_clause_load_flat4_x2
    ; GCN: $vgpr0 = FLAT_LOAD_DWORD $vgpr2_vgpr3, 0, 0, 0, 0, implicit $exec, implicit $flat_scr
    ; GCN-NEXT: $vgpr1 = FLAT_LOAD_DWORD $vgpr4_vgpr5, 0, 0, 0, 0, implicit $exec, implicit $flat_scr
    ; GCN-NEXT: S_ENDPGM 0

    $vgpr0 = FLAT_LOAD_DWORD $vgpr2_vgpr3, 0, 0, 0, 0, implicit $exec, implicit $flat_scr
    $vgpr1 = FLAT_LOAD_DWORD $vgpr4_vgpr5, 0, 0, 0, 0, implicit $exec, implicit $flat_scr
    S_ENDPGM 0
...
---
# Trivial clause at beginning of program
name: trivial_clause_load_flat4_x3

body: |
  bb.0:
    ; GCN-LABEL: name: trivial_clause_load_flat4_x3
    ; GCN: $vgpr0 = FLAT_LOAD_DWORD $vgpr3_vgpr4, 0, 0, 0, 0, implicit $exec, implicit $flat_scr
    ; GCN-NEXT: $vgpr1 = FLAT_LOAD_DWORD $vgpr5_vgpr6, 0, 0, 0, 0, implicit $exec, implicit $flat_scr
    ; GCN-NEXT: $vgpr2 = FLAT_LOAD_DWORD $vgpr7_vgpr8, 0, 0, 0, 0, implicit $exec, implicit $flat_scr
    ; GCN-NEXT: S_ENDPGM 0

    $vgpr0 = FLAT_LOAD_DWORD $vgpr3_vgpr4, 0, 0, 0, 0, implicit $exec, implicit $flat_scr
    $vgpr1 = FLAT_LOAD_DWORD $vgpr5_vgpr6, 0, 0, 0, 0, implicit $exec, implicit $flat_scr
    $vgpr2 = FLAT_LOAD_DWORD $vgpr7_vgpr8, 0, 0, 0, 0, implicit $exec, implicit $flat_scr
    S_ENDPGM 0
...
---
# Trivial clause at beginning of program
name: trivial_clause_load_flat4_x4

body: |
  bb.0:
    ; GCN-LABEL: name: trivial_clause_load_flat4_x4
    ; GCN: $vgpr0 = FLAT_LOAD_DWORD $vgpr4_vgpr5, 0, 0, 0, 0, implicit $exec, implicit $flat_scr
    ; GCN-NEXT: $vgpr1 = FLAT_LOAD_DWORD $vgpr6_vgpr7, 0, 0, 0, 0, implicit $exec, implicit $flat_scr
    ; GCN-NEXT: $vgpr2 = FLAT_LOAD_DWORD $vgpr8_vgpr9, 0, 0, 0, 0, implicit $exec, implicit $flat_scr
    ; GCN-NEXT: $vgpr3 = FLAT_LOAD_DWORD $vgpr10_vgpr11, 0, 0, 0, 0, implicit $exec, implicit $flat_scr
    ; GCN-NEXT: S_ENDPGM 0

    $vgpr0 = FLAT_LOAD_DWORD $vgpr4_vgpr5, 0, 0, 0, 0, implicit $exec, implicit $flat_scr
    $vgpr1 = FLAT_LOAD_DWORD $vgpr6_vgpr7, 0, 0, 0, 0, implicit $exec, implicit $flat_scr
    $vgpr2 = FLAT_LOAD_DWORD $vgpr8_vgpr9, 0, 0, 0, 0, implicit $exec, implicit $flat_scr
    $vgpr3 = FLAT_LOAD_DWORD $vgpr10_vgpr11, 0, 0, 0, 0, implicit $exec, implicit $flat_scr
    S_ENDPGM 0
...
---
# Reuse of same input pointer is OK

name: trivial_clause_load_flat4_x2_sameptr
body: |
  bb.0:
    ; GCN-LABEL: name: trivial_clause_load_flat4_x2_sameptr
    ; GCN: $vgpr0 = FLAT_LOAD_DWORD $vgpr2_vgpr3, 0, 0, 0, 0, implicit $exec, implicit $flat_scr
    ; GCN-NEXT: $vgpr1 = FLAT_LOAD_DWORD $vgpr2_vgpr3, 0, 0, 0, 0, implicit $exec, implicit $flat_scr
    ; GCN-NEXT: S_ENDPGM 0

    $vgpr0 = FLAT_LOAD_DWORD $vgpr2_vgpr3, 0, 0, 0, 0, implicit $exec, implicit $flat_scr
    $vgpr1 = FLAT_LOAD_DWORD $vgpr2_vgpr3, 0, 0, 0, 0, implicit $exec, implicit $flat_scr
    S_ENDPGM 0
...
---
# 32-bit load partially clobbers its own ptr reg
name: flat_load4_overwrite_ptr_lo

body: |
  bb.0:
    ; GCN-LABEL: name: flat_load4_overwrite_ptr_lo
    ; GCN: $vgpr0 = FLAT_LOAD_DWORD $vgpr0_vgpr1, 0, 0, 0, 0, implicit $exec, implicit $flat_scr
    ; GCN-NEXT: S_ENDPGM 0

    $vgpr0 = FLAT_LOAD_DWORD $vgpr0_vgpr1, 0, 0, 0, 0, implicit $exec, implicit $flat_scr
    S_ENDPGM 0
...
---
# 32-bit load partially clobbers its own ptr reg
name: flat_load4_overwrite_ptr_hi

body: |
  bb.0:
    ; GCN-LABEL: name: flat_load4_overwrite_ptr_hi
    ; GCN: $vgpr1 = FLAT_LOAD_DWORD $vgpr0_vgpr1, 0, 0, 0, 0, implicit $exec, implicit $flat_scr
    ; GCN-NEXT: S_ENDPGM 0

    $vgpr1 = FLAT_LOAD_DWORD $vgpr0_vgpr1, 0, 0, 0, 0, implicit $exec, implicit $flat_scr
    S_ENDPGM 0
...
---
# 64-bit load clobbers its own ptr reg
name: flat_load8_overwrite_ptr

body: |
  bb.0:
    ; GCN-LABEL: name: flat_load8_overwrite_ptr
    ; GCN: $vgpr2_vgpr3 = FLAT_LOAD_DWORDX2 $vgpr2_vgpr3, 0, 0, 0, 0, implicit $exec, implicit $flat_scr
    ; GCN-NEXT: S_ENDPGM 0

    $vgpr2_vgpr3 = FLAT_LOAD_DWORDX2 $vgpr2_vgpr3, 0, 0, 0, 0, implicit $exec, implicit $flat_scr
    S_ENDPGM 0
...
---
# vmcnt has 4 bits, so maximum 16 outstanding loads. The waitcnt
# breaks the clause.


name: break_clause_at_max_clause_size_flat_load4

body: |
  bb.0:
    ; GCN-LABEL: name: break_clause_at_max_clause_size_flat_load4
    ; GCN: $vgpr2 = FLAT_LOAD_DWORD $vgpr0_vgpr1, 0, 0, 0, 0, implicit $exec, implicit $flat_scr
    ; GCN-NEXT: $vgpr3 = FLAT_LOAD_DWORD $vgpr0_vgpr1, 0, 0, 0, 0, implicit $exec, implicit $flat_scr
    ; GCN-NEXT: $vgpr4 = FLAT_LOAD_DWORD $vgpr0_vgpr1, 0, 0, 0, 0, implicit $exec, implicit $flat_scr
    ; GCN-NEXT: $vgpr5 = FLAT_LOAD_DWORD $vgpr0_vgpr1, 0, 0, 0, 0, implicit $exec, implicit $flat_scr
    ; GCN-NEXT: $vgpr6 = FLAT_LOAD_DWORD $vgpr0_vgpr1, 0, 0, 0, 0, implicit $exec, implicit $flat_scr
    ; GCN-NEXT: $vgpr7 = FLAT_LOAD_DWORD $vgpr0_vgpr1, 0, 0, 0, 0, implicit $exec, implicit $flat_scr
    ; GCN-NEXT: $vgpr8 = FLAT_LOAD_DWORD $vgpr0_vgpr1, 0, 0, 0, 0, implicit $exec, implicit $flat_scr
    ; GCN-NEXT: $vgpr9 = FLAT_LOAD_DWORD $vgpr0_vgpr1, 0, 0, 0, 0, implicit $exec, implicit $flat_scr
    ; GCN-NEXT: $vgpr10 = FLAT_LOAD_DWORD $vgpr0_vgpr1, 0, 0, 0, 0, implicit $exec, implicit $flat_scr
    ; GCN-NEXT: $vgpr11 = FLAT_LOAD_DWORD $vgpr0_vgpr1, 0, 0, 0, 0, implicit $exec, implicit $flat_scr
    ; GCN-NEXT: $vgpr12 = FLAT_LOAD_DWORD $vgpr0_vgpr1, 0, 0, 0, 0, implicit $exec, implicit $flat_scr
    ; GCN-NEXT: $vgpr13 = FLAT_LOAD_DWORD $vgpr0_vgpr1, 0, 0, 0, 0, implicit $exec, implicit $flat_scr
    ; GCN-NEXT: $vgpr14 = FLAT_LOAD_DWORD $vgpr0_vgpr1, 0, 0, 0, 0, implicit $exec, implicit $flat_scr
    ; GCN-NEXT: $vgpr15 = FLAT_LOAD_DWORD $vgpr0_vgpr1, 0, 0, 0, 0, implicit $exec, implicit $flat_scr
    ; GCN-NEXT: $vgpr16 = FLAT_LOAD_DWORD $vgpr0_vgpr1, 0, 0, 0, 0, implicit $exec, implicit $flat_scr
    ; GCN-NEXT: $vgpr17 = FLAT_LOAD_DWORD $vgpr0_vgpr1, 0, 0, 0, 0, implicit $exec, implicit $flat_scr
    ; XNACK-NEXT: S_NOP 0
    ; GCN-NEXT: $vgpr0 = FLAT_LOAD_DWORD $vgpr2_vgpr3, 0, 0, 0, 0, implicit $exec, implicit $flat_scr
    ; GCN-NEXT: $sgpr0 = S_MOV_B32 $sgpr0, implicit $vgpr2, implicit $vgpr3, implicit $vgpr4, implicit $vgpr5, implicit $vgpr6, implicit $vgpr7, implicit $vgpr8, implicit $vgpr9, implicit $vgpr10, implicit $vgpr11, implicit $vgpr12, implicit $vgpr13, implicit $vgpr14, implicit $vgpr15, implicit $vgpr16, implicit $vgpr17, implicit $vgpr18
    ; GCN-NEXT: S_ENDPGM 0

    $vgpr2 = FLAT_LOAD_DWORD $vgpr0_vgpr1, 0, 0, 0, 0, implicit $exec, implicit $flat_scr
    $vgpr3 = FLAT_LOAD_DWORD $vgpr0_vgpr1, 0, 0, 0, 0, implicit $exec, implicit $flat_scr
    $vgpr4 = FLAT_LOAD_DWORD $vgpr0_vgpr1, 0, 0, 0, 0, implicit $exec, implicit $flat_scr
    $vgpr5 = FLAT_LOAD_DWORD $vgpr0_vgpr1, 0, 0, 0, 0, implicit $exec, implicit $flat_scr

    $vgpr6 = FLAT_LOAD_DWORD $vgpr0_vgpr1, 0, 0, 0, 0, implicit $exec, implicit $flat_scr
    $vgpr7 = FLAT_LOAD_DWORD $vgpr0_vgpr1, 0, 0, 0, 0, implicit $exec, implicit $flat_scr
    $vgpr8 = FLAT_LOAD_DWORD $vgpr0_vgpr1, 0, 0, 0, 0, implicit $exec, implicit $flat_scr
    $vgpr9 = FLAT_LOAD_DWORD $vgpr0_vgpr1, 0, 0, 0, 0, implicit $exec, implicit $flat_scr

    $vgpr10 = FLAT_LOAD_DWORD $vgpr0_vgpr1, 0, 0, 0, 0, implicit $exec, implicit $flat_scr
    $vgpr11 = FLAT_LOAD_DWORD $vgpr0_vgpr1, 0, 0, 0, 0, implicit $exec, implicit $flat_scr
    $vgpr12 = FLAT_LOAD_DWORD $vgpr0_vgpr1, 0, 0, 0, 0, implicit $exec, implicit $flat_scr
    $vgpr13 = FLAT_LOAD_DWORD $vgpr0_vgpr1, 0, 0, 0, 0, implicit $exec, implicit $flat_scr

    $vgpr14 = FLAT_LOAD_DWORD $vgpr0_vgpr1, 0, 0, 0, 0, implicit $exec, implicit $flat_scr
    $vgpr15 = FLAT_LOAD_DWORD $vgpr0_vgpr1, 0, 0, 0, 0, implicit $exec, implicit $flat_scr
    $vgpr16 = FLAT_LOAD_DWORD $vgpr0_vgpr1, 0, 0, 0, 0, implicit $exec, implicit $flat_scr
    $vgpr17 = FLAT_LOAD_DWORD $vgpr0_vgpr1, 0, 0, 0, 0, implicit $exec, implicit $flat_scr

    $vgpr0 = FLAT_LOAD_DWORD $vgpr2_vgpr3, 0, 0, 0, 0, implicit $exec, implicit $flat_scr
    $sgpr0 = S_MOV_B32 $sgpr0, implicit $vgpr2, implicit $vgpr3, implicit $vgpr4, implicit $vgpr5, implicit $vgpr6, implicit $vgpr7, implicit $vgpr8, implicit $vgpr9, implicit $vgpr10, implicit $vgpr11, implicit $vgpr12, implicit $vgpr13, implicit $vgpr14, implicit $vgpr15, implicit $vgpr16, implicit $vgpr17, implicit $vgpr18
    S_ENDPGM 0
...
---

name: break_clause_simple_load_flat4_lo_ptr

body: |
  bb.0:
    ; GCN-LABEL: name: break_clause_simple_load_flat4_lo_ptr
    ; GCN: $vgpr0 = FLAT_LOAD_DWORD $vgpr2_vgpr3, 0, 0, 0, 0, implicit $exec, implicit $flat_scr
    ; XNACK-NEXT: S_NOP 0
    ; GCN-NEXT: $vgpr2 = FLAT_LOAD_DWORD $vgpr4_vgpr5, 0, 0, 0, 0, implicit $exec, implicit $flat_scr
    ; GCN-NEXT: S_ENDPGM 0

    $vgpr0 = FLAT_LOAD_DWORD $vgpr2_vgpr3, 0, 0, 0, 0, implicit $exec, implicit $flat_scr
    $vgpr2 = FLAT_LOAD_DWORD $vgpr4_vgpr5, 0, 0, 0, 0, implicit $exec, implicit $flat_scr
    S_ENDPGM 0
...
---

name: break_clause_simple_load_flat4_hi_ptr

body: |
  bb.0:
    ; GCN-LABEL: name: break_clause_simple_load_flat4_hi_ptr
    ; GCN: $vgpr0 = FLAT_LOAD_DWORD $vgpr2_vgpr3, 0, 0, 0, 0, implicit $exec, implicit $flat_scr
    ; XNACK-NEXT: S_NOP 0
    ; GCN-NEXT: $vgpr3 = FLAT_LOAD_DWORD $vgpr4_vgpr5, 0, 0, 0, 0, implicit $exec, implicit $flat_scr
    ; GCN-NEXT: S_ENDPGM 0

    $vgpr0 = FLAT_LOAD_DWORD $vgpr2_vgpr3, 0, 0, 0, 0, implicit $exec, implicit $flat_scr
    $vgpr3 = FLAT_LOAD_DWORD $vgpr4_vgpr5, 0, 0, 0, 0, implicit $exec, implicit $flat_scr
    S_ENDPGM 0
...
---

name: break_clause_simple_load_flat8_ptr

body: |
  bb.0:
    ; GCN-LABEL: name: break_clause_simple_load_flat8_ptr
    ; GCN: $vgpr0_vgpr1 = FLAT_LOAD_DWORDX2 $vgpr2_vgpr3, 0, 0, 0, 0, implicit $exec, implicit $flat_scr
    ; XNACK-NEXT: S_NOP 0
    ; GCN-NEXT: $vgpr2_vgpr3 = FLAT_LOAD_DWORDX2 $vgpr4_vgpr5, 0, 0, 0, 0, implicit $exec, implicit $flat_scr
    ; GCN-NEXT: S_ENDPGM 0

    $vgpr0_vgpr1 = FLAT_LOAD_DWORDX2 $vgpr2_vgpr3, 0, 0, 0, 0, implicit $exec, implicit $flat_scr
    $vgpr2_vgpr3 = FLAT_LOAD_DWORDX2 $vgpr4_vgpr5, 0, 0, 0, 0, implicit $exec, implicit $flat_scr
    S_ENDPGM 0
...
---


name: break_clause_simple_load_flat16_ptr

body: |
  bb.0:
    ; GCN-LABEL: name: break_clause_simple_load_flat16_ptr
    ; GCN: $vgpr0_vgpr1 = FLAT_LOAD_DWORDX2 $vgpr2_vgpr3, 0, 0, 0, 0, implicit $exec, implicit $flat_scr
    ; XNACK-NEXT: S_NOP 0
    ; GCN-NEXT: $vgpr2_vgpr3_vgpr4_vgpr5 = FLAT_LOAD_DWORDX4 $vgpr6_vgpr7, 0, 0, 0, 0, implicit $exec, implicit $flat_scr
    ; GCN-NEXT: S_ENDPGM 0
    $vgpr0_vgpr1 = FLAT_LOAD_DWORDX2 $vgpr2_vgpr3, 0, 0, 0, 0, implicit $exec, implicit $flat_scr
    $vgpr2_vgpr3_vgpr4_vgpr5 = FLAT_LOAD_DWORDX4 $vgpr6_vgpr7, 0, 0, 0, 0, implicit $exec, implicit $flat_scr
    S_ENDPGM 0
...
---

# The clause is broken by the waitcnt inserted at the end of the
# block, so no nop is needed.


name: break_clause_block_boundary_load_flat8_ptr

body: |
  ; GCN-LABEL: name: break_clause_block_boundary_load_flat8_ptr
  ; GCN: bb.0:
  ; GCN-NEXT:   successors: %bb.1(0x80000000)
  ; GCN:   $vgpr0_vgpr1 = FLAT_LOAD_DWORDX2 $vgpr2_vgpr3, 0, 0, 0, 0, implicit $exec, implicit $flat_scr
  ; GCN: bb.1:
  ; XNACK-NEXT:  S_NOP 0
  ; GCN-NEXT:   $vgpr2_vgpr3 = FLAT_LOAD_DWORDX2 $vgpr4_vgpr5, 0, 0, 0, 0, implicit $exec, implicit $flat_scr
  ; GCN-NEXT:   S_ENDPGM 0

  bb.0:
    $vgpr0_vgpr1 = FLAT_LOAD_DWORDX2 $vgpr2_vgpr3, 0, 0, 0, 0, implicit $exec, implicit $flat_scr

  bb.1:
    $vgpr2_vgpr3 = FLAT_LOAD_DWORDX2 $vgpr4_vgpr5, 0, 0, 0, 0, implicit $exec, implicit $flat_scr
    S_ENDPGM 0
...
---
# The load clobbers the pointer of the store, so it needs to break.

name: break_clause_store_load_into_ptr_flat4

body: |
  bb.0:
    ; GCN-LABEL: name: break_clause_store_load_into_ptr_flat4
    ; GCN: FLAT_STORE_DWORD $vgpr2_vgpr3, $vgpr0, 0, 0, 0, 0, implicit $exec, implicit $flat_scr
    ; GCN-NEXT: $vgpr2 = FLAT_LOAD_DWORD $vgpr4_vgpr5, 0, 0, 0, 0, implicit $exec, implicit $flat_scr
    ; GCN-NEXT: S_ENDPGM 0

    FLAT_STORE_DWORD $vgpr2_vgpr3, $vgpr0, 0, 0, 0, 0, implicit $exec, implicit $flat_scr
    $vgpr2 = FLAT_LOAD_DWORD $vgpr4_vgpr5, 0, 0, 0, 0, implicit $exec, implicit $flat_scr
    S_ENDPGM 0
...
---
# The load clobbers the data of the store, so it needs to break.
# FIXME: Would it be better to s_nop and wait later?

name: break_clause_store_load_into_data_flat4

body: |
  bb.0:
    ; GCN-LABEL: name: break_clause_store_load_into_data_flat4
    ; GCN: FLAT_STORE_DWORD $vgpr2_vgpr3, $vgpr0, 0, 0, 0, 0, implicit $exec, implicit $flat_scr
    ; GCN-NEXT: $vgpr0 = FLAT_LOAD_DWORD $vgpr4_vgpr5, 0, 0, 0, 0, implicit $exec, implicit $flat_scr
    ; GCN-NEXT: S_ENDPGM 0

    FLAT_STORE_DWORD $vgpr2_vgpr3, $vgpr0, 0, 0, 0, 0, implicit $exec, implicit $flat_scr
    $vgpr0 = FLAT_LOAD_DWORD $vgpr4_vgpr5, 0, 0, 0, 0, implicit $exec, implicit $flat_scr
    S_ENDPGM 0
...
---
# Regular VALU instruction breaks clause, no nop needed

name: valu_inst_breaks_clause

body: |
  bb.0:
    ; GCN-LABEL: name: valu_inst_breaks_clause
    ; GCN: $vgpr0 = FLAT_LOAD_DWORD $vgpr2_vgpr3, 0, 0, 0, 0, implicit $exec, implicit $flat_scr
    ; GCN-NEXT: $vgpr8 = V_MOV_B32_e32 0, implicit $exec
    ; GCN-NEXT: $vgpr2 = FLAT_LOAD_DWORD $vgpr4_vgpr5, 0, 0, 0, 0, implicit $exec, implicit $flat_scr
    ; GCN-NEXT: S_ENDPGM 0

    $vgpr0 = FLAT_LOAD_DWORD $vgpr2_vgpr3, 0, 0, 0, 0, implicit $exec, implicit $flat_scr
    $vgpr8 = V_MOV_B32_e32 0, implicit $exec
    $vgpr2 = FLAT_LOAD_DWORD $vgpr4_vgpr5, 0, 0, 0, 0, implicit $exec, implicit $flat_scr
    S_ENDPGM 0
...
---
# Regular SALU instruction breaks clause, no nop needed

name: salu_inst_breaks_clause

body: |
  bb.0:
    ; GCN-LABEL: name: salu_inst_breaks_clause
    ; GCN: $vgpr0 = FLAT_LOAD_DWORD $vgpr2_vgpr3, 0, 0, 0, 0, implicit $exec, implicit $flat_scr
    ; GCN-NEXT: $sgpr8 = S_MOV_B32 0
    ; GCN-NEXT: $vgpr2 = FLAT_LOAD_DWORD $vgpr4_vgpr5, 0, 0, 0, 0, implicit $exec, implicit $flat_scr
    ; GCN-NEXT: S_ENDPGM 0

    $vgpr0 = FLAT_LOAD_DWORD $vgpr2_vgpr3, 0, 0, 0, 0, implicit $exec, implicit $flat_scr
    $sgpr8 = S_MOV_B32 0
    $vgpr2 = FLAT_LOAD_DWORD $vgpr4_vgpr5, 0, 0, 0, 0, implicit $exec, implicit $flat_scr
    S_ENDPGM 0
...
---

name: ds_inst_breaks_clause

body: |
  bb.0:
    ; GCN-LABEL: name: ds_inst_breaks_clause
    ; GCN: $vgpr0 = FLAT_LOAD_DWORD $vgpr2_vgpr3, 0, 0, 0, 0, implicit $exec, implicit $flat_scr
    ; GCN-NEXT: $vgpr8 = DS_READ_B32 $vgpr9, 0, 0, implicit $m0, implicit $exec
    ; GCN-NEXT: $vgpr2 = FLAT_LOAD_DWORD $vgpr4_vgpr5, 0, 0, 0, 0, implicit $exec, implicit $flat_scr
    ; GCN-NEXT: S_ENDPGM 0

    $vgpr0 = FLAT_LOAD_DWORD $vgpr2_vgpr3, 0, 0, 0, 0, implicit $exec, implicit $flat_scr
    $vgpr8 = DS_READ_B32 $vgpr9, 0, 0, implicit $m0, implicit $exec
    $vgpr2 = FLAT_LOAD_DWORD $vgpr4_vgpr5, 0, 0, 0, 0, implicit $exec, implicit $flat_scr
    S_ENDPGM 0
...
---

name: smrd_inst_breaks_clause

body: |
  bb.0:
    ; GCN-LABEL: name: smrd_inst_breaks_clause
    ; GCN: $vgpr0 = FLAT_LOAD_DWORD $vgpr2_vgpr3, 0, 0, 0, 0, implicit $exec, implicit $flat_scr
    ; GCN-NEXT: $sgpr8 = S_LOAD_DWORD_IMM $sgpr0_sgpr1, 0, 0, 0
    ; GCN-NEXT: $vgpr2 = FLAT_LOAD_DWORD $vgpr4_vgpr5, 0, 0, 0, 0, implicit $exec, implicit $flat_scr
    ; GCN-NEXT: S_ENDPGM 0

    $vgpr0 = FLAT_LOAD_DWORD $vgpr2_vgpr3, 0, 0, 0, 0, implicit $exec, implicit $flat_scr
    $sgpr8 = S_LOAD_DWORD_IMM $sgpr0_sgpr1, 0, 0, 0
    $vgpr2 = FLAT_LOAD_DWORD $vgpr4_vgpr5, 0, 0, 0, 0, implicit $exec, implicit $flat_scr
    S_ENDPGM 0
...
---
# FIXME: Should this be handled?
name: implicit_use_breaks_clause

body: |
  bb.0:
    ; GCN-LABEL: name: implicit_use_breaks_clause
    ; GCN: $vgpr0_vgpr1 = FLAT_LOAD_DWORDX2 $vgpr2_vgpr3, 0, 0, 0, 0, implicit $exec, implicit $flat_scr, implicit $vgpr4_vgpr5
    ; XNACK-NEXT: S_NOP 0
    ; GCN-NEXT: $vgpr4_vgpr5 = FLAT_LOAD_DWORDX2 $vgpr6_vgpr7, 0, 0, 0, 0, implicit $exec, implicit $flat_scr
    ; GCN-NEXT: S_ENDPGM 0

    $vgpr0_vgpr1 = FLAT_LOAD_DWORDX2 $vgpr2_vgpr3, 0, 0, 0, 0, implicit $exec, implicit $flat_scr, implicit $vgpr4_vgpr5
    $vgpr4_vgpr5 = FLAT_LOAD_DWORDX2 $vgpr6_vgpr7, 0, 0, 0, 0, implicit $exec, implicit $flat_scr
    S_ENDPGM 0
...
---
name: trivial_clause_load_mubuf4_x2

body: |
  bb.0:
    ; GCN-LABEL: name: trivial_clause_load_mubuf4_x2
    ; GCN: $vgpr1 = BUFFER_LOAD_DWORD_OFFEN $vgpr2, $sgpr0_sgpr1_sgpr2_sgpr3, $sgpr4, 0, 0, 0, 0, 0, 0, implicit $exec
    ; GCN-NEXT: $vgpr3 = BUFFER_LOAD_DWORD_OFFEN $vgpr4, $sgpr0_sgpr1_sgpr2_sgpr3, $sgpr4, 0, 0, 0, 0, 0, 0, implicit $exec
    ; GCN-NEXT: S_ENDPGM 0

    $vgpr1 = BUFFER_LOAD_DWORD_OFFEN $vgpr2, $sgpr0_sgpr1_sgpr2_sgpr3, $sgpr4, 0, 0, 0, 0, 0, 0, implicit $exec
    $vgpr3 = BUFFER_LOAD_DWORD_OFFEN $vgpr4, $sgpr0_sgpr1_sgpr2_sgpr3, $sgpr4, 0, 0, 0, 0, 0, 0, implicit $exec
    S_ENDPGM 0
...
---
name: break_clause_simple_load_mubuf_offen_ptr

body: |
  bb.0:
    ; GCN-LABEL: name: break_clause_simple_load_mubuf_offen_ptr
    ; GCN: $vgpr1 = BUFFER_LOAD_DWORD_OFFEN $vgpr2, $sgpr0_sgpr1_sgpr2_sgpr3, $sgpr4, 0, 0, 0, 0, 0, 0, implicit $exec
    ; XNACK-NEXT: S_NOP 0
    ; GCN-NEXT: $vgpr2 = BUFFER_LOAD_DWORD_OFFEN $vgpr3, $sgpr0_sgpr1_sgpr2_sgpr3, $sgpr4, 0, 0, 0, 0, 0, 0, implicit $exec
    ; GCN-NEXT: S_ENDPGM 0

    $vgpr1 = BUFFER_LOAD_DWORD_OFFEN $vgpr2, $sgpr0_sgpr1_sgpr2_sgpr3, $sgpr4, 0, 0, 0, 0, 0, 0, implicit $exec
    $vgpr2 = BUFFER_LOAD_DWORD_OFFEN $vgpr3, $sgpr0_sgpr1_sgpr2_sgpr3, $sgpr4, 0, 0, 0, 0, 0, 0, implicit $exec
    S_ENDPGM 0
...
---
# BUFFER instructions overwriting their own inputs is supposedly OK.

name: mubuf_load4_overwrite_ptr

body: |
  bb.0:
    ; GCN-LABEL: name: mubuf_load4_overwrite_ptr
    ; GCN: $vgpr0 = BUFFER_LOAD_DWORD_OFFEN $vgpr0, $sgpr0_sgpr1_sgpr2_sgpr3, $sgpr4, 0, 0, 0, 0, 0, 0, implicit $exec
    ; GCN-NEXT: $vgpr1 = V_MOV_B32_e32 0, implicit $exec
    ; GCN-NEXT: $vgpr2 = V_MOV_B32_e32 $vgpr0, implicit $exec
    ; GCN-NEXT: S_ENDPGM 0
    $vgpr0 = BUFFER_LOAD_DWORD_OFFEN $vgpr0, $sgpr0_sgpr1_sgpr2_sgpr3, $sgpr4, 0, 0, 0, 0, 0, 0, implicit $exec
    $vgpr1 = V_MOV_B32_e32 0, implicit $exec
    $vgpr2 = V_MOV_B32_e32 $vgpr0, implicit $exec
    S_ENDPGM 0
...
---
# Break a clause from interference between mubuf and flat instructions

name: break_clause_flat_load_mubuf_load

body: |
  bb.0:
    ; GCN-LABEL: name: break_clause_flat_load_mubuf_load
    ; GCN: $vgpr0 = FLAT_LOAD_DWORD $vgpr2_vgpr3, 0, 0, 0, 0, implicit $exec, implicit $flat_scr
    ; XNACK-NEXT: S_NOP 0
    ; GCN-NEXT: $vgpr2 = BUFFER_LOAD_DWORD_OFFEN $vgpr1, $sgpr0_sgpr1_sgpr2_sgpr3, $sgpr4, 0, 0, 0, 0, 0, 0, implicit $exec
    ; GCN-NEXT: S_ENDPGM 0

    $vgpr0 = FLAT_LOAD_DWORD $vgpr2_vgpr3, 0, 0, 0, 0, implicit $exec, implicit $flat_scr
    $vgpr2 = BUFFER_LOAD_DWORD_OFFEN $vgpr1, $sgpr0_sgpr1_sgpr2_sgpr3, $sgpr4, 0, 0, 0, 0, 0, 0, implicit $exec
    S_ENDPGM 0
...
# Break a clause from interference between mubuf and flat instructions

# GCN-LABEL: name: break_clause_mubuf_load_flat_load
# GCN: bb.0:
# GCN-NEXT: $vgpr0 = BUFFER_LOAD_DWORD_OFFEN $vgpr1, $sgpr0_sgpr1_sgpr2_sgpr3, $sgpr4
# XNACK-NEXT: S_NOP 0
# GCN-NEXT: $vgpr1 = FLAT_LOAD_DWORD $vgpr2_vgpr3
# GCN-NEXT: S_ENDPGM 0
name: break_clause_mubuf_load_flat_load

body: |
  bb.0:
    $vgpr0 = BUFFER_LOAD_DWORD_OFFEN $vgpr1, $sgpr0_sgpr1_sgpr2_sgpr3, $sgpr4, 0, 0, 0, 0, 0, 0, implicit $exec
    $vgpr1 = FLAT_LOAD_DWORD $vgpr2_vgpr3, 0, 0, 0, 0, implicit $exec, implicit $flat_scr

    S_ENDPGM 0
...
---

name: break_clause_atomic_rtn_into_ptr_flat4

body: |
  bb.0:
    ; GCN-LABEL: name: break_clause_atomic_rtn_into_ptr_flat4
    ; GCN: $vgpr2 = FLAT_LOAD_DWORD $vgpr4_vgpr5, 0, 0, 0, 0, implicit $exec, implicit $flat_scr
    ; XNACK-NEXT: S_NOP 0
    ; GCN-NEXT: $vgpr4 = FLAT_ATOMIC_ADD_RTN $vgpr5_vgpr6, $vgpr7, 0, 1, 0, implicit $exec, implicit $flat_scr
    ; GCN-NEXT: S_ENDPGM 0

    $vgpr2 = FLAT_LOAD_DWORD $vgpr4_vgpr5, 0, 0, 0, 0, implicit $exec, implicit $flat_scr
    $vgpr4 = FLAT_ATOMIC_ADD_RTN $vgpr5_vgpr6, $vgpr7, 0, 1, 0, implicit $exec, implicit $flat_scr
    S_ENDPGM 0
...
---
name: break_clause_atomic_nortn_ptr_load_flat4

body: |
  bb.0:
    ; GCN-LABEL: name: break_clause_atomic_nortn_ptr_load_flat4
    ; GCN: FLAT_ATOMIC_ADD $vgpr0_vgpr1, $vgpr2, 0, 0, implicit $exec, implicit $flat_scr
    ; GCN-NEXT: $vgpr2 = FLAT_LOAD_DWORD $vgpr3_vgpr4, 0, 0, 0, 0, implicit $exec, implicit $flat_scr
    ; GCN-NEXT: S_ENDPGM 0

    FLAT_ATOMIC_ADD $vgpr0_vgpr1, $vgpr2, 0, 0, implicit $exec, implicit $flat_scr
    $vgpr2 = FLAT_LOAD_DWORD $vgpr3_vgpr4, 0, 0, 0, 0, implicit $exec, implicit $flat_scr
    S_ENDPGM 0
...
---

name: break_clause_atomic_rtn_into_ptr_mubuf4

body: |
  bb.0:
    ; GCN-LABEL: name: break_clause_atomic_rtn_into_ptr_mubuf4
    ; GCN: $vgpr1 = BUFFER_LOAD_DWORD_OFFEN $vgpr2, $sgpr0_sgpr1_sgpr2_sgpr3, $sgpr4, 0, 0, 0, 0, 0, 0, implicit $exec
    ; XNACK-NEXT: S_NOP 0
    ; GCN-NEXT: $vgpr2 = BUFFER_ATOMIC_ADD_OFFEN_RTN $vgpr2, $vgpr5, $sgpr0_sgpr1_sgpr2_sgpr3, $sgpr4, 0, 1, 0, implicit $exec
    ; GCN-NEXT: S_ENDPGM 0

    $vgpr1 = BUFFER_LOAD_DWORD_OFFEN $vgpr2, $sgpr0_sgpr1_sgpr2_sgpr3, $sgpr4, 0, 0, 0, 0, 0, 0, implicit $exec
    $vgpr2 = BUFFER_ATOMIC_ADD_OFFEN_RTN $vgpr2, $vgpr5, $sgpr0_sgpr1_sgpr2_sgpr3, $sgpr4, 0, 1, 0, implicit $exec
    S_ENDPGM 0
...
---

name: break_clause_atomic_nortn_ptr_load_mubuf4

body: |
  bb.0:
    ; GCN-LABEL: name: break_clause_atomic_nortn_ptr_load_mubuf4
    ; GCN: BUFFER_ATOMIC_ADD_OFFEN $vgpr0, $vgpr1, $sgpr0_sgpr1_sgpr2_sgpr3, $sgpr4, 0, 0, implicit $exec
    ; GCN-NEXT: $vgpr1 = BUFFER_LOAD_DWORD_OFFEN $vgpr2, $sgpr0_sgpr1_sgpr2_sgpr3, $sgpr4, 0, 0, 0, 0, 0, 0, implicit $exec
    ; GCN-NEXT: S_ENDPGM 0

    BUFFER_ATOMIC_ADD_OFFEN $vgpr0, $vgpr1, $sgpr0_sgpr1_sgpr2_sgpr3, $sgpr4, 0, 0, implicit $exec
    $vgpr1 = BUFFER_LOAD_DWORD_OFFEN $vgpr2, $sgpr0_sgpr1_sgpr2_sgpr3, $sgpr4, 0, 0, 0, 0, 0, 0, implicit $exec
    S_ENDPGM 0
...
---
# Make sure there is no assert on mubuf instructions which do not have
# vaddr, and don't add register to track.
name: no_break_clause_mubuf_load_novaddr

body: |
  bb.0:
    ; GCN-LABEL: name: no_break_clause_mubuf_load_novaddr
    ; GCN: $vgpr1 = BUFFER_LOAD_DWORD_OFFSET $sgpr0_sgpr1_sgpr2_sgpr3, $sgpr4, 0, 0, 0, 0, 0, 0, implicit $exec
    ; GCN-NEXT: $vgpr3 = BUFFER_LOAD_DWORD_OFFSET $sgpr0_sgpr1_sgpr2_sgpr3, $sgpr4, 0, 0, 0, 0, 0, 0, implicit $exec
    ; GCN-NEXT: S_ENDPGM 0
    $vgpr1 = BUFFER_LOAD_DWORD_OFFSET $sgpr0_sgpr1_sgpr2_sgpr3, $sgpr4, 0, 0, 0, 0, 0, 0, implicit $exec
    $vgpr3 = BUFFER_LOAD_DWORD_OFFSET $sgpr0_sgpr1_sgpr2_sgpr3, $sgpr4, 0, 0, 0, 0, 0, 0, implicit $exec
    S_ENDPGM 0
...
---
# Loads and stores using different addresses theoretically does not
# need a nop
name: mix_load_store_clause
body: |
  bb.0:
    ; GCN-LABEL: name: mix_load_store_clause
    ; GCN: FLAT_STORE_DWORD $vgpr0_vgpr1, $vgpr5, 0, 0, 0, 0, implicit $exec, implicit $flat_scr
    ; GCN-NEXT: $vgpr10 = FLAT_LOAD_DWORD $vgpr2_vgpr3, 0, 0, 0, 0, implicit $exec, implicit $flat_scr
    ; XNACK-NEXT: S_NOP 0
    ; GCN-NEXT: FLAT_STORE_DWORD $vgpr2_vgpr3, $vgpr6, 0, 0, 0, 0, implicit $exec, implicit $flat_scr
    ; GCN-NEXT: $vgpr11 = FLAT_LOAD_DWORD $vgpr4_vgpr5, 0, 0, 0, 0, implicit $exec, implicit $flat_scr

    FLAT_STORE_DWORD $vgpr0_vgpr1, $vgpr5, 0, 0, 0, 0, implicit $exec, implicit $flat_scr
    $vgpr10 = FLAT_LOAD_DWORD $vgpr2_vgpr3, 0, 0, 0, 0, implicit $exec, implicit $flat_scr
    FLAT_STORE_DWORD $vgpr2_vgpr3, $vgpr6, 0, 0, 0, 0, implicit $exec, implicit $flat_scr
    $vgpr11 = FLAT_LOAD_DWORD $vgpr4_vgpr5, 0, 0, 0, 0, implicit $exec, implicit $flat_scr
    S_ENDPGM 0
...
---
# Loads and stores using the same address needs a nop.

name: mix_load_store_clause_same_address
body: |
  bb.0:
    ; GCN-LABEL: name: mix_load_store_clause_same_address
    ; GCN: FLAT_STORE_DWORD $vgpr0_vgpr1, $vgpr5, 0, 0, 0, 0, implicit $exec, implicit $flat_scr
    ; GCN-NEXT: $vgpr10 = FLAT_LOAD_DWORD $vgpr2_vgpr3, 0, 0, 0, 0, implicit $exec, implicit $flat_scr
    ; XNACK-NEXT: S_NOP 0
    ; GCN-NEXT: FLAT_STORE_DWORD $vgpr0_vgpr1, $vgpr6, 0, 0, 0, 0, implicit $exec, implicit $flat_scr
    ; GCN-NEXT: $vgpr11 = FLAT_LOAD_DWORD $vgpr4_vgpr5, 0, 0, 0, 0, implicit $exec, implicit $flat_scr

    FLAT_STORE_DWORD $vgpr0_vgpr1, $vgpr5, 0, 0, 0, 0, implicit $exec, implicit $flat_scr
    $vgpr10 = FLAT_LOAD_DWORD $vgpr2_vgpr3, 0, 0, 0, 0, implicit $exec, implicit $flat_scr
    FLAT_STORE_DWORD $vgpr0_vgpr1, $vgpr6, 0, 0, 0, 0, implicit $exec, implicit $flat_scr
    $vgpr11 = FLAT_LOAD_DWORD $vgpr4_vgpr5, 0, 0, 0, 0, implicit $exec, implicit $flat_scr
    S_ENDPGM 0
...<|MERGE_RESOLUTION|>--- conflicted
+++ resolved
@@ -1,15 +1,7 @@
 # RUN: llc -march=amdgcn -mcpu=carrizo -verify-machineinstrs -run-pass post-RA-hazard-rec %s -o - | FileCheck -check-prefixes=GCN,XNACK %s
 
-<<<<<<< HEAD
-# Make sure the default assumption is xnack not supported when no cpu is specified.
-# RUN: llc -march=amdgcn -verify-machineinstrs -mattr=+volcanic-islands -run-pass post-RA-hazard-rec %s -o - | FileCheck -check-prefixes=GCN %s
-
-# Make sure the assumption is xnack not supported when fiji cpu is specified.
-# RUN: llc -march=amdgcn -mcpu=fiji -verify-machineinstrs -run-pass post-RA-hazard-rec %s -o - | FileCheck -check-prefixes=GCN %s
-=======
 # RUN: llc -march=amdgcn  -verify-machineinstrs -mattr=+volcanic-islands -run-pass post-RA-hazard-rec %s -o - | FileCheck -check-prefixes=GCN %s
 # RUN: llc -march=amdgcn -mcpu=fiji -verify-machineinstrs -run-pass post-RA-hazard-rec %s -o - | FileCheck --check-prefix=GCN %s
->>>>>>> 3e206a59
 ---
 # Trivial clause at beginning of program
 name: trivial_clause_load_flat4_x1
