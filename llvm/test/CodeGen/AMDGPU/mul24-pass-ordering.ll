; NOTE: Assertions have been autogenerated by utils/update_llc_test_checks.py
; RUN: llc -mtriple=amdgcn-amd-amdhsa -mcpu=gfx900 -denormal-fp-math-f32=preserve-sign -verify-machineinstrs < %s | FileCheck -check-prefix=GFX9 %s

; Make sure that AMDGPUCodeGenPrepare introduces mul24 intrinsics
; after SLSR, as the intrinsics would interfere. It's unclear if these
; should be introduced before LSR or not. It seems to help in some
; cases, and hurt others.

define void @lsr_order_mul24_0(i32 %arg, i32 %arg2, i32 %arg6, i32 %arg13, i32 %arg16) #0 {
; GFX9-LABEL: lsr_order_mul24_0:
; GFX9:       ; %bb.0: ; %bb
; GFX9-NEXT:    s_waitcnt vmcnt(0) expcnt(0) lgkmcnt(0)
; GFX9-NEXT:    global_load_dword v5, v[0:1], off
; GFX9-NEXT:    v_and_b32_e32 v2, 0xffffff, v2
; GFX9-NEXT:    v_sub_u32_e32 v4, v4, v1
; GFX9-NEXT:    s_mov_b64 s[4:5], 0
; GFX9-NEXT:    s_waitcnt vmcnt(0)
; GFX9-NEXT:    ds_write_b32 v0, v5
; GFX9-NEXT:  .LBB0_1: ; %bb23
; GFX9-NEXT:    ; =>This Inner Loop Header: Depth=1
; GFX9-NEXT:    v_mul_u32_u24_e32 v5, v0, v2
; GFX9-NEXT:    v_add_u32_e32 v0, v0, v1
; GFX9-NEXT:    v_sub_u32_e32 v5, v4, v5
; GFX9-NEXT:    v_add_u32_e32 v5, v5, v0
; GFX9-NEXT:    v_cmp_ge_u32_e32 vcc, v5, v3
; GFX9-NEXT:    s_or_b64 s[4:5], vcc, s[4:5]
; GFX9-NEXT:    s_andn2_b64 exec, exec, s[4:5]
; GFX9-NEXT:    s_cbranch_execnz .LBB0_1
; GFX9-NEXT:  ; %bb.2: ; %.loopexit
; GFX9-NEXT:    s_or_b64 exec, exec, s[4:5]
; GFX9-NEXT:    s_waitcnt lgkmcnt(0)
; GFX9-NEXT:    s_setpc_b64 s[30:31]
bb:
  %tmp22 = and i32 %arg6, 16777215
  br label %bb23

.loopexit:                                        ; preds = %bb23
  ret void

bb23:                                             ; preds = %bb23, %bb
  %tmp24 = phi i32 [ %arg, %bb ], [ %tmp47, %bb23 ]
  %tmp28 = and i32 %tmp24, 16777215
  %tmp29 = mul i32 %tmp28, %tmp22
  %tmp30 = sub i32 %tmp24, %tmp29
  %tmp31 = add i32 %tmp30, %arg16
  %tmp37 = icmp ult i32 %tmp31, %arg13
  %tmp44 = load float, ptr addrspace(1) undef, align 4
  store float %tmp44, ptr addrspace(3) undef, align 4
  %tmp47 = add i32 %tmp24, %arg2
  br i1 %tmp37, label %bb23, label %.loopexit
}

define void @lsr_order_mul24_1(i32 %arg, i32 %arg1, i32 %arg2, ptr addrspace(3) nocapture %arg3, i32 %arg4, i32 %arg5, i32 %arg6, i32 %arg7, i32 %arg8, i32 %arg9, ptr addrspace(1) nocapture readonly %arg10, i32 %arg11, i32 %arg12, i32 %arg13, i32 %arg14, i32 %arg15, i32 %arg16, i1 zeroext %arg17, i1 zeroext %arg18) #0 {
; GFX9-LABEL: lsr_order_mul24_1:
; GFX9:       ; %bb.0: ; %bb
; GFX9-NEXT:    s_waitcnt vmcnt(0) expcnt(0) lgkmcnt(0)
; GFX9-NEXT:    v_and_b32_e32 v5, 1, v18
; GFX9-NEXT:    v_cmp_eq_u32_e32 vcc, 1, v5
; GFX9-NEXT:    v_cmp_lt_u32_e64 s[4:5], v0, v1
; GFX9-NEXT:    s_and_saveexec_b64 s[8:9], s[4:5]
; GFX9-NEXT:    s_cbranch_execz .LBB1_3
; GFX9-NEXT:  ; %bb.1: ; %bb19
; GFX9-NEXT:    v_cvt_f32_u32_e32 v7, v6
; GFX9-NEXT:    v_add_u32_e32 v4, v4, v0
; GFX9-NEXT:    v_and_b32_e32 v5, 0xffffff, v6
; GFX9-NEXT:    v_lshl_add_u32 v6, v4, 2, v3
; GFX9-NEXT:    v_rcp_iflag_f32_e32 v7, v7
; GFX9-NEXT:    v_lshlrev_b32_e32 v8, 2, v2
; GFX9-NEXT:    v_add_u32_e32 v9, v17, v12
; GFX9-NEXT:    s_mov_b64 s[10:11], 0
; GFX9-NEXT:    v_mov_b32_e32 v4, 0
; GFX9-NEXT:    ; implicit-def: $vgpr3
; GFX9-NEXT:  .LBB1_2: ; %bb23
; GFX9-NEXT:    ; =>This Inner Loop Header: Depth=1
; GFX9-NEXT:    v_cvt_f32_u32_e32 v3, v0
; GFX9-NEXT:    v_add_u32_e32 v18, v9, v0
; GFX9-NEXT:    v_add_u32_e32 v12, v17, v0
; GFX9-NEXT:    v_add_u32_e32 v0, v0, v2
; GFX9-NEXT:    v_madak_f32 v3, v3, v7, 0x3727c5ac
; GFX9-NEXT:    v_cvt_u32_f32_e32 v3, v3
; GFX9-NEXT:    v_mul_u32_u24_e32 v19, v3, v5
; GFX9-NEXT:    v_add_u32_e32 v20, v3, v16
; GFX9-NEXT:    v_sub_u32_e32 v3, v18, v19
; GFX9-NEXT:    v_sub_u32_e32 v12, v12, v19
; GFX9-NEXT:    v_mad_u64_u32 v[18:19], s[6:7], v20, v15, v[3:4]
; GFX9-NEXT:    v_cmp_lt_u32_e64 s[4:5], v20, v13
; GFX9-NEXT:    v_cmp_lt_u32_e64 s[6:7], v12, v14
; GFX9-NEXT:    s_and_b64 s[4:5], s[4:5], s[6:7]
; GFX9-NEXT:    s_and_b64 s[4:5], s[4:5], vcc
; GFX9-NEXT:    v_cndmask_b32_e64 v3, 0, v18, s[4:5]
; GFX9-NEXT:    v_lshlrev_b64 v[18:19], 2, v[3:4]
; GFX9-NEXT:    v_add_co_u32_e64 v18, s[6:7], v10, v18
; GFX9-NEXT:    v_addc_co_u32_e64 v19, s[6:7], v11, v19, s[6:7]
; GFX9-NEXT:    global_load_dword v3, v[18:19], off
; GFX9-NEXT:    v_cmp_ge_u32_e64 s[6:7], v0, v1
; GFX9-NEXT:    s_or_b64 s[10:11], s[6:7], s[10:11]
; GFX9-NEXT:    s_waitcnt vmcnt(0)
; GFX9-NEXT:    v_cndmask_b32_e64 v3, 0, v3, s[4:5]
; GFX9-NEXT:    ds_write_b32 v6, v3
; GFX9-NEXT:    v_add_u32_e32 v6, v6, v8
; GFX9-NEXT:    s_andn2_b64 exec, exec, s[10:11]
; GFX9-NEXT:    s_cbranch_execnz .LBB1_2
; GFX9-NEXT:  .LBB1_3: ; %Flow2
; GFX9-NEXT:    s_or_b64 exec, exec, s[8:9]
; GFX9-NEXT:    s_waitcnt lgkmcnt(0)
; GFX9-NEXT:    s_setpc_b64 s[30:31]
bb:
  %tmp = icmp ult i32 %arg, %arg1
  br i1 %tmp, label %bb19, label %.loopexit

bb19:                                             ; preds = %bb
  %tmp20 = uitofp i32 %arg6 to float
  %tmp21 = fdiv float 1.000000e+00, %tmp20, !fpmath !0
  %tmp22 = and i32 %arg6, 16777215
  br label %bb23

.loopexit:                                        ; preds = %bb23, %bb
  ret void

bb23:                                             ; preds = %bb19, %bb23
  %tmp24 = phi i32 [ %arg, %bb19 ], [ %tmp47, %bb23 ]
  %tmp25 = uitofp i32 %tmp24 to float
  %tmp26 = tail call float @llvm.fmuladd.f32(float %tmp25, float %tmp21, float 0x3EE4F8B580000000) #2
  %tmp27 = fptoui float %tmp26 to i32
  %tmp28 = and i32 %tmp27, 16777215
  %tmp29 = mul i32 %tmp28, %tmp22
  %tmp30 = sub i32 %tmp24, %tmp29
  %tmp31 = add i32 %tmp30, %arg16
  %tmp32 = add i32 %tmp27, %arg15
  %tmp33 = mul i32 %tmp32, %arg14
  %tmp34 = add i32 %tmp33, %arg11
  %tmp35 = add i32 %tmp34, %tmp31
  %tmp36 = add i32 %tmp24, %arg4
  %tmp37 = icmp ult i32 %tmp31, %arg13
  %tmp38 = icmp ult i32 %tmp32, %arg12
  %tmp39 = and i1 %tmp38, %tmp37
  %tmp40 = and i1 %tmp39, %arg17
  %tmp41 = zext i32 %tmp35 to i64
  %tmp42 = select i1 %tmp40, i64 %tmp41, i64 0
  %tmp43 = getelementptr inbounds float, ptr addrspace(1) %arg10, i64 %tmp42
  %tmp44 = load float, ptr addrspace(1) %tmp43, align 4
  %tmp45 = select i1 %tmp40, float %tmp44, float 0.000000e+00
  %tmp46 = getelementptr inbounds float, ptr addrspace(3) %arg3, i32 %tmp36
  store float %tmp45, ptr addrspace(3) %tmp46, align 4
  %tmp47 = add i32 %tmp24, %arg2
  %tmp48 = icmp ult i32 %tmp47, %arg1
  br i1 %tmp48, label %bb23, label %.loopexit
}

define void @slsr1_0(i32 %b.arg, i32 %s.arg) #0 {
; GFX9-LABEL: slsr1_0:
; GFX9:       ; %bb.0:
; GFX9-NEXT:    s_waitcnt vmcnt(0) expcnt(0) lgkmcnt(0)
; GFX9-NEXT:    v_and_b32_e32 v2, 0xffffff, v1
; GFX9-NEXT:    v_mul_u32_u24_e32 v3, v0, v1
; GFX9-NEXT:    global_store_dword v[0:1], v3, off
; GFX9-NEXT:    s_waitcnt vmcnt(0)
; GFX9-NEXT:    v_mad_u32_u24 v0, v0, v1, v2
; GFX9-NEXT:    global_store_dword v[0:1], v0, off
; GFX9-NEXT:    s_waitcnt vmcnt(0)
; GFX9-NEXT:    v_add_u32_e32 v0, v0, v2
; GFX9-NEXT:    global_store_dword v[0:1], v0, off
; GFX9-NEXT:    s_waitcnt vmcnt(0)
; GFX9-NEXT:    s_setpc_b64 s[30:31]
  %b = and i32 %b.arg, 16777215
  %s = and i32 %s.arg, 16777215

; CHECK-LABEL: @slsr1(
  ; foo(b * s);
  %mul0 = mul i32 %b, %s
; CHECK: mul i32
; CHECK-NOT: mul i32
  store volatile i32 %mul0, ptr addrspace(1) undef

  ; foo((b + 1) * s);
  %b1 = add i32 %b, 1
  %mul1 = mul i32 %b1, %s
  store volatile i32 %mul1, ptr addrspace(1) undef

  ; foo((b + 2) * s);
  %b2 = add i32 %b, 2
  %mul2 = mul i32 %b2, %s
  store volatile i32 %mul2, ptr addrspace(1) undef
  ret void
}

define void @slsr1_1(i32 %b.arg, i32 %s.arg) #0 {
; GFX9-LABEL: slsr1_1:
; GFX9:       ; %bb.0:
; GFX9-NEXT:    s_waitcnt vmcnt(0) expcnt(0) lgkmcnt(0)
; GFX9-NEXT:    s_mov_b32 s4, s33
; GFX9-NEXT:    s_mov_b32 s33, s32
; GFX9-NEXT:    s_or_saveexec_b64 s[6:7], -1
; GFX9-NEXT:    buffer_store_dword v43, off, s[0:3], s33 offset:12 ; 4-byte Folded Spill
; GFX9-NEXT:    s_mov_b64 exec, s[6:7]
<<<<<<< HEAD
; GFX9-NEXT:    v_writelane_b32 v40, s4, 5
; GFX9-NEXT:    s_addk_i32 s32, 0x800
; GFX9-NEXT:    buffer_store_dword v41, off, s[0:3], s33 offset:8 ; 4-byte Folded Spill
; GFX9-NEXT:    buffer_store_dword v42, off, s[0:3], s33 offset:4 ; 4-byte Folded Spill
; GFX9-NEXT:    buffer_store_dword v43, off, s[0:3], s33 ; 4-byte Folded Spill
; GFX9-NEXT:    v_writelane_b32 v40, s34, 0
; GFX9-NEXT:    v_writelane_b32 v40, s36, 1
; GFX9-NEXT:    v_writelane_b32 v40, s37, 2
; GFX9-NEXT:    v_writelane_b32 v40, s30, 3
; GFX9-NEXT:    v_writelane_b32 v40, s31, 4
; GFX9-NEXT:    s_getpc_b64 s[4:5]
; GFX9-NEXT:    s_add_u32 s4, s4, foo@gotpcrel32@lo+4
; GFX9-NEXT:    s_addc_u32 s5, s5, foo@gotpcrel32@hi+12
; GFX9-NEXT:    s_load_dwordx2 s[36:37], s[4:5], 0x0
; GFX9-NEXT:    v_mov_b32_e32 v41, v1
; GFX9-NEXT:    v_mov_b32_e32 v42, v0
; GFX9-NEXT:    v_mul_u32_u24_e32 v0, v42, v41
=======
; GFX9-NEXT:    v_writelane_b32 v43, s4, 5
; GFX9-NEXT:    v_writelane_b32 v43, s30, 0
; GFX9-NEXT:    v_writelane_b32 v43, s31, 1
; GFX9-NEXT:    s_addk_i32 s32, 0x800
; GFX9-NEXT:    v_writelane_b32 v43, s34, 2
; GFX9-NEXT:    v_writelane_b32 v43, s36, 3
; GFX9-NEXT:    s_getpc_b64 s[4:5]
; GFX9-NEXT:    s_add_u32 s4, s4, foo@gotpcrel32@lo+4
; GFX9-NEXT:    s_addc_u32 s5, s5, foo@gotpcrel32@hi+12
; GFX9-NEXT:    v_writelane_b32 v43, s37, 4
; GFX9-NEXT:    s_load_dwordx2 s[36:37], s[4:5], 0x0
; GFX9-NEXT:    buffer_store_dword v40, off, s[0:3], s33 offset:8 ; 4-byte Folded Spill
; GFX9-NEXT:    buffer_store_dword v41, off, s[0:3], s33 offset:4 ; 4-byte Folded Spill
; GFX9-NEXT:    buffer_store_dword v42, off, s[0:3], s33 ; 4-byte Folded Spill
; GFX9-NEXT:    v_mov_b32_e32 v40, v1
; GFX9-NEXT:    v_mov_b32_e32 v41, v0
; GFX9-NEXT:    v_mul_u32_u24_e32 v0, v41, v40
>>>>>>> 93248729
; GFX9-NEXT:    s_mov_b32 s34, s15
; GFX9-NEXT:    v_and_b32_e32 v42, 0xffffff, v40
; GFX9-NEXT:    s_waitcnt lgkmcnt(0)
; GFX9-NEXT:    s_swappc_b64 s[30:31], s[36:37]
; GFX9-NEXT:    v_mad_u32_u24 v40, v41, v40, v42
; GFX9-NEXT:    s_mov_b32 s15, s34
; GFX9-NEXT:    v_mov_b32_e32 v0, v40
; GFX9-NEXT:    s_swappc_b64 s[30:31], s[36:37]
; GFX9-NEXT:    v_add_u32_e32 v0, v40, v42
; GFX9-NEXT:    s_mov_b32 s15, s34
; GFX9-NEXT:    s_swappc_b64 s[30:31], s[36:37]
<<<<<<< HEAD
; GFX9-NEXT:    buffer_load_dword v43, off, s[0:3], s33 ; 4-byte Folded Reload
; GFX9-NEXT:    buffer_load_dword v42, off, s[0:3], s33 offset:4 ; 4-byte Folded Reload
; GFX9-NEXT:    buffer_load_dword v41, off, s[0:3], s33 offset:8 ; 4-byte Folded Reload
; GFX9-NEXT:    v_readlane_b32 s30, v40, 3
; GFX9-NEXT:    v_readlane_b32 s31, v40, 4
; GFX9-NEXT:    v_readlane_b32 s37, v40, 2
; GFX9-NEXT:    v_readlane_b32 s36, v40, 1
; GFX9-NEXT:    v_readlane_b32 s34, v40, 0
; GFX9-NEXT:    v_readlane_b32 s4, v40, 5
=======
; GFX9-NEXT:    buffer_load_dword v42, off, s[0:3], s33 ; 4-byte Folded Reload
; GFX9-NEXT:    buffer_load_dword v41, off, s[0:3], s33 offset:4 ; 4-byte Folded Reload
; GFX9-NEXT:    buffer_load_dword v40, off, s[0:3], s33 offset:8 ; 4-byte Folded Reload
; GFX9-NEXT:    v_readlane_b32 s37, v43, 4
; GFX9-NEXT:    v_readlane_b32 s36, v43, 3
; GFX9-NEXT:    v_readlane_b32 s34, v43, 2
; GFX9-NEXT:    v_readlane_b32 s31, v43, 1
; GFX9-NEXT:    v_readlane_b32 s30, v43, 0
; GFX9-NEXT:    v_readlane_b32 s4, v43, 5
>>>>>>> 93248729
; GFX9-NEXT:    s_or_saveexec_b64 s[6:7], -1
; GFX9-NEXT:    buffer_load_dword v43, off, s[0:3], s33 offset:12 ; 4-byte Folded Reload
; GFX9-NEXT:    s_mov_b64 exec, s[6:7]
; GFX9-NEXT:    s_addk_i32 s32, 0xf800
; GFX9-NEXT:    s_mov_b32 s33, s4
; GFX9-NEXT:    s_waitcnt vmcnt(0)
; GFX9-NEXT:    s_setpc_b64 s[30:31]
  %b = and i32 %b.arg, 16777215
  %s = and i32 %s.arg, 16777215

; CHECK-LABEL: @slsr1(
  ; foo(b * s);
  %mul0 = mul i32 %b, %s
; CHECK: mul i32
; CHECK-NOT: mul i32
  call void @foo(i32 %mul0)

  ; foo((b + 1) * s);
  %b1 = add i32 %b, 1
  %mul1 = mul i32 %b1, %s
  call void @foo(i32 %mul1)

  ; foo((b + 2) * s);
  %b2 = add i32 %b, 2
  %mul2 = mul i32 %b2, %s
  call void @foo(i32 %mul2)

  ret void
}

declare void @foo(i32) #2
declare float @llvm.fmuladd.f32(float, float, float) #1

attributes #0 = { nounwind willreturn "denormal-fp-math-f32"="preserve-sign,preserve-sign" }
attributes #1 = { nounwind readnone speculatable }
attributes #2 = { nounwind "amdgpu-no-dispatch-id" "amdgpu-no-dispatch-ptr" "amdgpu-no-implicitarg-ptr" "amdgpu-no-queue-ptr" "amdgpu-no-workgroup-id-x" "amdgpu-no-workgroup-id-y" "amdgpu-no-workgroup-id-z" "amdgpu-no-workitem-id-x" "amdgpu-no-workitem-id-y" "amdgpu-no-workitem-id-z" "uniform-work-group-size"="false" "denormal-fp-math-f32"="preserve-sign,preserve-sign" }

!0 = !{float 2.500000e+00}<|MERGE_RESOLUTION|>--- conflicted
+++ resolved
@@ -193,43 +193,23 @@
 ; GFX9-NEXT:    s_or_saveexec_b64 s[6:7], -1
 ; GFX9-NEXT:    buffer_store_dword v43, off, s[0:3], s33 offset:12 ; 4-byte Folded Spill
 ; GFX9-NEXT:    s_mov_b64 exec, s[6:7]
-<<<<<<< HEAD
-; GFX9-NEXT:    v_writelane_b32 v40, s4, 5
+; GFX9-NEXT:    v_writelane_b32 v43, s4, 5
 ; GFX9-NEXT:    s_addk_i32 s32, 0x800
-; GFX9-NEXT:    buffer_store_dword v41, off, s[0:3], s33 offset:8 ; 4-byte Folded Spill
-; GFX9-NEXT:    buffer_store_dword v42, off, s[0:3], s33 offset:4 ; 4-byte Folded Spill
-; GFX9-NEXT:    buffer_store_dword v43, off, s[0:3], s33 ; 4-byte Folded Spill
-; GFX9-NEXT:    v_writelane_b32 v40, s34, 0
-; GFX9-NEXT:    v_writelane_b32 v40, s36, 1
-; GFX9-NEXT:    v_writelane_b32 v40, s37, 2
-; GFX9-NEXT:    v_writelane_b32 v40, s30, 3
-; GFX9-NEXT:    v_writelane_b32 v40, s31, 4
+; GFX9-NEXT:    buffer_store_dword v40, off, s[0:3], s33 offset:8 ; 4-byte Folded Spill
+; GFX9-NEXT:    buffer_store_dword v41, off, s[0:3], s33 offset:4 ; 4-byte Folded Spill
+; GFX9-NEXT:    buffer_store_dword v42, off, s[0:3], s33 ; 4-byte Folded Spill
+; GFX9-NEXT:    v_writelane_b32 v43, s34, 0
+; GFX9-NEXT:    v_writelane_b32 v43, s36, 1
+; GFX9-NEXT:    v_writelane_b32 v43, s37, 2
+; GFX9-NEXT:    v_writelane_b32 v43, s30, 3
+; GFX9-NEXT:    v_writelane_b32 v43, s31, 4
 ; GFX9-NEXT:    s_getpc_b64 s[4:5]
 ; GFX9-NEXT:    s_add_u32 s4, s4, foo@gotpcrel32@lo+4
 ; GFX9-NEXT:    s_addc_u32 s5, s5, foo@gotpcrel32@hi+12
 ; GFX9-NEXT:    s_load_dwordx2 s[36:37], s[4:5], 0x0
-; GFX9-NEXT:    v_mov_b32_e32 v41, v1
-; GFX9-NEXT:    v_mov_b32_e32 v42, v0
-; GFX9-NEXT:    v_mul_u32_u24_e32 v0, v42, v41
-=======
-; GFX9-NEXT:    v_writelane_b32 v43, s4, 5
-; GFX9-NEXT:    v_writelane_b32 v43, s30, 0
-; GFX9-NEXT:    v_writelane_b32 v43, s31, 1
-; GFX9-NEXT:    s_addk_i32 s32, 0x800
-; GFX9-NEXT:    v_writelane_b32 v43, s34, 2
-; GFX9-NEXT:    v_writelane_b32 v43, s36, 3
-; GFX9-NEXT:    s_getpc_b64 s[4:5]
-; GFX9-NEXT:    s_add_u32 s4, s4, foo@gotpcrel32@lo+4
-; GFX9-NEXT:    s_addc_u32 s5, s5, foo@gotpcrel32@hi+12
-; GFX9-NEXT:    v_writelane_b32 v43, s37, 4
-; GFX9-NEXT:    s_load_dwordx2 s[36:37], s[4:5], 0x0
-; GFX9-NEXT:    buffer_store_dword v40, off, s[0:3], s33 offset:8 ; 4-byte Folded Spill
-; GFX9-NEXT:    buffer_store_dword v41, off, s[0:3], s33 offset:4 ; 4-byte Folded Spill
-; GFX9-NEXT:    buffer_store_dword v42, off, s[0:3], s33 ; 4-byte Folded Spill
 ; GFX9-NEXT:    v_mov_b32_e32 v40, v1
 ; GFX9-NEXT:    v_mov_b32_e32 v41, v0
 ; GFX9-NEXT:    v_mul_u32_u24_e32 v0, v41, v40
->>>>>>> 93248729
 ; GFX9-NEXT:    s_mov_b32 s34, s15
 ; GFX9-NEXT:    v_and_b32_e32 v42, 0xffffff, v40
 ; GFX9-NEXT:    s_waitcnt lgkmcnt(0)
@@ -241,27 +221,15 @@
 ; GFX9-NEXT:    v_add_u32_e32 v0, v40, v42
 ; GFX9-NEXT:    s_mov_b32 s15, s34
 ; GFX9-NEXT:    s_swappc_b64 s[30:31], s[36:37]
-<<<<<<< HEAD
-; GFX9-NEXT:    buffer_load_dword v43, off, s[0:3], s33 ; 4-byte Folded Reload
-; GFX9-NEXT:    buffer_load_dword v42, off, s[0:3], s33 offset:4 ; 4-byte Folded Reload
-; GFX9-NEXT:    buffer_load_dword v41, off, s[0:3], s33 offset:8 ; 4-byte Folded Reload
-; GFX9-NEXT:    v_readlane_b32 s30, v40, 3
-; GFX9-NEXT:    v_readlane_b32 s31, v40, 4
-; GFX9-NEXT:    v_readlane_b32 s37, v40, 2
-; GFX9-NEXT:    v_readlane_b32 s36, v40, 1
-; GFX9-NEXT:    v_readlane_b32 s34, v40, 0
-; GFX9-NEXT:    v_readlane_b32 s4, v40, 5
-=======
 ; GFX9-NEXT:    buffer_load_dword v42, off, s[0:3], s33 ; 4-byte Folded Reload
 ; GFX9-NEXT:    buffer_load_dword v41, off, s[0:3], s33 offset:4 ; 4-byte Folded Reload
 ; GFX9-NEXT:    buffer_load_dword v40, off, s[0:3], s33 offset:8 ; 4-byte Folded Reload
-; GFX9-NEXT:    v_readlane_b32 s37, v43, 4
-; GFX9-NEXT:    v_readlane_b32 s36, v43, 3
-; GFX9-NEXT:    v_readlane_b32 s34, v43, 2
-; GFX9-NEXT:    v_readlane_b32 s31, v43, 1
-; GFX9-NEXT:    v_readlane_b32 s30, v43, 0
+; GFX9-NEXT:    v_readlane_b32 s30, v43, 3
+; GFX9-NEXT:    v_readlane_b32 s31, v43, 4
+; GFX9-NEXT:    v_readlane_b32 s37, v43, 2
+; GFX9-NEXT:    v_readlane_b32 s36, v43, 1
+; GFX9-NEXT:    v_readlane_b32 s34, v43, 0
 ; GFX9-NEXT:    v_readlane_b32 s4, v43, 5
->>>>>>> 93248729
 ; GFX9-NEXT:    s_or_saveexec_b64 s[6:7], -1
 ; GFX9-NEXT:    buffer_load_dword v43, off, s[0:3], s33 offset:12 ; 4-byte Folded Reload
 ; GFX9-NEXT:    s_mov_b64 exec, s[6:7]
