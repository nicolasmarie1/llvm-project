--- conflicted
+++ resolved
@@ -276,18 +276,10 @@
 ; GCN-NEXT: s_mov_b64 exec, [[COPY_EXEC0]]
 ; MUBUF: buffer_store_dword v41, off, s[0:3], s33 ; 4-byte Folded Spill
 ; FLATSCR: scratch_store_dword off, v41, s33 ; 4-byte Folded Spill
-<<<<<<< HEAD
 ; GCN-COUNT-63: v_writelane_b32 [[CSR_VGPR]]
 ; MUBUF: buffer_store_dword v{{[0-9]+}}, off, s[0:3], s33 offset:4
 ; FLATSCR: scratch_store_dword off, v{{[0-9]+}}, s33 offset:4
 ; GCN: ;;#ASMSTART
-=======
-; GCN: v_writelane_b32 v1
-; MUBUF:   buffer_store_dword v{{[0-9]+}}, off, s[0:3], s33 offset:4
-; FLATSCR: scratch_store_dword off, v{{[0-9]+}}, s33 offset:4
-; GCN: ;;#ASMSTART
-; GCN: v_writelane_b32 v1
->>>>>>> 93248729
 
 ; GCN: s_xor_saveexec_b64 [[COPY_EXEC1:s\[[0-9]+:[0-9]+\]]], -1{{$}}
 ; MUBUF-NEXT:   buffer_load_dword [[CSR_VGPR]], off, s[0:3], s33 offset:8 ; 4-byte Folded Reload
@@ -323,34 +315,17 @@
 ; MUBUF-NEXT:   buffer_store_dword [[CSR_VGPR:v[0-9]+]], off, s[0:3], s33 offset:8 ; 4-byte Folded Spill
 ; FLATSCR-NEXT: scratch_store_dword off, [[CSR_VGPR:v[0-9]+]], s33 offset:8 ; 4-byte Folded Spill
 ; GCN-NEXT: s_mov_b64 exec, [[COPY_EXEC0]]
-<<<<<<< HEAD
-=======
-; GCN-COUNT-61: v_writelane_b32 v1,
->>>>>>> 93248729
 ; MUBUF:   buffer_store_dword v41, off, s[0:3], s33 ; 4-byte Folded Spill
 ; FLATSCR: s_add_i32 s32, s32, 16
 ; FLATSCR: scratch_store_dword off, v41, s33 ; 4-byte Folded Spill
-<<<<<<< HEAD
-; GCN-COUNT-62: v_writelane_b32 v0,
-; GCN: v_writelane_b32 v0,
+; GCN-COUNT-62: v_writelane_b32 v1,
+; GCN: v_writelane_b32 v1,
 ; MUBUF:   buffer_store_dword
 ; FLATSCR: scratch_store_dword
 ; GCN: ;;#ASMSTART
 ; MUBUF:   buffer_load_dword v41, off, s[0:3], s33 ; 4-byte Folded Reload
 ; FLATSCR: scratch_load_dword v41, off, s33 ; 4-byte Folded Reload
-; GCN-COUNT-64: v_readlane_b32 s{{[0-9]+}}, v0
-=======
-; GCN: v_writelane_b32 v1,
-; MUBUF:   buffer_store_dword
-; FLATSCR: scratch_store_dword
-; GCN: ;;#ASMSTART
-; GCN: v_writelane_b32 v1,
-; MUBUF:   buffer_load_dword v41, off, s[0:3], s33 ; 4-byte Folded Reload
-; FLATSCR: scratch_load_dword v41, off, s33 ; 4-byte Folded Reload
-; MUBUF:        s_addk_i32 s32, 0x400
-; FLATSCR:      s_add_i32 s32, s32, 16
 ; GCN-COUNT-64: v_readlane_b32 s{{[0-9]+}}, v1
->>>>>>> 93248729
 ; GCN-NEXT: s_xor_saveexec_b64 [[COPY_EXEC1:s\[[0-9]+:[0-9]+\]]], -1{{$}}
 ; MUBUF-NEXT:   buffer_load_dword [[CSR_VGPR]], off, s[0:3], s33 offset:8 ; 4-byte Folded Reload
 ; FLATSCR-NEXT: scratch_load_dword [[CSR_VGPR]], off, s33 offset:8 ; 4-byte Folded Reload
