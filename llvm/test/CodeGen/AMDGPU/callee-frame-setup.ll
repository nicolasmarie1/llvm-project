--- conflicted
+++ resolved
@@ -282,15 +282,8 @@
 ; FLATSCR: scratch_store_dword off, v{{[0-9]+}}, s33 offset:8
 ; GCN: ;;#ASMSTART
 
-<<<<<<< HEAD
-; MUBUF:    s_sub_u32 s32, s32, 0x300
-; FLATSCR:  s_sub_u32 s32, s32, 12
-=======
-; MUBUF:        s_add_u32 s32, s32, 0x400
 ; MUBUF:        s_sub_u32 s32, s32, 0x400
-; FLATSCR:      s_add_u32 s32, s32, 16
 ; FLATSCR:      s_sub_u32 s32, s32, 16
->>>>>>> 04809277
 ; GCN-NEXT: v_readlane_b32 s33, v1, 63
 ; GCN-NEXT: s_or_saveexec_b64 [[COPY_EXEC1:s\[[0-9]+:[0-9]+\]]], -1{{$}}
 ; MUBUF-NEXT:   buffer_load_dword [[CSR_VGPR]], off, s[0:3], s32 offset:12 ; 4-byte Folded Reload
@@ -317,19 +310,11 @@
 ; Use a copy to a free SGPR instead of introducing a second CSR VGPR.
 ; GCN-LABEL: {{^}}no_new_vgpr_for_fp_csr:
 ; GCN: s_waitcnt
-<<<<<<< HEAD
-=======
-; GCN-NEXT: s_or_saveexec_b64 [[COPY_EXEC0:s\[[0-9]+:[0-9]+\]]], -1{{$}}
-; MUBUF-NEXT:   buffer_store_dword [[CSR_VGPR:v[0-9]+]], off, s[0:3], s32 offset:12 ; 4-byte Folded Spill
-; FLATSCR-NEXT: scratch_store_dword off, [[CSR_VGPR:v[0-9]+]], s32 offset:12 ; 4-byte Folded Spill
-; GCN-NEXT: s_mov_b64 exec, [[COPY_EXEC0]]
-; GCN-COUNT-62: v_writelane_b32 v1,
->>>>>>> 04809277
 ; GCN: s_mov_b32 [[FP_COPY:s[0-9]+]], s33
 ; GCN-NEXT: s_mov_b32 s33, s32
-; MUBUF:   s_add_u32 s32, s32, 0x300
+; MUBUF:   s_add_u32 s32, s32, 0x400
 ; MUBUF:   buffer_store_dword v41, off, s[0:3], s33 ; 4-byte Folded Spill
-; FLATSCR: s_add_u32 s32, s32, 12
+; FLATSCR: s_add_u32 s32, s32, 16
 ; FLATSCR: scratch_store_dword off, v41, s33 ; 4-byte Folded Spill
 ; GCN-COUNT-62: v_writelane_b32 v1,
 ; GCN: v_writelane_b32 v1,
@@ -338,18 +323,13 @@
 ; GCN: ;;#ASMSTART
 ; MUBUF:   buffer_load_dword v41, off, s[0:3], s33 ; 4-byte Folded Reload
 ; FLATSCR: scratch_load_dword v41, off, s33 ; 4-byte Folded Reload
-<<<<<<< HEAD
-=======
-; MUBUF:        s_add_u32 s32, s32, 0x400
-; FLATSCR:      s_add_u32 s32, s32, 16
->>>>>>> 04809277
 ; GCN-COUNT-64: v_readlane_b32 s{{[0-9]+}}, v1
 ; MUBUF-NEXT:   s_sub_u32 s32, s32, 0x400
 ; FLATSCR-NEXT: s_sub_u32 s32, s32, 16
 ; GCN-NEXT: s_mov_b32 s33, [[FP_COPY]]
 ; GCN-NEXT: s_or_saveexec_b64 [[COPY_EXEC1:s\[[0-9]+:[0-9]+\]]], -1{{$}}
-; MUBUF-NEXT:   buffer_load_dword [[CSR_VGPR]], off, s[0:3], s32 offset:12 ; 4-byte Folded Reload
-; FLATSCR-NEXT: scratch_load_dword [[CSR_VGPR]], off, s32 offset:12 ; 4-byte Folded Reload
+; MUBUF-NEXT:   buffer_load_dword v1, off, s[0:3], s32 offset:12 ; 4-byte Folded Reload
+; FLATSCR-NEXT: scratch_load_dword v1, off, s32 offset:12 ; 4-byte Folded Reload
 ; GCN-NEXT: s_mov_b64 exec, [[COPY_EXEC1]]
 ; GCN-NEXT: s_waitcnt vmcnt(0)
 ; GCN-NEXT: s_setpc_b64
@@ -408,14 +388,6 @@
 ; FLATSCR: scratch_store_dword off, [[ZERO]], s33 offset:4
 ; GCN-NEXT:     s_waitcnt vmcnt(0)
 ; GCN: ;;#ASMSTART
-<<<<<<< HEAD
-; MUBUF:   s_add_u32 s32, s32, 0x200
-; FLATSCR: s_add_u32 s32, s32, 8
-; GCN: v_readlane_b32
-; GCN-NEXT:     v_readlane_b32
-; MUBUF-NEXT:   s_sub_u32 s32, s32, 0x200
-; FLATSCR-NEXT: s_sub_u32 s32, s32, 8
-=======
 ; MUBUF:        s_add_u32 s32, s32, 0x300
 ; MUBUF-NEXT:   v_readlane_b32 s4, v1, 0
 ; MUBUF-NEXT:   v_readlane_b32 s5, v1, 1
@@ -424,7 +396,6 @@
 ; FLATSCR-NEXT: v_readlane_b32 s1, v1, 1
 ; MUBUF-NEXT:   s_sub_u32 s32, s32, 0x300
 ; FLATSCR-NEXT: s_sub_u32 s32, s32, 12
->>>>>>> 04809277
 ; GCN-NEXT:     v_readlane_b32 s33, v1, 2
 ; GCN-NEXT: s_or_saveexec_b64 [[COPY_EXEC1:s\[[0-9]+:[0-9]+\]]], -1{{$}}
 ; MUBUF-NEXT:   buffer_load_dword [[CSR_VGPR]], off, s[0:3], s32 offset:8 ; 4-byte Folded Reload
@@ -684,13 +655,10 @@
 
 ; If the size of the offset exceeds the MUBUF offset field we need another
 ; scratch VGPR to hold the offset.
-<<<<<<< HEAD
-=======
 ; GCN-LABEL: {{^}}spill_fp_to_memory_scratch_reg_needed_mubuf_offset
 ; MUBUF: s_or_saveexec_b64 s[4:5], -1
 ; MUBUF: v_mov_b32_e32 v0, 0x1008
 ; MUBUF-NEXT:  buffer_store_dword v39, v0, s[0:3], s32 offen ; 4-byte Folded Spill
->>>>>>> 04809277
 ; MUBUF: v_mov_b32_e32 v0, s33
 ; GCN-NOT: v_mov_b32_e32 v0, 0x100c
 ; MUBUF-NEXT: v_mov_b32_e32 v1, 0x100c
