; NOTE: Assertions have been autogenerated by utils/update_llc_test_checks.py
; RUN: llc -mtriple=amdgcn-amd-amdhsa -mcpu=gfx90a -verify-machineinstrs < %s | FileCheck -check-prefix=GFX90A %s

; The test forces a high vector register pressure and there won't be sufficient VGPRs to be allocated
; for writelane/readlane SGPR spill instructions. Regalloc would split the vector register liverange
; by introducing a copy to AGPR register. The VGPR store to AGPR (v_accvgpr_write_b32) and later the
; restore from AGPR (v_accvgpr_read_b32) should be whole-wave operations and hence exec mask should be
; manipulated to ensure all lanes are active when these instructions are executed.
define void @vector_reg_liverange_split() #0 {
; GFX90A-LABEL: vector_reg_liverange_split:
; GFX90A:       ; %bb.0:
; GFX90A-NEXT:    s_waitcnt vmcnt(0) expcnt(0) lgkmcnt(0)
; GFX90A-NEXT:    s_mov_b32 s16, s33
; GFX90A-NEXT:    s_mov_b32 s33, s32
; GFX90A-NEXT:    s_xor_saveexec_b64 s[18:19], -1
; GFX90A-NEXT:    buffer_store_dword v0, off, s[0:3], s33 offset:8 ; 4-byte Folded Spill
; GFX90A-NEXT:    s_mov_b64 exec, -1
; GFX90A-NEXT:    buffer_store_dword v40, off, s[0:3], s33 ; 4-byte Folded Spill
; GFX90A-NEXT:    buffer_store_dword a32, off, s[0:3], s33 offset:4 ; 4-byte Folded Spill
; GFX90A-NEXT:    s_mov_b64 exec, s[18:19]
; GFX90A-NEXT:    v_writelane_b32 v40, s16, 4
; GFX90A-NEXT:    v_writelane_b32 v40, s28, 2
; GFX90A-NEXT:    v_writelane_b32 v40, s29, 3
<<<<<<< HEAD
; GFX90A-NEXT:    v_writelane_b32 v40, s16, 4
=======
; GFX90A-NEXT:    ; implicit-def: $vgpr0 : SGPR spill to VGPR lane
>>>>>>> 294eecd4
; GFX90A-NEXT:    v_writelane_b32 v40, s30, 0
; GFX90A-NEXT:    s_addk_i32 s32, 0x400
; GFX90A-NEXT:    ; implicit-def: $vgpr0 : SGPR spill to VGPR lane
; GFX90A-NEXT:    v_writelane_b32 v40, s31, 1
; GFX90A-NEXT:    ;;#ASMSTART
; GFX90A-NEXT:    ; def s20
; GFX90A-NEXT:    ;;#ASMEND
; GFX90A-NEXT:    v_writelane_b32 v0, s20, 0
; GFX90A-NEXT:    s_or_saveexec_b64 s[28:29], -1
; GFX90A-NEXT:    v_accvgpr_write_b32 a32, v0
; GFX90A-NEXT:    s_mov_b64 exec, s[28:29]
; GFX90A-NEXT:    s_getpc_b64 s[16:17]
; GFX90A-NEXT:    s_add_u32 s16, s16, foo@gotpcrel32@lo+4
; GFX90A-NEXT:    s_addc_u32 s17, s17, foo@gotpcrel32@hi+12
; GFX90A-NEXT:    s_load_dwordx2 s[16:17], s[16:17], 0x0
; GFX90A-NEXT:    s_waitcnt lgkmcnt(0)
; GFX90A-NEXT:    s_swappc_b64 s[30:31], s[16:17]
; GFX90A-NEXT:    s_or_saveexec_b64 s[28:29], -1
; GFX90A-NEXT:    v_accvgpr_read_b32 v0, a32
; GFX90A-NEXT:    s_mov_b64 exec, s[28:29]
; GFX90A-NEXT:    v_readlane_b32 s30, v40, 0
; GFX90A-NEXT:    v_readlane_b32 s20, v0, 0
; GFX90A-NEXT:    ;;#ASMSTART
; GFX90A-NEXT:    ; use s20
; GFX90A-NEXT:    ;;#ASMEND
; GFX90A-NEXT:    v_readlane_b32 s31, v40, 1
; GFX90A-NEXT:    ; kill: killed $vgpr0
; GFX90A-NEXT:    v_readlane_b32 s4, v40, 4
; GFX90A-NEXT:    v_readlane_b32 s28, v40, 2
; GFX90A-NEXT:    v_readlane_b32 s29, v40, 3
; GFX90A-NEXT:    s_xor_saveexec_b64 s[6:7], -1
; GFX90A-NEXT:    buffer_load_dword v0, off, s[0:3], s33 offset:8 ; 4-byte Folded Reload
; GFX90A-NEXT:    s_mov_b64 exec, -1
; GFX90A-NEXT:    buffer_load_dword v40, off, s[0:3], s33 ; 4-byte Folded Reload
; GFX90A-NEXT:    buffer_load_dword a32, off, s[0:3], s33 offset:4 ; 4-byte Folded Reload
; GFX90A-NEXT:    s_mov_b64 exec, s[6:7]
; GFX90A-NEXT:    s_addk_i32 s32, 0xfc00
; GFX90A-NEXT:    s_mov_b32 s33, s4
; GFX90A-NEXT:    s_waitcnt vmcnt(0)
; GFX90A-NEXT:    s_setpc_b64 s[30:31]
  %s20 = call i32 asm sideeffect "; def $0","=${s20}"()
  call void @foo()
  call void asm sideeffect "; use $0","${s20}"(i32 %s20)
  ret void
}

declare void @foo()

attributes #0 = { "amdgpu-num-vgpr"="41" "amdgpu-num-sgpr"="34"}<|MERGE_RESOLUTION|>--- conflicted
+++ resolved
@@ -21,11 +21,6 @@
 ; GFX90A-NEXT:    v_writelane_b32 v40, s16, 4
 ; GFX90A-NEXT:    v_writelane_b32 v40, s28, 2
 ; GFX90A-NEXT:    v_writelane_b32 v40, s29, 3
-<<<<<<< HEAD
-; GFX90A-NEXT:    v_writelane_b32 v40, s16, 4
-=======
-; GFX90A-NEXT:    ; implicit-def: $vgpr0 : SGPR spill to VGPR lane
->>>>>>> 294eecd4
 ; GFX90A-NEXT:    v_writelane_b32 v40, s30, 0
 ; GFX90A-NEXT:    s_addk_i32 s32, 0x400
 ; GFX90A-NEXT:    ; implicit-def: $vgpr0 : SGPR spill to VGPR lane
