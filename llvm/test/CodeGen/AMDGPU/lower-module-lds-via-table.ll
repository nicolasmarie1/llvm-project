; NOTE: Assertions have been autogenerated by utils/update_llc_test_checks.py UTC_ARGS: --version 3
; RUN: opt -S -mtriple=amdgcn--amdhsa -passes=amdgpu-lower-module-lds < %s --amdgpu-lower-module-lds-strategy=table | FileCheck -check-prefix=OPT %s
; RUN: llc -mtriple=amdgcn--amdhsa -verify-machineinstrs < %s --amdgpu-lower-module-lds-strategy=table | FileCheck -check-prefix=GCN %s

; Opt checks from utils/update_test_checks.py, llc checks from utils/update_llc_test_checks.py, both modified.

; Define four variables and four non-kernel functions which access exactly one variable each
@v0 = addrspace(3) global float poison
@v1 = addrspace(3) global i16 poison, align 16
@v2 = addrspace(3) global i64 poison
@v3 = addrspace(3) global i8 poison
@unused = addrspace(3) global i16 poison

; OPT: %llvm.amdgcn.kernel.kernel_no_table.lds.t = type { i64 }
; OPT: %llvm.amdgcn.kernel.k01.lds.t = type { i16, [2 x i8], float }
; OPT: %llvm.amdgcn.kernel.k23.lds.t = type { i64, i8 }
; OPT: %llvm.amdgcn.kernel.k123.lds.t = type { i16, i8, [5 x i8], i64 }


; Salient parts of the IR lookup table check:
; It has (top level) size 3 as there are 3 kernels that call functions which use lds
; The next level down has type [4 x i16] as there are 4 variables accessed by functions which use lds
; The kernel naming pattern and the structs being named after the functions helps verify placement of poison
; The remainder are constant expressions into the variable instances checked above

; OPT{LITERAL}: @llvm.amdgcn.lds.offset.table = internal addrspace(4) constant [3 x [4 x i32]] [[4 x i32] [i32 ptrtoint (ptr addrspace(3) getelementptr inbounds (%llvm.amdgcn.kernel.k01.lds.t, ptr addrspace(3) @llvm.amdgcn.kernel.k01.lds, i32 0, i32 2) to i32), i32 ptrtoint (ptr addrspace(3) @llvm.amdgcn.kernel.k01.lds to i32), i32 poison, i32 poison], [4 x i32] [i32 poison, i32 ptrtoint (ptr addrspace(3) @llvm.amdgcn.kernel.k123.lds to i32), i32 ptrtoint (ptr addrspace(3) getelementptr inbounds (%llvm.amdgcn.kernel.k123.lds.t, ptr addrspace(3) @llvm.amdgcn.kernel.k123.lds, i32 0, i32 3) to i32), i32 ptrtoint (ptr addrspace(3) getelementptr inbounds (%llvm.amdgcn.kernel.k123.lds.t, ptr addrspace(3) @llvm.amdgcn.kernel.k123.lds, i32 0, i32 1) to i32)], [4 x i32] [i32 poison, i32 poison, i32 ptrtoint (ptr addrspace(3) @llvm.amdgcn.kernel.k23.lds to i32), i32 ptrtoint (ptr addrspace(3) getelementptr inbounds (%llvm.amdgcn.kernel.k23.lds.t, ptr addrspace(3) @llvm.amdgcn.kernel.k23.lds, i32 0, i32 1) to i32)]]


define void @f0() {
; OPT-LABEL: define void @f0() {
; OPT-NEXT:    [[TMP1:%.*]] = call i32 @llvm.amdgcn.lds.kernel.id()
; OPT-NEXT:    [[V02:%.*]] = getelementptr inbounds [3 x [4 x i32]], ptr addrspace(4) @llvm.amdgcn.lds.offset.table, i32 0, i32 [[TMP1]], i32 0
; OPT-NEXT:    [[TMP2:%.*]] = load i32, ptr addrspace(4) [[V02]], align 4
; OPT-NEXT:    [[V03:%.*]] = inttoptr i32 [[TMP2]] to ptr addrspace(3)
; OPT-NEXT:    [[LD:%.*]] = load float, ptr addrspace(3) [[V03]], align 4
; OPT-NEXT:    [[MUL:%.*]] = fmul float [[LD]], 2.000000e+00
; OPT-NEXT:    [[V0:%.*]] = getelementptr inbounds [3 x [4 x i32]], ptr addrspace(4) @llvm.amdgcn.lds.offset.table, i32 0, i32 [[TMP1]], i32 0
; OPT-NEXT:    [[TMP3:%.*]] = load i32, ptr addrspace(4) [[V0]], align 4
; OPT-NEXT:    [[V01:%.*]] = inttoptr i32 [[TMP3]] to ptr addrspace(3)
; OPT-NEXT:    store float [[MUL]], ptr addrspace(3) [[V01]], align 4
; OPT-NEXT:    ret void
;
; GCN-LABEL: f0:
; GCN:       ; %bb.0:
; GCN-NEXT:    s_waitcnt vmcnt(0) expcnt(0) lgkmcnt(0)
; GCN-NEXT:    s_mov_b32 s4, s15
; GCN-NEXT:    s_ashr_i32 s5, s15, 31
; GCN-NEXT:    s_getpc_b64 s[6:7]
; GCN-NEXT:    s_add_u32 s6, s6, llvm.amdgcn.lds.offset.table@rel32@lo+4
; GCN-NEXT:    s_addc_u32 s7, s7, llvm.amdgcn.lds.offset.table@rel32@hi+12
; GCN-NEXT:    s_lshl_b64 s[4:5], s[4:5], 4
; GCN-NEXT:    s_add_u32 s4, s4, s6
; GCN-NEXT:    s_addc_u32 s5, s5, s7
; GCN-NEXT:    s_load_dword s4, s[4:5], 0x0
; GCN-NEXT:    s_waitcnt lgkmcnt(0)
; GCN-NEXT:    v_mov_b32_e32 v0, s4
; GCN-NEXT:    s_mov_b32 m0, -1
; GCN-NEXT:    ds_read_b32 v1, v0
; GCN-NEXT:    s_waitcnt lgkmcnt(0)
; GCN-NEXT:    v_add_f32_e32 v1, v1, v1
; GCN-NEXT:    ds_write_b32 v0, v1
; GCN-NEXT:    s_waitcnt lgkmcnt(0)
; GCN-NEXT:    s_setpc_b64 s[30:31]
  %ld = load float, ptr addrspace(3) @v0
  %mul = fmul float %ld, 2.
  store float %mul, ptr  addrspace(3) @v0
  ret void
}

define void @f1() {
; OPT-LABEL: define void @f1() {
; OPT-NEXT:    [[TMP1:%.*]] = call i32 @llvm.amdgcn.lds.kernel.id()
; OPT-NEXT:    [[V12:%.*]] = getelementptr inbounds [3 x [4 x i32]], ptr addrspace(4) @llvm.amdgcn.lds.offset.table, i32 0, i32 [[TMP1]], i32 1
; OPT-NEXT:    [[TMP2:%.*]] = load i32, ptr addrspace(4) [[V12]], align 4
; OPT-NEXT:    [[V13:%.*]] = inttoptr i32 [[TMP2]] to ptr addrspace(3)
; OPT-NEXT:    [[LD:%.*]] = load i16, ptr addrspace(3) [[V13]], align 2
; OPT-NEXT:    [[MUL:%.*]] = mul i16 [[LD]], 3
; OPT-NEXT:    [[V1:%.*]] = getelementptr inbounds [3 x [4 x i32]], ptr addrspace(4) @llvm.amdgcn.lds.offset.table, i32 0, i32 [[TMP1]], i32 1
; OPT-NEXT:    [[TMP3:%.*]] = load i32, ptr addrspace(4) [[V1]], align 4
; OPT-NEXT:    [[V11:%.*]] = inttoptr i32 [[TMP3]] to ptr addrspace(3)
; OPT-NEXT:    store i16 [[MUL]], ptr addrspace(3) [[V11]], align 2
; OPT-NEXT:    ret void
;
; GCN-LABEL: f1:
; GCN:       ; %bb.0:
; GCN-NEXT:    s_waitcnt vmcnt(0) expcnt(0) lgkmcnt(0)
; GCN-NEXT:    s_mov_b32 s4, s15
; GCN-NEXT:    s_ashr_i32 s5, s15, 31
; GCN-NEXT:    s_getpc_b64 s[6:7]
; GCN-NEXT:    s_add_u32 s6, s6, llvm.amdgcn.lds.offset.table@rel32@lo+8
; GCN-NEXT:    s_addc_u32 s7, s7, llvm.amdgcn.lds.offset.table@rel32@hi+16
; GCN-NEXT:    s_lshl_b64 s[4:5], s[4:5], 4
; GCN-NEXT:    s_add_u32 s4, s4, s6
; GCN-NEXT:    s_addc_u32 s5, s5, s7
; GCN-NEXT:    s_load_dword s4, s[4:5], 0x0
; GCN-NEXT:    s_waitcnt lgkmcnt(0)
; GCN-NEXT:    v_mov_b32_e32 v0, s4
; GCN-NEXT:    s_mov_b32 m0, -1
; GCN-NEXT:    ds_read_u16 v1, v0
; GCN-NEXT:    s_waitcnt lgkmcnt(0)
; GCN-NEXT:    v_mul_lo_u32 v1, v1, 3
; GCN-NEXT:    ds_write_b16 v0, v1
; GCN-NEXT:    s_waitcnt lgkmcnt(0)
; GCN-NEXT:    s_setpc_b64 s[30:31]
  %ld = load i16, ptr addrspace(3) @v1
  %mul = mul i16 %ld, 3
  store i16 %mul, ptr  addrspace(3) @v1
  ret void
}

define void @f2() {
; OPT-LABEL: define void @f2() {
; OPT-NEXT:    [[TMP1:%.*]] = call i32 @llvm.amdgcn.lds.kernel.id()
; OPT-NEXT:    [[V22:%.*]] = getelementptr inbounds [3 x [4 x i32]], ptr addrspace(4) @llvm.amdgcn.lds.offset.table, i32 0, i32 [[TMP1]], i32 2
; OPT-NEXT:    [[TMP2:%.*]] = load i32, ptr addrspace(4) [[V22]], align 4
; OPT-NEXT:    [[V23:%.*]] = inttoptr i32 [[TMP2]] to ptr addrspace(3)
; OPT-NEXT:    [[LD:%.*]] = load i64, ptr addrspace(3) [[V23]], align 8
; OPT-NEXT:    [[MUL:%.*]] = mul i64 [[LD]], 4
; OPT-NEXT:    [[V2:%.*]] = getelementptr inbounds [3 x [4 x i32]], ptr addrspace(4) @llvm.amdgcn.lds.offset.table, i32 0, i32 [[TMP1]], i32 2
; OPT-NEXT:    [[TMP3:%.*]] = load i32, ptr addrspace(4) [[V2]], align 4
; OPT-NEXT:    [[V21:%.*]] = inttoptr i32 [[TMP3]] to ptr addrspace(3)
; OPT-NEXT:    store i64 [[MUL]], ptr addrspace(3) [[V21]], align 8
; OPT-NEXT:    ret void
;
; GCN-LABEL: f2:
; GCN:       ; %bb.0:
; GCN-NEXT:    s_waitcnt vmcnt(0) expcnt(0) lgkmcnt(0)
; GCN-NEXT:    s_mov_b32 s4, s15
; GCN-NEXT:    s_ashr_i32 s5, s15, 31
; GCN-NEXT:    s_getpc_b64 s[6:7]
; GCN-NEXT:    s_add_u32 s6, s6, llvm.amdgcn.lds.offset.table@rel32@lo+12
; GCN-NEXT:    s_addc_u32 s7, s7, llvm.amdgcn.lds.offset.table@rel32@hi+20
; GCN-NEXT:    s_lshl_b64 s[4:5], s[4:5], 4
; GCN-NEXT:    s_add_u32 s4, s4, s6
; GCN-NEXT:    s_addc_u32 s5, s5, s7
; GCN-NEXT:    s_load_dword s4, s[4:5], 0x0
; GCN-NEXT:    s_waitcnt lgkmcnt(0)
; GCN-NEXT:    v_mov_b32_e32 v2, s4
; GCN-NEXT:    s_mov_b32 m0, -1
; GCN-NEXT:    ds_read_b64 v[0:1], v2
; GCN-NEXT:    s_waitcnt lgkmcnt(0)
; GCN-NEXT:    v_lshl_b64 v[0:1], v[0:1], 2
; GCN-NEXT:    ds_write_b64 v2, v[0:1]
; GCN-NEXT:    s_waitcnt lgkmcnt(0)
; GCN-NEXT:    s_setpc_b64 s[30:31]
  %ld = load i64, ptr addrspace(3) @v2
  %mul = mul i64 %ld, 4
  store i64 %mul, ptr  addrspace(3) @v2
  ret void
}

define void @f3() {
; OPT-LABEL: define void @f3() {
; OPT-NEXT:    [[TMP1:%.*]] = call i32 @llvm.amdgcn.lds.kernel.id()
; OPT-NEXT:    [[V32:%.*]] = getelementptr inbounds [3 x [4 x i32]], ptr addrspace(4) @llvm.amdgcn.lds.offset.table, i32 0, i32 [[TMP1]], i32 3
; OPT-NEXT:    [[TMP2:%.*]] = load i32, ptr addrspace(4) [[V32]], align 4
; OPT-NEXT:    [[V33:%.*]] = inttoptr i32 [[TMP2]] to ptr addrspace(3)
; OPT-NEXT:    [[LD:%.*]] = load i8, ptr addrspace(3) [[V33]], align 1
; OPT-NEXT:    [[MUL:%.*]] = mul i8 [[LD]], 5
; OPT-NEXT:    [[V3:%.*]] = getelementptr inbounds [3 x [4 x i32]], ptr addrspace(4) @llvm.amdgcn.lds.offset.table, i32 0, i32 [[TMP1]], i32 3
; OPT-NEXT:    [[TMP3:%.*]] = load i32, ptr addrspace(4) [[V3]], align 4
; OPT-NEXT:    [[V31:%.*]] = inttoptr i32 [[TMP3]] to ptr addrspace(3)
; OPT-NEXT:    store i8 [[MUL]], ptr addrspace(3) [[V31]], align 1
; OPT-NEXT:    ret void
;
; GCN-LABEL: f3:
; GCN:       ; %bb.0:
; GCN-NEXT:    s_waitcnt vmcnt(0) expcnt(0) lgkmcnt(0)
; GCN-NEXT:    s_mov_b32 s4, s15
; GCN-NEXT:    s_ashr_i32 s5, s15, 31
; GCN-NEXT:    s_getpc_b64 s[6:7]
; GCN-NEXT:    s_add_u32 s6, s6, llvm.amdgcn.lds.offset.table@rel32@lo+16
; GCN-NEXT:    s_addc_u32 s7, s7, llvm.amdgcn.lds.offset.table@rel32@hi+24
; GCN-NEXT:    s_lshl_b64 s[4:5], s[4:5], 4
; GCN-NEXT:    s_add_u32 s4, s4, s6
; GCN-NEXT:    s_addc_u32 s5, s5, s7
; GCN-NEXT:    s_load_dword s4, s[4:5], 0x0
; GCN-NEXT:    s_waitcnt lgkmcnt(0)
; GCN-NEXT:    v_mov_b32_e32 v0, s4
; GCN-NEXT:    s_mov_b32 m0, -1
; GCN-NEXT:    ds_read_u8 v1, v0
; GCN-NEXT:    s_waitcnt lgkmcnt(0)
; GCN-NEXT:    v_mul_lo_u32 v1, v1, 5
; GCN-NEXT:    ds_write_b8 v0, v1
; GCN-NEXT:    s_waitcnt lgkmcnt(0)
; GCN-NEXT:    s_setpc_b64 s[30:31]
  %ld = load i8, ptr addrspace(3) @v3
  %mul = mul i8 %ld, 5
  store i8 %mul, ptr  addrspace(3) @v3
  ret void
}

; Doesn't access any via a function, won't be in the lookup table
define amdgpu_kernel void @kernel_no_table() {
; OPT-LABEL: define amdgpu_kernel void @kernel_no_table(
; OPT-SAME: ) #[[ATTR0:[0-9]+]] {
; OPT-NEXT:    [[LD:%.*]] = load i64, ptr addrspace(3) @llvm.amdgcn.kernel.kernel_no_table.lds, align 8
; OPT-NEXT:    [[MUL:%.*]] = mul i64 [[LD]], 8
; OPT-NEXT:    store i64 [[MUL]], ptr addrspace(3) @llvm.amdgcn.kernel.kernel_no_table.lds, align 8
; OPT-NEXT:    ret void
;
; GCN-LABEL: kernel_no_table:
; GCN:       ; %bb.0:
; GCN-NEXT:    v_mov_b32_e32 v2, 0
; GCN-NEXT:    s_mov_b32 m0, -1
; GCN-NEXT:    ds_read_b64 v[0:1], v2
; GCN-NEXT:    s_waitcnt lgkmcnt(0)
; GCN-NEXT:    v_lshl_b64 v[0:1], v[0:1], 3
; GCN-NEXT:    ds_write_b64 v2, v[0:1]
; GCN-NEXT:    s_endpgm
  %ld = load i64, ptr addrspace(3) @v2
  %mul = mul i64 %ld, 8
  store i64 %mul, ptr  addrspace(3) @v2
  ret void
}

; Access two variables, will allocate those two
define amdgpu_kernel void @k01() {
; OPT-LABEL: define amdgpu_kernel void @k01(
; OPT-SAME: ) #[[ATTR0]] !llvm.amdgcn.lds.kernel.id [[META2:![0-9]+]] {
; OPT-NEXT:    call void @llvm.donothing() [ "ExplicitUse"(ptr addrspace(3) @llvm.amdgcn.kernel.k01.lds) ], !alias.scope [[META3:![0-9]+]], !noalias [[META6:![0-9]+]]
; OPT-NEXT:    call void @f0()
; OPT-NEXT:    call void @f1()
; OPT-NEXT:    ret void
;
; GCN-LABEL: k01:
; GCN:       ; %bb.0:
; GCN-NEXT:    s_mov_b32 s32, 0
; GCN-NEXT:    s_mov_b32 flat_scratch_lo, s7
; GCN-NEXT:    s_add_i32 s6, s6, s9
; GCN-NEXT:    s_lshr_b32 flat_scratch_hi, s6, 8
; GCN-NEXT:    s_add_u32 s0, s0, s9
; GCN-NEXT:    s_addc_u32 s1, s1, 0
; GCN-NEXT:    s_mov_b64 s[8:9], s[4:5]
; GCN-NEXT:    s_getpc_b64 s[4:5]
; GCN-NEXT:    s_add_u32 s4, s4, f0@gotpcrel32@lo+4
; GCN-NEXT:    s_addc_u32 s5, s5, f0@gotpcrel32@hi+12
; GCN-NEXT:    s_load_dwordx2 s[4:5], s[4:5], 0x0
; GCN-NEXT:    s_mov_b32 s15, 0
<<<<<<< HEAD
=======

>>>>>>> f1ea77f7
; GCN-NEXT:    s_waitcnt lgkmcnt(0)
; GCN-NEXT:    s_swappc_b64 s[30:31], s[4:5]
; GCN-NEXT:    s_getpc_b64 s[4:5]
; GCN-NEXT:    s_add_u32 s4, s4, f1@gotpcrel32@lo+4
; GCN-NEXT:    s_addc_u32 s5, s5, f1@gotpcrel32@hi+12
; GCN-NEXT:    s_load_dwordx2 s[4:5], s[4:5], 0x0
<<<<<<< HEAD
; GCN-NEXT:    s_waitcnt lgkmcnt(0)
; GCN-NEXT:    s_swappc_b64 s[30:31], s[4:5]
; GCN-NEXT:    s_endpgm
=======

; GCN-NEXT:    s_waitcnt lgkmcnt(0)
; GCN-NEXT:    s_swappc_b64 s[30:31], s[4:5]
; GCN-NEXT:    s_endpgm

>>>>>>> f1ea77f7
  call void @f0()
  call void @f1()
  ret void
}

define amdgpu_kernel void @k23() {
; OPT-LABEL: define amdgpu_kernel void @k23(
; OPT-SAME: ) #[[ATTR1:[0-9]+]] !llvm.amdgcn.lds.kernel.id [[META8:![0-9]+]] {
; OPT-NEXT:    call void @llvm.donothing() [ "ExplicitUse"(ptr addrspace(3) @llvm.amdgcn.kernel.k23.lds) ], !alias.scope [[META9:![0-9]+]], !noalias [[META12:![0-9]+]]
; OPT-NEXT:    call void @f2()
; OPT-NEXT:    call void @f3()
; OPT-NEXT:    ret void
;
; GCN-LABEL: k23:
; GCN:       ; %bb.0:
; GCN-NEXT:    s_mov_b32 s32, 0
; GCN-NEXT:    s_mov_b32 flat_scratch_lo, s7
; GCN-NEXT:    s_add_i32 s6, s6, s9
; GCN-NEXT:    s_lshr_b32 flat_scratch_hi, s6, 8
; GCN-NEXT:    s_add_u32 s0, s0, s9
; GCN-NEXT:    s_addc_u32 s1, s1, 0
; GCN-NEXT:    s_mov_b64 s[8:9], s[4:5]
; GCN-NEXT:    s_getpc_b64 s[4:5]
; GCN-NEXT:    s_add_u32 s4, s4, f2@gotpcrel32@lo+4
; GCN-NEXT:    s_addc_u32 s5, s5, f2@gotpcrel32@hi+12
; GCN-NEXT:    s_load_dwordx2 s[4:5], s[4:5], 0x0
; GCN-NEXT:    s_mov_b32 s15, 2
<<<<<<< HEAD
=======

>>>>>>> f1ea77f7
; GCN-NEXT:    s_waitcnt lgkmcnt(0)
; GCN-NEXT:    s_swappc_b64 s[30:31], s[4:5]
; GCN-NEXT:    s_getpc_b64 s[4:5]
; GCN-NEXT:    s_add_u32 s4, s4, f3@gotpcrel32@lo+4
; GCN-NEXT:    s_addc_u32 s5, s5, f3@gotpcrel32@hi+12
; GCN-NEXT:    s_load_dwordx2 s[4:5], s[4:5], 0x0
<<<<<<< HEAD
=======

>>>>>>> f1ea77f7
; GCN-NEXT:    s_waitcnt lgkmcnt(0)
; GCN-NEXT:    s_swappc_b64 s[30:31], s[4:5]
; GCN-NEXT:    s_endpgm
  call void @f2()
  call void @f3()
  ret void
}

; Access and allocate three variables
define amdgpu_kernel void @k123() {
; OPT-LABEL: define amdgpu_kernel void @k123(
; OPT-SAME: ) #[[ATTR1]] !llvm.amdgcn.lds.kernel.id [[META14:![0-9]+]] {
; OPT-NEXT:    call void @llvm.donothing() [ "ExplicitUse"(ptr addrspace(3) @llvm.amdgcn.kernel.k123.lds) ], !alias.scope [[META15:![0-9]+]], !noalias [[META18:![0-9]+]]
; OPT-NEXT:    call void @f1()
; OPT-NEXT:    [[LD:%.*]] = load i8, ptr addrspace(3) getelementptr inbounds ([[LLVM_AMDGCN_KERNEL_K123_LDS_T:%.*]], ptr addrspace(3) @llvm.amdgcn.kernel.k123.lds, i32 0, i32 1), align 2, !alias.scope [[META21:![0-9]+]], !noalias [[META22:![0-9]+]]
; OPT-NEXT:    [[MUL:%.*]] = mul i8 [[LD]], 8
; OPT-NEXT:    store i8 [[MUL]], ptr addrspace(3) getelementptr inbounds ([[LLVM_AMDGCN_KERNEL_K123_LDS_T]], ptr addrspace(3) @llvm.amdgcn.kernel.k123.lds, i32 0, i32 1), align 2, !alias.scope [[META21]], !noalias [[META22]]
; OPT-NEXT:    call void @f2()
; OPT-NEXT:    ret void
;
; GCN-LABEL: k123:
; GCN:       ; %bb.0:
; GCN-NEXT:    s_mov_b32 s32, 0
; GCN-NEXT:    s_mov_b32 flat_scratch_lo, s7
; GCN-NEXT:    s_add_i32 s6, s6, s9
; GCN-NEXT:    s_lshr_b32 flat_scratch_hi, s6, 8
; GCN-NEXT:    s_add_u32 s0, s0, s9
; GCN-NEXT:    s_addc_u32 s1, s1, 0
; GCN-NEXT:    s_mov_b64 s[8:9], s[4:5]
; GCN-NEXT:    s_getpc_b64 s[4:5]
; GCN-NEXT:    s_add_u32 s4, s4, f1@gotpcrel32@lo+4
; GCN-NEXT:    s_addc_u32 s5, s5, f1@gotpcrel32@hi+12
; GCN-NEXT:    s_load_dwordx2 s[4:5], s[4:5], 0x0
; GCN-NEXT:    s_mov_b32 s15, 1
<<<<<<< HEAD
=======

>>>>>>> f1ea77f7
; GCN-NEXT:    s_waitcnt lgkmcnt(0)
; GCN-NEXT:    s_swappc_b64 s[30:31], s[4:5]
; GCN-NEXT:    v_mov_b32_e32 v0, 0
; GCN-NEXT:    s_mov_b32 m0, -1
; GCN-NEXT:    ds_read_u8 v1, v0 offset:2
; GCN-NEXT:    s_getpc_b64 s[4:5]
; GCN-NEXT:    s_add_u32 s4, s4, f2@gotpcrel32@lo+4
; GCN-NEXT:    s_addc_u32 s5, s5, f2@gotpcrel32@hi+12
; GCN-NEXT:    s_load_dwordx2 s[4:5], s[4:5], 0x0
; GCN-NEXT:    s_waitcnt lgkmcnt(0)
; GCN-NEXT:    v_lshlrev_b32_e32 v1, 3, v1
; GCN-NEXT:    ds_write_b8 v0, v1 offset:2
<<<<<<< HEAD
=======

>>>>>>> f1ea77f7
; GCN-NEXT:    s_swappc_b64 s[30:31], s[4:5]
; GCN-NEXT:    s_endpgm
  call void @f1()
  %ld = load i8, ptr addrspace(3) @v3
  %mul = mul i8 %ld, 8
  store i8 %mul, ptr  addrspace(3) @v3
  call void @f2()
  ret void
}



; OPT: attributes #0 = { "amdgpu-lds-size"="8" }
; OPT: attributes #1 = { "amdgpu-lds-size"="16" }

!0 = !{i64 0, i64 1}
!1 = !{i32 0}
!2 = !{i32 2}
!3 = !{i32 1}


; Table size length number-kernels * number-variables * sizeof(uint16_t)
; GCN:      .type	llvm.amdgcn.lds.offset.table,@object
; GCN-NEXT: .section	.data.rel.ro,#alloc,#write
; GCN-NEXT: .p2align	4, 0x0
; GCN-NEXT: llvm.amdgcn.lds.offset.table:
; GCN-NEXT: .long	0+4
; GCN-NEXT: .long	0
; GCN-NEXT: .zero	4
; GCN-NEXT: .zero	4
; GCN-NEXT: .zero	4
; GCN-NEXT: .long	0
; GCN-NEXT: .long	0+8
; GCN-NEXT: .long	0+2
; GCN-NEXT: .zero	4
; GCN-NEXT: .zero	4
; GCN-NEXT: .long	0
; GCN-NEXT: .long	0+8
; GCN-NEXT: .size	llvm.amdgcn.lds.offset.table, 48

!llvm.module.flags = !{!4}
!4 = !{i32 1, !"amdgpu_code_object_version", i32 500}<|MERGE_RESOLUTION|>--- conflicted
+++ resolved
@@ -237,27 +237,18 @@
 ; GCN-NEXT:    s_addc_u32 s5, s5, f0@gotpcrel32@hi+12
 ; GCN-NEXT:    s_load_dwordx2 s[4:5], s[4:5], 0x0
 ; GCN-NEXT:    s_mov_b32 s15, 0
-<<<<<<< HEAD
-=======
-
->>>>>>> f1ea77f7
+
 ; GCN-NEXT:    s_waitcnt lgkmcnt(0)
 ; GCN-NEXT:    s_swappc_b64 s[30:31], s[4:5]
 ; GCN-NEXT:    s_getpc_b64 s[4:5]
 ; GCN-NEXT:    s_add_u32 s4, s4, f1@gotpcrel32@lo+4
 ; GCN-NEXT:    s_addc_u32 s5, s5, f1@gotpcrel32@hi+12
 ; GCN-NEXT:    s_load_dwordx2 s[4:5], s[4:5], 0x0
-<<<<<<< HEAD
+
 ; GCN-NEXT:    s_waitcnt lgkmcnt(0)
 ; GCN-NEXT:    s_swappc_b64 s[30:31], s[4:5]
 ; GCN-NEXT:    s_endpgm
-=======
-
-; GCN-NEXT:    s_waitcnt lgkmcnt(0)
-; GCN-NEXT:    s_swappc_b64 s[30:31], s[4:5]
-; GCN-NEXT:    s_endpgm
-
->>>>>>> f1ea77f7
+
   call void @f0()
   call void @f1()
   ret void
@@ -285,20 +276,14 @@
 ; GCN-NEXT:    s_addc_u32 s5, s5, f2@gotpcrel32@hi+12
 ; GCN-NEXT:    s_load_dwordx2 s[4:5], s[4:5], 0x0
 ; GCN-NEXT:    s_mov_b32 s15, 2
-<<<<<<< HEAD
-=======
-
->>>>>>> f1ea77f7
+
 ; GCN-NEXT:    s_waitcnt lgkmcnt(0)
 ; GCN-NEXT:    s_swappc_b64 s[30:31], s[4:5]
 ; GCN-NEXT:    s_getpc_b64 s[4:5]
 ; GCN-NEXT:    s_add_u32 s4, s4, f3@gotpcrel32@lo+4
 ; GCN-NEXT:    s_addc_u32 s5, s5, f3@gotpcrel32@hi+12
 ; GCN-NEXT:    s_load_dwordx2 s[4:5], s[4:5], 0x0
-<<<<<<< HEAD
-=======
-
->>>>>>> f1ea77f7
+
 ; GCN-NEXT:    s_waitcnt lgkmcnt(0)
 ; GCN-NEXT:    s_swappc_b64 s[30:31], s[4:5]
 ; GCN-NEXT:    s_endpgm
@@ -333,10 +318,7 @@
 ; GCN-NEXT:    s_addc_u32 s5, s5, f1@gotpcrel32@hi+12
 ; GCN-NEXT:    s_load_dwordx2 s[4:5], s[4:5], 0x0
 ; GCN-NEXT:    s_mov_b32 s15, 1
-<<<<<<< HEAD
-=======
-
->>>>>>> f1ea77f7
+
 ; GCN-NEXT:    s_waitcnt lgkmcnt(0)
 ; GCN-NEXT:    s_swappc_b64 s[30:31], s[4:5]
 ; GCN-NEXT:    v_mov_b32_e32 v0, 0
@@ -349,10 +331,7 @@
 ; GCN-NEXT:    s_waitcnt lgkmcnt(0)
 ; GCN-NEXT:    v_lshlrev_b32_e32 v1, 3, v1
 ; GCN-NEXT:    ds_write_b8 v0, v1 offset:2
-<<<<<<< HEAD
-=======
-
->>>>>>> f1ea77f7
+
 ; GCN-NEXT:    s_swappc_b64 s[30:31], s[4:5]
 ; GCN-NEXT:    s_endpgm
   call void @f1()
