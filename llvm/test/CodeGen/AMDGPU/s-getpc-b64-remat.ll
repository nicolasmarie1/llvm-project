; NOTE: Assertions have been autogenerated by utils/update_llc_test_checks.py
; RUN: llc -mtriple=amdgcn-amd-amdhsa -mcpu=gfx900 -stress-regalloc=2 -verify-machineinstrs < %s | FileCheck %s -check-prefix=GFX9
; RUN: llc -mtriple=amdgcn-amd-amdhsa -mcpu=gfx1100 -stress-regalloc=2 -verify-machineinstrs < %s | FileCheck %s -check-prefix=GFX11
; RUN: llc -mtriple=amdgcn-amd-amdhsa -mcpu=gfx1200 -stress-regalloc=2 -verify-machineinstrs < %s | FileCheck %s -check-prefix=GFX12

define void @test_remat_s_getpc_b64() {
; GFX9-LABEL: test_remat_s_getpc_b64:
; GFX9:       ; %bb.0: ; %entry
; GFX9-NEXT:    s_waitcnt vmcnt(0) expcnt(0) lgkmcnt(0)
; GFX9-NEXT:    s_xor_saveexec_b64 s[4:5], -1
; GFX9-NEXT:    buffer_store_dword v2, off, s[0:3], s32 ; 4-byte Folded Spill
; GFX9-NEXT:    s_mov_b64 exec, s[4:5]
<<<<<<< HEAD
; GFX9-NEXT:    v_writelane_b32 v0, s30, 0
; GFX9-NEXT:    v_writelane_b32 v0, s31, 1
; GFX9-NEXT:    s_getpc_b64 s[4:5]
=======
; GFX9-NEXT:    v_writelane_b32 v2, s30, 0
; GFX9-NEXT:    s_getpc_b64 s[4:5]
; GFX9-NEXT:    v_writelane_b32 v2, s31, 1
>>>>>>> 93248729
; GFX9-NEXT:    ;;#ASMSTART
; GFX9-NEXT:    ;;#ASMEND
; GFX9-NEXT:    ;;#ASMSTART
; GFX9-NEXT:    ;;#ASMEND
; GFX9-NEXT:    s_getpc_b64 s[4:5]
<<<<<<< HEAD
; GFX9-NEXT:    v_mov_b32_e32 v1, s4
; GFX9-NEXT:    v_mov_b32_e32 v2, s5
; GFX9-NEXT:    v_readlane_b32 s30, v0, 0
; GFX9-NEXT:    global_store_dwordx2 v[1:2], v[1:2], off
; GFX9-NEXT:    v_readlane_b32 s31, v0, 1
=======
; GFX9-NEXT:    v_mov_b32_e32 v0, s4
; GFX9-NEXT:    v_mov_b32_e32 v1, s5
; GFX9-NEXT:    global_store_dwordx2 v[0:1], v[0:1], off
; GFX9-NEXT:    v_readlane_b32 s31, v2, 1
; GFX9-NEXT:    v_readlane_b32 s30, v2, 0
>>>>>>> 93248729
; GFX9-NEXT:    s_xor_saveexec_b64 s[4:5], -1
; GFX9-NEXT:    buffer_load_dword v2, off, s[0:3], s32 ; 4-byte Folded Reload
; GFX9-NEXT:    s_mov_b64 exec, s[4:5]
; GFX9-NEXT:    s_waitcnt vmcnt(0)
; GFX9-NEXT:    s_setpc_b64 s[30:31]
;
; GFX11-LABEL: test_remat_s_getpc_b64:
; GFX11:       ; %bb.0: ; %entry
; GFX11-NEXT:    s_waitcnt vmcnt(0) expcnt(0) lgkmcnt(0)
; GFX11-NEXT:    s_xor_saveexec_b32 s0, -1
; GFX11-NEXT:    scratch_store_b32 off, v2, s32 ; 4-byte Folded Spill
; GFX11-NEXT:    s_mov_b32 exec_lo, s0
<<<<<<< HEAD
; GFX11-NEXT:    v_writelane_b32 v0, s30, 0
; GFX11-NEXT:    v_writelane_b32 v0, s31, 1
; GFX11-NEXT:    s_getpc_b64 s[0:1]
; GFX11-NEXT:    ;;#ASMSTART
; GFX11-NEXT:    ;;#ASMEND
; GFX11-NEXT:    ;;#ASMSTART
; GFX11-NEXT:    ;;#ASMEND
; GFX11-NEXT:    s_getpc_b64 s[0:1]
; GFX11-NEXT:    v_readlane_b32 s30, v0, 0
; GFX11-NEXT:    v_dual_mov_b32 v2, s1 :: v_dual_mov_b32 v1, s0
; GFX11-NEXT:    v_readlane_b32 s31, v0, 1
; GFX11-NEXT:    global_store_b64 v[1:2], v[1:2], off
=======
; GFX11-NEXT:    v_writelane_b32 v2, s30, 0
; GFX11-NEXT:    s_getpc_b64 s[0:1]
; GFX11-NEXT:    ;;#ASMSTART
; GFX11-NEXT:    ;;#ASMEND
; GFX11-NEXT:    v_writelane_b32 v2, s31, 1
; GFX11-NEXT:    ;;#ASMSTART
; GFX11-NEXT:    ;;#ASMEND
; GFX11-NEXT:    s_getpc_b64 s[0:1]
; GFX11-NEXT:    s_delay_alu instid0(SALU_CYCLE_1) | instskip(NEXT) | instid1(VALU_DEP_2)
; GFX11-NEXT:    v_dual_mov_b32 v0, s0 :: v_dual_mov_b32 v1, s1
; GFX11-NEXT:    v_readlane_b32 s31, v2, 1
; GFX11-NEXT:    v_readlane_b32 s30, v2, 0
; GFX11-NEXT:    global_store_b64 v[0:1], v[0:1], off
>>>>>>> 93248729
; GFX11-NEXT:    s_xor_saveexec_b32 s0, -1
; GFX11-NEXT:    scratch_load_b32 v2, off, s32 ; 4-byte Folded Reload
; GFX11-NEXT:    s_mov_b32 exec_lo, s0
; GFX11-NEXT:    s_waitcnt vmcnt(0)
; GFX11-NEXT:    s_setpc_b64 s[30:31]
;
; GFX12-LABEL: test_remat_s_getpc_b64:
; GFX12:       ; %bb.0: ; %entry
; GFX12-NEXT:    s_wait_loadcnt_dscnt 0x0
; GFX12-NEXT:    s_wait_expcnt 0x0
; GFX12-NEXT:    s_wait_samplecnt 0x0
; GFX12-NEXT:    s_wait_bvhcnt 0x0
; GFX12-NEXT:    s_wait_kmcnt 0x0
; GFX12-NEXT:    s_xor_saveexec_b32 s0, -1
; GFX12-NEXT:    scratch_store_b32 off, v2, s32 ; 4-byte Folded Spill
; GFX12-NEXT:    s_mov_b32 exec_lo, s0
<<<<<<< HEAD
; GFX12-NEXT:    v_writelane_b32 v0, s30, 0
; GFX12-NEXT:    v_writelane_b32 v0, s31, 1
=======
; GFX12-NEXT:    v_writelane_b32 v2, s30, 0
>>>>>>> 93248729
; GFX12-NEXT:    s_getpc_b64 s[0:1]
; GFX12-NEXT:    s_delay_alu instid0(SALU_CYCLE_1)
; GFX12-NEXT:    s_sext_i32_i16 s1, s1
; GFX12-NEXT:    ;;#ASMSTART
; GFX12-NEXT:    ;;#ASMEND
<<<<<<< HEAD
=======
; GFX12-NEXT:    v_writelane_b32 v2, s31, 1
>>>>>>> 93248729
; GFX12-NEXT:    ;;#ASMSTART
; GFX12-NEXT:    ;;#ASMEND
; GFX12-NEXT:    s_getpc_b64 s[0:1]
; GFX12-NEXT:    v_readlane_b32 s30, v0, 0
; GFX12-NEXT:    s_sext_i32_i16 s1, s1
<<<<<<< HEAD
; GFX12-NEXT:    v_readlane_b32 s31, v0, 1
; GFX12-NEXT:    v_dual_mov_b32 v2, s1 :: v_dual_mov_b32 v1, s0
; GFX12-NEXT:    global_store_b64 v[1:2], v[1:2], off
=======
; GFX12-NEXT:    s_delay_alu instid0(SALU_CYCLE_1)
; GFX12-NEXT:    v_dual_mov_b32 v0, s0 :: v_dual_mov_b32 v1, s1
; GFX12-NEXT:    v_readlane_b32 s31, v2, 1
; GFX12-NEXT:    v_readlane_b32 s30, v2, 0
; GFX12-NEXT:    global_store_b64 v[0:1], v[0:1], off
>>>>>>> 93248729
; GFX12-NEXT:    s_xor_saveexec_b32 s0, -1
; GFX12-NEXT:    scratch_load_b32 v2, off, s32 ; 4-byte Folded Reload
; GFX12-NEXT:    s_mov_b32 exec_lo, s0
; GFX12-NEXT:    s_wait_loadcnt 0x0
; GFX12-NEXT:    s_setpc_b64 s[30:31]
entry:
  %0 = tail call i64 @llvm.amdgcn.s.getpc()
  tail call void asm sideeffect "", "s"(i64 %0)
  tail call void asm sideeffect "", "~{s0},~{s1},~{s2},~{s3},~{s4},~{s5},~{s6},~{s7},~{s8},~{s9},~{s10},~{s11},~{s12},~{s13},~{s14},~{s15},~{s16},~{s17},~{s18},~{s19},~{s20},~{s21},~{s22},~{s23},~{s24},~{s25},~{s26},~{s27},~{s28},~{s29},~{s30},~{s31}"()
  store i64 %0, ptr addrspace(1) undef
  ret void
}

declare i64 @llvm.amdgcn.s.getpc()<|MERGE_RESOLUTION|>--- conflicted
+++ resolved
@@ -10,33 +10,19 @@
 ; GFX9-NEXT:    s_xor_saveexec_b64 s[4:5], -1
 ; GFX9-NEXT:    buffer_store_dword v2, off, s[0:3], s32 ; 4-byte Folded Spill
 ; GFX9-NEXT:    s_mov_b64 exec, s[4:5]
-<<<<<<< HEAD
-; GFX9-NEXT:    v_writelane_b32 v0, s30, 0
-; GFX9-NEXT:    v_writelane_b32 v0, s31, 1
+; GFX9-NEXT:    v_writelane_b32 v2, s30, 0
+; GFX9-NEXT:    v_writelane_b32 v2, s31, 1
 ; GFX9-NEXT:    s_getpc_b64 s[4:5]
-=======
-; GFX9-NEXT:    v_writelane_b32 v2, s30, 0
-; GFX9-NEXT:    s_getpc_b64 s[4:5]
-; GFX9-NEXT:    v_writelane_b32 v2, s31, 1
->>>>>>> 93248729
 ; GFX9-NEXT:    ;;#ASMSTART
 ; GFX9-NEXT:    ;;#ASMEND
 ; GFX9-NEXT:    ;;#ASMSTART
 ; GFX9-NEXT:    ;;#ASMEND
 ; GFX9-NEXT:    s_getpc_b64 s[4:5]
-<<<<<<< HEAD
-; GFX9-NEXT:    v_mov_b32_e32 v1, s4
-; GFX9-NEXT:    v_mov_b32_e32 v2, s5
-; GFX9-NEXT:    v_readlane_b32 s30, v0, 0
-; GFX9-NEXT:    global_store_dwordx2 v[1:2], v[1:2], off
-; GFX9-NEXT:    v_readlane_b32 s31, v0, 1
-=======
 ; GFX9-NEXT:    v_mov_b32_e32 v0, s4
 ; GFX9-NEXT:    v_mov_b32_e32 v1, s5
+; GFX9-NEXT:    v_readlane_b32 s30, v2, 0
 ; GFX9-NEXT:    global_store_dwordx2 v[0:1], v[0:1], off
 ; GFX9-NEXT:    v_readlane_b32 s31, v2, 1
-; GFX9-NEXT:    v_readlane_b32 s30, v2, 0
->>>>>>> 93248729
 ; GFX9-NEXT:    s_xor_saveexec_b64 s[4:5], -1
 ; GFX9-NEXT:    buffer_load_dword v2, off, s[0:3], s32 ; 4-byte Folded Reload
 ; GFX9-NEXT:    s_mov_b64 exec, s[4:5]
@@ -49,34 +35,18 @@
 ; GFX11-NEXT:    s_xor_saveexec_b32 s0, -1
 ; GFX11-NEXT:    scratch_store_b32 off, v2, s32 ; 4-byte Folded Spill
 ; GFX11-NEXT:    s_mov_b32 exec_lo, s0
-<<<<<<< HEAD
-; GFX11-NEXT:    v_writelane_b32 v0, s30, 0
-; GFX11-NEXT:    v_writelane_b32 v0, s31, 1
+; GFX11-NEXT:    v_writelane_b32 v2, s30, 0
+; GFX11-NEXT:    v_writelane_b32 v2, s31, 1
 ; GFX11-NEXT:    s_getpc_b64 s[0:1]
 ; GFX11-NEXT:    ;;#ASMSTART
 ; GFX11-NEXT:    ;;#ASMEND
 ; GFX11-NEXT:    ;;#ASMSTART
 ; GFX11-NEXT:    ;;#ASMEND
 ; GFX11-NEXT:    s_getpc_b64 s[0:1]
-; GFX11-NEXT:    v_readlane_b32 s30, v0, 0
-; GFX11-NEXT:    v_dual_mov_b32 v2, s1 :: v_dual_mov_b32 v1, s0
-; GFX11-NEXT:    v_readlane_b32 s31, v0, 1
-; GFX11-NEXT:    global_store_b64 v[1:2], v[1:2], off
-=======
-; GFX11-NEXT:    v_writelane_b32 v2, s30, 0
-; GFX11-NEXT:    s_getpc_b64 s[0:1]
-; GFX11-NEXT:    ;;#ASMSTART
-; GFX11-NEXT:    ;;#ASMEND
-; GFX11-NEXT:    v_writelane_b32 v2, s31, 1
-; GFX11-NEXT:    ;;#ASMSTART
-; GFX11-NEXT:    ;;#ASMEND
-; GFX11-NEXT:    s_getpc_b64 s[0:1]
-; GFX11-NEXT:    s_delay_alu instid0(SALU_CYCLE_1) | instskip(NEXT) | instid1(VALU_DEP_2)
+; GFX11-NEXT:    v_readlane_b32 s30, v2, 0
 ; GFX11-NEXT:    v_dual_mov_b32 v0, s0 :: v_dual_mov_b32 v1, s1
 ; GFX11-NEXT:    v_readlane_b32 s31, v2, 1
-; GFX11-NEXT:    v_readlane_b32 s30, v2, 0
 ; GFX11-NEXT:    global_store_b64 v[0:1], v[0:1], off
->>>>>>> 93248729
 ; GFX11-NEXT:    s_xor_saveexec_b32 s0, -1
 ; GFX11-NEXT:    scratch_load_b32 v2, off, s32 ; 4-byte Folded Reload
 ; GFX11-NEXT:    s_mov_b32 exec_lo, s0
@@ -93,37 +63,22 @@
 ; GFX12-NEXT:    s_xor_saveexec_b32 s0, -1
 ; GFX12-NEXT:    scratch_store_b32 off, v2, s32 ; 4-byte Folded Spill
 ; GFX12-NEXT:    s_mov_b32 exec_lo, s0
-<<<<<<< HEAD
-; GFX12-NEXT:    v_writelane_b32 v0, s30, 0
-; GFX12-NEXT:    v_writelane_b32 v0, s31, 1
-=======
 ; GFX12-NEXT:    v_writelane_b32 v2, s30, 0
->>>>>>> 93248729
+; GFX12-NEXT:    v_writelane_b32 v2, s31, 1
 ; GFX12-NEXT:    s_getpc_b64 s[0:1]
 ; GFX12-NEXT:    s_delay_alu instid0(SALU_CYCLE_1)
 ; GFX12-NEXT:    s_sext_i32_i16 s1, s1
 ; GFX12-NEXT:    ;;#ASMSTART
 ; GFX12-NEXT:    ;;#ASMEND
-<<<<<<< HEAD
-=======
-; GFX12-NEXT:    v_writelane_b32 v2, s31, 1
->>>>>>> 93248729
 ; GFX12-NEXT:    ;;#ASMSTART
 ; GFX12-NEXT:    ;;#ASMEND
 ; GFX12-NEXT:    s_getpc_b64 s[0:1]
-; GFX12-NEXT:    v_readlane_b32 s30, v0, 0
+; GFX12-NEXT:    v_readlane_b32 s30, v2, 0
 ; GFX12-NEXT:    s_sext_i32_i16 s1, s1
-<<<<<<< HEAD
-; GFX12-NEXT:    v_readlane_b32 s31, v0, 1
-; GFX12-NEXT:    v_dual_mov_b32 v2, s1 :: v_dual_mov_b32 v1, s0
-; GFX12-NEXT:    global_store_b64 v[1:2], v[1:2], off
-=======
 ; GFX12-NEXT:    s_delay_alu instid0(SALU_CYCLE_1)
 ; GFX12-NEXT:    v_dual_mov_b32 v0, s0 :: v_dual_mov_b32 v1, s1
 ; GFX12-NEXT:    v_readlane_b32 s31, v2, 1
-; GFX12-NEXT:    v_readlane_b32 s30, v2, 0
 ; GFX12-NEXT:    global_store_b64 v[0:1], v[0:1], off
->>>>>>> 93248729
 ; GFX12-NEXT:    s_xor_saveexec_b32 s0, -1
 ; GFX12-NEXT:    scratch_load_b32 v2, off, s32 ; 4-byte Folded Reload
 ; GFX12-NEXT:    s_mov_b32 exec_lo, s0
