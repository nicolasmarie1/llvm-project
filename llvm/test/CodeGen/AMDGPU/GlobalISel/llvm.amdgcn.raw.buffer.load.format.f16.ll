; NOTE: Assertions have been autogenerated by utils/update_mir_test_checks.py
; RUN: llc -global-isel -mtriple=amdgcn-mesa-mesa3d -mcpu=gfx810 -stop-after=instruction-select -verify-machineinstrs -o - %s | FileCheck -check-prefix=PACKED %s
; RUN: llc -global-isel -mtriple=amdgcn-mesa-mesa3d -mcpu=tonga -stop-after=instruction-select -verify-machineinstrs -o - %s | FileCheck -check-prefix=UNPACKED %s

; Natural mapping
define amdgpu_ps half @raw_buffer_load_format_f16__sgpr_rsrc__vgpr_voffset__sgpr_soffset(<4 x i32> inreg %rsrc, i32 %voffset, i32 inreg %soffset) {
  ; PACKED-LABEL: name: raw_buffer_load_format_f16__sgpr_rsrc__vgpr_voffset__sgpr_soffset
  ; PACKED: bb.1 (%ir-block.0):
  ; PACKED-NEXT:   liveins: $sgpr2, $sgpr3, $sgpr4, $sgpr5, $sgpr6, $vgpr0
  ; PACKED-NEXT: {{  $}}
<<<<<<< HEAD
  ; PACKED-NEXT:   [[PRED_COPY:%[0-9]+]]:sreg_32 = PRED_COPY $sgpr2
  ; PACKED-NEXT:   [[PRED_COPY1:%[0-9]+]]:sreg_32 = PRED_COPY $sgpr3
  ; PACKED-NEXT:   [[PRED_COPY2:%[0-9]+]]:sreg_32 = PRED_COPY $sgpr4
  ; PACKED-NEXT:   [[PRED_COPY3:%[0-9]+]]:sreg_32 = PRED_COPY $sgpr5
  ; PACKED-NEXT:   [[REG_SEQUENCE:%[0-9]+]]:sgpr_128 = REG_SEQUENCE [[PRED_COPY]], %subreg.sub0, [[PRED_COPY1]], %subreg.sub1, [[PRED_COPY2]], %subreg.sub2, [[PRED_COPY3]], %subreg.sub3
  ; PACKED-NEXT:   [[PRED_COPY4:%[0-9]+]]:vgpr_32 = PRED_COPY $vgpr0
  ; PACKED-NEXT:   [[PRED_COPY5:%[0-9]+]]:sreg_32 = PRED_COPY $sgpr6
  ; PACKED-NEXT:   [[BUFFER_LOAD_FORMAT_D16_X_OFFEN:%[0-9]+]]:vgpr_32 = BUFFER_LOAD_FORMAT_D16_X_OFFEN [[PRED_COPY4]], [[REG_SEQUENCE]], [[PRED_COPY5]], 0, 0, 0, implicit $exec :: (dereferenceable load (s16), align 1, addrspace 7)
  ; PACKED-NEXT:   $vgpr0 = PRED_COPY [[BUFFER_LOAD_FORMAT_D16_X_OFFEN]]
=======
  ; PACKED-NEXT:   [[COPY:%[0-9]+]]:sreg_32 = COPY $sgpr2
  ; PACKED-NEXT:   [[COPY1:%[0-9]+]]:sreg_32 = COPY $sgpr3
  ; PACKED-NEXT:   [[COPY2:%[0-9]+]]:sreg_32 = COPY $sgpr4
  ; PACKED-NEXT:   [[COPY3:%[0-9]+]]:sreg_32 = COPY $sgpr5
  ; PACKED-NEXT:   [[REG_SEQUENCE:%[0-9]+]]:sgpr_128 = REG_SEQUENCE [[COPY]], %subreg.sub0, [[COPY1]], %subreg.sub1, [[COPY2]], %subreg.sub2, [[COPY3]], %subreg.sub3
  ; PACKED-NEXT:   [[COPY4:%[0-9]+]]:vgpr_32 = COPY $vgpr0
  ; PACKED-NEXT:   [[COPY5:%[0-9]+]]:sreg_32 = COPY $sgpr6
  ; PACKED-NEXT:   [[BUFFER_LOAD_FORMAT_D16_X_OFFEN:%[0-9]+]]:vgpr_32 = BUFFER_LOAD_FORMAT_D16_X_OFFEN [[COPY4]], [[REG_SEQUENCE]], [[COPY5]], 0, 0, 0, implicit $exec :: (dereferenceable load (s16), align 1, addrspace 8)
  ; PACKED-NEXT:   $vgpr0 = COPY [[BUFFER_LOAD_FORMAT_D16_X_OFFEN]]
>>>>>>> eadf6db5
  ; PACKED-NEXT:   SI_RETURN_TO_EPILOG implicit $vgpr0
  ; UNPACKED-LABEL: name: raw_buffer_load_format_f16__sgpr_rsrc__vgpr_voffset__sgpr_soffset
  ; UNPACKED: bb.1 (%ir-block.0):
  ; UNPACKED-NEXT:   liveins: $sgpr2, $sgpr3, $sgpr4, $sgpr5, $sgpr6, $vgpr0
  ; UNPACKED-NEXT: {{  $}}
<<<<<<< HEAD
  ; UNPACKED-NEXT:   [[PRED_COPY:%[0-9]+]]:sreg_32 = PRED_COPY $sgpr2
  ; UNPACKED-NEXT:   [[PRED_COPY1:%[0-9]+]]:sreg_32 = PRED_COPY $sgpr3
  ; UNPACKED-NEXT:   [[PRED_COPY2:%[0-9]+]]:sreg_32 = PRED_COPY $sgpr4
  ; UNPACKED-NEXT:   [[PRED_COPY3:%[0-9]+]]:sreg_32 = PRED_COPY $sgpr5
  ; UNPACKED-NEXT:   [[REG_SEQUENCE:%[0-9]+]]:sgpr_128 = REG_SEQUENCE [[PRED_COPY]], %subreg.sub0, [[PRED_COPY1]], %subreg.sub1, [[PRED_COPY2]], %subreg.sub2, [[PRED_COPY3]], %subreg.sub3
  ; UNPACKED-NEXT:   [[PRED_COPY4:%[0-9]+]]:vgpr_32 = PRED_COPY $vgpr0
  ; UNPACKED-NEXT:   [[PRED_COPY5:%[0-9]+]]:sreg_32 = PRED_COPY $sgpr6
  ; UNPACKED-NEXT:   [[BUFFER_LOAD_FORMAT_D16_X_gfx80_OFFEN:%[0-9]+]]:vgpr_32 = BUFFER_LOAD_FORMAT_D16_X_gfx80_OFFEN [[PRED_COPY4]], [[REG_SEQUENCE]], [[PRED_COPY5]], 0, 0, 0, implicit $exec :: (dereferenceable load (s16), align 1, addrspace 7)
  ; UNPACKED-NEXT:   $vgpr0 = PRED_COPY [[BUFFER_LOAD_FORMAT_D16_X_gfx80_OFFEN]]
=======
  ; UNPACKED-NEXT:   [[COPY:%[0-9]+]]:sreg_32 = COPY $sgpr2
  ; UNPACKED-NEXT:   [[COPY1:%[0-9]+]]:sreg_32 = COPY $sgpr3
  ; UNPACKED-NEXT:   [[COPY2:%[0-9]+]]:sreg_32 = COPY $sgpr4
  ; UNPACKED-NEXT:   [[COPY3:%[0-9]+]]:sreg_32 = COPY $sgpr5
  ; UNPACKED-NEXT:   [[REG_SEQUENCE:%[0-9]+]]:sgpr_128 = REG_SEQUENCE [[COPY]], %subreg.sub0, [[COPY1]], %subreg.sub1, [[COPY2]], %subreg.sub2, [[COPY3]], %subreg.sub3
  ; UNPACKED-NEXT:   [[COPY4:%[0-9]+]]:vgpr_32 = COPY $vgpr0
  ; UNPACKED-NEXT:   [[COPY5:%[0-9]+]]:sreg_32 = COPY $sgpr6
  ; UNPACKED-NEXT:   [[BUFFER_LOAD_FORMAT_D16_X_gfx80_OFFEN:%[0-9]+]]:vgpr_32 = BUFFER_LOAD_FORMAT_D16_X_gfx80_OFFEN [[COPY4]], [[REG_SEQUENCE]], [[COPY5]], 0, 0, 0, implicit $exec :: (dereferenceable load (s16), align 1, addrspace 8)
  ; UNPACKED-NEXT:   $vgpr0 = COPY [[BUFFER_LOAD_FORMAT_D16_X_gfx80_OFFEN]]
>>>>>>> eadf6db5
  ; UNPACKED-NEXT:   SI_RETURN_TO_EPILOG implicit $vgpr0
  %val = call half @llvm.amdgcn.raw.buffer.load.format.f16(<4 x i32> %rsrc, i32 %voffset, i32 %soffset, i32 0)
  ret half %val
}

define amdgpu_ps <2 x half> @raw_buffer_load_format_v2f16__sgpr_rsrc__vgpr_voffset__sgpr_soffset(<4 x i32> inreg %rsrc, i32 %voffset, i32 inreg %soffset) {
  ; PACKED-LABEL: name: raw_buffer_load_format_v2f16__sgpr_rsrc__vgpr_voffset__sgpr_soffset
  ; PACKED: bb.1 (%ir-block.0):
  ; PACKED-NEXT:   liveins: $sgpr2, $sgpr3, $sgpr4, $sgpr5, $sgpr6, $vgpr0
  ; PACKED-NEXT: {{  $}}
<<<<<<< HEAD
  ; PACKED-NEXT:   [[PRED_COPY:%[0-9]+]]:sreg_32 = PRED_COPY $sgpr2
  ; PACKED-NEXT:   [[PRED_COPY1:%[0-9]+]]:sreg_32 = PRED_COPY $sgpr3
  ; PACKED-NEXT:   [[PRED_COPY2:%[0-9]+]]:sreg_32 = PRED_COPY $sgpr4
  ; PACKED-NEXT:   [[PRED_COPY3:%[0-9]+]]:sreg_32 = PRED_COPY $sgpr5
  ; PACKED-NEXT:   [[REG_SEQUENCE:%[0-9]+]]:sgpr_128 = REG_SEQUENCE [[PRED_COPY]], %subreg.sub0, [[PRED_COPY1]], %subreg.sub1, [[PRED_COPY2]], %subreg.sub2, [[PRED_COPY3]], %subreg.sub3
  ; PACKED-NEXT:   [[PRED_COPY4:%[0-9]+]]:vgpr_32 = PRED_COPY $vgpr0
  ; PACKED-NEXT:   [[PRED_COPY5:%[0-9]+]]:sreg_32 = PRED_COPY $sgpr6
  ; PACKED-NEXT:   [[BUFFER_LOAD_FORMAT_D16_XY_OFFEN:%[0-9]+]]:vgpr_32 = BUFFER_LOAD_FORMAT_D16_XY_OFFEN [[PRED_COPY4]], [[REG_SEQUENCE]], [[PRED_COPY5]], 0, 0, 0, implicit $exec :: (dereferenceable load (<2 x s16>), align 1, addrspace 7)
  ; PACKED-NEXT:   $vgpr0 = PRED_COPY [[BUFFER_LOAD_FORMAT_D16_XY_OFFEN]]
=======
  ; PACKED-NEXT:   [[COPY:%[0-9]+]]:sreg_32 = COPY $sgpr2
  ; PACKED-NEXT:   [[COPY1:%[0-9]+]]:sreg_32 = COPY $sgpr3
  ; PACKED-NEXT:   [[COPY2:%[0-9]+]]:sreg_32 = COPY $sgpr4
  ; PACKED-NEXT:   [[COPY3:%[0-9]+]]:sreg_32 = COPY $sgpr5
  ; PACKED-NEXT:   [[REG_SEQUENCE:%[0-9]+]]:sgpr_128 = REG_SEQUENCE [[COPY]], %subreg.sub0, [[COPY1]], %subreg.sub1, [[COPY2]], %subreg.sub2, [[COPY3]], %subreg.sub3
  ; PACKED-NEXT:   [[COPY4:%[0-9]+]]:vgpr_32 = COPY $vgpr0
  ; PACKED-NEXT:   [[COPY5:%[0-9]+]]:sreg_32 = COPY $sgpr6
  ; PACKED-NEXT:   [[BUFFER_LOAD_FORMAT_D16_XY_OFFEN:%[0-9]+]]:vgpr_32 = BUFFER_LOAD_FORMAT_D16_XY_OFFEN [[COPY4]], [[REG_SEQUENCE]], [[COPY5]], 0, 0, 0, implicit $exec :: (dereferenceable load (<2 x s16>), align 1, addrspace 8)
  ; PACKED-NEXT:   $vgpr0 = COPY [[BUFFER_LOAD_FORMAT_D16_XY_OFFEN]]
>>>>>>> eadf6db5
  ; PACKED-NEXT:   SI_RETURN_TO_EPILOG implicit $vgpr0
  ; UNPACKED-LABEL: name: raw_buffer_load_format_v2f16__sgpr_rsrc__vgpr_voffset__sgpr_soffset
  ; UNPACKED: bb.1 (%ir-block.0):
  ; UNPACKED-NEXT:   liveins: $sgpr2, $sgpr3, $sgpr4, $sgpr5, $sgpr6, $vgpr0
  ; UNPACKED-NEXT: {{  $}}
<<<<<<< HEAD
  ; UNPACKED-NEXT:   [[PRED_COPY:%[0-9]+]]:sreg_32 = PRED_COPY $sgpr2
  ; UNPACKED-NEXT:   [[PRED_COPY1:%[0-9]+]]:sreg_32 = PRED_COPY $sgpr3
  ; UNPACKED-NEXT:   [[PRED_COPY2:%[0-9]+]]:sreg_32 = PRED_COPY $sgpr4
  ; UNPACKED-NEXT:   [[PRED_COPY3:%[0-9]+]]:sreg_32 = PRED_COPY $sgpr5
  ; UNPACKED-NEXT:   [[REG_SEQUENCE:%[0-9]+]]:sgpr_128 = REG_SEQUENCE [[PRED_COPY]], %subreg.sub0, [[PRED_COPY1]], %subreg.sub1, [[PRED_COPY2]], %subreg.sub2, [[PRED_COPY3]], %subreg.sub3
  ; UNPACKED-NEXT:   [[PRED_COPY4:%[0-9]+]]:vgpr_32 = PRED_COPY $vgpr0
  ; UNPACKED-NEXT:   [[PRED_COPY5:%[0-9]+]]:sreg_32 = PRED_COPY $sgpr6
  ; UNPACKED-NEXT:   [[BUFFER_LOAD_FORMAT_D16_XY_gfx80_OFFEN:%[0-9]+]]:vreg_64 = BUFFER_LOAD_FORMAT_D16_XY_gfx80_OFFEN [[PRED_COPY4]], [[REG_SEQUENCE]], [[PRED_COPY5]], 0, 0, 0, implicit $exec :: (dereferenceable load (<2 x s16>), align 1, addrspace 7)
  ; UNPACKED-NEXT:   [[PRED_COPY6:%[0-9]+]]:vgpr_32 = PRED_COPY [[BUFFER_LOAD_FORMAT_D16_XY_gfx80_OFFEN]].sub0
  ; UNPACKED-NEXT:   [[PRED_COPY7:%[0-9]+]]:vgpr_32 = PRED_COPY [[BUFFER_LOAD_FORMAT_D16_XY_gfx80_OFFEN]].sub1
=======
  ; UNPACKED-NEXT:   [[COPY:%[0-9]+]]:sreg_32 = COPY $sgpr2
  ; UNPACKED-NEXT:   [[COPY1:%[0-9]+]]:sreg_32 = COPY $sgpr3
  ; UNPACKED-NEXT:   [[COPY2:%[0-9]+]]:sreg_32 = COPY $sgpr4
  ; UNPACKED-NEXT:   [[COPY3:%[0-9]+]]:sreg_32 = COPY $sgpr5
  ; UNPACKED-NEXT:   [[REG_SEQUENCE:%[0-9]+]]:sgpr_128 = REG_SEQUENCE [[COPY]], %subreg.sub0, [[COPY1]], %subreg.sub1, [[COPY2]], %subreg.sub2, [[COPY3]], %subreg.sub3
  ; UNPACKED-NEXT:   [[COPY4:%[0-9]+]]:vgpr_32 = COPY $vgpr0
  ; UNPACKED-NEXT:   [[COPY5:%[0-9]+]]:sreg_32 = COPY $sgpr6
  ; UNPACKED-NEXT:   [[BUFFER_LOAD_FORMAT_D16_XY_gfx80_OFFEN:%[0-9]+]]:vreg_64 = BUFFER_LOAD_FORMAT_D16_XY_gfx80_OFFEN [[COPY4]], [[REG_SEQUENCE]], [[COPY5]], 0, 0, 0, implicit $exec :: (dereferenceable load (<2 x s16>), align 1, addrspace 8)
  ; UNPACKED-NEXT:   [[COPY6:%[0-9]+]]:vgpr_32 = COPY [[BUFFER_LOAD_FORMAT_D16_XY_gfx80_OFFEN]].sub0
  ; UNPACKED-NEXT:   [[COPY7:%[0-9]+]]:vgpr_32 = COPY [[BUFFER_LOAD_FORMAT_D16_XY_gfx80_OFFEN]].sub1
>>>>>>> eadf6db5
  ; UNPACKED-NEXT:   [[S_MOV_B32_:%[0-9]+]]:sreg_32 = S_MOV_B32 65535
  ; UNPACKED-NEXT:   [[PRED_COPY8:%[0-9]+]]:vgpr_32 = PRED_COPY [[S_MOV_B32_]]
  ; UNPACKED-NEXT:   [[V_AND_B32_e64_:%[0-9]+]]:vgpr_32 = V_AND_B32_e64 [[PRED_COPY6]], [[PRED_COPY8]], implicit $exec
  ; UNPACKED-NEXT:   [[PRED_COPY9:%[0-9]+]]:vgpr_32 = PRED_COPY [[S_MOV_B32_]]
  ; UNPACKED-NEXT:   [[V_AND_B32_e64_1:%[0-9]+]]:vgpr_32 = V_AND_B32_e64 [[PRED_COPY7]], [[PRED_COPY9]], implicit $exec
  ; UNPACKED-NEXT:   [[S_MOV_B32_1:%[0-9]+]]:sreg_32 = S_MOV_B32 16
  ; UNPACKED-NEXT:   [[PRED_COPY10:%[0-9]+]]:vgpr_32 = PRED_COPY [[S_MOV_B32_1]]
  ; UNPACKED-NEXT:   [[V_LSHLREV_B32_e64_:%[0-9]+]]:vgpr_32 = V_LSHLREV_B32_e64 [[PRED_COPY10]], [[V_AND_B32_e64_1]], implicit $exec
  ; UNPACKED-NEXT:   [[V_OR_B32_e64_:%[0-9]+]]:vgpr_32 = V_OR_B32_e64 [[V_AND_B32_e64_]], [[V_LSHLREV_B32_e64_]], implicit $exec
  ; UNPACKED-NEXT:   $vgpr0 = PRED_COPY [[V_OR_B32_e64_]]
  ; UNPACKED-NEXT:   SI_RETURN_TO_EPILOG implicit $vgpr0
  %val = call <2 x half> @llvm.amdgcn.raw.buffer.load.format.v2f16(<4 x i32> %rsrc, i32 %voffset, i32 %soffset, i32 0)
  ret <2 x half> %val
}

; FIXME
; define amdgpu_ps <3 x half> @raw_buffer_load_format_v3f16__sgpr_rsrc__vgpr_voffset__sgpr_soffset(<4 x i32> inreg %rsrc, i32 %voffset, i32 inreg %soffset) {
;   %val = call <3 x half> @llvm.amdgcn.raw.buffer.load.format.v3f16(<4 x i32> %rsrc, i32 %voffset, i32 %soffset, i32 0)
;   ret <3 x half> %val
; }

define amdgpu_ps <4 x half> @raw_buffer_load_format_v4f16__sgpr_rsrc__vgpr_voffset__sgpr_soffset(<4 x i32> inreg %rsrc, i32 %voffset, i32 inreg %soffset) {
  ; PACKED-LABEL: name: raw_buffer_load_format_v4f16__sgpr_rsrc__vgpr_voffset__sgpr_soffset
  ; PACKED: bb.1 (%ir-block.0):
  ; PACKED-NEXT:   liveins: $sgpr2, $sgpr3, $sgpr4, $sgpr5, $sgpr6, $vgpr0
  ; PACKED-NEXT: {{  $}}
<<<<<<< HEAD
  ; PACKED-NEXT:   [[PRED_COPY:%[0-9]+]]:sreg_32 = PRED_COPY $sgpr2
  ; PACKED-NEXT:   [[PRED_COPY1:%[0-9]+]]:sreg_32 = PRED_COPY $sgpr3
  ; PACKED-NEXT:   [[PRED_COPY2:%[0-9]+]]:sreg_32 = PRED_COPY $sgpr4
  ; PACKED-NEXT:   [[PRED_COPY3:%[0-9]+]]:sreg_32 = PRED_COPY $sgpr5
  ; PACKED-NEXT:   [[REG_SEQUENCE:%[0-9]+]]:sgpr_128 = REG_SEQUENCE [[PRED_COPY]], %subreg.sub0, [[PRED_COPY1]], %subreg.sub1, [[PRED_COPY2]], %subreg.sub2, [[PRED_COPY3]], %subreg.sub3
  ; PACKED-NEXT:   [[PRED_COPY4:%[0-9]+]]:vgpr_32 = PRED_COPY $vgpr0
  ; PACKED-NEXT:   [[PRED_COPY5:%[0-9]+]]:sreg_32 = PRED_COPY $sgpr6
  ; PACKED-NEXT:   [[BUFFER_LOAD_FORMAT_D16_XYZW_OFFEN:%[0-9]+]]:vreg_64 = BUFFER_LOAD_FORMAT_D16_XYZW_OFFEN [[PRED_COPY4]], [[REG_SEQUENCE]], [[PRED_COPY5]], 0, 0, 0, implicit $exec :: (dereferenceable load (<4 x s16>), align 1, addrspace 7)
  ; PACKED-NEXT:   [[PRED_COPY6:%[0-9]+]]:vgpr_32 = PRED_COPY [[BUFFER_LOAD_FORMAT_D16_XYZW_OFFEN]].sub0
  ; PACKED-NEXT:   [[PRED_COPY7:%[0-9]+]]:vgpr_32 = PRED_COPY [[BUFFER_LOAD_FORMAT_D16_XYZW_OFFEN]].sub1
  ; PACKED-NEXT:   $vgpr0 = PRED_COPY [[PRED_COPY6]]
  ; PACKED-NEXT:   $vgpr1 = PRED_COPY [[PRED_COPY7]]
=======
  ; PACKED-NEXT:   [[COPY:%[0-9]+]]:sreg_32 = COPY $sgpr2
  ; PACKED-NEXT:   [[COPY1:%[0-9]+]]:sreg_32 = COPY $sgpr3
  ; PACKED-NEXT:   [[COPY2:%[0-9]+]]:sreg_32 = COPY $sgpr4
  ; PACKED-NEXT:   [[COPY3:%[0-9]+]]:sreg_32 = COPY $sgpr5
  ; PACKED-NEXT:   [[REG_SEQUENCE:%[0-9]+]]:sgpr_128 = REG_SEQUENCE [[COPY]], %subreg.sub0, [[COPY1]], %subreg.sub1, [[COPY2]], %subreg.sub2, [[COPY3]], %subreg.sub3
  ; PACKED-NEXT:   [[COPY4:%[0-9]+]]:vgpr_32 = COPY $vgpr0
  ; PACKED-NEXT:   [[COPY5:%[0-9]+]]:sreg_32 = COPY $sgpr6
  ; PACKED-NEXT:   [[BUFFER_LOAD_FORMAT_D16_XYZW_OFFEN:%[0-9]+]]:vreg_64 = BUFFER_LOAD_FORMAT_D16_XYZW_OFFEN [[COPY4]], [[REG_SEQUENCE]], [[COPY5]], 0, 0, 0, implicit $exec :: (dereferenceable load (<4 x s16>), align 1, addrspace 8)
  ; PACKED-NEXT:   [[COPY6:%[0-9]+]]:vgpr_32 = COPY [[BUFFER_LOAD_FORMAT_D16_XYZW_OFFEN]].sub0
  ; PACKED-NEXT:   [[COPY7:%[0-9]+]]:vgpr_32 = COPY [[BUFFER_LOAD_FORMAT_D16_XYZW_OFFEN]].sub1
  ; PACKED-NEXT:   $vgpr0 = COPY [[COPY6]]
  ; PACKED-NEXT:   $vgpr1 = COPY [[COPY7]]
>>>>>>> eadf6db5
  ; PACKED-NEXT:   SI_RETURN_TO_EPILOG implicit $vgpr0, implicit $vgpr1
  ; UNPACKED-LABEL: name: raw_buffer_load_format_v4f16__sgpr_rsrc__vgpr_voffset__sgpr_soffset
  ; UNPACKED: bb.1 (%ir-block.0):
  ; UNPACKED-NEXT:   liveins: $sgpr2, $sgpr3, $sgpr4, $sgpr5, $sgpr6, $vgpr0
  ; UNPACKED-NEXT: {{  $}}
<<<<<<< HEAD
  ; UNPACKED-NEXT:   [[PRED_COPY:%[0-9]+]]:sreg_32 = PRED_COPY $sgpr2
  ; UNPACKED-NEXT:   [[PRED_COPY1:%[0-9]+]]:sreg_32 = PRED_COPY $sgpr3
  ; UNPACKED-NEXT:   [[PRED_COPY2:%[0-9]+]]:sreg_32 = PRED_COPY $sgpr4
  ; UNPACKED-NEXT:   [[PRED_COPY3:%[0-9]+]]:sreg_32 = PRED_COPY $sgpr5
  ; UNPACKED-NEXT:   [[REG_SEQUENCE:%[0-9]+]]:sgpr_128 = REG_SEQUENCE [[PRED_COPY]], %subreg.sub0, [[PRED_COPY1]], %subreg.sub1, [[PRED_COPY2]], %subreg.sub2, [[PRED_COPY3]], %subreg.sub3
  ; UNPACKED-NEXT:   [[PRED_COPY4:%[0-9]+]]:vgpr_32 = PRED_COPY $vgpr0
  ; UNPACKED-NEXT:   [[PRED_COPY5:%[0-9]+]]:sreg_32 = PRED_COPY $sgpr6
  ; UNPACKED-NEXT:   [[BUFFER_LOAD_FORMAT_D16_XYZW_gfx80_OFFEN:%[0-9]+]]:vreg_128 = BUFFER_LOAD_FORMAT_D16_XYZW_gfx80_OFFEN [[PRED_COPY4]], [[REG_SEQUENCE]], [[PRED_COPY5]], 0, 0, 0, implicit $exec :: (dereferenceable load (<4 x s16>), align 1, addrspace 7)
  ; UNPACKED-NEXT:   [[PRED_COPY6:%[0-9]+]]:vgpr_32 = PRED_COPY [[BUFFER_LOAD_FORMAT_D16_XYZW_gfx80_OFFEN]].sub0
  ; UNPACKED-NEXT:   [[PRED_COPY7:%[0-9]+]]:vgpr_32 = PRED_COPY [[BUFFER_LOAD_FORMAT_D16_XYZW_gfx80_OFFEN]].sub1
  ; UNPACKED-NEXT:   [[PRED_COPY8:%[0-9]+]]:vgpr_32 = PRED_COPY [[BUFFER_LOAD_FORMAT_D16_XYZW_gfx80_OFFEN]].sub2
  ; UNPACKED-NEXT:   [[PRED_COPY9:%[0-9]+]]:vgpr_32 = PRED_COPY [[BUFFER_LOAD_FORMAT_D16_XYZW_gfx80_OFFEN]].sub3
=======
  ; UNPACKED-NEXT:   [[COPY:%[0-9]+]]:sreg_32 = COPY $sgpr2
  ; UNPACKED-NEXT:   [[COPY1:%[0-9]+]]:sreg_32 = COPY $sgpr3
  ; UNPACKED-NEXT:   [[COPY2:%[0-9]+]]:sreg_32 = COPY $sgpr4
  ; UNPACKED-NEXT:   [[COPY3:%[0-9]+]]:sreg_32 = COPY $sgpr5
  ; UNPACKED-NEXT:   [[REG_SEQUENCE:%[0-9]+]]:sgpr_128 = REG_SEQUENCE [[COPY]], %subreg.sub0, [[COPY1]], %subreg.sub1, [[COPY2]], %subreg.sub2, [[COPY3]], %subreg.sub3
  ; UNPACKED-NEXT:   [[COPY4:%[0-9]+]]:vgpr_32 = COPY $vgpr0
  ; UNPACKED-NEXT:   [[COPY5:%[0-9]+]]:sreg_32 = COPY $sgpr6
  ; UNPACKED-NEXT:   [[BUFFER_LOAD_FORMAT_D16_XYZW_gfx80_OFFEN:%[0-9]+]]:vreg_128 = BUFFER_LOAD_FORMAT_D16_XYZW_gfx80_OFFEN [[COPY4]], [[REG_SEQUENCE]], [[COPY5]], 0, 0, 0, implicit $exec :: (dereferenceable load (<4 x s16>), align 1, addrspace 8)
  ; UNPACKED-NEXT:   [[COPY6:%[0-9]+]]:vgpr_32 = COPY [[BUFFER_LOAD_FORMAT_D16_XYZW_gfx80_OFFEN]].sub0
  ; UNPACKED-NEXT:   [[COPY7:%[0-9]+]]:vgpr_32 = COPY [[BUFFER_LOAD_FORMAT_D16_XYZW_gfx80_OFFEN]].sub1
  ; UNPACKED-NEXT:   [[COPY8:%[0-9]+]]:vgpr_32 = COPY [[BUFFER_LOAD_FORMAT_D16_XYZW_gfx80_OFFEN]].sub2
  ; UNPACKED-NEXT:   [[COPY9:%[0-9]+]]:vgpr_32 = COPY [[BUFFER_LOAD_FORMAT_D16_XYZW_gfx80_OFFEN]].sub3
>>>>>>> eadf6db5
  ; UNPACKED-NEXT:   [[S_MOV_B32_:%[0-9]+]]:sreg_32 = S_MOV_B32 65535
  ; UNPACKED-NEXT:   [[PRED_COPY10:%[0-9]+]]:vgpr_32 = PRED_COPY [[S_MOV_B32_]]
  ; UNPACKED-NEXT:   [[V_AND_B32_e64_:%[0-9]+]]:vgpr_32 = V_AND_B32_e64 [[PRED_COPY6]], [[PRED_COPY10]], implicit $exec
  ; UNPACKED-NEXT:   [[PRED_COPY11:%[0-9]+]]:vgpr_32 = PRED_COPY [[S_MOV_B32_]]
  ; UNPACKED-NEXT:   [[V_AND_B32_e64_1:%[0-9]+]]:vgpr_32 = V_AND_B32_e64 [[PRED_COPY7]], [[PRED_COPY11]], implicit $exec
  ; UNPACKED-NEXT:   [[S_MOV_B32_1:%[0-9]+]]:sreg_32 = S_MOV_B32 16
  ; UNPACKED-NEXT:   [[PRED_COPY12:%[0-9]+]]:vgpr_32 = PRED_COPY [[S_MOV_B32_1]]
  ; UNPACKED-NEXT:   [[V_LSHLREV_B32_e64_:%[0-9]+]]:vgpr_32 = V_LSHLREV_B32_e64 [[PRED_COPY12]], [[V_AND_B32_e64_1]], implicit $exec
  ; UNPACKED-NEXT:   [[V_OR_B32_e64_:%[0-9]+]]:vgpr_32 = V_OR_B32_e64 [[V_AND_B32_e64_]], [[V_LSHLREV_B32_e64_]], implicit $exec
  ; UNPACKED-NEXT:   [[PRED_COPY13:%[0-9]+]]:vgpr_32 = PRED_COPY [[S_MOV_B32_]]
  ; UNPACKED-NEXT:   [[V_AND_B32_e64_2:%[0-9]+]]:vgpr_32 = V_AND_B32_e64 [[PRED_COPY8]], [[PRED_COPY13]], implicit $exec
  ; UNPACKED-NEXT:   [[PRED_COPY14:%[0-9]+]]:vgpr_32 = PRED_COPY [[S_MOV_B32_]]
  ; UNPACKED-NEXT:   [[V_AND_B32_e64_3:%[0-9]+]]:vgpr_32 = V_AND_B32_e64 [[PRED_COPY9]], [[PRED_COPY14]], implicit $exec
  ; UNPACKED-NEXT:   [[PRED_COPY15:%[0-9]+]]:vgpr_32 = PRED_COPY [[S_MOV_B32_1]]
  ; UNPACKED-NEXT:   [[V_LSHLREV_B32_e64_1:%[0-9]+]]:vgpr_32 = V_LSHLREV_B32_e64 [[PRED_COPY15]], [[V_AND_B32_e64_3]], implicit $exec
  ; UNPACKED-NEXT:   [[V_OR_B32_e64_1:%[0-9]+]]:vgpr_32 = V_OR_B32_e64 [[V_AND_B32_e64_2]], [[V_LSHLREV_B32_e64_1]], implicit $exec
  ; UNPACKED-NEXT:   $vgpr0 = PRED_COPY [[V_OR_B32_e64_]]
  ; UNPACKED-NEXT:   $vgpr1 = PRED_COPY [[V_OR_B32_e64_1]]
  ; UNPACKED-NEXT:   SI_RETURN_TO_EPILOG implicit $vgpr0, implicit $vgpr1
  %val = call <4 x half> @llvm.amdgcn.raw.buffer.load.format.v4f16(<4 x i32> %rsrc, i32 %voffset, i32 %soffset, i32 0)
  ret <4 x half> %val
}

; Waterfall for rsrc and soffset, copy for voffset
define amdgpu_ps half @raw_buffer_load_format_f16__vgpr_rsrc__sgpr_voffset__vgpr_soffset(<4 x i32> %rsrc, i32 inreg %voffset, i32 %soffset) {
  ; PACKED-LABEL: name: raw_buffer_load_format_f16__vgpr_rsrc__sgpr_voffset__vgpr_soffset
  ; PACKED: bb.1 (%ir-block.0):
  ; PACKED-NEXT:   successors: %bb.2(0x80000000)
  ; PACKED-NEXT:   liveins: $sgpr2, $vgpr0, $vgpr1, $vgpr2, $vgpr3, $vgpr4
  ; PACKED-NEXT: {{  $}}
  ; PACKED-NEXT:   [[PRED_COPY:%[0-9]+]]:vgpr_32 = PRED_COPY $vgpr0
  ; PACKED-NEXT:   [[PRED_COPY1:%[0-9]+]]:vgpr_32 = PRED_COPY $vgpr1
  ; PACKED-NEXT:   [[PRED_COPY2:%[0-9]+]]:vgpr_32 = PRED_COPY $vgpr2
  ; PACKED-NEXT:   [[PRED_COPY3:%[0-9]+]]:vgpr_32 = PRED_COPY $vgpr3
  ; PACKED-NEXT:   [[REG_SEQUENCE:%[0-9]+]]:vreg_128 = REG_SEQUENCE [[PRED_COPY]], %subreg.sub0, [[PRED_COPY1]], %subreg.sub1, [[PRED_COPY2]], %subreg.sub2, [[PRED_COPY3]], %subreg.sub3
  ; PACKED-NEXT:   [[PRED_COPY4:%[0-9]+]]:sreg_32 = PRED_COPY $sgpr2
  ; PACKED-NEXT:   [[PRED_COPY5:%[0-9]+]]:vgpr_32 = PRED_COPY $vgpr4
  ; PACKED-NEXT:   [[PRED_COPY6:%[0-9]+]]:vgpr_32 = PRED_COPY [[PRED_COPY4]]
  ; PACKED-NEXT:   [[S_MOV_B64_:%[0-9]+]]:sreg_64_xexec = S_MOV_B64 $exec
  ; PACKED-NEXT: {{  $}}
  ; PACKED-NEXT: bb.2:
  ; PACKED-NEXT:   successors: %bb.3(0x80000000)
  ; PACKED-NEXT: {{  $}}
  ; PACKED-NEXT:   [[V_READFIRSTLANE_B32_:%[0-9]+]]:sreg_32 = V_READFIRSTLANE_B32 [[PRED_COPY]], implicit $exec
  ; PACKED-NEXT:   [[V_READFIRSTLANE_B32_1:%[0-9]+]]:sreg_32 = V_READFIRSTLANE_B32 [[PRED_COPY1]], implicit $exec
  ; PACKED-NEXT:   [[V_READFIRSTLANE_B32_2:%[0-9]+]]:sreg_32 = V_READFIRSTLANE_B32 [[PRED_COPY2]], implicit $exec
  ; PACKED-NEXT:   [[V_READFIRSTLANE_B32_3:%[0-9]+]]:sreg_32 = V_READFIRSTLANE_B32 [[PRED_COPY3]], implicit $exec
  ; PACKED-NEXT:   [[REG_SEQUENCE1:%[0-9]+]]:sgpr_128 = REG_SEQUENCE [[V_READFIRSTLANE_B32_]], %subreg.sub0, [[V_READFIRSTLANE_B32_1]], %subreg.sub1, [[V_READFIRSTLANE_B32_2]], %subreg.sub2, [[V_READFIRSTLANE_B32_3]], %subreg.sub3
  ; PACKED-NEXT:   [[PRED_COPY7:%[0-9]+]]:vreg_64 = PRED_COPY [[REG_SEQUENCE]].sub0_sub1
  ; PACKED-NEXT:   [[PRED_COPY8:%[0-9]+]]:vreg_64 = PRED_COPY [[REG_SEQUENCE]].sub2_sub3
  ; PACKED-NEXT:   [[PRED_COPY9:%[0-9]+]]:sreg_64 = PRED_COPY [[REG_SEQUENCE1]].sub0_sub1
  ; PACKED-NEXT:   [[PRED_COPY10:%[0-9]+]]:sreg_64 = PRED_COPY [[REG_SEQUENCE1]].sub2_sub3
  ; PACKED-NEXT:   [[V_CMP_EQ_U64_e64_:%[0-9]+]]:sreg_64_xexec = V_CMP_EQ_U64_e64 [[PRED_COPY9]], [[PRED_COPY7]], implicit $exec
  ; PACKED-NEXT:   [[V_CMP_EQ_U64_e64_1:%[0-9]+]]:sreg_64_xexec = V_CMP_EQ_U64_e64 [[PRED_COPY10]], [[PRED_COPY8]], implicit $exec
  ; PACKED-NEXT:   [[S_AND_B64_:%[0-9]+]]:sreg_64_xexec = S_AND_B64 [[V_CMP_EQ_U64_e64_]], [[V_CMP_EQ_U64_e64_1]], implicit-def $scc
  ; PACKED-NEXT:   [[V_READFIRSTLANE_B32_4:%[0-9]+]]:sreg_32 = V_READFIRSTLANE_B32 [[PRED_COPY5]], implicit $exec
  ; PACKED-NEXT:   [[V_CMP_EQ_U32_e64_:%[0-9]+]]:sreg_64_xexec = V_CMP_EQ_U32_e64 [[V_READFIRSTLANE_B32_4]], [[PRED_COPY5]], implicit $exec
  ; PACKED-NEXT:   [[S_AND_B64_1:%[0-9]+]]:sreg_64_xexec = S_AND_B64 [[S_AND_B64_]], [[V_CMP_EQ_U32_e64_]], implicit-def $scc
  ; PACKED-NEXT:   [[S_AND_SAVEEXEC_B64_:%[0-9]+]]:sreg_64_xexec = S_AND_SAVEEXEC_B64 killed [[S_AND_B64_1]], implicit-def $exec, implicit-def $scc, implicit $exec
  ; PACKED-NEXT: {{  $}}
  ; PACKED-NEXT: bb.3:
  ; PACKED-NEXT:   successors: %bb.4(0x40000000), %bb.2(0x40000000)
  ; PACKED-NEXT: {{  $}}
<<<<<<< HEAD
  ; PACKED-NEXT:   [[BUFFER_LOAD_FORMAT_D16_X_OFFEN:%[0-9]+]]:vgpr_32 = BUFFER_LOAD_FORMAT_D16_X_OFFEN [[PRED_COPY6]], [[REG_SEQUENCE1]], [[V_READFIRSTLANE_B32_4]], 0, 0, 0, implicit $exec :: (dereferenceable load (s16), align 1, addrspace 7)
=======
  ; PACKED-NEXT:   [[BUFFER_LOAD_FORMAT_D16_X_OFFEN:%[0-9]+]]:vgpr_32 = BUFFER_LOAD_FORMAT_D16_X_OFFEN [[COPY6]], [[REG_SEQUENCE1]], [[V_READFIRSTLANE_B32_4]], 0, 0, 0, implicit $exec :: (dereferenceable load (s16), align 1, addrspace 8)
>>>>>>> eadf6db5
  ; PACKED-NEXT:   $exec = S_XOR_B64_term $exec, [[S_AND_SAVEEXEC_B64_]], implicit-def $scc
  ; PACKED-NEXT:   SI_WATERFALL_LOOP %bb.2, implicit $exec
  ; PACKED-NEXT: {{  $}}
  ; PACKED-NEXT: bb.4:
  ; PACKED-NEXT:   successors: %bb.5(0x80000000)
  ; PACKED-NEXT: {{  $}}
  ; PACKED-NEXT:   $exec = S_MOV_B64_term [[S_MOV_B64_]]
  ; PACKED-NEXT: {{  $}}
  ; PACKED-NEXT: bb.5:
  ; PACKED-NEXT:   $vgpr0 = PRED_COPY [[BUFFER_LOAD_FORMAT_D16_X_OFFEN]]
  ; PACKED-NEXT:   SI_RETURN_TO_EPILOG implicit $vgpr0
  ; UNPACKED-LABEL: name: raw_buffer_load_format_f16__vgpr_rsrc__sgpr_voffset__vgpr_soffset
  ; UNPACKED: bb.1 (%ir-block.0):
  ; UNPACKED-NEXT:   successors: %bb.2(0x80000000)
  ; UNPACKED-NEXT:   liveins: $sgpr2, $vgpr0, $vgpr1, $vgpr2, $vgpr3, $vgpr4
  ; UNPACKED-NEXT: {{  $}}
  ; UNPACKED-NEXT:   [[PRED_COPY:%[0-9]+]]:vgpr_32 = PRED_COPY $vgpr0
  ; UNPACKED-NEXT:   [[PRED_COPY1:%[0-9]+]]:vgpr_32 = PRED_COPY $vgpr1
  ; UNPACKED-NEXT:   [[PRED_COPY2:%[0-9]+]]:vgpr_32 = PRED_COPY $vgpr2
  ; UNPACKED-NEXT:   [[PRED_COPY3:%[0-9]+]]:vgpr_32 = PRED_COPY $vgpr3
  ; UNPACKED-NEXT:   [[REG_SEQUENCE:%[0-9]+]]:vreg_128 = REG_SEQUENCE [[PRED_COPY]], %subreg.sub0, [[PRED_COPY1]], %subreg.sub1, [[PRED_COPY2]], %subreg.sub2, [[PRED_COPY3]], %subreg.sub3
  ; UNPACKED-NEXT:   [[PRED_COPY4:%[0-9]+]]:sreg_32 = PRED_COPY $sgpr2
  ; UNPACKED-NEXT:   [[PRED_COPY5:%[0-9]+]]:vgpr_32 = PRED_COPY $vgpr4
  ; UNPACKED-NEXT:   [[PRED_COPY6:%[0-9]+]]:vgpr_32 = PRED_COPY [[PRED_COPY4]]
  ; UNPACKED-NEXT:   [[S_MOV_B64_:%[0-9]+]]:sreg_64_xexec = S_MOV_B64 $exec
  ; UNPACKED-NEXT: {{  $}}
  ; UNPACKED-NEXT: bb.2:
  ; UNPACKED-NEXT:   successors: %bb.3(0x80000000)
  ; UNPACKED-NEXT: {{  $}}
  ; UNPACKED-NEXT:   [[V_READFIRSTLANE_B32_:%[0-9]+]]:sreg_32 = V_READFIRSTLANE_B32 [[PRED_COPY]], implicit $exec
  ; UNPACKED-NEXT:   [[V_READFIRSTLANE_B32_1:%[0-9]+]]:sreg_32 = V_READFIRSTLANE_B32 [[PRED_COPY1]], implicit $exec
  ; UNPACKED-NEXT:   [[V_READFIRSTLANE_B32_2:%[0-9]+]]:sreg_32 = V_READFIRSTLANE_B32 [[PRED_COPY2]], implicit $exec
  ; UNPACKED-NEXT:   [[V_READFIRSTLANE_B32_3:%[0-9]+]]:sreg_32 = V_READFIRSTLANE_B32 [[PRED_COPY3]], implicit $exec
  ; UNPACKED-NEXT:   [[REG_SEQUENCE1:%[0-9]+]]:sgpr_128 = REG_SEQUENCE [[V_READFIRSTLANE_B32_]], %subreg.sub0, [[V_READFIRSTLANE_B32_1]], %subreg.sub1, [[V_READFIRSTLANE_B32_2]], %subreg.sub2, [[V_READFIRSTLANE_B32_3]], %subreg.sub3
  ; UNPACKED-NEXT:   [[PRED_COPY7:%[0-9]+]]:vreg_64 = PRED_COPY [[REG_SEQUENCE]].sub0_sub1
  ; UNPACKED-NEXT:   [[PRED_COPY8:%[0-9]+]]:vreg_64 = PRED_COPY [[REG_SEQUENCE]].sub2_sub3
  ; UNPACKED-NEXT:   [[PRED_COPY9:%[0-9]+]]:sreg_64 = PRED_COPY [[REG_SEQUENCE1]].sub0_sub1
  ; UNPACKED-NEXT:   [[PRED_COPY10:%[0-9]+]]:sreg_64 = PRED_COPY [[REG_SEQUENCE1]].sub2_sub3
  ; UNPACKED-NEXT:   [[V_CMP_EQ_U64_e64_:%[0-9]+]]:sreg_64_xexec = V_CMP_EQ_U64_e64 [[PRED_COPY9]], [[PRED_COPY7]], implicit $exec
  ; UNPACKED-NEXT:   [[V_CMP_EQ_U64_e64_1:%[0-9]+]]:sreg_64_xexec = V_CMP_EQ_U64_e64 [[PRED_COPY10]], [[PRED_COPY8]], implicit $exec
  ; UNPACKED-NEXT:   [[S_AND_B64_:%[0-9]+]]:sreg_64_xexec = S_AND_B64 [[V_CMP_EQ_U64_e64_]], [[V_CMP_EQ_U64_e64_1]], implicit-def $scc
  ; UNPACKED-NEXT:   [[V_READFIRSTLANE_B32_4:%[0-9]+]]:sreg_32 = V_READFIRSTLANE_B32 [[PRED_COPY5]], implicit $exec
  ; UNPACKED-NEXT:   [[V_CMP_EQ_U32_e64_:%[0-9]+]]:sreg_64_xexec = V_CMP_EQ_U32_e64 [[V_READFIRSTLANE_B32_4]], [[PRED_COPY5]], implicit $exec
  ; UNPACKED-NEXT:   [[S_AND_B64_1:%[0-9]+]]:sreg_64_xexec = S_AND_B64 [[S_AND_B64_]], [[V_CMP_EQ_U32_e64_]], implicit-def $scc
  ; UNPACKED-NEXT:   [[S_AND_SAVEEXEC_B64_:%[0-9]+]]:sreg_64_xexec = S_AND_SAVEEXEC_B64 killed [[S_AND_B64_1]], implicit-def $exec, implicit-def $scc, implicit $exec
  ; UNPACKED-NEXT: {{  $}}
  ; UNPACKED-NEXT: bb.3:
  ; UNPACKED-NEXT:   successors: %bb.4(0x40000000), %bb.2(0x40000000)
  ; UNPACKED-NEXT: {{  $}}
<<<<<<< HEAD
  ; UNPACKED-NEXT:   [[BUFFER_LOAD_FORMAT_D16_X_gfx80_OFFEN:%[0-9]+]]:vgpr_32 = BUFFER_LOAD_FORMAT_D16_X_gfx80_OFFEN [[PRED_COPY6]], [[REG_SEQUENCE1]], [[V_READFIRSTLANE_B32_4]], 0, 0, 0, implicit $exec :: (dereferenceable load (s16), align 1, addrspace 7)
=======
  ; UNPACKED-NEXT:   [[BUFFER_LOAD_FORMAT_D16_X_gfx80_OFFEN:%[0-9]+]]:vgpr_32 = BUFFER_LOAD_FORMAT_D16_X_gfx80_OFFEN [[COPY6]], [[REG_SEQUENCE1]], [[V_READFIRSTLANE_B32_4]], 0, 0, 0, implicit $exec :: (dereferenceable load (s16), align 1, addrspace 8)
>>>>>>> eadf6db5
  ; UNPACKED-NEXT:   $exec = S_XOR_B64_term $exec, [[S_AND_SAVEEXEC_B64_]], implicit-def $scc
  ; UNPACKED-NEXT:   SI_WATERFALL_LOOP %bb.2, implicit $exec
  ; UNPACKED-NEXT: {{  $}}
  ; UNPACKED-NEXT: bb.4:
  ; UNPACKED-NEXT:   successors: %bb.5(0x80000000)
  ; UNPACKED-NEXT: {{  $}}
  ; UNPACKED-NEXT:   $exec = S_MOV_B64_term [[S_MOV_B64_]]
  ; UNPACKED-NEXT: {{  $}}
  ; UNPACKED-NEXT: bb.5:
  ; UNPACKED-NEXT:   $vgpr0 = PRED_COPY [[BUFFER_LOAD_FORMAT_D16_X_gfx80_OFFEN]]
  ; UNPACKED-NEXT:   SI_RETURN_TO_EPILOG implicit $vgpr0
  %val = call half @llvm.amdgcn.raw.buffer.load.format.f16(<4 x i32> %rsrc, i32 %voffset, i32 %soffset, i32 0)
  ret half %val
}

define amdgpu_ps <4 x half> @raw_buffer_load_format_v4f16__sgpr_rsrc__vgpr_voffset__sgpr_soffset_voffset_add_4095(<4 x i32> inreg %rsrc, i32 %voffset.base, i32 inreg %soffset) {
  ; PACKED-LABEL: name: raw_buffer_load_format_v4f16__sgpr_rsrc__vgpr_voffset__sgpr_soffset_voffset_add_4095
  ; PACKED: bb.1 (%ir-block.0):
  ; PACKED-NEXT:   liveins: $sgpr2, $sgpr3, $sgpr4, $sgpr5, $sgpr6, $vgpr0
  ; PACKED-NEXT: {{  $}}
<<<<<<< HEAD
  ; PACKED-NEXT:   [[PRED_COPY:%[0-9]+]]:sreg_32 = PRED_COPY $sgpr2
  ; PACKED-NEXT:   [[PRED_COPY1:%[0-9]+]]:sreg_32 = PRED_COPY $sgpr3
  ; PACKED-NEXT:   [[PRED_COPY2:%[0-9]+]]:sreg_32 = PRED_COPY $sgpr4
  ; PACKED-NEXT:   [[PRED_COPY3:%[0-9]+]]:sreg_32 = PRED_COPY $sgpr5
  ; PACKED-NEXT:   [[REG_SEQUENCE:%[0-9]+]]:sgpr_128 = REG_SEQUENCE [[PRED_COPY]], %subreg.sub0, [[PRED_COPY1]], %subreg.sub1, [[PRED_COPY2]], %subreg.sub2, [[PRED_COPY3]], %subreg.sub3
  ; PACKED-NEXT:   [[PRED_COPY4:%[0-9]+]]:vgpr_32 = PRED_COPY $vgpr0
  ; PACKED-NEXT:   [[PRED_COPY5:%[0-9]+]]:sreg_32 = PRED_COPY $sgpr6
  ; PACKED-NEXT:   [[BUFFER_LOAD_FORMAT_D16_XYZW_OFFEN:%[0-9]+]]:vreg_64 = BUFFER_LOAD_FORMAT_D16_XYZW_OFFEN [[PRED_COPY4]], [[REG_SEQUENCE]], [[PRED_COPY5]], 4095, 0, 0, implicit $exec :: (dereferenceable load (<4 x s16>), align 1, addrspace 7)
  ; PACKED-NEXT:   [[PRED_COPY6:%[0-9]+]]:vgpr_32 = PRED_COPY [[BUFFER_LOAD_FORMAT_D16_XYZW_OFFEN]].sub0
  ; PACKED-NEXT:   [[PRED_COPY7:%[0-9]+]]:vgpr_32 = PRED_COPY [[BUFFER_LOAD_FORMAT_D16_XYZW_OFFEN]].sub1
  ; PACKED-NEXT:   $vgpr0 = PRED_COPY [[PRED_COPY6]]
  ; PACKED-NEXT:   $vgpr1 = PRED_COPY [[PRED_COPY7]]
=======
  ; PACKED-NEXT:   [[COPY:%[0-9]+]]:sreg_32 = COPY $sgpr2
  ; PACKED-NEXT:   [[COPY1:%[0-9]+]]:sreg_32 = COPY $sgpr3
  ; PACKED-NEXT:   [[COPY2:%[0-9]+]]:sreg_32 = COPY $sgpr4
  ; PACKED-NEXT:   [[COPY3:%[0-9]+]]:sreg_32 = COPY $sgpr5
  ; PACKED-NEXT:   [[REG_SEQUENCE:%[0-9]+]]:sgpr_128 = REG_SEQUENCE [[COPY]], %subreg.sub0, [[COPY1]], %subreg.sub1, [[COPY2]], %subreg.sub2, [[COPY3]], %subreg.sub3
  ; PACKED-NEXT:   [[COPY4:%[0-9]+]]:vgpr_32 = COPY $vgpr0
  ; PACKED-NEXT:   [[COPY5:%[0-9]+]]:sreg_32 = COPY $sgpr6
  ; PACKED-NEXT:   [[BUFFER_LOAD_FORMAT_D16_XYZW_OFFEN:%[0-9]+]]:vreg_64 = BUFFER_LOAD_FORMAT_D16_XYZW_OFFEN [[COPY4]], [[REG_SEQUENCE]], [[COPY5]], 4095, 0, 0, implicit $exec :: (dereferenceable load (<4 x s16>), align 1, addrspace 8)
  ; PACKED-NEXT:   [[COPY6:%[0-9]+]]:vgpr_32 = COPY [[BUFFER_LOAD_FORMAT_D16_XYZW_OFFEN]].sub0
  ; PACKED-NEXT:   [[COPY7:%[0-9]+]]:vgpr_32 = COPY [[BUFFER_LOAD_FORMAT_D16_XYZW_OFFEN]].sub1
  ; PACKED-NEXT:   $vgpr0 = COPY [[COPY6]]
  ; PACKED-NEXT:   $vgpr1 = COPY [[COPY7]]
>>>>>>> eadf6db5
  ; PACKED-NEXT:   SI_RETURN_TO_EPILOG implicit $vgpr0, implicit $vgpr1
  ; UNPACKED-LABEL: name: raw_buffer_load_format_v4f16__sgpr_rsrc__vgpr_voffset__sgpr_soffset_voffset_add_4095
  ; UNPACKED: bb.1 (%ir-block.0):
  ; UNPACKED-NEXT:   liveins: $sgpr2, $sgpr3, $sgpr4, $sgpr5, $sgpr6, $vgpr0
  ; UNPACKED-NEXT: {{  $}}
<<<<<<< HEAD
  ; UNPACKED-NEXT:   [[PRED_COPY:%[0-9]+]]:sreg_32 = PRED_COPY $sgpr2
  ; UNPACKED-NEXT:   [[PRED_COPY1:%[0-9]+]]:sreg_32 = PRED_COPY $sgpr3
  ; UNPACKED-NEXT:   [[PRED_COPY2:%[0-9]+]]:sreg_32 = PRED_COPY $sgpr4
  ; UNPACKED-NEXT:   [[PRED_COPY3:%[0-9]+]]:sreg_32 = PRED_COPY $sgpr5
  ; UNPACKED-NEXT:   [[REG_SEQUENCE:%[0-9]+]]:sgpr_128 = REG_SEQUENCE [[PRED_COPY]], %subreg.sub0, [[PRED_COPY1]], %subreg.sub1, [[PRED_COPY2]], %subreg.sub2, [[PRED_COPY3]], %subreg.sub3
  ; UNPACKED-NEXT:   [[PRED_COPY4:%[0-9]+]]:vgpr_32 = PRED_COPY $vgpr0
  ; UNPACKED-NEXT:   [[PRED_COPY5:%[0-9]+]]:sreg_32 = PRED_COPY $sgpr6
  ; UNPACKED-NEXT:   [[BUFFER_LOAD_FORMAT_D16_XYZW_gfx80_OFFEN:%[0-9]+]]:vreg_128 = BUFFER_LOAD_FORMAT_D16_XYZW_gfx80_OFFEN [[PRED_COPY4]], [[REG_SEQUENCE]], [[PRED_COPY5]], 4095, 0, 0, implicit $exec :: (dereferenceable load (<4 x s16>), align 1, addrspace 7)
  ; UNPACKED-NEXT:   [[PRED_COPY6:%[0-9]+]]:vgpr_32 = PRED_COPY [[BUFFER_LOAD_FORMAT_D16_XYZW_gfx80_OFFEN]].sub0
  ; UNPACKED-NEXT:   [[PRED_COPY7:%[0-9]+]]:vgpr_32 = PRED_COPY [[BUFFER_LOAD_FORMAT_D16_XYZW_gfx80_OFFEN]].sub1
  ; UNPACKED-NEXT:   [[PRED_COPY8:%[0-9]+]]:vgpr_32 = PRED_COPY [[BUFFER_LOAD_FORMAT_D16_XYZW_gfx80_OFFEN]].sub2
  ; UNPACKED-NEXT:   [[PRED_COPY9:%[0-9]+]]:vgpr_32 = PRED_COPY [[BUFFER_LOAD_FORMAT_D16_XYZW_gfx80_OFFEN]].sub3
=======
  ; UNPACKED-NEXT:   [[COPY:%[0-9]+]]:sreg_32 = COPY $sgpr2
  ; UNPACKED-NEXT:   [[COPY1:%[0-9]+]]:sreg_32 = COPY $sgpr3
  ; UNPACKED-NEXT:   [[COPY2:%[0-9]+]]:sreg_32 = COPY $sgpr4
  ; UNPACKED-NEXT:   [[COPY3:%[0-9]+]]:sreg_32 = COPY $sgpr5
  ; UNPACKED-NEXT:   [[REG_SEQUENCE:%[0-9]+]]:sgpr_128 = REG_SEQUENCE [[COPY]], %subreg.sub0, [[COPY1]], %subreg.sub1, [[COPY2]], %subreg.sub2, [[COPY3]], %subreg.sub3
  ; UNPACKED-NEXT:   [[COPY4:%[0-9]+]]:vgpr_32 = COPY $vgpr0
  ; UNPACKED-NEXT:   [[COPY5:%[0-9]+]]:sreg_32 = COPY $sgpr6
  ; UNPACKED-NEXT:   [[BUFFER_LOAD_FORMAT_D16_XYZW_gfx80_OFFEN:%[0-9]+]]:vreg_128 = BUFFER_LOAD_FORMAT_D16_XYZW_gfx80_OFFEN [[COPY4]], [[REG_SEQUENCE]], [[COPY5]], 4095, 0, 0, implicit $exec :: (dereferenceable load (<4 x s16>), align 1, addrspace 8)
  ; UNPACKED-NEXT:   [[COPY6:%[0-9]+]]:vgpr_32 = COPY [[BUFFER_LOAD_FORMAT_D16_XYZW_gfx80_OFFEN]].sub0
  ; UNPACKED-NEXT:   [[COPY7:%[0-9]+]]:vgpr_32 = COPY [[BUFFER_LOAD_FORMAT_D16_XYZW_gfx80_OFFEN]].sub1
  ; UNPACKED-NEXT:   [[COPY8:%[0-9]+]]:vgpr_32 = COPY [[BUFFER_LOAD_FORMAT_D16_XYZW_gfx80_OFFEN]].sub2
  ; UNPACKED-NEXT:   [[COPY9:%[0-9]+]]:vgpr_32 = COPY [[BUFFER_LOAD_FORMAT_D16_XYZW_gfx80_OFFEN]].sub3
>>>>>>> eadf6db5
  ; UNPACKED-NEXT:   [[S_MOV_B32_:%[0-9]+]]:sreg_32 = S_MOV_B32 65535
  ; UNPACKED-NEXT:   [[PRED_COPY10:%[0-9]+]]:vgpr_32 = PRED_COPY [[S_MOV_B32_]]
  ; UNPACKED-NEXT:   [[V_AND_B32_e64_:%[0-9]+]]:vgpr_32 = V_AND_B32_e64 [[PRED_COPY6]], [[PRED_COPY10]], implicit $exec
  ; UNPACKED-NEXT:   [[PRED_COPY11:%[0-9]+]]:vgpr_32 = PRED_COPY [[S_MOV_B32_]]
  ; UNPACKED-NEXT:   [[V_AND_B32_e64_1:%[0-9]+]]:vgpr_32 = V_AND_B32_e64 [[PRED_COPY7]], [[PRED_COPY11]], implicit $exec
  ; UNPACKED-NEXT:   [[S_MOV_B32_1:%[0-9]+]]:sreg_32 = S_MOV_B32 16
  ; UNPACKED-NEXT:   [[PRED_COPY12:%[0-9]+]]:vgpr_32 = PRED_COPY [[S_MOV_B32_1]]
  ; UNPACKED-NEXT:   [[V_LSHLREV_B32_e64_:%[0-9]+]]:vgpr_32 = V_LSHLREV_B32_e64 [[PRED_COPY12]], [[V_AND_B32_e64_1]], implicit $exec
  ; UNPACKED-NEXT:   [[V_OR_B32_e64_:%[0-9]+]]:vgpr_32 = V_OR_B32_e64 [[V_AND_B32_e64_]], [[V_LSHLREV_B32_e64_]], implicit $exec
  ; UNPACKED-NEXT:   [[PRED_COPY13:%[0-9]+]]:vgpr_32 = PRED_COPY [[S_MOV_B32_]]
  ; UNPACKED-NEXT:   [[V_AND_B32_e64_2:%[0-9]+]]:vgpr_32 = V_AND_B32_e64 [[PRED_COPY8]], [[PRED_COPY13]], implicit $exec
  ; UNPACKED-NEXT:   [[PRED_COPY14:%[0-9]+]]:vgpr_32 = PRED_COPY [[S_MOV_B32_]]
  ; UNPACKED-NEXT:   [[V_AND_B32_e64_3:%[0-9]+]]:vgpr_32 = V_AND_B32_e64 [[PRED_COPY9]], [[PRED_COPY14]], implicit $exec
  ; UNPACKED-NEXT:   [[PRED_COPY15:%[0-9]+]]:vgpr_32 = PRED_COPY [[S_MOV_B32_1]]
  ; UNPACKED-NEXT:   [[V_LSHLREV_B32_e64_1:%[0-9]+]]:vgpr_32 = V_LSHLREV_B32_e64 [[PRED_COPY15]], [[V_AND_B32_e64_3]], implicit $exec
  ; UNPACKED-NEXT:   [[V_OR_B32_e64_1:%[0-9]+]]:vgpr_32 = V_OR_B32_e64 [[V_AND_B32_e64_2]], [[V_LSHLREV_B32_e64_1]], implicit $exec
  ; UNPACKED-NEXT:   $vgpr0 = PRED_COPY [[V_OR_B32_e64_]]
  ; UNPACKED-NEXT:   $vgpr1 = PRED_COPY [[V_OR_B32_e64_1]]
  ; UNPACKED-NEXT:   SI_RETURN_TO_EPILOG implicit $vgpr0, implicit $vgpr1
  %voffset = add i32 %voffset.base, 4095
  %val = call <4 x half> @llvm.amdgcn.raw.buffer.load.format.v4f16(<4 x i32> %rsrc, i32 %voffset, i32 %soffset, i32 0)
  ret <4 x half> %val
}

declare half @llvm.amdgcn.raw.buffer.load.format.f16(<4 x i32>, i32, i32, i32 immarg) #0
declare <2 x half> @llvm.amdgcn.raw.buffer.load.format.v2f16(<4 x i32>, i32, i32, i32 immarg) #0
declare <3 x half> @llvm.amdgcn.raw.buffer.load.format.v3f16(<4 x i32>, i32, i32, i32 immarg) #0
declare <4 x half> @llvm.amdgcn.raw.buffer.load.format.v4f16(<4 x i32>, i32, i32, i32 immarg) #0

attributes #0 = { nounwind readonly }<|MERGE_RESOLUTION|>--- conflicted
+++ resolved
@@ -8,7 +8,6 @@
   ; PACKED: bb.1 (%ir-block.0):
   ; PACKED-NEXT:   liveins: $sgpr2, $sgpr3, $sgpr4, $sgpr5, $sgpr6, $vgpr0
   ; PACKED-NEXT: {{  $}}
-<<<<<<< HEAD
   ; PACKED-NEXT:   [[PRED_COPY:%[0-9]+]]:sreg_32 = PRED_COPY $sgpr2
   ; PACKED-NEXT:   [[PRED_COPY1:%[0-9]+]]:sreg_32 = PRED_COPY $sgpr3
   ; PACKED-NEXT:   [[PRED_COPY2:%[0-9]+]]:sreg_32 = PRED_COPY $sgpr4
@@ -16,25 +15,13 @@
   ; PACKED-NEXT:   [[REG_SEQUENCE:%[0-9]+]]:sgpr_128 = REG_SEQUENCE [[PRED_COPY]], %subreg.sub0, [[PRED_COPY1]], %subreg.sub1, [[PRED_COPY2]], %subreg.sub2, [[PRED_COPY3]], %subreg.sub3
   ; PACKED-NEXT:   [[PRED_COPY4:%[0-9]+]]:vgpr_32 = PRED_COPY $vgpr0
   ; PACKED-NEXT:   [[PRED_COPY5:%[0-9]+]]:sreg_32 = PRED_COPY $sgpr6
-  ; PACKED-NEXT:   [[BUFFER_LOAD_FORMAT_D16_X_OFFEN:%[0-9]+]]:vgpr_32 = BUFFER_LOAD_FORMAT_D16_X_OFFEN [[PRED_COPY4]], [[REG_SEQUENCE]], [[PRED_COPY5]], 0, 0, 0, implicit $exec :: (dereferenceable load (s16), align 1, addrspace 7)
+  ; PACKED-NEXT:   [[BUFFER_LOAD_FORMAT_D16_X_OFFEN:%[0-9]+]]:vgpr_32 = BUFFER_LOAD_FORMAT_D16_X_OFFEN [[PRED_COPY4]], [[REG_SEQUENCE]], [[PRED_COPY5]], 0, 0, 0, implicit $exec :: (dereferenceable load (s16), align 1, addrspace 8)
   ; PACKED-NEXT:   $vgpr0 = PRED_COPY [[BUFFER_LOAD_FORMAT_D16_X_OFFEN]]
-=======
-  ; PACKED-NEXT:   [[COPY:%[0-9]+]]:sreg_32 = COPY $sgpr2
-  ; PACKED-NEXT:   [[COPY1:%[0-9]+]]:sreg_32 = COPY $sgpr3
-  ; PACKED-NEXT:   [[COPY2:%[0-9]+]]:sreg_32 = COPY $sgpr4
-  ; PACKED-NEXT:   [[COPY3:%[0-9]+]]:sreg_32 = COPY $sgpr5
-  ; PACKED-NEXT:   [[REG_SEQUENCE:%[0-9]+]]:sgpr_128 = REG_SEQUENCE [[COPY]], %subreg.sub0, [[COPY1]], %subreg.sub1, [[COPY2]], %subreg.sub2, [[COPY3]], %subreg.sub3
-  ; PACKED-NEXT:   [[COPY4:%[0-9]+]]:vgpr_32 = COPY $vgpr0
-  ; PACKED-NEXT:   [[COPY5:%[0-9]+]]:sreg_32 = COPY $sgpr6
-  ; PACKED-NEXT:   [[BUFFER_LOAD_FORMAT_D16_X_OFFEN:%[0-9]+]]:vgpr_32 = BUFFER_LOAD_FORMAT_D16_X_OFFEN [[COPY4]], [[REG_SEQUENCE]], [[COPY5]], 0, 0, 0, implicit $exec :: (dereferenceable load (s16), align 1, addrspace 8)
-  ; PACKED-NEXT:   $vgpr0 = COPY [[BUFFER_LOAD_FORMAT_D16_X_OFFEN]]
->>>>>>> eadf6db5
   ; PACKED-NEXT:   SI_RETURN_TO_EPILOG implicit $vgpr0
   ; UNPACKED-LABEL: name: raw_buffer_load_format_f16__sgpr_rsrc__vgpr_voffset__sgpr_soffset
   ; UNPACKED: bb.1 (%ir-block.0):
   ; UNPACKED-NEXT:   liveins: $sgpr2, $sgpr3, $sgpr4, $sgpr5, $sgpr6, $vgpr0
   ; UNPACKED-NEXT: {{  $}}
-<<<<<<< HEAD
   ; UNPACKED-NEXT:   [[PRED_COPY:%[0-9]+]]:sreg_32 = PRED_COPY $sgpr2
   ; UNPACKED-NEXT:   [[PRED_COPY1:%[0-9]+]]:sreg_32 = PRED_COPY $sgpr3
   ; UNPACKED-NEXT:   [[PRED_COPY2:%[0-9]+]]:sreg_32 = PRED_COPY $sgpr4
@@ -42,19 +29,8 @@
   ; UNPACKED-NEXT:   [[REG_SEQUENCE:%[0-9]+]]:sgpr_128 = REG_SEQUENCE [[PRED_COPY]], %subreg.sub0, [[PRED_COPY1]], %subreg.sub1, [[PRED_COPY2]], %subreg.sub2, [[PRED_COPY3]], %subreg.sub3
   ; UNPACKED-NEXT:   [[PRED_COPY4:%[0-9]+]]:vgpr_32 = PRED_COPY $vgpr0
   ; UNPACKED-NEXT:   [[PRED_COPY5:%[0-9]+]]:sreg_32 = PRED_COPY $sgpr6
-  ; UNPACKED-NEXT:   [[BUFFER_LOAD_FORMAT_D16_X_gfx80_OFFEN:%[0-9]+]]:vgpr_32 = BUFFER_LOAD_FORMAT_D16_X_gfx80_OFFEN [[PRED_COPY4]], [[REG_SEQUENCE]], [[PRED_COPY5]], 0, 0, 0, implicit $exec :: (dereferenceable load (s16), align 1, addrspace 7)
+  ; UNPACKED-NEXT:   [[BUFFER_LOAD_FORMAT_D16_X_gfx80_OFFEN:%[0-9]+]]:vgpr_32 = BUFFER_LOAD_FORMAT_D16_X_gfx80_OFFEN [[PRED_COPY4]], [[REG_SEQUENCE]], [[PRED_COPY5]], 0, 0, 0, implicit $exec :: (dereferenceable load (s16), align 1, addrspace 8)
   ; UNPACKED-NEXT:   $vgpr0 = PRED_COPY [[BUFFER_LOAD_FORMAT_D16_X_gfx80_OFFEN]]
-=======
-  ; UNPACKED-NEXT:   [[COPY:%[0-9]+]]:sreg_32 = COPY $sgpr2
-  ; UNPACKED-NEXT:   [[COPY1:%[0-9]+]]:sreg_32 = COPY $sgpr3
-  ; UNPACKED-NEXT:   [[COPY2:%[0-9]+]]:sreg_32 = COPY $sgpr4
-  ; UNPACKED-NEXT:   [[COPY3:%[0-9]+]]:sreg_32 = COPY $sgpr5
-  ; UNPACKED-NEXT:   [[REG_SEQUENCE:%[0-9]+]]:sgpr_128 = REG_SEQUENCE [[COPY]], %subreg.sub0, [[COPY1]], %subreg.sub1, [[COPY2]], %subreg.sub2, [[COPY3]], %subreg.sub3
-  ; UNPACKED-NEXT:   [[COPY4:%[0-9]+]]:vgpr_32 = COPY $vgpr0
-  ; UNPACKED-NEXT:   [[COPY5:%[0-9]+]]:sreg_32 = COPY $sgpr6
-  ; UNPACKED-NEXT:   [[BUFFER_LOAD_FORMAT_D16_X_gfx80_OFFEN:%[0-9]+]]:vgpr_32 = BUFFER_LOAD_FORMAT_D16_X_gfx80_OFFEN [[COPY4]], [[REG_SEQUENCE]], [[COPY5]], 0, 0, 0, implicit $exec :: (dereferenceable load (s16), align 1, addrspace 8)
-  ; UNPACKED-NEXT:   $vgpr0 = COPY [[BUFFER_LOAD_FORMAT_D16_X_gfx80_OFFEN]]
->>>>>>> eadf6db5
   ; UNPACKED-NEXT:   SI_RETURN_TO_EPILOG implicit $vgpr0
   %val = call half @llvm.amdgcn.raw.buffer.load.format.f16(<4 x i32> %rsrc, i32 %voffset, i32 %soffset, i32 0)
   ret half %val
@@ -65,7 +41,6 @@
   ; PACKED: bb.1 (%ir-block.0):
   ; PACKED-NEXT:   liveins: $sgpr2, $sgpr3, $sgpr4, $sgpr5, $sgpr6, $vgpr0
   ; PACKED-NEXT: {{  $}}
-<<<<<<< HEAD
   ; PACKED-NEXT:   [[PRED_COPY:%[0-9]+]]:sreg_32 = PRED_COPY $sgpr2
   ; PACKED-NEXT:   [[PRED_COPY1:%[0-9]+]]:sreg_32 = PRED_COPY $sgpr3
   ; PACKED-NEXT:   [[PRED_COPY2:%[0-9]+]]:sreg_32 = PRED_COPY $sgpr4
@@ -73,25 +48,13 @@
   ; PACKED-NEXT:   [[REG_SEQUENCE:%[0-9]+]]:sgpr_128 = REG_SEQUENCE [[PRED_COPY]], %subreg.sub0, [[PRED_COPY1]], %subreg.sub1, [[PRED_COPY2]], %subreg.sub2, [[PRED_COPY3]], %subreg.sub3
   ; PACKED-NEXT:   [[PRED_COPY4:%[0-9]+]]:vgpr_32 = PRED_COPY $vgpr0
   ; PACKED-NEXT:   [[PRED_COPY5:%[0-9]+]]:sreg_32 = PRED_COPY $sgpr6
-  ; PACKED-NEXT:   [[BUFFER_LOAD_FORMAT_D16_XY_OFFEN:%[0-9]+]]:vgpr_32 = BUFFER_LOAD_FORMAT_D16_XY_OFFEN [[PRED_COPY4]], [[REG_SEQUENCE]], [[PRED_COPY5]], 0, 0, 0, implicit $exec :: (dereferenceable load (<2 x s16>), align 1, addrspace 7)
+  ; PACKED-NEXT:   [[BUFFER_LOAD_FORMAT_D16_XY_OFFEN:%[0-9]+]]:vgpr_32 = BUFFER_LOAD_FORMAT_D16_XY_OFFEN [[PRED_COPY4]], [[REG_SEQUENCE]], [[PRED_COPY5]], 0, 0, 0, implicit $exec :: (dereferenceable load (<2 x s16>), align 1, addrspace 8)
   ; PACKED-NEXT:   $vgpr0 = PRED_COPY [[BUFFER_LOAD_FORMAT_D16_XY_OFFEN]]
-=======
-  ; PACKED-NEXT:   [[COPY:%[0-9]+]]:sreg_32 = COPY $sgpr2
-  ; PACKED-NEXT:   [[COPY1:%[0-9]+]]:sreg_32 = COPY $sgpr3
-  ; PACKED-NEXT:   [[COPY2:%[0-9]+]]:sreg_32 = COPY $sgpr4
-  ; PACKED-NEXT:   [[COPY3:%[0-9]+]]:sreg_32 = COPY $sgpr5
-  ; PACKED-NEXT:   [[REG_SEQUENCE:%[0-9]+]]:sgpr_128 = REG_SEQUENCE [[COPY]], %subreg.sub0, [[COPY1]], %subreg.sub1, [[COPY2]], %subreg.sub2, [[COPY3]], %subreg.sub3
-  ; PACKED-NEXT:   [[COPY4:%[0-9]+]]:vgpr_32 = COPY $vgpr0
-  ; PACKED-NEXT:   [[COPY5:%[0-9]+]]:sreg_32 = COPY $sgpr6
-  ; PACKED-NEXT:   [[BUFFER_LOAD_FORMAT_D16_XY_OFFEN:%[0-9]+]]:vgpr_32 = BUFFER_LOAD_FORMAT_D16_XY_OFFEN [[COPY4]], [[REG_SEQUENCE]], [[COPY5]], 0, 0, 0, implicit $exec :: (dereferenceable load (<2 x s16>), align 1, addrspace 8)
-  ; PACKED-NEXT:   $vgpr0 = COPY [[BUFFER_LOAD_FORMAT_D16_XY_OFFEN]]
->>>>>>> eadf6db5
   ; PACKED-NEXT:   SI_RETURN_TO_EPILOG implicit $vgpr0
   ; UNPACKED-LABEL: name: raw_buffer_load_format_v2f16__sgpr_rsrc__vgpr_voffset__sgpr_soffset
   ; UNPACKED: bb.1 (%ir-block.0):
   ; UNPACKED-NEXT:   liveins: $sgpr2, $sgpr3, $sgpr4, $sgpr5, $sgpr6, $vgpr0
   ; UNPACKED-NEXT: {{  $}}
-<<<<<<< HEAD
   ; UNPACKED-NEXT:   [[PRED_COPY:%[0-9]+]]:sreg_32 = PRED_COPY $sgpr2
   ; UNPACKED-NEXT:   [[PRED_COPY1:%[0-9]+]]:sreg_32 = PRED_COPY $sgpr3
   ; UNPACKED-NEXT:   [[PRED_COPY2:%[0-9]+]]:sreg_32 = PRED_COPY $sgpr4
@@ -99,21 +62,9 @@
   ; UNPACKED-NEXT:   [[REG_SEQUENCE:%[0-9]+]]:sgpr_128 = REG_SEQUENCE [[PRED_COPY]], %subreg.sub0, [[PRED_COPY1]], %subreg.sub1, [[PRED_COPY2]], %subreg.sub2, [[PRED_COPY3]], %subreg.sub3
   ; UNPACKED-NEXT:   [[PRED_COPY4:%[0-9]+]]:vgpr_32 = PRED_COPY $vgpr0
   ; UNPACKED-NEXT:   [[PRED_COPY5:%[0-9]+]]:sreg_32 = PRED_COPY $sgpr6
-  ; UNPACKED-NEXT:   [[BUFFER_LOAD_FORMAT_D16_XY_gfx80_OFFEN:%[0-9]+]]:vreg_64 = BUFFER_LOAD_FORMAT_D16_XY_gfx80_OFFEN [[PRED_COPY4]], [[REG_SEQUENCE]], [[PRED_COPY5]], 0, 0, 0, implicit $exec :: (dereferenceable load (<2 x s16>), align 1, addrspace 7)
+  ; UNPACKED-NEXT:   [[BUFFER_LOAD_FORMAT_D16_XY_gfx80_OFFEN:%[0-9]+]]:vreg_64 = BUFFER_LOAD_FORMAT_D16_XY_gfx80_OFFEN [[PRED_COPY4]], [[REG_SEQUENCE]], [[PRED_COPY5]], 0, 0, 0, implicit $exec :: (dereferenceable load (<2 x s16>), align 1, addrspace 8)
   ; UNPACKED-NEXT:   [[PRED_COPY6:%[0-9]+]]:vgpr_32 = PRED_COPY [[BUFFER_LOAD_FORMAT_D16_XY_gfx80_OFFEN]].sub0
   ; UNPACKED-NEXT:   [[PRED_COPY7:%[0-9]+]]:vgpr_32 = PRED_COPY [[BUFFER_LOAD_FORMAT_D16_XY_gfx80_OFFEN]].sub1
-=======
-  ; UNPACKED-NEXT:   [[COPY:%[0-9]+]]:sreg_32 = COPY $sgpr2
-  ; UNPACKED-NEXT:   [[COPY1:%[0-9]+]]:sreg_32 = COPY $sgpr3
-  ; UNPACKED-NEXT:   [[COPY2:%[0-9]+]]:sreg_32 = COPY $sgpr4
-  ; UNPACKED-NEXT:   [[COPY3:%[0-9]+]]:sreg_32 = COPY $sgpr5
-  ; UNPACKED-NEXT:   [[REG_SEQUENCE:%[0-9]+]]:sgpr_128 = REG_SEQUENCE [[COPY]], %subreg.sub0, [[COPY1]], %subreg.sub1, [[COPY2]], %subreg.sub2, [[COPY3]], %subreg.sub3
-  ; UNPACKED-NEXT:   [[COPY4:%[0-9]+]]:vgpr_32 = COPY $vgpr0
-  ; UNPACKED-NEXT:   [[COPY5:%[0-9]+]]:sreg_32 = COPY $sgpr6
-  ; UNPACKED-NEXT:   [[BUFFER_LOAD_FORMAT_D16_XY_gfx80_OFFEN:%[0-9]+]]:vreg_64 = BUFFER_LOAD_FORMAT_D16_XY_gfx80_OFFEN [[COPY4]], [[REG_SEQUENCE]], [[COPY5]], 0, 0, 0, implicit $exec :: (dereferenceable load (<2 x s16>), align 1, addrspace 8)
-  ; UNPACKED-NEXT:   [[COPY6:%[0-9]+]]:vgpr_32 = COPY [[BUFFER_LOAD_FORMAT_D16_XY_gfx80_OFFEN]].sub0
-  ; UNPACKED-NEXT:   [[COPY7:%[0-9]+]]:vgpr_32 = COPY [[BUFFER_LOAD_FORMAT_D16_XY_gfx80_OFFEN]].sub1
->>>>>>> eadf6db5
   ; UNPACKED-NEXT:   [[S_MOV_B32_:%[0-9]+]]:sreg_32 = S_MOV_B32 65535
   ; UNPACKED-NEXT:   [[PRED_COPY8:%[0-9]+]]:vgpr_32 = PRED_COPY [[S_MOV_B32_]]
   ; UNPACKED-NEXT:   [[V_AND_B32_e64_:%[0-9]+]]:vgpr_32 = V_AND_B32_e64 [[PRED_COPY6]], [[PRED_COPY8]], implicit $exec
@@ -140,7 +91,6 @@
   ; PACKED: bb.1 (%ir-block.0):
   ; PACKED-NEXT:   liveins: $sgpr2, $sgpr3, $sgpr4, $sgpr5, $sgpr6, $vgpr0
   ; PACKED-NEXT: {{  $}}
-<<<<<<< HEAD
   ; PACKED-NEXT:   [[PRED_COPY:%[0-9]+]]:sreg_32 = PRED_COPY $sgpr2
   ; PACKED-NEXT:   [[PRED_COPY1:%[0-9]+]]:sreg_32 = PRED_COPY $sgpr3
   ; PACKED-NEXT:   [[PRED_COPY2:%[0-9]+]]:sreg_32 = PRED_COPY $sgpr4
@@ -148,31 +98,16 @@
   ; PACKED-NEXT:   [[REG_SEQUENCE:%[0-9]+]]:sgpr_128 = REG_SEQUENCE [[PRED_COPY]], %subreg.sub0, [[PRED_COPY1]], %subreg.sub1, [[PRED_COPY2]], %subreg.sub2, [[PRED_COPY3]], %subreg.sub3
   ; PACKED-NEXT:   [[PRED_COPY4:%[0-9]+]]:vgpr_32 = PRED_COPY $vgpr0
   ; PACKED-NEXT:   [[PRED_COPY5:%[0-9]+]]:sreg_32 = PRED_COPY $sgpr6
-  ; PACKED-NEXT:   [[BUFFER_LOAD_FORMAT_D16_XYZW_OFFEN:%[0-9]+]]:vreg_64 = BUFFER_LOAD_FORMAT_D16_XYZW_OFFEN [[PRED_COPY4]], [[REG_SEQUENCE]], [[PRED_COPY5]], 0, 0, 0, implicit $exec :: (dereferenceable load (<4 x s16>), align 1, addrspace 7)
+  ; PACKED-NEXT:   [[BUFFER_LOAD_FORMAT_D16_XYZW_OFFEN:%[0-9]+]]:vreg_64 = BUFFER_LOAD_FORMAT_D16_XYZW_OFFEN [[PRED_COPY4]], [[REG_SEQUENCE]], [[PRED_COPY5]], 0, 0, 0, implicit $exec :: (dereferenceable load (<4 x s16>), align 1, addrspace 8)
   ; PACKED-NEXT:   [[PRED_COPY6:%[0-9]+]]:vgpr_32 = PRED_COPY [[BUFFER_LOAD_FORMAT_D16_XYZW_OFFEN]].sub0
   ; PACKED-NEXT:   [[PRED_COPY7:%[0-9]+]]:vgpr_32 = PRED_COPY [[BUFFER_LOAD_FORMAT_D16_XYZW_OFFEN]].sub1
   ; PACKED-NEXT:   $vgpr0 = PRED_COPY [[PRED_COPY6]]
   ; PACKED-NEXT:   $vgpr1 = PRED_COPY [[PRED_COPY7]]
-=======
-  ; PACKED-NEXT:   [[COPY:%[0-9]+]]:sreg_32 = COPY $sgpr2
-  ; PACKED-NEXT:   [[COPY1:%[0-9]+]]:sreg_32 = COPY $sgpr3
-  ; PACKED-NEXT:   [[COPY2:%[0-9]+]]:sreg_32 = COPY $sgpr4
-  ; PACKED-NEXT:   [[COPY3:%[0-9]+]]:sreg_32 = COPY $sgpr5
-  ; PACKED-NEXT:   [[REG_SEQUENCE:%[0-9]+]]:sgpr_128 = REG_SEQUENCE [[COPY]], %subreg.sub0, [[COPY1]], %subreg.sub1, [[COPY2]], %subreg.sub2, [[COPY3]], %subreg.sub3
-  ; PACKED-NEXT:   [[COPY4:%[0-9]+]]:vgpr_32 = COPY $vgpr0
-  ; PACKED-NEXT:   [[COPY5:%[0-9]+]]:sreg_32 = COPY $sgpr6
-  ; PACKED-NEXT:   [[BUFFER_LOAD_FORMAT_D16_XYZW_OFFEN:%[0-9]+]]:vreg_64 = BUFFER_LOAD_FORMAT_D16_XYZW_OFFEN [[COPY4]], [[REG_SEQUENCE]], [[COPY5]], 0, 0, 0, implicit $exec :: (dereferenceable load (<4 x s16>), align 1, addrspace 8)
-  ; PACKED-NEXT:   [[COPY6:%[0-9]+]]:vgpr_32 = COPY [[BUFFER_LOAD_FORMAT_D16_XYZW_OFFEN]].sub0
-  ; PACKED-NEXT:   [[COPY7:%[0-9]+]]:vgpr_32 = COPY [[BUFFER_LOAD_FORMAT_D16_XYZW_OFFEN]].sub1
-  ; PACKED-NEXT:   $vgpr0 = COPY [[COPY6]]
-  ; PACKED-NEXT:   $vgpr1 = COPY [[COPY7]]
->>>>>>> eadf6db5
   ; PACKED-NEXT:   SI_RETURN_TO_EPILOG implicit $vgpr0, implicit $vgpr1
   ; UNPACKED-LABEL: name: raw_buffer_load_format_v4f16__sgpr_rsrc__vgpr_voffset__sgpr_soffset
   ; UNPACKED: bb.1 (%ir-block.0):
   ; UNPACKED-NEXT:   liveins: $sgpr2, $sgpr3, $sgpr4, $sgpr5, $sgpr6, $vgpr0
   ; UNPACKED-NEXT: {{  $}}
-<<<<<<< HEAD
   ; UNPACKED-NEXT:   [[PRED_COPY:%[0-9]+]]:sreg_32 = PRED_COPY $sgpr2
   ; UNPACKED-NEXT:   [[PRED_COPY1:%[0-9]+]]:sreg_32 = PRED_COPY $sgpr3
   ; UNPACKED-NEXT:   [[PRED_COPY2:%[0-9]+]]:sreg_32 = PRED_COPY $sgpr4
@@ -180,25 +115,11 @@
   ; UNPACKED-NEXT:   [[REG_SEQUENCE:%[0-9]+]]:sgpr_128 = REG_SEQUENCE [[PRED_COPY]], %subreg.sub0, [[PRED_COPY1]], %subreg.sub1, [[PRED_COPY2]], %subreg.sub2, [[PRED_COPY3]], %subreg.sub3
   ; UNPACKED-NEXT:   [[PRED_COPY4:%[0-9]+]]:vgpr_32 = PRED_COPY $vgpr0
   ; UNPACKED-NEXT:   [[PRED_COPY5:%[0-9]+]]:sreg_32 = PRED_COPY $sgpr6
-  ; UNPACKED-NEXT:   [[BUFFER_LOAD_FORMAT_D16_XYZW_gfx80_OFFEN:%[0-9]+]]:vreg_128 = BUFFER_LOAD_FORMAT_D16_XYZW_gfx80_OFFEN [[PRED_COPY4]], [[REG_SEQUENCE]], [[PRED_COPY5]], 0, 0, 0, implicit $exec :: (dereferenceable load (<4 x s16>), align 1, addrspace 7)
+  ; UNPACKED-NEXT:   [[BUFFER_LOAD_FORMAT_D16_XYZW_gfx80_OFFEN:%[0-9]+]]:vreg_128 = BUFFER_LOAD_FORMAT_D16_XYZW_gfx80_OFFEN [[PRED_COPY4]], [[REG_SEQUENCE]], [[PRED_COPY5]], 0, 0, 0, implicit $exec :: (dereferenceable load (<4 x s16>), align 1, addrspace 8)
   ; UNPACKED-NEXT:   [[PRED_COPY6:%[0-9]+]]:vgpr_32 = PRED_COPY [[BUFFER_LOAD_FORMAT_D16_XYZW_gfx80_OFFEN]].sub0
   ; UNPACKED-NEXT:   [[PRED_COPY7:%[0-9]+]]:vgpr_32 = PRED_COPY [[BUFFER_LOAD_FORMAT_D16_XYZW_gfx80_OFFEN]].sub1
   ; UNPACKED-NEXT:   [[PRED_COPY8:%[0-9]+]]:vgpr_32 = PRED_COPY [[BUFFER_LOAD_FORMAT_D16_XYZW_gfx80_OFFEN]].sub2
   ; UNPACKED-NEXT:   [[PRED_COPY9:%[0-9]+]]:vgpr_32 = PRED_COPY [[BUFFER_LOAD_FORMAT_D16_XYZW_gfx80_OFFEN]].sub3
-=======
-  ; UNPACKED-NEXT:   [[COPY:%[0-9]+]]:sreg_32 = COPY $sgpr2
-  ; UNPACKED-NEXT:   [[COPY1:%[0-9]+]]:sreg_32 = COPY $sgpr3
-  ; UNPACKED-NEXT:   [[COPY2:%[0-9]+]]:sreg_32 = COPY $sgpr4
-  ; UNPACKED-NEXT:   [[COPY3:%[0-9]+]]:sreg_32 = COPY $sgpr5
-  ; UNPACKED-NEXT:   [[REG_SEQUENCE:%[0-9]+]]:sgpr_128 = REG_SEQUENCE [[COPY]], %subreg.sub0, [[COPY1]], %subreg.sub1, [[COPY2]], %subreg.sub2, [[COPY3]], %subreg.sub3
-  ; UNPACKED-NEXT:   [[COPY4:%[0-9]+]]:vgpr_32 = COPY $vgpr0
-  ; UNPACKED-NEXT:   [[COPY5:%[0-9]+]]:sreg_32 = COPY $sgpr6
-  ; UNPACKED-NEXT:   [[BUFFER_LOAD_FORMAT_D16_XYZW_gfx80_OFFEN:%[0-9]+]]:vreg_128 = BUFFER_LOAD_FORMAT_D16_XYZW_gfx80_OFFEN [[COPY4]], [[REG_SEQUENCE]], [[COPY5]], 0, 0, 0, implicit $exec :: (dereferenceable load (<4 x s16>), align 1, addrspace 8)
-  ; UNPACKED-NEXT:   [[COPY6:%[0-9]+]]:vgpr_32 = COPY [[BUFFER_LOAD_FORMAT_D16_XYZW_gfx80_OFFEN]].sub0
-  ; UNPACKED-NEXT:   [[COPY7:%[0-9]+]]:vgpr_32 = COPY [[BUFFER_LOAD_FORMAT_D16_XYZW_gfx80_OFFEN]].sub1
-  ; UNPACKED-NEXT:   [[COPY8:%[0-9]+]]:vgpr_32 = COPY [[BUFFER_LOAD_FORMAT_D16_XYZW_gfx80_OFFEN]].sub2
-  ; UNPACKED-NEXT:   [[COPY9:%[0-9]+]]:vgpr_32 = COPY [[BUFFER_LOAD_FORMAT_D16_XYZW_gfx80_OFFEN]].sub3
->>>>>>> eadf6db5
   ; UNPACKED-NEXT:   [[S_MOV_B32_:%[0-9]+]]:sreg_32 = S_MOV_B32 65535
   ; UNPACKED-NEXT:   [[PRED_COPY10:%[0-9]+]]:vgpr_32 = PRED_COPY [[S_MOV_B32_]]
   ; UNPACKED-NEXT:   [[V_AND_B32_e64_:%[0-9]+]]:vgpr_32 = V_AND_B32_e64 [[PRED_COPY6]], [[PRED_COPY10]], implicit $exec
@@ -262,11 +183,7 @@
   ; PACKED-NEXT: bb.3:
   ; PACKED-NEXT:   successors: %bb.4(0x40000000), %bb.2(0x40000000)
   ; PACKED-NEXT: {{  $}}
-<<<<<<< HEAD
-  ; PACKED-NEXT:   [[BUFFER_LOAD_FORMAT_D16_X_OFFEN:%[0-9]+]]:vgpr_32 = BUFFER_LOAD_FORMAT_D16_X_OFFEN [[PRED_COPY6]], [[REG_SEQUENCE1]], [[V_READFIRSTLANE_B32_4]], 0, 0, 0, implicit $exec :: (dereferenceable load (s16), align 1, addrspace 7)
-=======
-  ; PACKED-NEXT:   [[BUFFER_LOAD_FORMAT_D16_X_OFFEN:%[0-9]+]]:vgpr_32 = BUFFER_LOAD_FORMAT_D16_X_OFFEN [[COPY6]], [[REG_SEQUENCE1]], [[V_READFIRSTLANE_B32_4]], 0, 0, 0, implicit $exec :: (dereferenceable load (s16), align 1, addrspace 8)
->>>>>>> eadf6db5
+  ; PACKED-NEXT:   [[BUFFER_LOAD_FORMAT_D16_X_OFFEN:%[0-9]+]]:vgpr_32 = BUFFER_LOAD_FORMAT_D16_X_OFFEN [[PRED_COPY6]], [[REG_SEQUENCE1]], [[V_READFIRSTLANE_B32_4]], 0, 0, 0, implicit $exec :: (dereferenceable load (s16), align 1, addrspace 8)
   ; PACKED-NEXT:   $exec = S_XOR_B64_term $exec, [[S_AND_SAVEEXEC_B64_]], implicit-def $scc
   ; PACKED-NEXT:   SI_WATERFALL_LOOP %bb.2, implicit $exec
   ; PACKED-NEXT: {{  $}}
@@ -316,11 +233,7 @@
   ; UNPACKED-NEXT: bb.3:
   ; UNPACKED-NEXT:   successors: %bb.4(0x40000000), %bb.2(0x40000000)
   ; UNPACKED-NEXT: {{  $}}
-<<<<<<< HEAD
-  ; UNPACKED-NEXT:   [[BUFFER_LOAD_FORMAT_D16_X_gfx80_OFFEN:%[0-9]+]]:vgpr_32 = BUFFER_LOAD_FORMAT_D16_X_gfx80_OFFEN [[PRED_COPY6]], [[REG_SEQUENCE1]], [[V_READFIRSTLANE_B32_4]], 0, 0, 0, implicit $exec :: (dereferenceable load (s16), align 1, addrspace 7)
-=======
-  ; UNPACKED-NEXT:   [[BUFFER_LOAD_FORMAT_D16_X_gfx80_OFFEN:%[0-9]+]]:vgpr_32 = BUFFER_LOAD_FORMAT_D16_X_gfx80_OFFEN [[COPY6]], [[REG_SEQUENCE1]], [[V_READFIRSTLANE_B32_4]], 0, 0, 0, implicit $exec :: (dereferenceable load (s16), align 1, addrspace 8)
->>>>>>> eadf6db5
+  ; UNPACKED-NEXT:   [[BUFFER_LOAD_FORMAT_D16_X_gfx80_OFFEN:%[0-9]+]]:vgpr_32 = BUFFER_LOAD_FORMAT_D16_X_gfx80_OFFEN [[PRED_COPY6]], [[REG_SEQUENCE1]], [[V_READFIRSTLANE_B32_4]], 0, 0, 0, implicit $exec :: (dereferenceable load (s16), align 1, addrspace 8)
   ; UNPACKED-NEXT:   $exec = S_XOR_B64_term $exec, [[S_AND_SAVEEXEC_B64_]], implicit-def $scc
   ; UNPACKED-NEXT:   SI_WATERFALL_LOOP %bb.2, implicit $exec
   ; UNPACKED-NEXT: {{  $}}
@@ -341,7 +254,6 @@
   ; PACKED: bb.1 (%ir-block.0):
   ; PACKED-NEXT:   liveins: $sgpr2, $sgpr3, $sgpr4, $sgpr5, $sgpr6, $vgpr0
   ; PACKED-NEXT: {{  $}}
-<<<<<<< HEAD
   ; PACKED-NEXT:   [[PRED_COPY:%[0-9]+]]:sreg_32 = PRED_COPY $sgpr2
   ; PACKED-NEXT:   [[PRED_COPY1:%[0-9]+]]:sreg_32 = PRED_COPY $sgpr3
   ; PACKED-NEXT:   [[PRED_COPY2:%[0-9]+]]:sreg_32 = PRED_COPY $sgpr4
@@ -349,31 +261,16 @@
   ; PACKED-NEXT:   [[REG_SEQUENCE:%[0-9]+]]:sgpr_128 = REG_SEQUENCE [[PRED_COPY]], %subreg.sub0, [[PRED_COPY1]], %subreg.sub1, [[PRED_COPY2]], %subreg.sub2, [[PRED_COPY3]], %subreg.sub3
   ; PACKED-NEXT:   [[PRED_COPY4:%[0-9]+]]:vgpr_32 = PRED_COPY $vgpr0
   ; PACKED-NEXT:   [[PRED_COPY5:%[0-9]+]]:sreg_32 = PRED_COPY $sgpr6
-  ; PACKED-NEXT:   [[BUFFER_LOAD_FORMAT_D16_XYZW_OFFEN:%[0-9]+]]:vreg_64 = BUFFER_LOAD_FORMAT_D16_XYZW_OFFEN [[PRED_COPY4]], [[REG_SEQUENCE]], [[PRED_COPY5]], 4095, 0, 0, implicit $exec :: (dereferenceable load (<4 x s16>), align 1, addrspace 7)
+  ; PACKED-NEXT:   [[BUFFER_LOAD_FORMAT_D16_XYZW_OFFEN:%[0-9]+]]:vreg_64 = BUFFER_LOAD_FORMAT_D16_XYZW_OFFEN [[PRED_COPY4]], [[REG_SEQUENCE]], [[PRED_COPY5]], 4095, 0, 0, implicit $exec :: (dereferenceable load (<4 x s16>), align 1, addrspace 8)
   ; PACKED-NEXT:   [[PRED_COPY6:%[0-9]+]]:vgpr_32 = PRED_COPY [[BUFFER_LOAD_FORMAT_D16_XYZW_OFFEN]].sub0
   ; PACKED-NEXT:   [[PRED_COPY7:%[0-9]+]]:vgpr_32 = PRED_COPY [[BUFFER_LOAD_FORMAT_D16_XYZW_OFFEN]].sub1
   ; PACKED-NEXT:   $vgpr0 = PRED_COPY [[PRED_COPY6]]
   ; PACKED-NEXT:   $vgpr1 = PRED_COPY [[PRED_COPY7]]
-=======
-  ; PACKED-NEXT:   [[COPY:%[0-9]+]]:sreg_32 = COPY $sgpr2
-  ; PACKED-NEXT:   [[COPY1:%[0-9]+]]:sreg_32 = COPY $sgpr3
-  ; PACKED-NEXT:   [[COPY2:%[0-9]+]]:sreg_32 = COPY $sgpr4
-  ; PACKED-NEXT:   [[COPY3:%[0-9]+]]:sreg_32 = COPY $sgpr5
-  ; PACKED-NEXT:   [[REG_SEQUENCE:%[0-9]+]]:sgpr_128 = REG_SEQUENCE [[COPY]], %subreg.sub0, [[COPY1]], %subreg.sub1, [[COPY2]], %subreg.sub2, [[COPY3]], %subreg.sub3
-  ; PACKED-NEXT:   [[COPY4:%[0-9]+]]:vgpr_32 = COPY $vgpr0
-  ; PACKED-NEXT:   [[COPY5:%[0-9]+]]:sreg_32 = COPY $sgpr6
-  ; PACKED-NEXT:   [[BUFFER_LOAD_FORMAT_D16_XYZW_OFFEN:%[0-9]+]]:vreg_64 = BUFFER_LOAD_FORMAT_D16_XYZW_OFFEN [[COPY4]], [[REG_SEQUENCE]], [[COPY5]], 4095, 0, 0, implicit $exec :: (dereferenceable load (<4 x s16>), align 1, addrspace 8)
-  ; PACKED-NEXT:   [[COPY6:%[0-9]+]]:vgpr_32 = COPY [[BUFFER_LOAD_FORMAT_D16_XYZW_OFFEN]].sub0
-  ; PACKED-NEXT:   [[COPY7:%[0-9]+]]:vgpr_32 = COPY [[BUFFER_LOAD_FORMAT_D16_XYZW_OFFEN]].sub1
-  ; PACKED-NEXT:   $vgpr0 = COPY [[COPY6]]
-  ; PACKED-NEXT:   $vgpr1 = COPY [[COPY7]]
->>>>>>> eadf6db5
   ; PACKED-NEXT:   SI_RETURN_TO_EPILOG implicit $vgpr0, implicit $vgpr1
   ; UNPACKED-LABEL: name: raw_buffer_load_format_v4f16__sgpr_rsrc__vgpr_voffset__sgpr_soffset_voffset_add_4095
   ; UNPACKED: bb.1 (%ir-block.0):
   ; UNPACKED-NEXT:   liveins: $sgpr2, $sgpr3, $sgpr4, $sgpr5, $sgpr6, $vgpr0
   ; UNPACKED-NEXT: {{  $}}
-<<<<<<< HEAD
   ; UNPACKED-NEXT:   [[PRED_COPY:%[0-9]+]]:sreg_32 = PRED_COPY $sgpr2
   ; UNPACKED-NEXT:   [[PRED_COPY1:%[0-9]+]]:sreg_32 = PRED_COPY $sgpr3
   ; UNPACKED-NEXT:   [[PRED_COPY2:%[0-9]+]]:sreg_32 = PRED_COPY $sgpr4
@@ -381,25 +278,11 @@
   ; UNPACKED-NEXT:   [[REG_SEQUENCE:%[0-9]+]]:sgpr_128 = REG_SEQUENCE [[PRED_COPY]], %subreg.sub0, [[PRED_COPY1]], %subreg.sub1, [[PRED_COPY2]], %subreg.sub2, [[PRED_COPY3]], %subreg.sub3
   ; UNPACKED-NEXT:   [[PRED_COPY4:%[0-9]+]]:vgpr_32 = PRED_COPY $vgpr0
   ; UNPACKED-NEXT:   [[PRED_COPY5:%[0-9]+]]:sreg_32 = PRED_COPY $sgpr6
-  ; UNPACKED-NEXT:   [[BUFFER_LOAD_FORMAT_D16_XYZW_gfx80_OFFEN:%[0-9]+]]:vreg_128 = BUFFER_LOAD_FORMAT_D16_XYZW_gfx80_OFFEN [[PRED_COPY4]], [[REG_SEQUENCE]], [[PRED_COPY5]], 4095, 0, 0, implicit $exec :: (dereferenceable load (<4 x s16>), align 1, addrspace 7)
+  ; UNPACKED-NEXT:   [[BUFFER_LOAD_FORMAT_D16_XYZW_gfx80_OFFEN:%[0-9]+]]:vreg_128 = BUFFER_LOAD_FORMAT_D16_XYZW_gfx80_OFFEN [[PRED_COPY4]], [[REG_SEQUENCE]], [[PRED_COPY5]], 4095, 0, 0, implicit $exec :: (dereferenceable load (<4 x s16>), align 1, addrspace 8)
   ; UNPACKED-NEXT:   [[PRED_COPY6:%[0-9]+]]:vgpr_32 = PRED_COPY [[BUFFER_LOAD_FORMAT_D16_XYZW_gfx80_OFFEN]].sub0
   ; UNPACKED-NEXT:   [[PRED_COPY7:%[0-9]+]]:vgpr_32 = PRED_COPY [[BUFFER_LOAD_FORMAT_D16_XYZW_gfx80_OFFEN]].sub1
   ; UNPACKED-NEXT:   [[PRED_COPY8:%[0-9]+]]:vgpr_32 = PRED_COPY [[BUFFER_LOAD_FORMAT_D16_XYZW_gfx80_OFFEN]].sub2
   ; UNPACKED-NEXT:   [[PRED_COPY9:%[0-9]+]]:vgpr_32 = PRED_COPY [[BUFFER_LOAD_FORMAT_D16_XYZW_gfx80_OFFEN]].sub3
-=======
-  ; UNPACKED-NEXT:   [[COPY:%[0-9]+]]:sreg_32 = COPY $sgpr2
-  ; UNPACKED-NEXT:   [[COPY1:%[0-9]+]]:sreg_32 = COPY $sgpr3
-  ; UNPACKED-NEXT:   [[COPY2:%[0-9]+]]:sreg_32 = COPY $sgpr4
-  ; UNPACKED-NEXT:   [[COPY3:%[0-9]+]]:sreg_32 = COPY $sgpr5
-  ; UNPACKED-NEXT:   [[REG_SEQUENCE:%[0-9]+]]:sgpr_128 = REG_SEQUENCE [[COPY]], %subreg.sub0, [[COPY1]], %subreg.sub1, [[COPY2]], %subreg.sub2, [[COPY3]], %subreg.sub3
-  ; UNPACKED-NEXT:   [[COPY4:%[0-9]+]]:vgpr_32 = COPY $vgpr0
-  ; UNPACKED-NEXT:   [[COPY5:%[0-9]+]]:sreg_32 = COPY $sgpr6
-  ; UNPACKED-NEXT:   [[BUFFER_LOAD_FORMAT_D16_XYZW_gfx80_OFFEN:%[0-9]+]]:vreg_128 = BUFFER_LOAD_FORMAT_D16_XYZW_gfx80_OFFEN [[COPY4]], [[REG_SEQUENCE]], [[COPY5]], 4095, 0, 0, implicit $exec :: (dereferenceable load (<4 x s16>), align 1, addrspace 8)
-  ; UNPACKED-NEXT:   [[COPY6:%[0-9]+]]:vgpr_32 = COPY [[BUFFER_LOAD_FORMAT_D16_XYZW_gfx80_OFFEN]].sub0
-  ; UNPACKED-NEXT:   [[COPY7:%[0-9]+]]:vgpr_32 = COPY [[BUFFER_LOAD_FORMAT_D16_XYZW_gfx80_OFFEN]].sub1
-  ; UNPACKED-NEXT:   [[COPY8:%[0-9]+]]:vgpr_32 = COPY [[BUFFER_LOAD_FORMAT_D16_XYZW_gfx80_OFFEN]].sub2
-  ; UNPACKED-NEXT:   [[COPY9:%[0-9]+]]:vgpr_32 = COPY [[BUFFER_LOAD_FORMAT_D16_XYZW_gfx80_OFFEN]].sub3
->>>>>>> eadf6db5
   ; UNPACKED-NEXT:   [[S_MOV_B32_:%[0-9]+]]:sreg_32 = S_MOV_B32 65535
   ; UNPACKED-NEXT:   [[PRED_COPY10:%[0-9]+]]:vgpr_32 = PRED_COPY [[S_MOV_B32_]]
   ; UNPACKED-NEXT:   [[V_AND_B32_e64_:%[0-9]+]]:vgpr_32 = V_AND_B32_e64 [[PRED_COPY6]], [[PRED_COPY10]], implicit $exec
