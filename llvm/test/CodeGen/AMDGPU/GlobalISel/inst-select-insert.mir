--- conflicted
+++ resolved
@@ -240,15 +240,9 @@
     ; CHECK-LABEL: name: insert_s_s96_s_s64_0
     ; CHECK: liveins: $sgpr0_sgpr1_sgpr2, $sgpr4_sgpr5
     ; CHECK-NEXT: {{  $}}
-<<<<<<< HEAD
-    ; CHECK-NEXT: [[PRED_COPY:%[0-9]+]]:sgpr_96_with_sub0_sub1 = PRED_COPY $sgpr0_sgpr1_sgpr2
+    ; CHECK-NEXT: [[PRED_COPY:%[0-9]+]]:sgpr_96 = PRED_COPY $sgpr0_sgpr1_sgpr2
     ; CHECK-NEXT: [[PRED_COPY1:%[0-9]+]]:sreg_64 = PRED_COPY $sgpr4_sgpr5
     ; CHECK-NEXT: [[INSERT_SUBREG:%[0-9]+]]:sgpr_96 = INSERT_SUBREG [[PRED_COPY]], [[PRED_COPY1]], %subreg.sub0_sub1
-=======
-    ; CHECK-NEXT: [[COPY:%[0-9]+]]:sgpr_96 = COPY $sgpr0_sgpr1_sgpr2
-    ; CHECK-NEXT: [[COPY1:%[0-9]+]]:sreg_64 = COPY $sgpr4_sgpr5
-    ; CHECK-NEXT: [[INSERT_SUBREG:%[0-9]+]]:sgpr_96 = INSERT_SUBREG [[COPY]], [[COPY1]], %subreg.sub0_sub1
->>>>>>> a1dec5da
     ; CHECK-NEXT: S_ENDPGM 0, implicit [[INSERT_SUBREG]]
     %0:sgpr(s96) = COPY $sgpr0_sgpr1_sgpr2
     %1:sgpr(s64) = COPY $sgpr4_sgpr5
@@ -258,31 +252,6 @@
 
 ---
 
-<<<<<<< HEAD
-name:            insert_s_s96_s_s64_32
-legalized:       true
-regBankSelected: true
-
-body: |
-  bb.0:
-    liveins:  $sgpr0_sgpr1_sgpr2, $sgpr4_sgpr5
-    ; CHECK-LABEL: name: insert_s_s96_s_s64_32
-    ; CHECK: liveins: $sgpr0_sgpr1_sgpr2, $sgpr4_sgpr5
-    ; CHECK-NEXT: {{  $}}
-    ; CHECK-NEXT: [[PRED_COPY:%[0-9]+]]:sgpr_96_with_sub1_sub2 = PRED_COPY $sgpr0_sgpr1_sgpr2
-    ; CHECK-NEXT: [[PRED_COPY1:%[0-9]+]]:sreg_64 = PRED_COPY $sgpr4_sgpr5
-    ; CHECK-NEXT: [[INSERT_SUBREG:%[0-9]+]]:sgpr_96 = INSERT_SUBREG [[PRED_COPY]], [[PRED_COPY1]], %subreg.sub1_sub2
-    ; CHECK-NEXT: S_ENDPGM 0, implicit [[INSERT_SUBREG]]
-    %0:sgpr(s96) = COPY $sgpr0_sgpr1_sgpr2
-    %1:sgpr(s64) = COPY $sgpr4_sgpr5
-    %2:sgpr(s96) = G_INSERT %0, %1, 32
-    S_ENDPGM 0, implicit %2
-...
-
----
-
-=======
->>>>>>> a1dec5da
 name:            insert_s_s128_s_s64_0
 legalized:       true
 regBankSelected: true
@@ -411,15 +380,9 @@
     ; CHECK-LABEL: name: insert_s_s128_s_s96_0
     ; CHECK: liveins: $sgpr0_sgpr1_sgpr2_sgpr3, $sgpr4_sgpr5_sgpr6
     ; CHECK-NEXT: {{  $}}
-<<<<<<< HEAD
-    ; CHECK-NEXT: [[PRED_COPY:%[0-9]+]]:sgpr_128_with_sub0_sub1_sub2 = PRED_COPY $sgpr0_sgpr1_sgpr2_sgpr3
-    ; CHECK-NEXT: [[PRED_COPY1:%[0-9]+]]:sgpr_96 = PRED_COPY $sgpr6_sgpr7_sgpr8
+    ; CHECK-NEXT: [[PRED_COPY:%[0-9]+]]:sgpr_128 = PRED_COPY $sgpr0_sgpr1_sgpr2_sgpr3
+    ; CHECK-NEXT: [[PRED_COPY1:%[0-9]+]]:sgpr_96 = PRED_COPY $sgpr4_sgpr5_sgpr6
     ; CHECK-NEXT: [[INSERT_SUBREG:%[0-9]+]]:sgpr_128 = INSERT_SUBREG [[PRED_COPY]], [[PRED_COPY1]], %subreg.sub0_sub1_sub2
-=======
-    ; CHECK-NEXT: [[COPY:%[0-9]+]]:sgpr_128 = COPY $sgpr0_sgpr1_sgpr2_sgpr3
-    ; CHECK-NEXT: [[COPY1:%[0-9]+]]:sgpr_96 = COPY $sgpr4_sgpr5_sgpr6
-    ; CHECK-NEXT: [[INSERT_SUBREG:%[0-9]+]]:sgpr_128 = INSERT_SUBREG [[COPY]], [[COPY1]], %subreg.sub0_sub1_sub2
->>>>>>> a1dec5da
     ; CHECK-NEXT: S_ENDPGM 0, implicit [[INSERT_SUBREG]]
     %0:sgpr(s128) = COPY $sgpr0_sgpr1_sgpr2_sgpr3
     %1:sgpr(s96) = COPY $sgpr4_sgpr5_sgpr6
@@ -429,31 +392,6 @@
 
 ---
 
-<<<<<<< HEAD
-name:            insert_s_s128_s_s96_32
-legalized:       true
-regBankSelected: true
-
-body: |
-  bb.0:
-    liveins:  $sgpr0_sgpr1_sgpr2_sgpr3, $sgpr6_sgpr7_sgpr8
-    ; CHECK-LABEL: name: insert_s_s128_s_s96_32
-    ; CHECK: liveins: $sgpr0_sgpr1_sgpr2_sgpr3, $sgpr6_sgpr7_sgpr8
-    ; CHECK-NEXT: {{  $}}
-    ; CHECK-NEXT: [[PRED_COPY:%[0-9]+]]:sgpr_128_with_sub1_sub2_sub3 = PRED_COPY $sgpr0_sgpr1_sgpr2_sgpr3
-    ; CHECK-NEXT: [[PRED_COPY1:%[0-9]+]]:sgpr_96 = PRED_COPY $sgpr6_sgpr7_sgpr8
-    ; CHECK-NEXT: [[INSERT_SUBREG:%[0-9]+]]:sgpr_128 = INSERT_SUBREG [[PRED_COPY]], [[PRED_COPY1]], %subreg.sub1_sub2_sub3
-    ; CHECK-NEXT: S_ENDPGM 0, implicit [[INSERT_SUBREG]]
-    %0:sgpr(s128) = COPY $sgpr0_sgpr1_sgpr2_sgpr3
-    %1:sgpr(s96) = COPY $sgpr6_sgpr7_sgpr8
-    %2:sgpr(s128) = G_INSERT %0, %1, 32
-    S_ENDPGM 0, implicit %2
-...
-
----
-
-=======
->>>>>>> a1dec5da
 name:            insert_s_s160_s_s96_0
 legalized:       true
 regBankSelected: true
@@ -464,15 +402,9 @@
     ; CHECK-LABEL: name: insert_s_s160_s_s96_0
     ; CHECK: liveins: $sgpr0_sgpr1_sgpr2_sgpr3_sgpr4, $sgpr8_sgpr9_sgpr10
     ; CHECK-NEXT: {{  $}}
-<<<<<<< HEAD
-    ; CHECK-NEXT: [[PRED_COPY:%[0-9]+]]:sgpr_160_with_sub0_sub1_sub2 = PRED_COPY $sgpr0_sgpr1_sgpr2_sgpr3_sgpr4
-    ; CHECK-NEXT: [[PRED_COPY1:%[0-9]+]]:sgpr_96 = PRED_COPY $sgpr6_sgpr7_sgpr8
+    ; CHECK-NEXT: [[PRED_COPY:%[0-9]+]]:sgpr_160 = PRED_COPY $sgpr0_sgpr1_sgpr2_sgpr3_sgpr4
+    ; CHECK-NEXT: [[PRED_COPY1:%[0-9]+]]:sgpr_96 = PRED_COPY $sgpr8_sgpr9_sgpr10
     ; CHECK-NEXT: [[INSERT_SUBREG:%[0-9]+]]:sgpr_160 = INSERT_SUBREG [[PRED_COPY]], [[PRED_COPY1]], %subreg.sub0_sub1_sub2
-=======
-    ; CHECK-NEXT: [[COPY:%[0-9]+]]:sgpr_160 = COPY $sgpr0_sgpr1_sgpr2_sgpr3_sgpr4
-    ; CHECK-NEXT: [[COPY1:%[0-9]+]]:sgpr_96 = COPY $sgpr8_sgpr9_sgpr10
-    ; CHECK-NEXT: [[INSERT_SUBREG:%[0-9]+]]:sgpr_160 = INSERT_SUBREG [[COPY]], [[COPY1]], %subreg.sub0_sub1_sub2
->>>>>>> a1dec5da
     ; CHECK-NEXT: S_ENDPGM 0, implicit [[INSERT_SUBREG]]
     %0:sgpr(s160) = COPY $sgpr0_sgpr1_sgpr2_sgpr3_sgpr4
     %1:sgpr(s96) = COPY $sgpr8_sgpr9_sgpr10
@@ -482,53 +414,6 @@
 
 ---
 
-<<<<<<< HEAD
-name:            insert_s_s160_s_s96_32
-legalized:       true
-regBankSelected: true
-
-body: |
-  bb.0:
-    liveins:  $sgpr0_sgpr1_sgpr2_sgpr3_sgpr4, $sgpr6_sgpr7_sgpr8
-    ; CHECK-LABEL: name: insert_s_s160_s_s96_32
-    ; CHECK: liveins: $sgpr0_sgpr1_sgpr2_sgpr3_sgpr4, $sgpr6_sgpr7_sgpr8
-    ; CHECK-NEXT: {{  $}}
-    ; CHECK-NEXT: [[PRED_COPY:%[0-9]+]]:sgpr_160_with_sub1_sub2_sub3 = PRED_COPY $sgpr0_sgpr1_sgpr2_sgpr3_sgpr4
-    ; CHECK-NEXT: [[PRED_COPY1:%[0-9]+]]:sgpr_96 = PRED_COPY $sgpr6_sgpr7_sgpr8
-    ; CHECK-NEXT: [[INSERT_SUBREG:%[0-9]+]]:sgpr_160 = INSERT_SUBREG [[PRED_COPY]], [[PRED_COPY1]], %subreg.sub1_sub2_sub3
-    ; CHECK-NEXT: S_ENDPGM 0, implicit [[INSERT_SUBREG]]
-    %0:sgpr(s160) = COPY $sgpr0_sgpr1_sgpr2_sgpr3_sgpr4
-    %1:sgpr(s96) = COPY $sgpr6_sgpr7_sgpr8
-    %2:sgpr(s160) = G_INSERT %0, %1, 32
-    S_ENDPGM 0, implicit %2
-...
-
----
-
-name:            insert_s_s160_s_s96_64
-legalized:       true
-regBankSelected: true
-
-body: |
-  bb.0:
-    liveins:  $sgpr0_sgpr1_sgpr2_sgpr3_sgpr4, $sgpr6_sgpr7_sgpr8
-    ; CHECK-LABEL: name: insert_s_s160_s_s96_64
-    ; CHECK: liveins: $sgpr0_sgpr1_sgpr2_sgpr3_sgpr4, $sgpr6_sgpr7_sgpr8
-    ; CHECK-NEXT: {{  $}}
-    ; CHECK-NEXT: [[PRED_COPY:%[0-9]+]]:sgpr_160_with_sub2_sub3_sub4 = PRED_COPY $sgpr0_sgpr1_sgpr2_sgpr3_sgpr4
-    ; CHECK-NEXT: [[PRED_COPY1:%[0-9]+]]:sgpr_96 = PRED_COPY $sgpr6_sgpr7_sgpr8
-    ; CHECK-NEXT: [[INSERT_SUBREG:%[0-9]+]]:sgpr_160 = INSERT_SUBREG [[PRED_COPY]], [[PRED_COPY1]], %subreg.sub2_sub3_sub4
-    ; CHECK-NEXT: S_ENDPGM 0, implicit [[INSERT_SUBREG]]
-    %0:sgpr(s160) = COPY $sgpr0_sgpr1_sgpr2_sgpr3_sgpr4
-    %1:sgpr(s96) = COPY $sgpr6_sgpr7_sgpr8
-    %2:sgpr(s160) = G_INSERT %0, %1, 64
-    S_ENDPGM 0, implicit %2
-...
-
----
-
-=======
->>>>>>> a1dec5da
 name:            insert_s_s256_s_s128_0
 legalized:       true
 regBankSelected: true
