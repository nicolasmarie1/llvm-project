; NOTE: Assertions have been autogenerated by utils/update_mir_test_checks.py
; RUN: llc -mtriple=amdgcn-amd-amdhsa -mcpu=gfx908 -O0 -global-isel -stop-after=irtranslator -verify-machineinstrs --amdgpu-lower-module-lds-strategy=module -o - %s | FileCheck %s

define amdgpu_kernel void @asm_convergent() convergent{
  ; CHECK-LABEL: name: asm_convergent
  ; CHECK: bb.1 (%ir-block.0):
  ; CHECK-NEXT:   liveins: $sgpr8_sgpr9
  ; CHECK-NEXT: {{  $}}
  ; CHECK-NEXT:   [[COPY:%[0-9]+]]:_(p4) = COPY $sgpr8_sgpr9
  ; CHECK-NEXT:   INLINEASM &s_barrier, 33 /* sideeffect isconvergent attdialect */, !0
  ; CHECK-NEXT:   S_ENDPGM 0
  call void asm sideeffect "s_barrier", ""() convergent, !srcloc !0
  ret void
}

define amdgpu_kernel void @asm_simple_memory_clobber() {
  ; CHECK-LABEL: name: asm_simple_memory_clobber
  ; CHECK: bb.1 (%ir-block.0):
  ; CHECK-NEXT:   liveins: $sgpr8_sgpr9
  ; CHECK-NEXT: {{  $}}
  ; CHECK-NEXT:   [[COPY:%[0-9]+]]:_(p4) = COPY $sgpr8_sgpr9
  ; CHECK-NEXT:   INLINEASM &"", 25 /* sideeffect mayload maystore attdialect */, !0
  ; CHECK-NEXT:   INLINEASM &"", 1 /* sideeffect attdialect */, !0
  ; CHECK-NEXT:   S_ENDPGM 0
  call void asm sideeffect "", "~{memory}"(), !srcloc !0
  call void asm sideeffect "", ""(), !srcloc !0
  ret void
}

define amdgpu_kernel void @asm_simple_vgpr_clobber() {
  ; CHECK-LABEL: name: asm_simple_vgpr_clobber
  ; CHECK: bb.1 (%ir-block.0):
  ; CHECK-NEXT:   liveins: $sgpr8_sgpr9
  ; CHECK-NEXT: {{  $}}
  ; CHECK-NEXT:   [[COPY:%[0-9]+]]:_(p4) = COPY $sgpr8_sgpr9
  ; CHECK-NEXT:   INLINEASM &"v_mov_b32 v0, 7", 1 /* sideeffect attdialect */, 12 /* clobber */, implicit-def early-clobber $vgpr0, !0
  ; CHECK-NEXT:   S_ENDPGM 0
  call void asm sideeffect "v_mov_b32 v0, 7", "~{v0}"(), !srcloc !0
  ret void
}

define amdgpu_kernel void @asm_simple_sgpr_clobber() {
  ; CHECK-LABEL: name: asm_simple_sgpr_clobber
  ; CHECK: bb.1 (%ir-block.0):
  ; CHECK-NEXT:   liveins: $sgpr8_sgpr9
  ; CHECK-NEXT: {{  $}}
  ; CHECK-NEXT:   [[COPY:%[0-9]+]]:_(p4) = COPY $sgpr8_sgpr9
  ; CHECK-NEXT:   INLINEASM &"s_mov_b32 s0, 7", 1 /* sideeffect attdialect */, 12 /* clobber */, implicit-def early-clobber $sgpr0, !0
  ; CHECK-NEXT:   S_ENDPGM 0
  call void asm sideeffect "s_mov_b32 s0, 7", "~{s0}"(), !srcloc !0
  ret void
}

define amdgpu_kernel void @asm_simple_agpr_clobber() {
  ; CHECK-LABEL: name: asm_simple_agpr_clobber
  ; CHECK: bb.1 (%ir-block.0):
  ; CHECK-NEXT:   liveins: $sgpr8_sgpr9
  ; CHECK-NEXT: {{  $}}
  ; CHECK-NEXT:   [[COPY:%[0-9]+]]:_(p4) = COPY $sgpr8_sgpr9
  ; CHECK-NEXT:   INLINEASM &"; def a0", 1 /* sideeffect attdialect */, 12 /* clobber */, implicit-def early-clobber $agpr0, !0
  ; CHECK-NEXT:   S_ENDPGM 0
  call void asm sideeffect "; def a0", "~{a0}"(), !srcloc !0
  ret void
}

define i32 @asm_vgpr_early_clobber() {
  ; CHECK-LABEL: name: asm_vgpr_early_clobber
  ; CHECK: bb.1 (%ir-block.0):
<<<<<<< HEAD
  ; CHECK-NEXT:   INLINEASM &"v_mov_b32 $0, 7; v_mov_b32 $1, 7", 1 /* sideeffect attdialect */, 1769483 /* regdef-ec:VGPR_32 */, def early-clobber %0, 1769483 /* regdef-ec:VGPR_32 */, def early-clobber %1, !0
  ; CHECK-NEXT:   [[PRED_COPY:%[0-9]+]]:_(s32) = PRED_COPY %0
  ; CHECK-NEXT:   [[PRED_COPY1:%[0-9]+]]:_(s32) = PRED_COPY %1
  ; CHECK-NEXT:   [[ADD:%[0-9]+]]:_(s32) = G_ADD [[PRED_COPY]], [[PRED_COPY1]]
  ; CHECK-NEXT:   $vgpr0 = PRED_COPY [[ADD]](s32)
=======
  ; CHECK-NEXT:   INLINEASM &"v_mov_b32 $0, 7; v_mov_b32 $1, 7", 1 /* sideeffect attdialect */, 1769483 /* regdef-ec:VGPR_32 */, def early-clobber %8, 1769483 /* regdef-ec:VGPR_32 */, def early-clobber %9, !0
  ; CHECK-NEXT:   [[COPY:%[0-9]+]]:_(s32) = COPY %8
  ; CHECK-NEXT:   [[COPY1:%[0-9]+]]:_(s32) = COPY %9
  ; CHECK-NEXT:   [[ADD:%[0-9]+]]:_(s32) = G_ADD [[COPY]], [[COPY1]]
  ; CHECK-NEXT:   $vgpr0 = COPY [[ADD]](s32)
>>>>>>> e4c1fa73
  ; CHECK-NEXT:   SI_RETURN implicit $vgpr0
  call { i32, i32 } asm sideeffect "v_mov_b32 $0, 7; v_mov_b32 $1, 7", "=&v,=&v"(), !srcloc !0
  %asmresult = extractvalue { i32, i32 } %1, 0
  %asmresult1 = extractvalue { i32, i32 } %1, 1
  %add = add i32 %asmresult, %asmresult1
  ret i32 %add
}

define i32 @test_specific_vgpr_output() nounwind {
  ; CHECK-LABEL: name: test_specific_vgpr_output
  ; CHECK: bb.1.entry:
  ; CHECK-NEXT:   INLINEASM &"v_mov_b32 v1, 7", 0 /* attdialect */, 10 /* regdef */, implicit-def $vgpr1
  ; CHECK-NEXT:   [[PRED_COPY:%[0-9]+]]:_(s32) = PRED_COPY $vgpr1
  ; CHECK-NEXT:   $vgpr0 = PRED_COPY [[PRED_COPY]](s32)
  ; CHECK-NEXT:   SI_RETURN implicit $vgpr0
entry:
  %0 = tail call i32 asm "v_mov_b32 v1, 7", "={v1}"() nounwind
  ret i32 %0
}

define i32 @test_single_vgpr_output() nounwind {
  ; CHECK-LABEL: name: test_single_vgpr_output
  ; CHECK: bb.1.entry:
<<<<<<< HEAD
  ; CHECK-NEXT:   INLINEASM &"v_mov_b32 $0, 7", 0 /* attdialect */, 1769482 /* regdef:VGPR_32 */, def %0
  ; CHECK-NEXT:   [[PRED_COPY:%[0-9]+]]:_(s32) = PRED_COPY %0
  ; CHECK-NEXT:   $vgpr0 = PRED_COPY [[PRED_COPY]](s32)
=======
  ; CHECK-NEXT:   INLINEASM &"v_mov_b32 $0, 7", 0 /* attdialect */, 1769482 /* regdef:VGPR_32 */, def %8
  ; CHECK-NEXT:   [[COPY:%[0-9]+]]:_(s32) = COPY %8
  ; CHECK-NEXT:   $vgpr0 = COPY [[COPY]](s32)
>>>>>>> e4c1fa73
  ; CHECK-NEXT:   SI_RETURN implicit $vgpr0
entry:
  %0 = tail call i32 asm "v_mov_b32 $0, 7", "=v"() nounwind
  ret i32 %0
}

define i32 @test_single_sgpr_output_s32() nounwind {
  ; CHECK-LABEL: name: test_single_sgpr_output_s32
  ; CHECK: bb.1.entry:
<<<<<<< HEAD
  ; CHECK-NEXT:   INLINEASM &"s_mov_b32 $0, 7", 0 /* attdialect */, 1900554 /* regdef:SReg_32 */, def %0
  ; CHECK-NEXT:   [[PRED_COPY:%[0-9]+]]:_(s32) = PRED_COPY %0
  ; CHECK-NEXT:   $vgpr0 = PRED_COPY [[PRED_COPY]](s32)
=======
  ; CHECK-NEXT:   INLINEASM &"s_mov_b32 $0, 7", 0 /* attdialect */, 1900554 /* regdef:SReg_32 */, def %8
  ; CHECK-NEXT:   [[COPY:%[0-9]+]]:_(s32) = COPY %8
  ; CHECK-NEXT:   $vgpr0 = COPY [[COPY]](s32)
>>>>>>> e4c1fa73
  ; CHECK-NEXT:   SI_RETURN implicit $vgpr0
entry:
  %0 = tail call i32 asm "s_mov_b32 $0, 7", "=s"() nounwind
  ret i32 %0
}

; Check support for returning several floats
define float @test_multiple_register_outputs_same() #0 {
  ; CHECK-LABEL: name: test_multiple_register_outputs_same
  ; CHECK: bb.1 (%ir-block.0):
<<<<<<< HEAD
  ; CHECK-NEXT:   INLINEASM &"v_mov_b32 $0, 0; v_mov_b32 $1, 1", 0 /* attdialect */, 1769482 /* regdef:VGPR_32 */, def %0, 1769482 /* regdef:VGPR_32 */, def %1
  ; CHECK-NEXT:   [[PRED_COPY:%[0-9]+]]:_(s32) = PRED_COPY %0
  ; CHECK-NEXT:   [[PRED_COPY1:%[0-9]+]]:_(s32) = PRED_COPY %1
  ; CHECK-NEXT:   [[FADD:%[0-9]+]]:_(s32) = G_FADD [[PRED_COPY]], [[PRED_COPY1]]
  ; CHECK-NEXT:   $vgpr0 = PRED_COPY [[FADD]](s32)
=======
  ; CHECK-NEXT:   INLINEASM &"v_mov_b32 $0, 0; v_mov_b32 $1, 1", 0 /* attdialect */, 1769482 /* regdef:VGPR_32 */, def %8, 1769482 /* regdef:VGPR_32 */, def %9
  ; CHECK-NEXT:   [[COPY:%[0-9]+]]:_(s32) = COPY %8
  ; CHECK-NEXT:   [[COPY1:%[0-9]+]]:_(s32) = COPY %9
  ; CHECK-NEXT:   [[FADD:%[0-9]+]]:_(s32) = G_FADD [[COPY]], [[COPY1]]
  ; CHECK-NEXT:   $vgpr0 = COPY [[FADD]](s32)
>>>>>>> e4c1fa73
  ; CHECK-NEXT:   SI_RETURN implicit $vgpr0
  %1 = call { float, float } asm "v_mov_b32 $0, 0; v_mov_b32 $1, 1", "=v,=v"()
  %asmresult = extractvalue { float, float } %1, 0
  %asmresult1 = extractvalue { float, float } %1, 1
  %add = fadd float %asmresult, %asmresult1
  ret float %add
}

; Check support for returning several floats
define double @test_multiple_register_outputs_mixed() #0 {
  ; CHECK-LABEL: name: test_multiple_register_outputs_mixed
  ; CHECK: bb.1 (%ir-block.0):
<<<<<<< HEAD
  ; CHECK-NEXT:   INLINEASM &"v_mov_b32 $0, 0; v_add_f64 $1, 0, 0", 0 /* attdialect */, 1769482 /* regdef:VGPR_32 */, def %0, 3080202 /* regdef:VReg_64 */, def %1
  ; CHECK-NEXT:   [[PRED_COPY:%[0-9]+]]:_(s32) = PRED_COPY %0
  ; CHECK-NEXT:   [[PRED_COPY1:%[0-9]+]]:_(s64) = PRED_COPY %1
  ; CHECK-NEXT:   [[UV:%[0-9]+]]:_(s32), [[UV1:%[0-9]+]]:_(s32) = G_UNMERGE_VALUES [[PRED_COPY1]](s64)
  ; CHECK-NEXT:   $vgpr0 = PRED_COPY [[UV]](s32)
  ; CHECK-NEXT:   $vgpr1 = PRED_COPY [[UV1]](s32)
=======
  ; CHECK-NEXT:   INLINEASM &"v_mov_b32 $0, 0; v_add_f64 $1, 0, 0", 0 /* attdialect */, 1769482 /* regdef:VGPR_32 */, def %8, 3080202 /* regdef:VReg_64 */, def %9
  ; CHECK-NEXT:   [[COPY:%[0-9]+]]:_(s32) = COPY %8
  ; CHECK-NEXT:   [[COPY1:%[0-9]+]]:_(s64) = COPY %9
  ; CHECK-NEXT:   [[UV:%[0-9]+]]:_(s32), [[UV1:%[0-9]+]]:_(s32) = G_UNMERGE_VALUES [[COPY1]](s64)
  ; CHECK-NEXT:   $vgpr0 = COPY [[UV]](s32)
  ; CHECK-NEXT:   $vgpr1 = COPY [[UV1]](s32)
>>>>>>> e4c1fa73
  ; CHECK-NEXT:   SI_RETURN implicit $vgpr0, implicit $vgpr1
  %1 = call { float, double } asm "v_mov_b32 $0, 0; v_add_f64 $1, 0, 0", "=v,=v"()
  %asmresult = extractvalue { float, double } %1, 1
  ret double %asmresult
}


define float @test_vector_output() nounwind {
  ; CHECK-LABEL: name: test_vector_output
  ; CHECK: bb.1 (%ir-block.0):
  ; CHECK-NEXT:   [[C:%[0-9]+]]:_(s32) = G_CONSTANT i32 0
  ; CHECK-NEXT:   INLINEASM &"v_add_f64 $0, 0, 0", 1 /* sideeffect attdialect */, 10 /* regdef */, implicit-def $vgpr14_vgpr15
  ; CHECK-NEXT:   [[PRED_COPY:%[0-9]+]]:_(<2 x s32>) = PRED_COPY $vgpr14_vgpr15
  ; CHECK-NEXT:   [[EVEC:%[0-9]+]]:_(s32) = G_EXTRACT_VECTOR_ELT [[PRED_COPY]](<2 x s32>), [[C]](s32)
  ; CHECK-NEXT:   $vgpr0 = PRED_COPY [[EVEC]](s32)
  ; CHECK-NEXT:   SI_RETURN implicit $vgpr0
  %1 = tail call <2 x float> asm sideeffect "v_add_f64 $0, 0, 0", "={v[14:15]}"() nounwind
  %2 = extractelement <2 x float> %1, i32 0
  ret float %2
}

define amdgpu_kernel void @test_input_vgpr_imm() {
  ; CHECK-LABEL: name: test_input_vgpr_imm
  ; CHECK: bb.1 (%ir-block.0):
  ; CHECK-NEXT:   liveins: $sgpr8_sgpr9
  ; CHECK-NEXT: {{  $}}
  ; CHECK-NEXT:   [[COPY:%[0-9]+]]:_(p4) = COPY $sgpr8_sgpr9
  ; CHECK-NEXT:   [[C:%[0-9]+]]:_(s32) = G_CONSTANT i32 42
<<<<<<< HEAD
  ; CHECK-NEXT:   [[PRED_COPY:%[0-9]+]]:vgpr_32 = PRED_COPY [[C]](s32)
  ; CHECK-NEXT:   INLINEASM &"v_mov_b32 v0, $0", 1 /* sideeffect attdialect */, 1769481 /* reguse:VGPR_32 */, [[PRED_COPY]]
=======
  ; CHECK-NEXT:   [[COPY1:%[0-9]+]]:vgpr_32 = COPY [[C]](s32)
  ; CHECK-NEXT:   INLINEASM &"v_mov_b32 v0, $0", 1 /* sideeffect attdialect */, 1769481 /* reguse:VGPR_32 */, [[COPY1]]
>>>>>>> e4c1fa73
  ; CHECK-NEXT:   S_ENDPGM 0
  call void asm sideeffect "v_mov_b32 v0, $0", "v"(i32 42)
  ret void
}

define amdgpu_kernel void @test_input_sgpr_imm() {
  ; CHECK-LABEL: name: test_input_sgpr_imm
  ; CHECK: bb.1 (%ir-block.0):
  ; CHECK-NEXT:   liveins: $sgpr8_sgpr9
  ; CHECK-NEXT: {{  $}}
  ; CHECK-NEXT:   [[COPY:%[0-9]+]]:_(p4) = COPY $sgpr8_sgpr9
  ; CHECK-NEXT:   [[C:%[0-9]+]]:_(s32) = G_CONSTANT i32 42
<<<<<<< HEAD
  ; CHECK-NEXT:   [[PRED_COPY:%[0-9]+]]:sreg_32 = PRED_COPY [[C]](s32)
  ; CHECK-NEXT:   INLINEASM &"s_mov_b32 s0, $0", 1 /* sideeffect attdialect */, 1900553 /* reguse:SReg_32 */, [[PRED_COPY]]
=======
  ; CHECK-NEXT:   [[COPY1:%[0-9]+]]:sreg_32 = COPY [[C]](s32)
  ; CHECK-NEXT:   INLINEASM &"s_mov_b32 s0, $0", 1 /* sideeffect attdialect */, 1900553 /* reguse:SReg_32 */, [[COPY1]]
>>>>>>> e4c1fa73
  ; CHECK-NEXT:   S_ENDPGM 0
  call void asm sideeffect "s_mov_b32 s0, $0", "s"(i32 42)
  ret void
}

define amdgpu_kernel void @test_input_imm() {
  ; CHECK-LABEL: name: test_input_imm
  ; CHECK: bb.1 (%ir-block.0):
  ; CHECK-NEXT:   liveins: $sgpr8_sgpr9
  ; CHECK-NEXT: {{  $}}
  ; CHECK-NEXT:   [[COPY:%[0-9]+]]:_(p4) = COPY $sgpr8_sgpr9
  ; CHECK-NEXT:   INLINEASM &"s_mov_b32 s0, $0", 9 /* sideeffect mayload attdialect */, 13 /* imm */, 42
  ; CHECK-NEXT:   INLINEASM &"s_mov_b64 s[0:1], $0", 9 /* sideeffect mayload attdialect */, 13 /* imm */, 42
  ; CHECK-NEXT:   S_ENDPGM 0
  call void asm sideeffect "s_mov_b32 s0, $0", "i"(i32 42)
  call void asm sideeffect "s_mov_b64 s[0:1], $0", "i"(i64 42)
  ret void
}

define float @test_input_vgpr(i32 %src) nounwind {
  ; CHECK-LABEL: name: test_input_vgpr
  ; CHECK: bb.1.entry:
  ; CHECK-NEXT:   liveins: $vgpr0
  ; CHECK-NEXT: {{  $}}
<<<<<<< HEAD
  ; CHECK-NEXT:   [[PRED_COPY:%[0-9]+]]:_(s32) = PRED_COPY $vgpr0
  ; CHECK-NEXT:   [[PRED_COPY1:%[0-9]+]]:vgpr_32 = PRED_COPY [[PRED_COPY]](s32)
  ; CHECK-NEXT:   INLINEASM &"v_add_f32 $0, 1.0, $1", 0 /* attdialect */, 1769482 /* regdef:VGPR_32 */, def %1, 1769481 /* reguse:VGPR_32 */, [[PRED_COPY1]]
  ; CHECK-NEXT:   [[PRED_COPY2:%[0-9]+]]:_(s32) = PRED_COPY %1
  ; CHECK-NEXT:   $vgpr0 = PRED_COPY [[PRED_COPY2]](s32)
=======
  ; CHECK-NEXT:   [[COPY:%[0-9]+]]:_(s32) = COPY $vgpr0
  ; CHECK-NEXT:   [[COPY1:%[0-9]+]]:vgpr_32 = COPY [[COPY]](s32)
  ; CHECK-NEXT:   INLINEASM &"v_add_f32 $0, 1.0, $1", 0 /* attdialect */, 1769482 /* regdef:VGPR_32 */, def %9, 1769481 /* reguse:VGPR_32 */, [[COPY1]]
  ; CHECK-NEXT:   [[COPY2:%[0-9]+]]:_(s32) = COPY %9
  ; CHECK-NEXT:   $vgpr0 = COPY [[COPY2]](s32)
>>>>>>> e4c1fa73
  ; CHECK-NEXT:   SI_RETURN implicit $vgpr0
entry:
  %0 = tail call float asm "v_add_f32 $0, 1.0, $1", "=v,v"(i32 %src) nounwind
  ret float %0
}

define i32 @test_memory_constraint(ptr addrspace(3) %a) nounwind {
  ; CHECK-LABEL: name: test_memory_constraint
  ; CHECK: bb.1 (%ir-block.0):
  ; CHECK-NEXT:   liveins: $vgpr0
  ; CHECK-NEXT: {{  $}}
<<<<<<< HEAD
  ; CHECK-NEXT:   [[PRED_COPY:%[0-9]+]]:_(p3) = PRED_COPY $vgpr0
  ; CHECK-NEXT:   INLINEASM &"ds_read_b32 $0, $1", 8 /* mayload attdialect */, 1769482 /* regdef:VGPR_32 */, def %1, 262158 /* mem:m */, [[PRED_COPY]](p3)
  ; CHECK-NEXT:   [[PRED_COPY1:%[0-9]+]]:_(s32) = PRED_COPY %1
  ; CHECK-NEXT:   $vgpr0 = PRED_COPY [[PRED_COPY1]](s32)
=======
  ; CHECK-NEXT:   [[COPY:%[0-9]+]]:_(p3) = COPY $vgpr0
  ; CHECK-NEXT:   INLINEASM &"ds_read_b32 $0, $1", 8 /* mayload attdialect */, 1769482 /* regdef:VGPR_32 */, def %9, 262158 /* mem:m */, [[COPY]](p3)
  ; CHECK-NEXT:   [[COPY1:%[0-9]+]]:_(s32) = COPY %9
  ; CHECK-NEXT:   $vgpr0 = COPY [[COPY1]](s32)
>>>>>>> e4c1fa73
  ; CHECK-NEXT:   SI_RETURN implicit $vgpr0
  %1 = tail call i32 asm "ds_read_b32 $0, $1", "=v,*m"(ptr addrspace(3) elementtype(i32) %a)
  ret i32 %1
}

define i32 @test_vgpr_matching_constraint(i32 %a) nounwind {
  ; CHECK-LABEL: name: test_vgpr_matching_constraint
  ; CHECK: bb.1 (%ir-block.0):
  ; CHECK-NEXT:   liveins: $vgpr0
  ; CHECK-NEXT: {{  $}}
  ; CHECK-NEXT:   [[PRED_COPY:%[0-9]+]]:_(s32) = PRED_COPY $vgpr0
  ; CHECK-NEXT:   [[C:%[0-9]+]]:_(s32) = G_CONSTANT i32 1
<<<<<<< HEAD
  ; CHECK-NEXT:   [[AND:%[0-9]+]]:_(s32) = G_AND [[PRED_COPY]], [[C]]
  ; CHECK-NEXT:   [[PRED_COPY1:%[0-9]+]]:vgpr_32 = PRED_COPY [[AND]](s32)
  ; CHECK-NEXT:   INLINEASM &";", 1 /* sideeffect attdialect */, 1769482 /* regdef:VGPR_32 */, def %3, 2147483657 /* reguse tiedto:$0 */, [[PRED_COPY1]](tied-def 3)
  ; CHECK-NEXT:   [[PRED_COPY2:%[0-9]+]]:_(s32) = PRED_COPY %3
  ; CHECK-NEXT:   $vgpr0 = PRED_COPY [[PRED_COPY2]](s32)
=======
  ; CHECK-NEXT:   [[AND:%[0-9]+]]:_(s32) = G_AND [[COPY]], [[C]]
  ; CHECK-NEXT:   [[COPY1:%[0-9]+]]:vgpr_32 = COPY [[AND]](s32)
  ; CHECK-NEXT:   INLINEASM &";", 1 /* sideeffect attdialect */, 1769482 /* regdef:VGPR_32 */, def %11, 2147483657 /* reguse tiedto:$0 */, [[COPY1]](tied-def 3)
  ; CHECK-NEXT:   [[COPY2:%[0-9]+]]:_(s32) = COPY %11
  ; CHECK-NEXT:   $vgpr0 = COPY [[COPY2]](s32)
>>>>>>> e4c1fa73
  ; CHECK-NEXT:   SI_RETURN implicit $vgpr0
  %and = and i32 %a, 1
  %asm = call i32 asm sideeffect ";", "=v,0"(i32 %and)
  ret i32 %asm
}

define i32 @test_sgpr_matching_constraint() nounwind {
  ; CHECK-LABEL: name: test_sgpr_matching_constraint
  ; CHECK: bb.1.entry:
<<<<<<< HEAD
  ; CHECK-NEXT:   INLINEASM &"s_mov_b32 $0, 7", 0 /* attdialect */, 1900554 /* regdef:SReg_32 */, def %0
  ; CHECK-NEXT:   [[PRED_COPY:%[0-9]+]]:_(s32) = PRED_COPY %0
  ; CHECK-NEXT:   INLINEASM &"s_mov_b32 $0, 8", 0 /* attdialect */, 1900554 /* regdef:SReg_32 */, def %2
  ; CHECK-NEXT:   [[PRED_COPY1:%[0-9]+]]:_(s32) = PRED_COPY %2
  ; CHECK-NEXT:   [[PRED_COPY2:%[0-9]+]]:sreg_32 = PRED_COPY [[PRED_COPY]](s32)
  ; CHECK-NEXT:   [[PRED_COPY3:%[0-9]+]]:sreg_32 = PRED_COPY [[PRED_COPY1]](s32)
  ; CHECK-NEXT:   INLINEASM &"s_add_u32 $0, $1, $2", 0 /* attdialect */, 1900554 /* regdef:SReg_32 */, def %4, 1900553 /* reguse:SReg_32 */, [[PRED_COPY2]], 2147483657 /* reguse tiedto:$0 */, [[PRED_COPY3]](tied-def 3)
  ; CHECK-NEXT:   [[PRED_COPY4:%[0-9]+]]:_(s32) = PRED_COPY %4
  ; CHECK-NEXT:   $vgpr0 = PRED_COPY [[PRED_COPY4]](s32)
=======
  ; CHECK-NEXT:   INLINEASM &"s_mov_b32 $0, 7", 0 /* attdialect */, 1900554 /* regdef:SReg_32 */, def %8
  ; CHECK-NEXT:   [[COPY:%[0-9]+]]:_(s32) = COPY %8
  ; CHECK-NEXT:   INLINEASM &"s_mov_b32 $0, 8", 0 /* attdialect */, 1900554 /* regdef:SReg_32 */, def %10
  ; CHECK-NEXT:   [[COPY1:%[0-9]+]]:_(s32) = COPY %10
  ; CHECK-NEXT:   [[COPY2:%[0-9]+]]:sreg_32 = COPY [[COPY]](s32)
  ; CHECK-NEXT:   [[COPY3:%[0-9]+]]:sreg_32 = COPY [[COPY1]](s32)
  ; CHECK-NEXT:   INLINEASM &"s_add_u32 $0, $1, $2", 0 /* attdialect */, 1900554 /* regdef:SReg_32 */, def %12, 1900553 /* reguse:SReg_32 */, [[COPY2]], 2147483657 /* reguse tiedto:$0 */, [[COPY3]](tied-def 3)
  ; CHECK-NEXT:   [[COPY4:%[0-9]+]]:_(s32) = COPY %12
  ; CHECK-NEXT:   $vgpr0 = COPY [[COPY4]](s32)
>>>>>>> e4c1fa73
  ; CHECK-NEXT:   SI_RETURN implicit $vgpr0
entry:
  %asm0 = tail call i32 asm "s_mov_b32 $0, 7", "=s"() nounwind
  %asm1 = tail call i32 asm "s_mov_b32 $0, 8", "=s"() nounwind
  %asm2 = tail call i32 asm "s_add_u32 $0, $1, $2", "=s,s,0"(i32 %asm0, i32 %asm1) nounwind
  ret i32 %asm2
}

define void @test_many_matching_constraints(i32 %a, i32 %b, i32 %c) nounwind {
  ; CHECK-LABEL: name: test_many_matching_constraints
  ; CHECK: bb.1 (%ir-block.0):
  ; CHECK-NEXT:   liveins: $vgpr0, $vgpr1, $vgpr2
  ; CHECK-NEXT: {{  $}}
  ; CHECK-NEXT:   [[PRED_COPY:%[0-9]+]]:_(s32) = PRED_COPY $vgpr0
  ; CHECK-NEXT:   [[PRED_COPY1:%[0-9]+]]:_(s32) = PRED_COPY $vgpr1
  ; CHECK-NEXT:   [[PRED_COPY2:%[0-9]+]]:_(s32) = PRED_COPY $vgpr2
  ; CHECK-NEXT:   [[DEF:%[0-9]+]]:_(p1) = G_IMPLICIT_DEF
<<<<<<< HEAD
  ; CHECK-NEXT:   [[PRED_COPY3:%[0-9]+]]:vgpr_32 = PRED_COPY [[PRED_COPY2]](s32)
  ; CHECK-NEXT:   [[PRED_COPY4:%[0-9]+]]:vgpr_32 = PRED_COPY [[PRED_COPY]](s32)
  ; CHECK-NEXT:   [[PRED_COPY5:%[0-9]+]]:vgpr_32 = PRED_COPY [[PRED_COPY1]](s32)
  ; CHECK-NEXT:   INLINEASM &"; ", 1 /* sideeffect attdialect */, 1769482 /* regdef:VGPR_32 */, def %3, 1769482 /* regdef:VGPR_32 */, def %4, 1769482 /* regdef:VGPR_32 */, def %5, 2147483657 /* reguse tiedto:$0 */, [[PRED_COPY3]](tied-def 3), 2147614729 /* reguse tiedto:$2 */, [[PRED_COPY4]](tied-def 7), 2147549193 /* reguse tiedto:$1 */, [[PRED_COPY5]](tied-def 5)
  ; CHECK-NEXT:   [[PRED_COPY6:%[0-9]+]]:_(s32) = PRED_COPY %3
  ; CHECK-NEXT:   [[PRED_COPY7:%[0-9]+]]:_(s32) = PRED_COPY %4
  ; CHECK-NEXT:   [[PRED_COPY8:%[0-9]+]]:_(s32) = PRED_COPY %5
  ; CHECK-NEXT:   G_STORE [[PRED_COPY6]](s32), [[DEF]](p1) :: (store (s32) into `ptr addrspace(1) undef`, addrspace 1)
  ; CHECK-NEXT:   G_STORE [[PRED_COPY7]](s32), [[DEF]](p1) :: (store (s32) into `ptr addrspace(1) undef`, addrspace 1)
  ; CHECK-NEXT:   G_STORE [[PRED_COPY8]](s32), [[DEF]](p1) :: (store (s32) into `ptr addrspace(1) undef`, addrspace 1)
=======
  ; CHECK-NEXT:   [[COPY3:%[0-9]+]]:vgpr_32 = COPY [[COPY2]](s32)
  ; CHECK-NEXT:   [[COPY4:%[0-9]+]]:vgpr_32 = COPY [[COPY]](s32)
  ; CHECK-NEXT:   [[COPY5:%[0-9]+]]:vgpr_32 = COPY [[COPY1]](s32)
  ; CHECK-NEXT:   INLINEASM &"; ", 1 /* sideeffect attdialect */, 1769482 /* regdef:VGPR_32 */, def %11, 1769482 /* regdef:VGPR_32 */, def %12, 1769482 /* regdef:VGPR_32 */, def %13, 2147483657 /* reguse tiedto:$0 */, [[COPY3]](tied-def 3), 2147614729 /* reguse tiedto:$2 */, [[COPY4]](tied-def 7), 2147549193 /* reguse tiedto:$1 */, [[COPY5]](tied-def 5)
  ; CHECK-NEXT:   [[COPY6:%[0-9]+]]:_(s32) = COPY %11
  ; CHECK-NEXT:   [[COPY7:%[0-9]+]]:_(s32) = COPY %12
  ; CHECK-NEXT:   [[COPY8:%[0-9]+]]:_(s32) = COPY %13
  ; CHECK-NEXT:   G_STORE [[COPY6]](s32), [[DEF]](p1) :: (store (s32) into `ptr addrspace(1) undef`, addrspace 1)
  ; CHECK-NEXT:   G_STORE [[COPY7]](s32), [[DEF]](p1) :: (store (s32) into `ptr addrspace(1) undef`, addrspace 1)
  ; CHECK-NEXT:   G_STORE [[COPY8]](s32), [[DEF]](p1) :: (store (s32) into `ptr addrspace(1) undef`, addrspace 1)
>>>>>>> e4c1fa73
  ; CHECK-NEXT:   SI_RETURN
  %asm = call {i32, i32, i32} asm sideeffect "; ", "=v,=v,=v,0,2,1"(i32 %c, i32 %a, i32 %b)
  %asmresult0 = extractvalue  {i32, i32, i32} %asm, 0
  store i32 %asmresult0, ptr addrspace(1) undef
  %asmresult1 = extractvalue  {i32, i32, i32} %asm, 1
  store i32 %asmresult1, ptr addrspace(1) undef
  %asmresult2 = extractvalue  {i32, i32, i32} %asm, 2
  store i32 %asmresult2, ptr addrspace(1) undef
  ret void
}

define i32 @test_sgpr_to_vgpr_move_matching_constraint() nounwind {
  ; CHECK-LABEL: name: test_sgpr_to_vgpr_move_matching_constraint
  ; CHECK: bb.1.entry:
<<<<<<< HEAD
  ; CHECK-NEXT:   INLINEASM &"s_mov_b32 $0, 7", 0 /* attdialect */, 1900554 /* regdef:SReg_32 */, def %0
  ; CHECK-NEXT:   [[PRED_COPY:%[0-9]+]]:_(s32) = PRED_COPY %0
  ; CHECK-NEXT:   [[PRED_COPY1:%[0-9]+]]:vgpr_32 = PRED_COPY [[PRED_COPY]](s32)
  ; CHECK-NEXT:   INLINEASM &"v_mov_b32 $0, $1", 0 /* attdialect */, 1769482 /* regdef:VGPR_32 */, def %2, 2147483657 /* reguse tiedto:$0 */, [[PRED_COPY1]](tied-def 3)
  ; CHECK-NEXT:   [[PRED_COPY2:%[0-9]+]]:_(s32) = PRED_COPY %2
  ; CHECK-NEXT:   $vgpr0 = PRED_COPY [[PRED_COPY2]](s32)
=======
  ; CHECK-NEXT:   INLINEASM &"s_mov_b32 $0, 7", 0 /* attdialect */, 1900554 /* regdef:SReg_32 */, def %8
  ; CHECK-NEXT:   [[COPY:%[0-9]+]]:_(s32) = COPY %8
  ; CHECK-NEXT:   [[COPY1:%[0-9]+]]:vgpr_32 = COPY [[COPY]](s32)
  ; CHECK-NEXT:   INLINEASM &"v_mov_b32 $0, $1", 0 /* attdialect */, 1769482 /* regdef:VGPR_32 */, def %10, 2147483657 /* reguse tiedto:$0 */, [[COPY1]](tied-def 3)
  ; CHECK-NEXT:   [[COPY2:%[0-9]+]]:_(s32) = COPY %10
  ; CHECK-NEXT:   $vgpr0 = COPY [[COPY2]](s32)
>>>>>>> e4c1fa73
  ; CHECK-NEXT:   SI_RETURN implicit $vgpr0
entry:
  %asm0 = tail call i32 asm "s_mov_b32 $0, 7", "=s"() nounwind
  %asm1 = tail call i32 asm "v_mov_b32 $0, $1", "=v,0"(i32 %asm0) nounwind
  ret i32 %asm1
}

define amdgpu_kernel void @asm_constraint_n_n()  {
  ; CHECK-LABEL: name: asm_constraint_n_n
  ; CHECK: bb.1 (%ir-block.0):
  ; CHECK-NEXT:   liveins: $sgpr8_sgpr9
  ; CHECK-NEXT: {{  $}}
  ; CHECK-NEXT:   [[COPY:%[0-9]+]]:_(p4) = COPY $sgpr8_sgpr9
  ; CHECK-NEXT:   INLINEASM &"s_trap ${0:n}", 1 /* sideeffect attdialect */, 13 /* imm */, 10
  ; CHECK-NEXT:   S_ENDPGM 0
  tail call void asm sideeffect "s_trap ${0:n}", "n"(i32 10) #1
  ret void
}

!0 = !{i32 70}<|MERGE_RESOLUTION|>--- conflicted
+++ resolved
@@ -6,7 +6,7 @@
   ; CHECK: bb.1 (%ir-block.0):
   ; CHECK-NEXT:   liveins: $sgpr8_sgpr9
   ; CHECK-NEXT: {{  $}}
-  ; CHECK-NEXT:   [[COPY:%[0-9]+]]:_(p4) = COPY $sgpr8_sgpr9
+  ; CHECK-NEXT:   [[PRED_COPY:%[0-9]+]]:_(p4) = PRED_COPY $sgpr8_sgpr9
   ; CHECK-NEXT:   INLINEASM &s_barrier, 33 /* sideeffect isconvergent attdialect */, !0
   ; CHECK-NEXT:   S_ENDPGM 0
   call void asm sideeffect "s_barrier", ""() convergent, !srcloc !0
@@ -18,7 +18,7 @@
   ; CHECK: bb.1 (%ir-block.0):
   ; CHECK-NEXT:   liveins: $sgpr8_sgpr9
   ; CHECK-NEXT: {{  $}}
-  ; CHECK-NEXT:   [[COPY:%[0-9]+]]:_(p4) = COPY $sgpr8_sgpr9
+  ; CHECK-NEXT:   [[PRED_COPY:%[0-9]+]]:_(p4) = PRED_COPY $sgpr8_sgpr9
   ; CHECK-NEXT:   INLINEASM &"", 25 /* sideeffect mayload maystore attdialect */, !0
   ; CHECK-NEXT:   INLINEASM &"", 1 /* sideeffect attdialect */, !0
   ; CHECK-NEXT:   S_ENDPGM 0
@@ -32,7 +32,7 @@
   ; CHECK: bb.1 (%ir-block.0):
   ; CHECK-NEXT:   liveins: $sgpr8_sgpr9
   ; CHECK-NEXT: {{  $}}
-  ; CHECK-NEXT:   [[COPY:%[0-9]+]]:_(p4) = COPY $sgpr8_sgpr9
+  ; CHECK-NEXT:   [[PRED_COPY:%[0-9]+]]:_(p4) = PRED_COPY $sgpr8_sgpr9
   ; CHECK-NEXT:   INLINEASM &"v_mov_b32 v0, 7", 1 /* sideeffect attdialect */, 12 /* clobber */, implicit-def early-clobber $vgpr0, !0
   ; CHECK-NEXT:   S_ENDPGM 0
   call void asm sideeffect "v_mov_b32 v0, 7", "~{v0}"(), !srcloc !0
@@ -44,7 +44,7 @@
   ; CHECK: bb.1 (%ir-block.0):
   ; CHECK-NEXT:   liveins: $sgpr8_sgpr9
   ; CHECK-NEXT: {{  $}}
-  ; CHECK-NEXT:   [[COPY:%[0-9]+]]:_(p4) = COPY $sgpr8_sgpr9
+  ; CHECK-NEXT:   [[PRED_COPY:%[0-9]+]]:_(p4) = PRED_COPY $sgpr8_sgpr9
   ; CHECK-NEXT:   INLINEASM &"s_mov_b32 s0, 7", 1 /* sideeffect attdialect */, 12 /* clobber */, implicit-def early-clobber $sgpr0, !0
   ; CHECK-NEXT:   S_ENDPGM 0
   call void asm sideeffect "s_mov_b32 s0, 7", "~{s0}"(), !srcloc !0
@@ -56,7 +56,7 @@
   ; CHECK: bb.1 (%ir-block.0):
   ; CHECK-NEXT:   liveins: $sgpr8_sgpr9
   ; CHECK-NEXT: {{  $}}
-  ; CHECK-NEXT:   [[COPY:%[0-9]+]]:_(p4) = COPY $sgpr8_sgpr9
+  ; CHECK-NEXT:   [[PRED_COPY:%[0-9]+]]:_(p4) = PRED_COPY $sgpr8_sgpr9
   ; CHECK-NEXT:   INLINEASM &"; def a0", 1 /* sideeffect attdialect */, 12 /* clobber */, implicit-def early-clobber $agpr0, !0
   ; CHECK-NEXT:   S_ENDPGM 0
   call void asm sideeffect "; def a0", "~{a0}"(), !srcloc !0
@@ -66,19 +66,11 @@
 define i32 @asm_vgpr_early_clobber() {
   ; CHECK-LABEL: name: asm_vgpr_early_clobber
   ; CHECK: bb.1 (%ir-block.0):
-<<<<<<< HEAD
-  ; CHECK-NEXT:   INLINEASM &"v_mov_b32 $0, 7; v_mov_b32 $1, 7", 1 /* sideeffect attdialect */, 1769483 /* regdef-ec:VGPR_32 */, def early-clobber %0, 1769483 /* regdef-ec:VGPR_32 */, def early-clobber %1, !0
-  ; CHECK-NEXT:   [[PRED_COPY:%[0-9]+]]:_(s32) = PRED_COPY %0
-  ; CHECK-NEXT:   [[PRED_COPY1:%[0-9]+]]:_(s32) = PRED_COPY %1
+  ; CHECK-NEXT:   INLINEASM &"v_mov_b32 $0, 7; v_mov_b32 $1, 7", 1 /* sideeffect attdialect */, 1769483 /* regdef-ec:VGPR_32 */, def early-clobber %8, 1769483 /* regdef-ec:VGPR_32 */, def early-clobber %9, !0
+  ; CHECK-NEXT:   [[PRED_COPY:%[0-9]+]]:_(s32) = PRED_COPY %8
+  ; CHECK-NEXT:   [[PRED_COPY1:%[0-9]+]]:_(s32) = PRED_COPY %9
   ; CHECK-NEXT:   [[ADD:%[0-9]+]]:_(s32) = G_ADD [[PRED_COPY]], [[PRED_COPY1]]
   ; CHECK-NEXT:   $vgpr0 = PRED_COPY [[ADD]](s32)
-=======
-  ; CHECK-NEXT:   INLINEASM &"v_mov_b32 $0, 7; v_mov_b32 $1, 7", 1 /* sideeffect attdialect */, 1769483 /* regdef-ec:VGPR_32 */, def early-clobber %8, 1769483 /* regdef-ec:VGPR_32 */, def early-clobber %9, !0
-  ; CHECK-NEXT:   [[COPY:%[0-9]+]]:_(s32) = COPY %8
-  ; CHECK-NEXT:   [[COPY1:%[0-9]+]]:_(s32) = COPY %9
-  ; CHECK-NEXT:   [[ADD:%[0-9]+]]:_(s32) = G_ADD [[COPY]], [[COPY1]]
-  ; CHECK-NEXT:   $vgpr0 = COPY [[ADD]](s32)
->>>>>>> e4c1fa73
   ; CHECK-NEXT:   SI_RETURN implicit $vgpr0
   call { i32, i32 } asm sideeffect "v_mov_b32 $0, 7; v_mov_b32 $1, 7", "=&v,=&v"(), !srcloc !0
   %asmresult = extractvalue { i32, i32 } %1, 0
@@ -102,15 +94,9 @@
 define i32 @test_single_vgpr_output() nounwind {
   ; CHECK-LABEL: name: test_single_vgpr_output
   ; CHECK: bb.1.entry:
-<<<<<<< HEAD
-  ; CHECK-NEXT:   INLINEASM &"v_mov_b32 $0, 7", 0 /* attdialect */, 1769482 /* regdef:VGPR_32 */, def %0
-  ; CHECK-NEXT:   [[PRED_COPY:%[0-9]+]]:_(s32) = PRED_COPY %0
+  ; CHECK-NEXT:   INLINEASM &"v_mov_b32 $0, 7", 0 /* attdialect */, 1769482 /* regdef:VGPR_32 */, def %8
+  ; CHECK-NEXT:   [[PRED_COPY:%[0-9]+]]:_(s32) = PRED_COPY %8
   ; CHECK-NEXT:   $vgpr0 = PRED_COPY [[PRED_COPY]](s32)
-=======
-  ; CHECK-NEXT:   INLINEASM &"v_mov_b32 $0, 7", 0 /* attdialect */, 1769482 /* regdef:VGPR_32 */, def %8
-  ; CHECK-NEXT:   [[COPY:%[0-9]+]]:_(s32) = COPY %8
-  ; CHECK-NEXT:   $vgpr0 = COPY [[COPY]](s32)
->>>>>>> e4c1fa73
   ; CHECK-NEXT:   SI_RETURN implicit $vgpr0
 entry:
   %0 = tail call i32 asm "v_mov_b32 $0, 7", "=v"() nounwind
@@ -120,15 +106,9 @@
 define i32 @test_single_sgpr_output_s32() nounwind {
   ; CHECK-LABEL: name: test_single_sgpr_output_s32
   ; CHECK: bb.1.entry:
-<<<<<<< HEAD
-  ; CHECK-NEXT:   INLINEASM &"s_mov_b32 $0, 7", 0 /* attdialect */, 1900554 /* regdef:SReg_32 */, def %0
-  ; CHECK-NEXT:   [[PRED_COPY:%[0-9]+]]:_(s32) = PRED_COPY %0
+  ; CHECK-NEXT:   INLINEASM &"s_mov_b32 $0, 7", 0 /* attdialect */, 1900554 /* regdef:SReg_32 */, def %8
+  ; CHECK-NEXT:   [[PRED_COPY:%[0-9]+]]:_(s32) = PRED_COPY %8
   ; CHECK-NEXT:   $vgpr0 = PRED_COPY [[PRED_COPY]](s32)
-=======
-  ; CHECK-NEXT:   INLINEASM &"s_mov_b32 $0, 7", 0 /* attdialect */, 1900554 /* regdef:SReg_32 */, def %8
-  ; CHECK-NEXT:   [[COPY:%[0-9]+]]:_(s32) = COPY %8
-  ; CHECK-NEXT:   $vgpr0 = COPY [[COPY]](s32)
->>>>>>> e4c1fa73
   ; CHECK-NEXT:   SI_RETURN implicit $vgpr0
 entry:
   %0 = tail call i32 asm "s_mov_b32 $0, 7", "=s"() nounwind
@@ -139,19 +119,11 @@
 define float @test_multiple_register_outputs_same() #0 {
   ; CHECK-LABEL: name: test_multiple_register_outputs_same
   ; CHECK: bb.1 (%ir-block.0):
-<<<<<<< HEAD
-  ; CHECK-NEXT:   INLINEASM &"v_mov_b32 $0, 0; v_mov_b32 $1, 1", 0 /* attdialect */, 1769482 /* regdef:VGPR_32 */, def %0, 1769482 /* regdef:VGPR_32 */, def %1
-  ; CHECK-NEXT:   [[PRED_COPY:%[0-9]+]]:_(s32) = PRED_COPY %0
-  ; CHECK-NEXT:   [[PRED_COPY1:%[0-9]+]]:_(s32) = PRED_COPY %1
+  ; CHECK-NEXT:   INLINEASM &"v_mov_b32 $0, 0; v_mov_b32 $1, 1", 0 /* attdialect */, 1769482 /* regdef:VGPR_32 */, def %8, 1769482 /* regdef:VGPR_32 */, def %9
+  ; CHECK-NEXT:   [[PRED_COPY:%[0-9]+]]:_(s32) = PRED_COPY %8
+  ; CHECK-NEXT:   [[PRED_COPY1:%[0-9]+]]:_(s32) = PRED_COPY %9
   ; CHECK-NEXT:   [[FADD:%[0-9]+]]:_(s32) = G_FADD [[PRED_COPY]], [[PRED_COPY1]]
   ; CHECK-NEXT:   $vgpr0 = PRED_COPY [[FADD]](s32)
-=======
-  ; CHECK-NEXT:   INLINEASM &"v_mov_b32 $0, 0; v_mov_b32 $1, 1", 0 /* attdialect */, 1769482 /* regdef:VGPR_32 */, def %8, 1769482 /* regdef:VGPR_32 */, def %9
-  ; CHECK-NEXT:   [[COPY:%[0-9]+]]:_(s32) = COPY %8
-  ; CHECK-NEXT:   [[COPY1:%[0-9]+]]:_(s32) = COPY %9
-  ; CHECK-NEXT:   [[FADD:%[0-9]+]]:_(s32) = G_FADD [[COPY]], [[COPY1]]
-  ; CHECK-NEXT:   $vgpr0 = COPY [[FADD]](s32)
->>>>>>> e4c1fa73
   ; CHECK-NEXT:   SI_RETURN implicit $vgpr0
   %1 = call { float, float } asm "v_mov_b32 $0, 0; v_mov_b32 $1, 1", "=v,=v"()
   %asmresult = extractvalue { float, float } %1, 0
@@ -164,21 +136,12 @@
 define double @test_multiple_register_outputs_mixed() #0 {
   ; CHECK-LABEL: name: test_multiple_register_outputs_mixed
   ; CHECK: bb.1 (%ir-block.0):
-<<<<<<< HEAD
-  ; CHECK-NEXT:   INLINEASM &"v_mov_b32 $0, 0; v_add_f64 $1, 0, 0", 0 /* attdialect */, 1769482 /* regdef:VGPR_32 */, def %0, 3080202 /* regdef:VReg_64 */, def %1
-  ; CHECK-NEXT:   [[PRED_COPY:%[0-9]+]]:_(s32) = PRED_COPY %0
-  ; CHECK-NEXT:   [[PRED_COPY1:%[0-9]+]]:_(s64) = PRED_COPY %1
+  ; CHECK-NEXT:   INLINEASM &"v_mov_b32 $0, 0; v_add_f64 $1, 0, 0", 0 /* attdialect */, 1769482 /* regdef:VGPR_32 */, def %8, 3080202 /* regdef:VReg_64 */, def %9
+  ; CHECK-NEXT:   [[PRED_COPY:%[0-9]+]]:_(s32) = PRED_COPY %8
+  ; CHECK-NEXT:   [[PRED_COPY1:%[0-9]+]]:_(s64) = PRED_COPY %9
   ; CHECK-NEXT:   [[UV:%[0-9]+]]:_(s32), [[UV1:%[0-9]+]]:_(s32) = G_UNMERGE_VALUES [[PRED_COPY1]](s64)
   ; CHECK-NEXT:   $vgpr0 = PRED_COPY [[UV]](s32)
   ; CHECK-NEXT:   $vgpr1 = PRED_COPY [[UV1]](s32)
-=======
-  ; CHECK-NEXT:   INLINEASM &"v_mov_b32 $0, 0; v_add_f64 $1, 0, 0", 0 /* attdialect */, 1769482 /* regdef:VGPR_32 */, def %8, 3080202 /* regdef:VReg_64 */, def %9
-  ; CHECK-NEXT:   [[COPY:%[0-9]+]]:_(s32) = COPY %8
-  ; CHECK-NEXT:   [[COPY1:%[0-9]+]]:_(s64) = COPY %9
-  ; CHECK-NEXT:   [[UV:%[0-9]+]]:_(s32), [[UV1:%[0-9]+]]:_(s32) = G_UNMERGE_VALUES [[COPY1]](s64)
-  ; CHECK-NEXT:   $vgpr0 = COPY [[UV]](s32)
-  ; CHECK-NEXT:   $vgpr1 = COPY [[UV1]](s32)
->>>>>>> e4c1fa73
   ; CHECK-NEXT:   SI_RETURN implicit $vgpr0, implicit $vgpr1
   %1 = call { float, double } asm "v_mov_b32 $0, 0; v_add_f64 $1, 0, 0", "=v,=v"()
   %asmresult = extractvalue { float, double } %1, 1
@@ -205,15 +168,10 @@
   ; CHECK: bb.1 (%ir-block.0):
   ; CHECK-NEXT:   liveins: $sgpr8_sgpr9
   ; CHECK-NEXT: {{  $}}
-  ; CHECK-NEXT:   [[COPY:%[0-9]+]]:_(p4) = COPY $sgpr8_sgpr9
+  ; CHECK-NEXT:   [[PRED_COPY:%[0-9]+]]:_(p4) = PRED_COPY $sgpr8_sgpr9
   ; CHECK-NEXT:   [[C:%[0-9]+]]:_(s32) = G_CONSTANT i32 42
-<<<<<<< HEAD
-  ; CHECK-NEXT:   [[PRED_COPY:%[0-9]+]]:vgpr_32 = PRED_COPY [[C]](s32)
-  ; CHECK-NEXT:   INLINEASM &"v_mov_b32 v0, $0", 1 /* sideeffect attdialect */, 1769481 /* reguse:VGPR_32 */, [[PRED_COPY]]
-=======
-  ; CHECK-NEXT:   [[COPY1:%[0-9]+]]:vgpr_32 = COPY [[C]](s32)
-  ; CHECK-NEXT:   INLINEASM &"v_mov_b32 v0, $0", 1 /* sideeffect attdialect */, 1769481 /* reguse:VGPR_32 */, [[COPY1]]
->>>>>>> e4c1fa73
+  ; CHECK-NEXT:   [[PRED_COPY1:%[0-9]+]]:vgpr_32 = PRED_COPY [[C]](s32)
+  ; CHECK-NEXT:   INLINEASM &"v_mov_b32 v0, $0", 1 /* sideeffect attdialect */, 1769481 /* reguse:VGPR_32 */, [[PRED_COPY1]]
   ; CHECK-NEXT:   S_ENDPGM 0
   call void asm sideeffect "v_mov_b32 v0, $0", "v"(i32 42)
   ret void
@@ -224,15 +182,10 @@
   ; CHECK: bb.1 (%ir-block.0):
   ; CHECK-NEXT:   liveins: $sgpr8_sgpr9
   ; CHECK-NEXT: {{  $}}
-  ; CHECK-NEXT:   [[COPY:%[0-9]+]]:_(p4) = COPY $sgpr8_sgpr9
+  ; CHECK-NEXT:   [[PRED_COPY:%[0-9]+]]:_(p4) = PRED_COPY $sgpr8_sgpr9
   ; CHECK-NEXT:   [[C:%[0-9]+]]:_(s32) = G_CONSTANT i32 42
-<<<<<<< HEAD
-  ; CHECK-NEXT:   [[PRED_COPY:%[0-9]+]]:sreg_32 = PRED_COPY [[C]](s32)
-  ; CHECK-NEXT:   INLINEASM &"s_mov_b32 s0, $0", 1 /* sideeffect attdialect */, 1900553 /* reguse:SReg_32 */, [[PRED_COPY]]
-=======
-  ; CHECK-NEXT:   [[COPY1:%[0-9]+]]:sreg_32 = COPY [[C]](s32)
-  ; CHECK-NEXT:   INLINEASM &"s_mov_b32 s0, $0", 1 /* sideeffect attdialect */, 1900553 /* reguse:SReg_32 */, [[COPY1]]
->>>>>>> e4c1fa73
+  ; CHECK-NEXT:   [[PRED_COPY1:%[0-9]+]]:sreg_32 = PRED_COPY [[C]](s32)
+  ; CHECK-NEXT:   INLINEASM &"s_mov_b32 s0, $0", 1 /* sideeffect attdialect */, 1900553 /* reguse:SReg_32 */, [[PRED_COPY1]]
   ; CHECK-NEXT:   S_ENDPGM 0
   call void asm sideeffect "s_mov_b32 s0, $0", "s"(i32 42)
   ret void
@@ -243,7 +196,7 @@
   ; CHECK: bb.1 (%ir-block.0):
   ; CHECK-NEXT:   liveins: $sgpr8_sgpr9
   ; CHECK-NEXT: {{  $}}
-  ; CHECK-NEXT:   [[COPY:%[0-9]+]]:_(p4) = COPY $sgpr8_sgpr9
+  ; CHECK-NEXT:   [[PRED_COPY:%[0-9]+]]:_(p4) = PRED_COPY $sgpr8_sgpr9
   ; CHECK-NEXT:   INLINEASM &"s_mov_b32 s0, $0", 9 /* sideeffect mayload attdialect */, 13 /* imm */, 42
   ; CHECK-NEXT:   INLINEASM &"s_mov_b64 s[0:1], $0", 9 /* sideeffect mayload attdialect */, 13 /* imm */, 42
   ; CHECK-NEXT:   S_ENDPGM 0
@@ -257,19 +210,11 @@
   ; CHECK: bb.1.entry:
   ; CHECK-NEXT:   liveins: $vgpr0
   ; CHECK-NEXT: {{  $}}
-<<<<<<< HEAD
   ; CHECK-NEXT:   [[PRED_COPY:%[0-9]+]]:_(s32) = PRED_COPY $vgpr0
   ; CHECK-NEXT:   [[PRED_COPY1:%[0-9]+]]:vgpr_32 = PRED_COPY [[PRED_COPY]](s32)
-  ; CHECK-NEXT:   INLINEASM &"v_add_f32 $0, 1.0, $1", 0 /* attdialect */, 1769482 /* regdef:VGPR_32 */, def %1, 1769481 /* reguse:VGPR_32 */, [[PRED_COPY1]]
-  ; CHECK-NEXT:   [[PRED_COPY2:%[0-9]+]]:_(s32) = PRED_COPY %1
+  ; CHECK-NEXT:   INLINEASM &"v_add_f32 $0, 1.0, $1", 0 /* attdialect */, 1769482 /* regdef:VGPR_32 */, def %9, 1769481 /* reguse:VGPR_32 */, [[PRED_COPY1]]
+  ; CHECK-NEXT:   [[PRED_COPY2:%[0-9]+]]:_(s32) = PRED_COPY %9
   ; CHECK-NEXT:   $vgpr0 = PRED_COPY [[PRED_COPY2]](s32)
-=======
-  ; CHECK-NEXT:   [[COPY:%[0-9]+]]:_(s32) = COPY $vgpr0
-  ; CHECK-NEXT:   [[COPY1:%[0-9]+]]:vgpr_32 = COPY [[COPY]](s32)
-  ; CHECK-NEXT:   INLINEASM &"v_add_f32 $0, 1.0, $1", 0 /* attdialect */, 1769482 /* regdef:VGPR_32 */, def %9, 1769481 /* reguse:VGPR_32 */, [[COPY1]]
-  ; CHECK-NEXT:   [[COPY2:%[0-9]+]]:_(s32) = COPY %9
-  ; CHECK-NEXT:   $vgpr0 = COPY [[COPY2]](s32)
->>>>>>> e4c1fa73
   ; CHECK-NEXT:   SI_RETURN implicit $vgpr0
 entry:
   %0 = tail call float asm "v_add_f32 $0, 1.0, $1", "=v,v"(i32 %src) nounwind
@@ -281,17 +226,10 @@
   ; CHECK: bb.1 (%ir-block.0):
   ; CHECK-NEXT:   liveins: $vgpr0
   ; CHECK-NEXT: {{  $}}
-<<<<<<< HEAD
   ; CHECK-NEXT:   [[PRED_COPY:%[0-9]+]]:_(p3) = PRED_COPY $vgpr0
-  ; CHECK-NEXT:   INLINEASM &"ds_read_b32 $0, $1", 8 /* mayload attdialect */, 1769482 /* regdef:VGPR_32 */, def %1, 262158 /* mem:m */, [[PRED_COPY]](p3)
-  ; CHECK-NEXT:   [[PRED_COPY1:%[0-9]+]]:_(s32) = PRED_COPY %1
+  ; CHECK-NEXT:   INLINEASM &"ds_read_b32 $0, $1", 8 /* mayload attdialect */, 1769482 /* regdef:VGPR_32 */, def %9, 262158 /* mem:m */, [[PRED_COPY]](p3)
+  ; CHECK-NEXT:   [[PRED_COPY1:%[0-9]+]]:_(s32) = PRED_COPY %9
   ; CHECK-NEXT:   $vgpr0 = PRED_COPY [[PRED_COPY1]](s32)
-=======
-  ; CHECK-NEXT:   [[COPY:%[0-9]+]]:_(p3) = COPY $vgpr0
-  ; CHECK-NEXT:   INLINEASM &"ds_read_b32 $0, $1", 8 /* mayload attdialect */, 1769482 /* regdef:VGPR_32 */, def %9, 262158 /* mem:m */, [[COPY]](p3)
-  ; CHECK-NEXT:   [[COPY1:%[0-9]+]]:_(s32) = COPY %9
-  ; CHECK-NEXT:   $vgpr0 = COPY [[COPY1]](s32)
->>>>>>> e4c1fa73
   ; CHECK-NEXT:   SI_RETURN implicit $vgpr0
   %1 = tail call i32 asm "ds_read_b32 $0, $1", "=v,*m"(ptr addrspace(3) elementtype(i32) %a)
   ret i32 %1
@@ -304,19 +242,11 @@
   ; CHECK-NEXT: {{  $}}
   ; CHECK-NEXT:   [[PRED_COPY:%[0-9]+]]:_(s32) = PRED_COPY $vgpr0
   ; CHECK-NEXT:   [[C:%[0-9]+]]:_(s32) = G_CONSTANT i32 1
-<<<<<<< HEAD
   ; CHECK-NEXT:   [[AND:%[0-9]+]]:_(s32) = G_AND [[PRED_COPY]], [[C]]
   ; CHECK-NEXT:   [[PRED_COPY1:%[0-9]+]]:vgpr_32 = PRED_COPY [[AND]](s32)
-  ; CHECK-NEXT:   INLINEASM &";", 1 /* sideeffect attdialect */, 1769482 /* regdef:VGPR_32 */, def %3, 2147483657 /* reguse tiedto:$0 */, [[PRED_COPY1]](tied-def 3)
-  ; CHECK-NEXT:   [[PRED_COPY2:%[0-9]+]]:_(s32) = PRED_COPY %3
+  ; CHECK-NEXT:   INLINEASM &";", 1 /* sideeffect attdialect */, 1769482 /* regdef:VGPR_32 */, def %11, 2147483657 /* reguse tiedto:$0 */, [[PRED_COPY1]](tied-def 3)
+  ; CHECK-NEXT:   [[PRED_COPY2:%[0-9]+]]:_(s32) = PRED_COPY %11
   ; CHECK-NEXT:   $vgpr0 = PRED_COPY [[PRED_COPY2]](s32)
-=======
-  ; CHECK-NEXT:   [[AND:%[0-9]+]]:_(s32) = G_AND [[COPY]], [[C]]
-  ; CHECK-NEXT:   [[COPY1:%[0-9]+]]:vgpr_32 = COPY [[AND]](s32)
-  ; CHECK-NEXT:   INLINEASM &";", 1 /* sideeffect attdialect */, 1769482 /* regdef:VGPR_32 */, def %11, 2147483657 /* reguse tiedto:$0 */, [[COPY1]](tied-def 3)
-  ; CHECK-NEXT:   [[COPY2:%[0-9]+]]:_(s32) = COPY %11
-  ; CHECK-NEXT:   $vgpr0 = COPY [[COPY2]](s32)
->>>>>>> e4c1fa73
   ; CHECK-NEXT:   SI_RETURN implicit $vgpr0
   %and = and i32 %a, 1
   %asm = call i32 asm sideeffect ";", "=v,0"(i32 %and)
@@ -326,27 +256,15 @@
 define i32 @test_sgpr_matching_constraint() nounwind {
   ; CHECK-LABEL: name: test_sgpr_matching_constraint
   ; CHECK: bb.1.entry:
-<<<<<<< HEAD
-  ; CHECK-NEXT:   INLINEASM &"s_mov_b32 $0, 7", 0 /* attdialect */, 1900554 /* regdef:SReg_32 */, def %0
-  ; CHECK-NEXT:   [[PRED_COPY:%[0-9]+]]:_(s32) = PRED_COPY %0
-  ; CHECK-NEXT:   INLINEASM &"s_mov_b32 $0, 8", 0 /* attdialect */, 1900554 /* regdef:SReg_32 */, def %2
-  ; CHECK-NEXT:   [[PRED_COPY1:%[0-9]+]]:_(s32) = PRED_COPY %2
+  ; CHECK-NEXT:   INLINEASM &"s_mov_b32 $0, 7", 0 /* attdialect */, 1900554 /* regdef:SReg_32 */, def %8
+  ; CHECK-NEXT:   [[PRED_COPY:%[0-9]+]]:_(s32) = PRED_COPY %8
+  ; CHECK-NEXT:   INLINEASM &"s_mov_b32 $0, 8", 0 /* attdialect */, 1900554 /* regdef:SReg_32 */, def %10
+  ; CHECK-NEXT:   [[PRED_COPY1:%[0-9]+]]:_(s32) = PRED_COPY %10
   ; CHECK-NEXT:   [[PRED_COPY2:%[0-9]+]]:sreg_32 = PRED_COPY [[PRED_COPY]](s32)
   ; CHECK-NEXT:   [[PRED_COPY3:%[0-9]+]]:sreg_32 = PRED_COPY [[PRED_COPY1]](s32)
-  ; CHECK-NEXT:   INLINEASM &"s_add_u32 $0, $1, $2", 0 /* attdialect */, 1900554 /* regdef:SReg_32 */, def %4, 1900553 /* reguse:SReg_32 */, [[PRED_COPY2]], 2147483657 /* reguse tiedto:$0 */, [[PRED_COPY3]](tied-def 3)
-  ; CHECK-NEXT:   [[PRED_COPY4:%[0-9]+]]:_(s32) = PRED_COPY %4
+  ; CHECK-NEXT:   INLINEASM &"s_add_u32 $0, $1, $2", 0 /* attdialect */, 1900554 /* regdef:SReg_32 */, def %12, 1900553 /* reguse:SReg_32 */, [[PRED_COPY2]], 2147483657 /* reguse tiedto:$0 */, [[PRED_COPY3]](tied-def 3)
+  ; CHECK-NEXT:   [[PRED_COPY4:%[0-9]+]]:_(s32) = PRED_COPY %12
   ; CHECK-NEXT:   $vgpr0 = PRED_COPY [[PRED_COPY4]](s32)
-=======
-  ; CHECK-NEXT:   INLINEASM &"s_mov_b32 $0, 7", 0 /* attdialect */, 1900554 /* regdef:SReg_32 */, def %8
-  ; CHECK-NEXT:   [[COPY:%[0-9]+]]:_(s32) = COPY %8
-  ; CHECK-NEXT:   INLINEASM &"s_mov_b32 $0, 8", 0 /* attdialect */, 1900554 /* regdef:SReg_32 */, def %10
-  ; CHECK-NEXT:   [[COPY1:%[0-9]+]]:_(s32) = COPY %10
-  ; CHECK-NEXT:   [[COPY2:%[0-9]+]]:sreg_32 = COPY [[COPY]](s32)
-  ; CHECK-NEXT:   [[COPY3:%[0-9]+]]:sreg_32 = COPY [[COPY1]](s32)
-  ; CHECK-NEXT:   INLINEASM &"s_add_u32 $0, $1, $2", 0 /* attdialect */, 1900554 /* regdef:SReg_32 */, def %12, 1900553 /* reguse:SReg_32 */, [[COPY2]], 2147483657 /* reguse tiedto:$0 */, [[COPY3]](tied-def 3)
-  ; CHECK-NEXT:   [[COPY4:%[0-9]+]]:_(s32) = COPY %12
-  ; CHECK-NEXT:   $vgpr0 = COPY [[COPY4]](s32)
->>>>>>> e4c1fa73
   ; CHECK-NEXT:   SI_RETURN implicit $vgpr0
 entry:
   %asm0 = tail call i32 asm "s_mov_b32 $0, 7", "=s"() nounwind
@@ -364,29 +282,16 @@
   ; CHECK-NEXT:   [[PRED_COPY1:%[0-9]+]]:_(s32) = PRED_COPY $vgpr1
   ; CHECK-NEXT:   [[PRED_COPY2:%[0-9]+]]:_(s32) = PRED_COPY $vgpr2
   ; CHECK-NEXT:   [[DEF:%[0-9]+]]:_(p1) = G_IMPLICIT_DEF
-<<<<<<< HEAD
   ; CHECK-NEXT:   [[PRED_COPY3:%[0-9]+]]:vgpr_32 = PRED_COPY [[PRED_COPY2]](s32)
   ; CHECK-NEXT:   [[PRED_COPY4:%[0-9]+]]:vgpr_32 = PRED_COPY [[PRED_COPY]](s32)
   ; CHECK-NEXT:   [[PRED_COPY5:%[0-9]+]]:vgpr_32 = PRED_COPY [[PRED_COPY1]](s32)
-  ; CHECK-NEXT:   INLINEASM &"; ", 1 /* sideeffect attdialect */, 1769482 /* regdef:VGPR_32 */, def %3, 1769482 /* regdef:VGPR_32 */, def %4, 1769482 /* regdef:VGPR_32 */, def %5, 2147483657 /* reguse tiedto:$0 */, [[PRED_COPY3]](tied-def 3), 2147614729 /* reguse tiedto:$2 */, [[PRED_COPY4]](tied-def 7), 2147549193 /* reguse tiedto:$1 */, [[PRED_COPY5]](tied-def 5)
-  ; CHECK-NEXT:   [[PRED_COPY6:%[0-9]+]]:_(s32) = PRED_COPY %3
-  ; CHECK-NEXT:   [[PRED_COPY7:%[0-9]+]]:_(s32) = PRED_COPY %4
-  ; CHECK-NEXT:   [[PRED_COPY8:%[0-9]+]]:_(s32) = PRED_COPY %5
+  ; CHECK-NEXT:   INLINEASM &"; ", 1 /* sideeffect attdialect */, 1769482 /* regdef:VGPR_32 */, def %11, 1769482 /* regdef:VGPR_32 */, def %12, 1769482 /* regdef:VGPR_32 */, def %13, 2147483657 /* reguse tiedto:$0 */, [[PRED_COPY3]](tied-def 3), 2147614729 /* reguse tiedto:$2 */, [[PRED_COPY4]](tied-def 7), 2147549193 /* reguse tiedto:$1 */, [[PRED_COPY5]](tied-def 5)
+  ; CHECK-NEXT:   [[PRED_COPY6:%[0-9]+]]:_(s32) = PRED_COPY %11
+  ; CHECK-NEXT:   [[PRED_COPY7:%[0-9]+]]:_(s32) = PRED_COPY %12
+  ; CHECK-NEXT:   [[PRED_COPY8:%[0-9]+]]:_(s32) = PRED_COPY %13
   ; CHECK-NEXT:   G_STORE [[PRED_COPY6]](s32), [[DEF]](p1) :: (store (s32) into `ptr addrspace(1) undef`, addrspace 1)
   ; CHECK-NEXT:   G_STORE [[PRED_COPY7]](s32), [[DEF]](p1) :: (store (s32) into `ptr addrspace(1) undef`, addrspace 1)
   ; CHECK-NEXT:   G_STORE [[PRED_COPY8]](s32), [[DEF]](p1) :: (store (s32) into `ptr addrspace(1) undef`, addrspace 1)
-=======
-  ; CHECK-NEXT:   [[COPY3:%[0-9]+]]:vgpr_32 = COPY [[COPY2]](s32)
-  ; CHECK-NEXT:   [[COPY4:%[0-9]+]]:vgpr_32 = COPY [[COPY]](s32)
-  ; CHECK-NEXT:   [[COPY5:%[0-9]+]]:vgpr_32 = COPY [[COPY1]](s32)
-  ; CHECK-NEXT:   INLINEASM &"; ", 1 /* sideeffect attdialect */, 1769482 /* regdef:VGPR_32 */, def %11, 1769482 /* regdef:VGPR_32 */, def %12, 1769482 /* regdef:VGPR_32 */, def %13, 2147483657 /* reguse tiedto:$0 */, [[COPY3]](tied-def 3), 2147614729 /* reguse tiedto:$2 */, [[COPY4]](tied-def 7), 2147549193 /* reguse tiedto:$1 */, [[COPY5]](tied-def 5)
-  ; CHECK-NEXT:   [[COPY6:%[0-9]+]]:_(s32) = COPY %11
-  ; CHECK-NEXT:   [[COPY7:%[0-9]+]]:_(s32) = COPY %12
-  ; CHECK-NEXT:   [[COPY8:%[0-9]+]]:_(s32) = COPY %13
-  ; CHECK-NEXT:   G_STORE [[COPY6]](s32), [[DEF]](p1) :: (store (s32) into `ptr addrspace(1) undef`, addrspace 1)
-  ; CHECK-NEXT:   G_STORE [[COPY7]](s32), [[DEF]](p1) :: (store (s32) into `ptr addrspace(1) undef`, addrspace 1)
-  ; CHECK-NEXT:   G_STORE [[COPY8]](s32), [[DEF]](p1) :: (store (s32) into `ptr addrspace(1) undef`, addrspace 1)
->>>>>>> e4c1fa73
   ; CHECK-NEXT:   SI_RETURN
   %asm = call {i32, i32, i32} asm sideeffect "; ", "=v,=v,=v,0,2,1"(i32 %c, i32 %a, i32 %b)
   %asmresult0 = extractvalue  {i32, i32, i32} %asm, 0
@@ -401,21 +306,12 @@
 define i32 @test_sgpr_to_vgpr_move_matching_constraint() nounwind {
   ; CHECK-LABEL: name: test_sgpr_to_vgpr_move_matching_constraint
   ; CHECK: bb.1.entry:
-<<<<<<< HEAD
-  ; CHECK-NEXT:   INLINEASM &"s_mov_b32 $0, 7", 0 /* attdialect */, 1900554 /* regdef:SReg_32 */, def %0
-  ; CHECK-NEXT:   [[PRED_COPY:%[0-9]+]]:_(s32) = PRED_COPY %0
+  ; CHECK-NEXT:   INLINEASM &"s_mov_b32 $0, 7", 0 /* attdialect */, 1900554 /* regdef:SReg_32 */, def %8
+  ; CHECK-NEXT:   [[PRED_COPY:%[0-9]+]]:_(s32) = PRED_COPY %8
   ; CHECK-NEXT:   [[PRED_COPY1:%[0-9]+]]:vgpr_32 = PRED_COPY [[PRED_COPY]](s32)
-  ; CHECK-NEXT:   INLINEASM &"v_mov_b32 $0, $1", 0 /* attdialect */, 1769482 /* regdef:VGPR_32 */, def %2, 2147483657 /* reguse tiedto:$0 */, [[PRED_COPY1]](tied-def 3)
-  ; CHECK-NEXT:   [[PRED_COPY2:%[0-9]+]]:_(s32) = PRED_COPY %2
+  ; CHECK-NEXT:   INLINEASM &"v_mov_b32 $0, $1", 0 /* attdialect */, 1769482 /* regdef:VGPR_32 */, def %10, 2147483657 /* reguse tiedto:$0 */, [[PRED_COPY1]](tied-def 3)
+  ; CHECK-NEXT:   [[PRED_COPY2:%[0-9]+]]:_(s32) = PRED_COPY %10
   ; CHECK-NEXT:   $vgpr0 = PRED_COPY [[PRED_COPY2]](s32)
-=======
-  ; CHECK-NEXT:   INLINEASM &"s_mov_b32 $0, 7", 0 /* attdialect */, 1900554 /* regdef:SReg_32 */, def %8
-  ; CHECK-NEXT:   [[COPY:%[0-9]+]]:_(s32) = COPY %8
-  ; CHECK-NEXT:   [[COPY1:%[0-9]+]]:vgpr_32 = COPY [[COPY]](s32)
-  ; CHECK-NEXT:   INLINEASM &"v_mov_b32 $0, $1", 0 /* attdialect */, 1769482 /* regdef:VGPR_32 */, def %10, 2147483657 /* reguse tiedto:$0 */, [[COPY1]](tied-def 3)
-  ; CHECK-NEXT:   [[COPY2:%[0-9]+]]:_(s32) = COPY %10
-  ; CHECK-NEXT:   $vgpr0 = COPY [[COPY2]](s32)
->>>>>>> e4c1fa73
   ; CHECK-NEXT:   SI_RETURN implicit $vgpr0
 entry:
   %asm0 = tail call i32 asm "s_mov_b32 $0, 7", "=s"() nounwind
@@ -428,7 +324,7 @@
   ; CHECK: bb.1 (%ir-block.0):
   ; CHECK-NEXT:   liveins: $sgpr8_sgpr9
   ; CHECK-NEXT: {{  $}}
-  ; CHECK-NEXT:   [[COPY:%[0-9]+]]:_(p4) = COPY $sgpr8_sgpr9
+  ; CHECK-NEXT:   [[PRED_COPY:%[0-9]+]]:_(p4) = PRED_COPY $sgpr8_sgpr9
   ; CHECK-NEXT:   INLINEASM &"s_trap ${0:n}", 1 /* sideeffect attdialect */, 13 /* imm */, 10
   ; CHECK-NEXT:   S_ENDPGM 0
   tail call void asm sideeffect "s_trap ${0:n}", "n"(i32 10) #1
