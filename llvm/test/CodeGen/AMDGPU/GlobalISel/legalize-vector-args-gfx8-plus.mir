# NOTE: Assertions have been autogenerated by utils/update_mir_test_checks.py
# RUN: llc -mtriple=amdgcn-mesa-mesa3d -mcpu=fiji -run-pass=legalizer -verify-machineinstrs -o - %s | FileCheck -check-prefix=GFX8 %s
# RUN: llc -mtriple=amdgcn-mesa-mesa3d -mcpu=gfx900 -run-pass=legalizer -verify-machineinstrs -o - %s | FileCheck -check-prefix=GFX9 %s

--- |

  define <2 x i16> @and_v2i16(<2 x i16> %a, <2 x i16> %b) #0 {
    %and = and <2 x i16> %a, %b
    ret <2 x i16> %and
  }

  define <3 x i16> @add_v3i16(<3 x i16> %a, <3 x i16> %b) #0 {
    %add = add <3 x i16> %a, %b
    ret <3 x i16> %add
  }

  define <3 x i16> @shl_v3i16(<3 x i16> %a, <3 x i16> %b) #0 {
    %shl = shl <3 x i16> %a, %b
    ret <3 x i16> %shl
  }

  define <4 x half> @fma_v4f16(<4 x half> %a, <4 x half> %b, <4 x half> %c) {
    %fma = call <4 x half> @llvm.fma.v4f16(<4 x half> %a, <4 x half> %b, <4 x half> %c)
    ret <4 x half> %fma
  }

  define amdgpu_ps <5 x half> @maxnum_v5i16(<5 x half> %a, <5 x half> %b) {
    %fma = call <5 x half> @llvm.maxnum.v5f16(<5 x half> %a, <5 x half> %b)
    ret <5 x half> %fma
  }

  declare <4 x half> @llvm.fma.v4f16(<4 x half>, <4 x half>, <4 x half>)
  declare <5 x half> @llvm.maxnum.v5f16(<5 x half>, <5 x half>)
...

---
name: and_v2i16
body: |
  bb.1:
    liveins: $vgpr0, $vgpr1, $sgpr30_sgpr31

    ; GFX8-LABEL: name: and_v2i16
    ; GFX8: liveins: $vgpr0, $vgpr1, $sgpr30_sgpr31
    ; GFX8-NEXT: {{  $}}
    ; GFX8-NEXT: [[COPY:%[0-9]+]]:_(<2 x s16>) = COPY $vgpr0
    ; GFX8-NEXT: [[COPY1:%[0-9]+]]:_(<2 x s16>) = COPY $vgpr1
    ; GFX8-NEXT: [[AND:%[0-9]+]]:_(<2 x s16>) = G_AND [[COPY]], [[COPY1]]
    ; GFX8-NEXT: $vgpr0 = COPY [[AND]](<2 x s16>)
<<<<<<< HEAD
    ; GFX8-NEXT: S_SETPC_B64_return undef $sgpr30_sgpr31, implicit $vgpr0
=======
    ; GFX8-NEXT: SI_RETURN implicit $vgpr0
    ;
>>>>>>> ecb855a5
    ; GFX9-LABEL: name: and_v2i16
    ; GFX9: liveins: $vgpr0, $vgpr1, $sgpr30_sgpr31
    ; GFX9-NEXT: {{  $}}
    ; GFX9-NEXT: [[COPY:%[0-9]+]]:_(<2 x s16>) = COPY $vgpr0
    ; GFX9-NEXT: [[COPY1:%[0-9]+]]:_(<2 x s16>) = COPY $vgpr1
    ; GFX9-NEXT: [[AND:%[0-9]+]]:_(<2 x s16>) = G_AND [[COPY]], [[COPY1]]
    ; GFX9-NEXT: $vgpr0 = COPY [[AND]](<2 x s16>)
    ; GFX9-NEXT: S_SETPC_B64_return undef $sgpr30_sgpr31, implicit $vgpr0
    %0:_(<2 x s16>) = COPY $vgpr0
    %1:_(<2 x s16>) = COPY $vgpr1
    %3:_(<2 x s16>) = G_AND %0, %1
    $vgpr0 = COPY %3(<2 x s16>)
    S_SETPC_B64_return undef $sgpr30_sgpr31, implicit $vgpr0
...

---
name: add_v3i16
body: |
  bb.1:
    liveins: $vgpr0, $vgpr1, $vgpr2, $vgpr3, $sgpr30_sgpr31

    ; GFX8-LABEL: name: add_v3i16
    ; GFX8: liveins: $vgpr0, $vgpr1, $vgpr2, $vgpr3, $sgpr30_sgpr31
    ; GFX8-NEXT: {{  $}}
    ; GFX8-NEXT: [[COPY:%[0-9]+]]:_(<2 x s16>) = COPY $vgpr0
    ; GFX8-NEXT: [[COPY1:%[0-9]+]]:_(<2 x s16>) = COPY $vgpr1
    ; GFX8-NEXT: [[BITCAST:%[0-9]+]]:_(s32) = G_BITCAST [[COPY]](<2 x s16>)
    ; GFX8-NEXT: [[TRUNC:%[0-9]+]]:_(s16) = G_TRUNC [[BITCAST]](s32)
    ; GFX8-NEXT: [[C:%[0-9]+]]:_(s32) = G_CONSTANT i32 16
    ; GFX8-NEXT: [[LSHR:%[0-9]+]]:_(s32) = G_LSHR [[BITCAST]], [[C]](s32)
    ; GFX8-NEXT: [[TRUNC1:%[0-9]+]]:_(s16) = G_TRUNC [[LSHR]](s32)
    ; GFX8-NEXT: [[BITCAST1:%[0-9]+]]:_(s32) = G_BITCAST [[COPY1]](<2 x s16>)
    ; GFX8-NEXT: [[TRUNC2:%[0-9]+]]:_(s16) = G_TRUNC [[BITCAST1]](s32)
    ; GFX8-NEXT: [[COPY2:%[0-9]+]]:_(<2 x s16>) = COPY $vgpr2
    ; GFX8-NEXT: [[COPY3:%[0-9]+]]:_(<2 x s16>) = COPY $vgpr3
    ; GFX8-NEXT: [[BITCAST2:%[0-9]+]]:_(s32) = G_BITCAST [[COPY2]](<2 x s16>)
    ; GFX8-NEXT: [[TRUNC3:%[0-9]+]]:_(s16) = G_TRUNC [[BITCAST2]](s32)
    ; GFX8-NEXT: [[LSHR1:%[0-9]+]]:_(s32) = G_LSHR [[BITCAST2]], [[C]](s32)
    ; GFX8-NEXT: [[TRUNC4:%[0-9]+]]:_(s16) = G_TRUNC [[LSHR1]](s32)
    ; GFX8-NEXT: [[BITCAST3:%[0-9]+]]:_(s32) = G_BITCAST [[COPY3]](<2 x s16>)
    ; GFX8-NEXT: [[TRUNC5:%[0-9]+]]:_(s16) = G_TRUNC [[BITCAST3]](s32)
    ; GFX8-NEXT: [[ADD:%[0-9]+]]:_(s16) = G_ADD [[TRUNC]], [[TRUNC3]]
    ; GFX8-NEXT: [[ADD1:%[0-9]+]]:_(s16) = G_ADD [[TRUNC1]], [[TRUNC4]]
    ; GFX8-NEXT: [[ADD2:%[0-9]+]]:_(s16) = G_ADD [[TRUNC2]], [[TRUNC5]]
    ; GFX8-NEXT: [[ZEXT:%[0-9]+]]:_(s32) = G_ZEXT [[ADD]](s16)
    ; GFX8-NEXT: [[ZEXT1:%[0-9]+]]:_(s32) = G_ZEXT [[ADD1]](s16)
    ; GFX8-NEXT: [[SHL:%[0-9]+]]:_(s32) = G_SHL [[ZEXT1]], [[C]](s32)
    ; GFX8-NEXT: [[OR:%[0-9]+]]:_(s32) = G_OR [[ZEXT]], [[SHL]]
    ; GFX8-NEXT: [[BITCAST4:%[0-9]+]]:_(<2 x s16>) = G_BITCAST [[OR]](s32)
    ; GFX8-NEXT: [[ZEXT2:%[0-9]+]]:_(s32) = G_ZEXT [[ADD2]](s16)
    ; GFX8-NEXT: [[C1:%[0-9]+]]:_(s32) = G_CONSTANT i32 0
    ; GFX8-NEXT: [[SHL1:%[0-9]+]]:_(s32) = G_SHL [[C1]], [[C]](s32)
    ; GFX8-NEXT: [[OR1:%[0-9]+]]:_(s32) = G_OR [[ZEXT2]], [[SHL1]]
    ; GFX8-NEXT: [[BITCAST5:%[0-9]+]]:_(<2 x s16>) = G_BITCAST [[OR1]](s32)
    ; GFX8-NEXT: $vgpr0 = COPY [[BITCAST4]](<2 x s16>)
    ; GFX8-NEXT: $vgpr1 = COPY [[BITCAST5]](<2 x s16>)
<<<<<<< HEAD
    ; GFX8-NEXT: S_SETPC_B64_return undef $sgpr30_sgpr31, implicit $vgpr0, implicit $vgpr1
=======
    ; GFX8-NEXT: SI_RETURN implicit $vgpr0, implicit $vgpr1
    ;
>>>>>>> ecb855a5
    ; GFX9-LABEL: name: add_v3i16
    ; GFX9: liveins: $vgpr0, $vgpr1, $vgpr2, $vgpr3, $sgpr30_sgpr31
    ; GFX9-NEXT: {{  $}}
    ; GFX9-NEXT: [[COPY:%[0-9]+]]:_(<2 x s16>) = COPY $vgpr0
    ; GFX9-NEXT: [[COPY1:%[0-9]+]]:_(<2 x s16>) = COPY $vgpr1
    ; GFX9-NEXT: [[COPY2:%[0-9]+]]:_(<2 x s16>) = COPY $vgpr2
    ; GFX9-NEXT: [[COPY3:%[0-9]+]]:_(<2 x s16>) = COPY $vgpr3
    ; GFX9-NEXT: [[ADD:%[0-9]+]]:_(<2 x s16>) = G_ADD [[COPY]], [[COPY2]]
    ; GFX9-NEXT: [[ADD1:%[0-9]+]]:_(<2 x s16>) = G_ADD [[COPY1]], [[COPY3]]
    ; GFX9-NEXT: $vgpr0 = COPY [[ADD]](<2 x s16>)
<<<<<<< HEAD
    ; GFX9-NEXT: $vgpr1 = COPY [[BUILD_VECTOR2]](<2 x s16>)
    ; GFX9-NEXT: S_SETPC_B64_return undef $sgpr30_sgpr31, implicit $vgpr0, implicit $vgpr1
=======
    ; GFX9-NEXT: $vgpr1 = COPY [[ADD1]](<2 x s16>)
    ; GFX9-NEXT: SI_RETURN implicit $vgpr0, implicit $vgpr1
>>>>>>> ecb855a5
    %3:_(<2 x s16>) = COPY $vgpr0
    %4:_(<2 x s16>) = COPY $vgpr1
    %5:_(<4 x s16>) = G_CONCAT_VECTORS %3(<2 x s16>), %4(<2 x s16>)
    %6:_(s16), %7:_(s16), %8:_(s16), %9:_(s16) = G_UNMERGE_VALUES %5(<4 x s16>)
    %0:_(<3 x s16>) = G_BUILD_VECTOR %6(s16), %7(s16), %8(s16)
    %10:_(<2 x s16>) = COPY $vgpr2
    %11:_(<2 x s16>) = COPY $vgpr3
    %12:_(<4 x s16>) = G_CONCAT_VECTORS %10(<2 x s16>), %11(<2 x s16>)
    %13:_(s16), %14:_(s16), %15:_(s16), %16:_(s16) = G_UNMERGE_VALUES %12(<4 x s16>)
    %1:_(<3 x s16>) = G_BUILD_VECTOR %13(s16), %14(s16), %15(s16)
    %17:_(<3 x s16>) = G_ADD %0, %1
    %21:_(s16), %22:_(s16), %23:_(s16) = G_UNMERGE_VALUES %17(<3 x s16>)
    %24:_(s16) = G_IMPLICIT_DEF
    %25:_(<4 x s16>) = G_BUILD_VECTOR %21(s16), %22(s16), %23(s16), %24(s16)
    %19:_(<2 x s16>), %20:_(<2 x s16>) = G_UNMERGE_VALUES %25(<4 x s16>)
    $vgpr0 = COPY %19(<2 x s16>)
    $vgpr1 = COPY %20(<2 x s16>)
    S_SETPC_B64_return undef $sgpr30_sgpr31, implicit $vgpr0, implicit $vgpr1
...

---
name: shl_v3i16
body: |
  bb.1:
    liveins: $vgpr0, $vgpr1, $vgpr2, $vgpr3, $sgpr30_sgpr31

    ; GFX8-LABEL: name: shl_v3i16
    ; GFX8: liveins: $vgpr0, $vgpr1, $vgpr2, $vgpr3, $sgpr30_sgpr31
    ; GFX8-NEXT: {{  $}}
    ; GFX8-NEXT: [[COPY:%[0-9]+]]:_(<2 x s16>) = COPY $vgpr0
    ; GFX8-NEXT: [[COPY1:%[0-9]+]]:_(<2 x s16>) = COPY $vgpr1
    ; GFX8-NEXT: [[BITCAST:%[0-9]+]]:_(s32) = G_BITCAST [[COPY]](<2 x s16>)
    ; GFX8-NEXT: [[TRUNC:%[0-9]+]]:_(s16) = G_TRUNC [[BITCAST]](s32)
    ; GFX8-NEXT: [[C:%[0-9]+]]:_(s32) = G_CONSTANT i32 16
    ; GFX8-NEXT: [[LSHR:%[0-9]+]]:_(s32) = G_LSHR [[BITCAST]], [[C]](s32)
    ; GFX8-NEXT: [[TRUNC1:%[0-9]+]]:_(s16) = G_TRUNC [[LSHR]](s32)
    ; GFX8-NEXT: [[BITCAST1:%[0-9]+]]:_(s32) = G_BITCAST [[COPY1]](<2 x s16>)
    ; GFX8-NEXT: [[TRUNC2:%[0-9]+]]:_(s16) = G_TRUNC [[BITCAST1]](s32)
    ; GFX8-NEXT: [[COPY2:%[0-9]+]]:_(<2 x s16>) = COPY $vgpr2
    ; GFX8-NEXT: [[COPY3:%[0-9]+]]:_(<2 x s16>) = COPY $vgpr3
    ; GFX8-NEXT: [[BITCAST2:%[0-9]+]]:_(s32) = G_BITCAST [[COPY2]](<2 x s16>)
    ; GFX8-NEXT: [[TRUNC3:%[0-9]+]]:_(s16) = G_TRUNC [[BITCAST2]](s32)
    ; GFX8-NEXT: [[LSHR1:%[0-9]+]]:_(s32) = G_LSHR [[BITCAST2]], [[C]](s32)
    ; GFX8-NEXT: [[TRUNC4:%[0-9]+]]:_(s16) = G_TRUNC [[LSHR1]](s32)
    ; GFX8-NEXT: [[BITCAST3:%[0-9]+]]:_(s32) = G_BITCAST [[COPY3]](<2 x s16>)
    ; GFX8-NEXT: [[TRUNC5:%[0-9]+]]:_(s16) = G_TRUNC [[BITCAST3]](s32)
    ; GFX8-NEXT: [[SHL:%[0-9]+]]:_(s16) = G_SHL [[TRUNC]], [[TRUNC3]](s16)
    ; GFX8-NEXT: [[SHL1:%[0-9]+]]:_(s16) = G_SHL [[TRUNC1]], [[TRUNC4]](s16)
    ; GFX8-NEXT: [[SHL2:%[0-9]+]]:_(s16) = G_SHL [[TRUNC2]], [[TRUNC5]](s16)
    ; GFX8-NEXT: [[ZEXT:%[0-9]+]]:_(s32) = G_ZEXT [[SHL]](s16)
    ; GFX8-NEXT: [[ZEXT1:%[0-9]+]]:_(s32) = G_ZEXT [[SHL1]](s16)
    ; GFX8-NEXT: [[SHL3:%[0-9]+]]:_(s32) = G_SHL [[ZEXT1]], [[C]](s32)
    ; GFX8-NEXT: [[OR:%[0-9]+]]:_(s32) = G_OR [[ZEXT]], [[SHL3]]
    ; GFX8-NEXT: [[BITCAST4:%[0-9]+]]:_(<2 x s16>) = G_BITCAST [[OR]](s32)
    ; GFX8-NEXT: [[ZEXT2:%[0-9]+]]:_(s32) = G_ZEXT [[SHL2]](s16)
    ; GFX8-NEXT: [[C1:%[0-9]+]]:_(s32) = G_CONSTANT i32 0
    ; GFX8-NEXT: [[SHL4:%[0-9]+]]:_(s32) = G_SHL [[C1]], [[C]](s32)
    ; GFX8-NEXT: [[OR1:%[0-9]+]]:_(s32) = G_OR [[ZEXT2]], [[SHL4]]
    ; GFX8-NEXT: [[BITCAST5:%[0-9]+]]:_(<2 x s16>) = G_BITCAST [[OR1]](s32)
    ; GFX8-NEXT: $vgpr0 = COPY [[BITCAST4]](<2 x s16>)
    ; GFX8-NEXT: $vgpr1 = COPY [[BITCAST5]](<2 x s16>)
<<<<<<< HEAD
    ; GFX8-NEXT: S_SETPC_B64_return undef $sgpr30_sgpr31, implicit $vgpr0, implicit $vgpr1
=======
    ; GFX8-NEXT: SI_RETURN implicit $vgpr0, implicit $vgpr1
    ;
>>>>>>> ecb855a5
    ; GFX9-LABEL: name: shl_v3i16
    ; GFX9: liveins: $vgpr0, $vgpr1, $vgpr2, $vgpr3, $sgpr30_sgpr31
    ; GFX9-NEXT: {{  $}}
    ; GFX9-NEXT: [[COPY:%[0-9]+]]:_(<2 x s16>) = COPY $vgpr0
    ; GFX9-NEXT: [[COPY1:%[0-9]+]]:_(<2 x s16>) = COPY $vgpr1
    ; GFX9-NEXT: [[BITCAST:%[0-9]+]]:_(s32) = G_BITCAST [[COPY1]](<2 x s16>)
    ; GFX9-NEXT: [[TRUNC:%[0-9]+]]:_(s16) = G_TRUNC [[BITCAST]](s32)
    ; GFX9-NEXT: [[COPY2:%[0-9]+]]:_(<2 x s16>) = COPY $vgpr2
    ; GFX9-NEXT: [[COPY3:%[0-9]+]]:_(<2 x s16>) = COPY $vgpr3
    ; GFX9-NEXT: [[BITCAST1:%[0-9]+]]:_(s32) = G_BITCAST [[COPY3]](<2 x s16>)
    ; GFX9-NEXT: [[TRUNC1:%[0-9]+]]:_(s16) = G_TRUNC [[BITCAST1]](s32)
    ; GFX9-NEXT: [[SHL:%[0-9]+]]:_(<2 x s16>) = G_SHL [[COPY]], [[COPY2]](<2 x s16>)
    ; GFX9-NEXT: [[SHL1:%[0-9]+]]:_(s16) = G_SHL [[TRUNC]], [[TRUNC1]](s16)
    ; GFX9-NEXT: [[DEF:%[0-9]+]]:_(s16) = G_IMPLICIT_DEF
    ; GFX9-NEXT: [[BUILD_VECTOR:%[0-9]+]]:_(<2 x s16>) = G_BUILD_VECTOR [[SHL1]](s16), [[DEF]](s16)
    ; GFX9-NEXT: $vgpr0 = COPY [[SHL]](<2 x s16>)
    ; GFX9-NEXT: $vgpr1 = COPY [[BUILD_VECTOR]](<2 x s16>)
    ; GFX9-NEXT: S_SETPC_B64_return undef $sgpr30_sgpr31, implicit $vgpr0, implicit $vgpr1
    %3:_(<2 x s16>) = COPY $vgpr0
    %4:_(<2 x s16>) = COPY $vgpr1
    %5:_(<4 x s16>) = G_CONCAT_VECTORS %3(<2 x s16>), %4(<2 x s16>)
    %6:_(s16), %7:_(s16), %8:_(s16), %9:_(s16) = G_UNMERGE_VALUES %5(<4 x s16>)
    %0:_(<3 x s16>) = G_BUILD_VECTOR %6(s16), %7(s16), %8(s16)
    %10:_(<2 x s16>) = COPY $vgpr2
    %11:_(<2 x s16>) = COPY $vgpr3
    %12:_(<4 x s16>) = G_CONCAT_VECTORS %10(<2 x s16>), %11(<2 x s16>)
    %13:_(s16), %14:_(s16), %15:_(s16), %16:_(s16) = G_UNMERGE_VALUES %12(<4 x s16>)
    %1:_(<3 x s16>) = G_BUILD_VECTOR %13(s16), %14(s16), %15(s16)
    %17:_(<3 x s16>) = G_SHL %0, %1(<3 x s16>)
    %21:_(s16), %22:_(s16), %23:_(s16) = G_UNMERGE_VALUES %17(<3 x s16>)
    %24:_(s16) = G_IMPLICIT_DEF
    %25:_(<4 x s16>) = G_BUILD_VECTOR %21(s16), %22(s16), %23(s16), %24(s16)
    %19:_(<2 x s16>), %20:_(<2 x s16>) = G_UNMERGE_VALUES %25(<4 x s16>)
    $vgpr0 = COPY %19(<2 x s16>)
    $vgpr1 = COPY %20(<2 x s16>)
    S_SETPC_B64_return undef $sgpr30_sgpr31, implicit $vgpr0, implicit $vgpr1
...

---
name: fma_v4f16
body: |
  bb.1:
    liveins: $vgpr0, $vgpr1, $vgpr2, $vgpr3, $vgpr4, $vgpr5, $sgpr30_sgpr31

    ; GFX8-LABEL: name: fma_v4f16
    ; GFX8: liveins: $vgpr0, $vgpr1, $vgpr2, $vgpr3, $vgpr4, $vgpr5, $sgpr30_sgpr31
    ; GFX8-NEXT: {{  $}}
    ; GFX8-NEXT: [[COPY:%[0-9]+]]:_(<2 x s16>) = COPY $vgpr0
    ; GFX8-NEXT: [[COPY1:%[0-9]+]]:_(<2 x s16>) = COPY $vgpr1
    ; GFX8-NEXT: [[COPY2:%[0-9]+]]:_(<2 x s16>) = COPY $vgpr2
    ; GFX8-NEXT: [[COPY3:%[0-9]+]]:_(<2 x s16>) = COPY $vgpr3
    ; GFX8-NEXT: [[COPY4:%[0-9]+]]:_(<2 x s16>) = COPY $vgpr4
    ; GFX8-NEXT: [[COPY5:%[0-9]+]]:_(<2 x s16>) = COPY $vgpr5
    ; GFX8-NEXT: [[BITCAST:%[0-9]+]]:_(s32) = G_BITCAST [[COPY]](<2 x s16>)
    ; GFX8-NEXT: [[TRUNC:%[0-9]+]]:_(s16) = G_TRUNC [[BITCAST]](s32)
    ; GFX8-NEXT: [[C:%[0-9]+]]:_(s32) = G_CONSTANT i32 16
    ; GFX8-NEXT: [[LSHR:%[0-9]+]]:_(s32) = G_LSHR [[BITCAST]], [[C]](s32)
    ; GFX8-NEXT: [[TRUNC1:%[0-9]+]]:_(s16) = G_TRUNC [[LSHR]](s32)
    ; GFX8-NEXT: [[BITCAST1:%[0-9]+]]:_(s32) = G_BITCAST [[COPY1]](<2 x s16>)
    ; GFX8-NEXT: [[TRUNC2:%[0-9]+]]:_(s16) = G_TRUNC [[BITCAST1]](s32)
    ; GFX8-NEXT: [[LSHR1:%[0-9]+]]:_(s32) = G_LSHR [[BITCAST1]], [[C]](s32)
    ; GFX8-NEXT: [[TRUNC3:%[0-9]+]]:_(s16) = G_TRUNC [[LSHR1]](s32)
    ; GFX8-NEXT: [[BITCAST2:%[0-9]+]]:_(s32) = G_BITCAST [[COPY2]](<2 x s16>)
    ; GFX8-NEXT: [[TRUNC4:%[0-9]+]]:_(s16) = G_TRUNC [[BITCAST2]](s32)
    ; GFX8-NEXT: [[LSHR2:%[0-9]+]]:_(s32) = G_LSHR [[BITCAST2]], [[C]](s32)
    ; GFX8-NEXT: [[TRUNC5:%[0-9]+]]:_(s16) = G_TRUNC [[LSHR2]](s32)
    ; GFX8-NEXT: [[BITCAST3:%[0-9]+]]:_(s32) = G_BITCAST [[COPY3]](<2 x s16>)
    ; GFX8-NEXT: [[TRUNC6:%[0-9]+]]:_(s16) = G_TRUNC [[BITCAST3]](s32)
    ; GFX8-NEXT: [[LSHR3:%[0-9]+]]:_(s32) = G_LSHR [[BITCAST3]], [[C]](s32)
    ; GFX8-NEXT: [[TRUNC7:%[0-9]+]]:_(s16) = G_TRUNC [[LSHR3]](s32)
    ; GFX8-NEXT: [[BITCAST4:%[0-9]+]]:_(s32) = G_BITCAST [[COPY4]](<2 x s16>)
    ; GFX8-NEXT: [[TRUNC8:%[0-9]+]]:_(s16) = G_TRUNC [[BITCAST4]](s32)
    ; GFX8-NEXT: [[LSHR4:%[0-9]+]]:_(s32) = G_LSHR [[BITCAST4]], [[C]](s32)
    ; GFX8-NEXT: [[TRUNC9:%[0-9]+]]:_(s16) = G_TRUNC [[LSHR4]](s32)
    ; GFX8-NEXT: [[BITCAST5:%[0-9]+]]:_(s32) = G_BITCAST [[COPY5]](<2 x s16>)
    ; GFX8-NEXT: [[TRUNC10:%[0-9]+]]:_(s16) = G_TRUNC [[BITCAST5]](s32)
    ; GFX8-NEXT: [[LSHR5:%[0-9]+]]:_(s32) = G_LSHR [[BITCAST5]], [[C]](s32)
    ; GFX8-NEXT: [[TRUNC11:%[0-9]+]]:_(s16) = G_TRUNC [[LSHR5]](s32)
    ; GFX8-NEXT: [[FMA:%[0-9]+]]:_(s16) = G_FMA [[TRUNC]], [[TRUNC4]], [[TRUNC8]]
    ; GFX8-NEXT: [[FMA1:%[0-9]+]]:_(s16) = G_FMA [[TRUNC1]], [[TRUNC5]], [[TRUNC9]]
    ; GFX8-NEXT: [[FMA2:%[0-9]+]]:_(s16) = G_FMA [[TRUNC2]], [[TRUNC6]], [[TRUNC10]]
    ; GFX8-NEXT: [[FMA3:%[0-9]+]]:_(s16) = G_FMA [[TRUNC3]], [[TRUNC7]], [[TRUNC11]]
    ; GFX8-NEXT: [[ZEXT:%[0-9]+]]:_(s32) = G_ZEXT [[FMA]](s16)
    ; GFX8-NEXT: [[ZEXT1:%[0-9]+]]:_(s32) = G_ZEXT [[FMA1]](s16)
    ; GFX8-NEXT: [[SHL:%[0-9]+]]:_(s32) = G_SHL [[ZEXT1]], [[C]](s32)
    ; GFX8-NEXT: [[OR:%[0-9]+]]:_(s32) = G_OR [[ZEXT]], [[SHL]]
    ; GFX8-NEXT: [[BITCAST6:%[0-9]+]]:_(<2 x s16>) = G_BITCAST [[OR]](s32)
    ; GFX8-NEXT: [[ZEXT2:%[0-9]+]]:_(s32) = G_ZEXT [[FMA2]](s16)
    ; GFX8-NEXT: [[ZEXT3:%[0-9]+]]:_(s32) = G_ZEXT [[FMA3]](s16)
    ; GFX8-NEXT: [[SHL1:%[0-9]+]]:_(s32) = G_SHL [[ZEXT3]], [[C]](s32)
    ; GFX8-NEXT: [[OR1:%[0-9]+]]:_(s32) = G_OR [[ZEXT2]], [[SHL1]]
    ; GFX8-NEXT: [[BITCAST7:%[0-9]+]]:_(<2 x s16>) = G_BITCAST [[OR1]](s32)
    ; GFX8-NEXT: $vgpr0 = COPY [[BITCAST6]](<2 x s16>)
    ; GFX8-NEXT: $vgpr1 = COPY [[BITCAST7]](<2 x s16>)
<<<<<<< HEAD
    ; GFX8-NEXT: S_SETPC_B64_return undef $sgpr30_sgpr31, implicit $vgpr0, implicit $vgpr1
=======
    ; GFX8-NEXT: SI_RETURN implicit $vgpr0, implicit $vgpr1
    ;
>>>>>>> ecb855a5
    ; GFX9-LABEL: name: fma_v4f16
    ; GFX9: liveins: $vgpr0, $vgpr1, $vgpr2, $vgpr3, $vgpr4, $vgpr5, $sgpr30_sgpr31
    ; GFX9-NEXT: {{  $}}
    ; GFX9-NEXT: [[COPY:%[0-9]+]]:_(<2 x s16>) = COPY $vgpr0
    ; GFX9-NEXT: [[COPY1:%[0-9]+]]:_(<2 x s16>) = COPY $vgpr1
    ; GFX9-NEXT: [[COPY2:%[0-9]+]]:_(<2 x s16>) = COPY $vgpr2
    ; GFX9-NEXT: [[COPY3:%[0-9]+]]:_(<2 x s16>) = COPY $vgpr3
    ; GFX9-NEXT: [[COPY4:%[0-9]+]]:_(<2 x s16>) = COPY $vgpr4
    ; GFX9-NEXT: [[COPY5:%[0-9]+]]:_(<2 x s16>) = COPY $vgpr5
    ; GFX9-NEXT: [[FMA:%[0-9]+]]:_(<2 x s16>) = G_FMA [[COPY]], [[COPY2]], [[COPY4]]
    ; GFX9-NEXT: [[FMA1:%[0-9]+]]:_(<2 x s16>) = G_FMA [[COPY1]], [[COPY3]], [[COPY5]]
    ; GFX9-NEXT: $vgpr0 = COPY [[FMA]](<2 x s16>)
    ; GFX9-NEXT: $vgpr1 = COPY [[FMA1]](<2 x s16>)
    ; GFX9-NEXT: S_SETPC_B64_return undef $sgpr30_sgpr31, implicit $vgpr0, implicit $vgpr1
    %4:_(<2 x s16>) = COPY $vgpr0
    %5:_(<2 x s16>) = COPY $vgpr1
    %0:_(<4 x s16>) = G_CONCAT_VECTORS %4(<2 x s16>), %5(<2 x s16>)
    %6:_(<2 x s16>) = COPY $vgpr2
    %7:_(<2 x s16>) = COPY $vgpr3
    %1:_(<4 x s16>) = G_CONCAT_VECTORS %6(<2 x s16>), %7(<2 x s16>)
    %8:_(<2 x s16>) = COPY $vgpr4
    %9:_(<2 x s16>) = COPY $vgpr5
    %2:_(<4 x s16>) = G_CONCAT_VECTORS %8(<2 x s16>), %9(<2 x s16>)
    %10:_(<4 x s16>) = G_FMA %0, %1, %2
    %12:_(<2 x s16>), %13:_(<2 x s16>) = G_UNMERGE_VALUES %10(<4 x s16>)
    $vgpr0 = COPY %12(<2 x s16>)
    $vgpr1 = COPY %13(<2 x s16>)
    S_SETPC_B64_return undef $sgpr30_sgpr31, implicit $vgpr0, implicit $vgpr1
...

---
name: maxnum_v5i16
body: |
  bb.1:
    liveins: $vgpr0, $vgpr1, $vgpr2, $vgpr3, $vgpr4, $vgpr5

    ; GFX8-LABEL: name: maxnum_v5i16
    ; GFX8: liveins: $vgpr0, $vgpr1, $vgpr2, $vgpr3, $vgpr4, $vgpr5
    ; GFX8-NEXT: {{  $}}
    ; GFX8-NEXT: [[COPY:%[0-9]+]]:_(<2 x s16>) = COPY $vgpr0
    ; GFX8-NEXT: [[COPY1:%[0-9]+]]:_(<2 x s16>) = COPY $vgpr1
    ; GFX8-NEXT: [[COPY2:%[0-9]+]]:_(<2 x s16>) = COPY $vgpr2
    ; GFX8-NEXT: [[BITCAST:%[0-9]+]]:_(s32) = G_BITCAST [[COPY]](<2 x s16>)
    ; GFX8-NEXT: [[TRUNC:%[0-9]+]]:_(s16) = G_TRUNC [[BITCAST]](s32)
    ; GFX8-NEXT: [[C:%[0-9]+]]:_(s32) = G_CONSTANT i32 16
    ; GFX8-NEXT: [[LSHR:%[0-9]+]]:_(s32) = G_LSHR [[BITCAST]], [[C]](s32)
    ; GFX8-NEXT: [[TRUNC1:%[0-9]+]]:_(s16) = G_TRUNC [[LSHR]](s32)
    ; GFX8-NEXT: [[BITCAST1:%[0-9]+]]:_(s32) = G_BITCAST [[COPY1]](<2 x s16>)
    ; GFX8-NEXT: [[TRUNC2:%[0-9]+]]:_(s16) = G_TRUNC [[BITCAST1]](s32)
    ; GFX8-NEXT: [[LSHR1:%[0-9]+]]:_(s32) = G_LSHR [[BITCAST1]], [[C]](s32)
    ; GFX8-NEXT: [[TRUNC3:%[0-9]+]]:_(s16) = G_TRUNC [[LSHR1]](s32)
    ; GFX8-NEXT: [[BITCAST2:%[0-9]+]]:_(s32) = G_BITCAST [[COPY2]](<2 x s16>)
    ; GFX8-NEXT: [[TRUNC4:%[0-9]+]]:_(s16) = G_TRUNC [[BITCAST2]](s32)
    ; GFX8-NEXT: [[COPY3:%[0-9]+]]:_(<2 x s16>) = COPY $vgpr3
    ; GFX8-NEXT: [[COPY4:%[0-9]+]]:_(<2 x s16>) = COPY $vgpr4
    ; GFX8-NEXT: [[COPY5:%[0-9]+]]:_(<2 x s16>) = COPY $vgpr5
    ; GFX8-NEXT: [[BITCAST3:%[0-9]+]]:_(s32) = G_BITCAST [[COPY3]](<2 x s16>)
    ; GFX8-NEXT: [[TRUNC5:%[0-9]+]]:_(s16) = G_TRUNC [[BITCAST3]](s32)
    ; GFX8-NEXT: [[LSHR2:%[0-9]+]]:_(s32) = G_LSHR [[BITCAST3]], [[C]](s32)
    ; GFX8-NEXT: [[TRUNC6:%[0-9]+]]:_(s16) = G_TRUNC [[LSHR2]](s32)
    ; GFX8-NEXT: [[BITCAST4:%[0-9]+]]:_(s32) = G_BITCAST [[COPY4]](<2 x s16>)
    ; GFX8-NEXT: [[TRUNC7:%[0-9]+]]:_(s16) = G_TRUNC [[BITCAST4]](s32)
    ; GFX8-NEXT: [[LSHR3:%[0-9]+]]:_(s32) = G_LSHR [[BITCAST4]], [[C]](s32)
    ; GFX8-NEXT: [[TRUNC8:%[0-9]+]]:_(s16) = G_TRUNC [[LSHR3]](s32)
    ; GFX8-NEXT: [[BITCAST5:%[0-9]+]]:_(s32) = G_BITCAST [[COPY5]](<2 x s16>)
    ; GFX8-NEXT: [[TRUNC9:%[0-9]+]]:_(s16) = G_TRUNC [[BITCAST5]](s32)
    ; GFX8-NEXT: [[FCANONICALIZE:%[0-9]+]]:_(s16) = G_FCANONICALIZE [[TRUNC]]
    ; GFX8-NEXT: [[FCANONICALIZE1:%[0-9]+]]:_(s16) = G_FCANONICALIZE [[TRUNC5]]
    ; GFX8-NEXT: [[FMAXNUM_IEEE:%[0-9]+]]:_(s16) = G_FMAXNUM_IEEE [[FCANONICALIZE]], [[FCANONICALIZE1]]
    ; GFX8-NEXT: [[FCANONICALIZE2:%[0-9]+]]:_(s16) = G_FCANONICALIZE [[TRUNC1]]
    ; GFX8-NEXT: [[FCANONICALIZE3:%[0-9]+]]:_(s16) = G_FCANONICALIZE [[TRUNC6]]
    ; GFX8-NEXT: [[FMAXNUM_IEEE1:%[0-9]+]]:_(s16) = G_FMAXNUM_IEEE [[FCANONICALIZE2]], [[FCANONICALIZE3]]
    ; GFX8-NEXT: [[FCANONICALIZE4:%[0-9]+]]:_(s16) = G_FCANONICALIZE [[TRUNC2]]
    ; GFX8-NEXT: [[FCANONICALIZE5:%[0-9]+]]:_(s16) = G_FCANONICALIZE [[TRUNC7]]
    ; GFX8-NEXT: [[FMAXNUM_IEEE2:%[0-9]+]]:_(s16) = G_FMAXNUM_IEEE [[FCANONICALIZE4]], [[FCANONICALIZE5]]
    ; GFX8-NEXT: [[FCANONICALIZE6:%[0-9]+]]:_(s16) = G_FCANONICALIZE [[TRUNC3]]
    ; GFX8-NEXT: [[FCANONICALIZE7:%[0-9]+]]:_(s16) = G_FCANONICALIZE [[TRUNC8]]
    ; GFX8-NEXT: [[FMAXNUM_IEEE3:%[0-9]+]]:_(s16) = G_FMAXNUM_IEEE [[FCANONICALIZE6]], [[FCANONICALIZE7]]
    ; GFX8-NEXT: [[FCANONICALIZE8:%[0-9]+]]:_(s16) = G_FCANONICALIZE [[TRUNC4]]
    ; GFX8-NEXT: [[FCANONICALIZE9:%[0-9]+]]:_(s16) = G_FCANONICALIZE [[TRUNC9]]
    ; GFX8-NEXT: [[FMAXNUM_IEEE4:%[0-9]+]]:_(s16) = G_FMAXNUM_IEEE [[FCANONICALIZE8]], [[FCANONICALIZE9]]
    ; GFX8-NEXT: [[ZEXT:%[0-9]+]]:_(s32) = G_ZEXT [[FMAXNUM_IEEE]](s16)
    ; GFX8-NEXT: [[ZEXT1:%[0-9]+]]:_(s32) = G_ZEXT [[FMAXNUM_IEEE1]](s16)
    ; GFX8-NEXT: [[SHL:%[0-9]+]]:_(s32) = G_SHL [[ZEXT1]], [[C]](s32)
    ; GFX8-NEXT: [[OR:%[0-9]+]]:_(s32) = G_OR [[ZEXT]], [[SHL]]
    ; GFX8-NEXT: [[BITCAST6:%[0-9]+]]:_(<2 x s16>) = G_BITCAST [[OR]](s32)
    ; GFX8-NEXT: [[ZEXT2:%[0-9]+]]:_(s32) = G_ZEXT [[FMAXNUM_IEEE2]](s16)
    ; GFX8-NEXT: [[ZEXT3:%[0-9]+]]:_(s32) = G_ZEXT [[FMAXNUM_IEEE3]](s16)
    ; GFX8-NEXT: [[SHL1:%[0-9]+]]:_(s32) = G_SHL [[ZEXT3]], [[C]](s32)
    ; GFX8-NEXT: [[OR1:%[0-9]+]]:_(s32) = G_OR [[ZEXT2]], [[SHL1]]
    ; GFX8-NEXT: [[BITCAST7:%[0-9]+]]:_(<2 x s16>) = G_BITCAST [[OR1]](s32)
    ; GFX8-NEXT: [[ZEXT4:%[0-9]+]]:_(s32) = G_ZEXT [[FMAXNUM_IEEE4]](s16)
    ; GFX8-NEXT: [[C1:%[0-9]+]]:_(s32) = G_CONSTANT i32 0
    ; GFX8-NEXT: [[SHL2:%[0-9]+]]:_(s32) = G_SHL [[C1]], [[C]](s32)
    ; GFX8-NEXT: [[OR2:%[0-9]+]]:_(s32) = G_OR [[ZEXT4]], [[SHL2]]
    ; GFX8-NEXT: [[BITCAST8:%[0-9]+]]:_(<2 x s16>) = G_BITCAST [[OR2]](s32)
    ; GFX8-NEXT: $vgpr0 = COPY [[BITCAST6]](<2 x s16>)
    ; GFX8-NEXT: $vgpr1 = COPY [[BITCAST7]](<2 x s16>)
    ; GFX8-NEXT: $vgpr2 = COPY [[BITCAST8]](<2 x s16>)
    ; GFX8-NEXT: SI_RETURN_TO_EPILOG implicit $vgpr0, implicit $vgpr1, implicit $vgpr2
    ;
    ; GFX9-LABEL: name: maxnum_v5i16
    ; GFX9: liveins: $vgpr0, $vgpr1, $vgpr2, $vgpr3, $vgpr4, $vgpr5
    ; GFX9-NEXT: {{  $}}
    ; GFX9-NEXT: [[COPY:%[0-9]+]]:_(<2 x s16>) = COPY $vgpr0
    ; GFX9-NEXT: [[COPY1:%[0-9]+]]:_(<2 x s16>) = COPY $vgpr1
    ; GFX9-NEXT: [[COPY2:%[0-9]+]]:_(<2 x s16>) = COPY $vgpr2
    ; GFX9-NEXT: [[COPY3:%[0-9]+]]:_(<2 x s16>) = COPY $vgpr3
    ; GFX9-NEXT: [[COPY4:%[0-9]+]]:_(<2 x s16>) = COPY $vgpr4
    ; GFX9-NEXT: [[COPY5:%[0-9]+]]:_(<2 x s16>) = COPY $vgpr5
    ; GFX9-NEXT: [[FCANONICALIZE:%[0-9]+]]:_(<2 x s16>) = G_FCANONICALIZE [[COPY]]
    ; GFX9-NEXT: [[FCANONICALIZE1:%[0-9]+]]:_(<2 x s16>) = G_FCANONICALIZE [[COPY3]]
    ; GFX9-NEXT: [[FMAXNUM_IEEE:%[0-9]+]]:_(<2 x s16>) = G_FMAXNUM_IEEE [[FCANONICALIZE]], [[FCANONICALIZE1]]
    ; GFX9-NEXT: [[FCANONICALIZE2:%[0-9]+]]:_(<2 x s16>) = G_FCANONICALIZE [[COPY1]]
    ; GFX9-NEXT: [[FCANONICALIZE3:%[0-9]+]]:_(<2 x s16>) = G_FCANONICALIZE [[COPY4]]
    ; GFX9-NEXT: [[FMAXNUM_IEEE1:%[0-9]+]]:_(<2 x s16>) = G_FMAXNUM_IEEE [[FCANONICALIZE2]], [[FCANONICALIZE3]]
    ; GFX9-NEXT: [[FCANONICALIZE4:%[0-9]+]]:_(<2 x s16>) = G_FCANONICALIZE [[COPY2]]
    ; GFX9-NEXT: [[FCANONICALIZE5:%[0-9]+]]:_(<2 x s16>) = G_FCANONICALIZE [[COPY5]]
    ; GFX9-NEXT: [[FMAXNUM_IEEE2:%[0-9]+]]:_(<2 x s16>) = G_FMAXNUM_IEEE [[FCANONICALIZE4]], [[FCANONICALIZE5]]
    ; GFX9-NEXT: $vgpr0 = COPY [[FMAXNUM_IEEE]](<2 x s16>)
    ; GFX9-NEXT: $vgpr1 = COPY [[FMAXNUM_IEEE1]](<2 x s16>)
    ; GFX9-NEXT: $vgpr2 = COPY [[FMAXNUM_IEEE2]](<2 x s16>)
    ; GFX9-NEXT: SI_RETURN_TO_EPILOG implicit $vgpr0, implicit $vgpr1, implicit $vgpr2
    %2:_(<2 x s16>) = COPY $vgpr0
    %3:_(<2 x s16>) = COPY $vgpr1
    %4:_(<2 x s16>) = COPY $vgpr2
    %5:_(<6 x s16>) = G_CONCAT_VECTORS %2(<2 x s16>), %3(<2 x s16>), %4(<2 x s16>)
    %6:_(s16), %7:_(s16), %8:_(s16), %9:_(s16), %10:_(s16), %11:_(s16) = G_UNMERGE_VALUES %5(<6 x s16>)
    %0:_(<5 x s16>) = G_BUILD_VECTOR %6(s16), %7(s16), %8(s16), %9(s16), %10(s16)
    %12:_(<2 x s16>) = COPY $vgpr3
    %13:_(<2 x s16>) = COPY $vgpr4
    %14:_(<2 x s16>) = COPY $vgpr5
    %15:_(<6 x s16>) = G_CONCAT_VECTORS %12(<2 x s16>), %13(<2 x s16>), %14(<2 x s16>)
    %16:_(s16), %17:_(s16), %18:_(s16), %19:_(s16), %20:_(s16), %21:_(s16) = G_UNMERGE_VALUES %15(<6 x s16>)
    %1:_(<5 x s16>) = G_BUILD_VECTOR %16(s16), %17(s16), %18(s16), %19(s16), %20(s16)
    %23:_(<5 x s16>) = G_FMAXNUM %0, %1
    %27:_(s16), %28:_(s16), %29:_(s16), %30:_(s16), %31:_(s16) = G_UNMERGE_VALUES %23(<5 x s16>)
    %32:_(s16) = G_IMPLICIT_DEF
    %33:_(<6 x s16>) = G_BUILD_VECTOR %27(s16), %28(s16), %29(s16), %30(s16), %31(s16), %32(s16)
    %24:_(<2 x s16>), %25:_(<2 x s16>), %26:_(<2 x s16>) = G_UNMERGE_VALUES %33(<6 x s16>)
    $vgpr0 = COPY %24(<2 x s16>)
    $vgpr1 = COPY %25(<2 x s16>)
    $vgpr2 = COPY %26(<2 x s16>)
    SI_RETURN_TO_EPILOG implicit $vgpr0, implicit $vgpr1, implicit $vgpr2
...<|MERGE_RESOLUTION|>--- conflicted
+++ resolved
@@ -46,12 +46,8 @@
     ; GFX8-NEXT: [[COPY1:%[0-9]+]]:_(<2 x s16>) = COPY $vgpr1
     ; GFX8-NEXT: [[AND:%[0-9]+]]:_(<2 x s16>) = G_AND [[COPY]], [[COPY1]]
     ; GFX8-NEXT: $vgpr0 = COPY [[AND]](<2 x s16>)
-<<<<<<< HEAD
     ; GFX8-NEXT: S_SETPC_B64_return undef $sgpr30_sgpr31, implicit $vgpr0
-=======
-    ; GFX8-NEXT: SI_RETURN implicit $vgpr0
     ;
->>>>>>> ecb855a5
     ; GFX9-LABEL: name: and_v2i16
     ; GFX9: liveins: $vgpr0, $vgpr1, $sgpr30_sgpr31
     ; GFX9-NEXT: {{  $}}
@@ -108,12 +104,8 @@
     ; GFX8-NEXT: [[BITCAST5:%[0-9]+]]:_(<2 x s16>) = G_BITCAST [[OR1]](s32)
     ; GFX8-NEXT: $vgpr0 = COPY [[BITCAST4]](<2 x s16>)
     ; GFX8-NEXT: $vgpr1 = COPY [[BITCAST5]](<2 x s16>)
-<<<<<<< HEAD
     ; GFX8-NEXT: S_SETPC_B64_return undef $sgpr30_sgpr31, implicit $vgpr0, implicit $vgpr1
-=======
-    ; GFX8-NEXT: SI_RETURN implicit $vgpr0, implicit $vgpr1
     ;
->>>>>>> ecb855a5
     ; GFX9-LABEL: name: add_v3i16
     ; GFX9: liveins: $vgpr0, $vgpr1, $vgpr2, $vgpr3, $sgpr30_sgpr31
     ; GFX9-NEXT: {{  $}}
@@ -124,13 +116,8 @@
     ; GFX9-NEXT: [[ADD:%[0-9]+]]:_(<2 x s16>) = G_ADD [[COPY]], [[COPY2]]
     ; GFX9-NEXT: [[ADD1:%[0-9]+]]:_(<2 x s16>) = G_ADD [[COPY1]], [[COPY3]]
     ; GFX9-NEXT: $vgpr0 = COPY [[ADD]](<2 x s16>)
-<<<<<<< HEAD
-    ; GFX9-NEXT: $vgpr1 = COPY [[BUILD_VECTOR2]](<2 x s16>)
+    ; GFX9-NEXT: $vgpr1 = COPY [[ADD1]](<2 x s16>)
     ; GFX9-NEXT: S_SETPC_B64_return undef $sgpr30_sgpr31, implicit $vgpr0, implicit $vgpr1
-=======
-    ; GFX9-NEXT: $vgpr1 = COPY [[ADD1]](<2 x s16>)
-    ; GFX9-NEXT: SI_RETURN implicit $vgpr0, implicit $vgpr1
->>>>>>> ecb855a5
     %3:_(<2 x s16>) = COPY $vgpr0
     %4:_(<2 x s16>) = COPY $vgpr1
     %5:_(<4 x s16>) = G_CONCAT_VECTORS %3(<2 x s16>), %4(<2 x s16>)
@@ -192,12 +179,8 @@
     ; GFX8-NEXT: [[BITCAST5:%[0-9]+]]:_(<2 x s16>) = G_BITCAST [[OR1]](s32)
     ; GFX8-NEXT: $vgpr0 = COPY [[BITCAST4]](<2 x s16>)
     ; GFX8-NEXT: $vgpr1 = COPY [[BITCAST5]](<2 x s16>)
-<<<<<<< HEAD
     ; GFX8-NEXT: S_SETPC_B64_return undef $sgpr30_sgpr31, implicit $vgpr0, implicit $vgpr1
-=======
-    ; GFX8-NEXT: SI_RETURN implicit $vgpr0, implicit $vgpr1
     ;
->>>>>>> ecb855a5
     ; GFX9-LABEL: name: shl_v3i16
     ; GFX9: liveins: $vgpr0, $vgpr1, $vgpr2, $vgpr3, $sgpr30_sgpr31
     ; GFX9-NEXT: {{  $}}
@@ -292,12 +275,8 @@
     ; GFX8-NEXT: [[BITCAST7:%[0-9]+]]:_(<2 x s16>) = G_BITCAST [[OR1]](s32)
     ; GFX8-NEXT: $vgpr0 = COPY [[BITCAST6]](<2 x s16>)
     ; GFX8-NEXT: $vgpr1 = COPY [[BITCAST7]](<2 x s16>)
-<<<<<<< HEAD
     ; GFX8-NEXT: S_SETPC_B64_return undef $sgpr30_sgpr31, implicit $vgpr0, implicit $vgpr1
-=======
-    ; GFX8-NEXT: SI_RETURN implicit $vgpr0, implicit $vgpr1
     ;
->>>>>>> ecb855a5
     ; GFX9-LABEL: name: fma_v4f16
     ; GFX9: liveins: $vgpr0, $vgpr1, $vgpr2, $vgpr3, $vgpr4, $vgpr5, $sgpr30_sgpr31
     ; GFX9-NEXT: {{  $}}
