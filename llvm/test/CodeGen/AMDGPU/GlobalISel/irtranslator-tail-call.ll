--- conflicted
+++ resolved
@@ -8,7 +8,6 @@
   ; CHECK: bb.1 (%ir-block.0):
   ; CHECK-NEXT:   liveins: $sgpr12, $sgpr13, $sgpr14, $sgpr15, $vgpr31, $sgpr4_sgpr5, $sgpr6_sgpr7, $sgpr8_sgpr9, $sgpr10_sgpr11
   ; CHECK-NEXT: {{  $}}
-<<<<<<< HEAD
   ; CHECK-NEXT:   [[PRED_COPY:%[0-9]+]]:vgpr_32(s32) = PRED_COPY $vgpr31
   ; CHECK-NEXT:   [[PRED_COPY1:%[0-9]+]]:sgpr_32 = PRED_COPY $sgpr15
   ; CHECK-NEXT:   [[PRED_COPY2:%[0-9]+]]:sgpr_32 = PRED_COPY $sgpr14
@@ -18,7 +17,7 @@
   ; CHECK-NEXT:   [[PRED_COPY6:%[0-9]+]]:sgpr_64 = PRED_COPY $sgpr8_sgpr9
   ; CHECK-NEXT:   [[PRED_COPY7:%[0-9]+]]:sgpr_64 = PRED_COPY $sgpr6_sgpr7
   ; CHECK-NEXT:   [[PRED_COPY8:%[0-9]+]]:sgpr_64 = PRED_COPY $sgpr4_sgpr5
-  ; CHECK-NEXT:   [[GV:%[0-9]+]]:sreg_64(p0) = G_GLOBAL_VALUE @external_void_func_void
+  ; CHECK-NEXT:   [[GV:%[0-9]+]]:ccr_sgpr_64(p0) = G_GLOBAL_VALUE @external_void_func_void
   ; CHECK-NEXT:   [[PRED_COPY9:%[0-9]+]]:_(p4) = PRED_COPY [[PRED_COPY8]]
   ; CHECK-NEXT:   [[PRED_COPY10:%[0-9]+]]:_(p4) = PRED_COPY [[PRED_COPY7]]
   ; CHECK-NEXT:   [[PRED_COPY11:%[0-9]+]]:_(p4) = PRED_COPY [[PRED_COPY6]]
@@ -39,38 +38,6 @@
   ; CHECK-NEXT:   $sgpr14 = PRED_COPY [[PRED_COPY15]](s32)
   ; CHECK-NEXT:   $sgpr15 = PRED_COPY [[PRED_COPY16]](s32)
   ; CHECK-NEXT:   $vgpr31 = PRED_COPY [[PRED_COPY17]](s32)
-=======
-  ; CHECK-NEXT:   [[COPY:%[0-9]+]]:vgpr_32(s32) = COPY $vgpr31
-  ; CHECK-NEXT:   [[COPY1:%[0-9]+]]:sgpr_32 = COPY $sgpr15
-  ; CHECK-NEXT:   [[COPY2:%[0-9]+]]:sgpr_32 = COPY $sgpr14
-  ; CHECK-NEXT:   [[COPY3:%[0-9]+]]:sgpr_32 = COPY $sgpr13
-  ; CHECK-NEXT:   [[COPY4:%[0-9]+]]:sgpr_32 = COPY $sgpr12
-  ; CHECK-NEXT:   [[COPY5:%[0-9]+]]:sgpr_64 = COPY $sgpr10_sgpr11
-  ; CHECK-NEXT:   [[COPY6:%[0-9]+]]:sgpr_64 = COPY $sgpr8_sgpr9
-  ; CHECK-NEXT:   [[COPY7:%[0-9]+]]:sgpr_64 = COPY $sgpr6_sgpr7
-  ; CHECK-NEXT:   [[COPY8:%[0-9]+]]:sgpr_64 = COPY $sgpr4_sgpr5
-  ; CHECK-NEXT:   [[GV:%[0-9]+]]:ccr_sgpr_64(p0) = G_GLOBAL_VALUE @external_void_func_void
-  ; CHECK-NEXT:   [[COPY9:%[0-9]+]]:_(p4) = COPY [[COPY8]]
-  ; CHECK-NEXT:   [[COPY10:%[0-9]+]]:_(p4) = COPY [[COPY7]]
-  ; CHECK-NEXT:   [[COPY11:%[0-9]+]]:_(p4) = COPY [[COPY6]]
-  ; CHECK-NEXT:   [[COPY12:%[0-9]+]]:_(s64) = COPY [[COPY5]]
-  ; CHECK-NEXT:   [[COPY13:%[0-9]+]]:_(s32) = COPY [[COPY4]]
-  ; CHECK-NEXT:   [[COPY14:%[0-9]+]]:_(s32) = COPY [[COPY3]]
-  ; CHECK-NEXT:   [[COPY15:%[0-9]+]]:_(s32) = COPY [[COPY2]]
-  ; CHECK-NEXT:   [[COPY16:%[0-9]+]]:_(s32) = COPY [[COPY1]]
-  ; CHECK-NEXT:   [[COPY17:%[0-9]+]]:_(s32) = COPY [[COPY]](s32)
-  ; CHECK-NEXT:   [[COPY18:%[0-9]+]]:_(<4 x s32>) = COPY $sgpr0_sgpr1_sgpr2_sgpr3
-  ; CHECK-NEXT:   $sgpr0_sgpr1_sgpr2_sgpr3 = COPY [[COPY18]](<4 x s32>)
-  ; CHECK-NEXT:   $sgpr4_sgpr5 = COPY [[COPY9]](p4)
-  ; CHECK-NEXT:   $sgpr6_sgpr7 = COPY [[COPY10]](p4)
-  ; CHECK-NEXT:   $sgpr8_sgpr9 = COPY [[COPY11]](p4)
-  ; CHECK-NEXT:   $sgpr10_sgpr11 = COPY [[COPY12]](s64)
-  ; CHECK-NEXT:   $sgpr12 = COPY [[COPY13]](s32)
-  ; CHECK-NEXT:   $sgpr13 = COPY [[COPY14]](s32)
-  ; CHECK-NEXT:   $sgpr14 = COPY [[COPY15]](s32)
-  ; CHECK-NEXT:   $sgpr15 = COPY [[COPY16]](s32)
-  ; CHECK-NEXT:   $vgpr31 = COPY [[COPY17]](s32)
->>>>>>> aa48da35
   ; CHECK-NEXT:   SI_TCRETURN [[GV]](p0), @external_void_func_void, 0, csr_amdgpu, implicit $sgpr0_sgpr1_sgpr2_sgpr3, implicit $sgpr4_sgpr5, implicit $sgpr6_sgpr7, implicit $sgpr8_sgpr9, implicit $sgpr10_sgpr11, implicit $sgpr12, implicit $sgpr13, implicit $sgpr14, implicit $sgpr15, implicit $vgpr31
   tail call void @external_void_func_void()
   ret void
