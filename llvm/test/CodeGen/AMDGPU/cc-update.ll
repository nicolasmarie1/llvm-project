--- conflicted
+++ resolved
@@ -57,33 +57,21 @@
 ; GFX803:       ; %bb.0: ; %entry
 ; GFX803-NEXT:    s_add_i32 s12, s12, s17
 ; GFX803-NEXT:    s_lshr_b32 flat_scratch_hi, s12, 8
-<<<<<<< HEAD
-; GFX803-NEXT:    s_add_u32 s0, s0, s17
-=======
 ; GFX803-NEXT:    v_lshlrev_b32_e32 v1, 10, v1
 ; GFX803-NEXT:    s_add_u32 s0, s0, s17
 ; GFX803-NEXT:    v_lshlrev_b32_e32 v2, 20, v2
 ; GFX803-NEXT:    v_or_b32_e32 v0, v0, v1
 ; GFX803-NEXT:    s_mov_b32 flat_scratch_lo, s13
->>>>>>> ee4b4626
 ; GFX803-NEXT:    s_addc_u32 s1, s1, 0
 ; GFX803-NEXT:    s_mov_b32 s13, s15
 ; GFX803-NEXT:    s_mov_b32 s12, s14
 ; GFX803-NEXT:    v_or_b32_e32 v31, v0, v2
 ; GFX803-NEXT:    s_mov_b32 s14, s16
 ; GFX803-NEXT:    s_mov_b32 s32, 0
-<<<<<<< HEAD
-; GFX803-NEXT:    s_mov_b32 flat_scratch_lo, s13
-; GFX803-NEXT:    s_getpc_b64 s[4:5]
-; GFX803-NEXT:    s_add_u32 s4, s4, ex@rel32@lo+4
-; GFX803-NEXT:    s_addc_u32 s5, s5, ex@rel32@hi+12
-; GFX803-NEXT:    s_swappc_b64 s[30:31], s[4:5]
-=======
 ; GFX803-NEXT:    s_getpc_b64 s[18:19]
 ; GFX803-NEXT:    s_add_u32 s18, s18, ex@rel32@lo+4
 ; GFX803-NEXT:    s_addc_u32 s19, s19, ex@rel32@hi+12
 ; GFX803-NEXT:    s_swappc_b64 s[30:31], s[18:19]
->>>>>>> ee4b4626
 ; GFX803-NEXT:    s_endpgm
 ;
 ; GFX900-LABEL: test_kern_call:
@@ -91,11 +79,8 @@
 ; GFX900-NEXT:    s_add_u32 flat_scratch_lo, s12, s17
 ; GFX900-NEXT:    s_addc_u32 flat_scratch_hi, s13, 0
 ; GFX900-NEXT:    s_add_u32 s0, s0, s17
-<<<<<<< HEAD
-=======
 ; GFX900-NEXT:    v_lshlrev_b32_e32 v2, 20, v2
 ; GFX900-NEXT:    v_lshlrev_b32_e32 v1, 10, v1
->>>>>>> ee4b4626
 ; GFX900-NEXT:    s_addc_u32 s1, s1, 0
 ; GFX900-NEXT:    s_mov_b32 s13, s15
 ; GFX900-NEXT:    s_mov_b32 s12, s14
@@ -115,11 +100,8 @@
 ; GFX1010-NEXT:    s_addc_u32 s13, s13, 0
 ; GFX1010-NEXT:    s_setreg_b32 hwreg(HW_REG_FLAT_SCR_LO), s12
 ; GFX1010-NEXT:    s_setreg_b32 hwreg(HW_REG_FLAT_SCR_HI), s13
-<<<<<<< HEAD
-=======
 ; GFX1010-NEXT:    v_lshlrev_b32_e32 v2, 20, v2
 ; GFX1010-NEXT:    v_lshlrev_b32_e32 v1, 10, v1
->>>>>>> ee4b4626
 ; GFX1010-NEXT:    s_add_u32 s0, s0, s17
 ; GFX1010-NEXT:    s_addc_u32 s1, s1, 0
 ; GFX1010-NEXT:    s_mov_b32 s13, s15
@@ -141,15 +123,11 @@
 ; GFX803:       ; %bb.0: ; %entry
 ; GFX803-NEXT:    s_add_i32 s12, s12, s17
 ; GFX803-NEXT:    s_lshr_b32 flat_scratch_hi, s12, 8
-<<<<<<< HEAD
-; GFX803-NEXT:    s_add_u32 s0, s0, s17
-=======
 ; GFX803-NEXT:    v_lshlrev_b32_e32 v1, 10, v1
 ; GFX803-NEXT:    s_add_u32 s0, s0, s17
 ; GFX803-NEXT:    v_lshlrev_b32_e32 v2, 20, v2
 ; GFX803-NEXT:    v_or_b32_e32 v0, v0, v1
 ; GFX803-NEXT:    s_mov_b32 flat_scratch_lo, s13
->>>>>>> ee4b4626
 ; GFX803-NEXT:    s_addc_u32 s1, s1, 0
 ; GFX803-NEXT:    s_mov_b32 s13, s15
 ; GFX803-NEXT:    s_mov_b32 s12, s14
@@ -157,12 +135,7 @@
 ; GFX803-NEXT:    v_or_b32_e32 v31, v0, v2
 ; GFX803-NEXT:    s_mov_b32 s14, s16
 ; GFX803-NEXT:    s_movk_i32 s32, 0x400
-<<<<<<< HEAD
-; GFX803-NEXT:    s_mov_b32 flat_scratch_lo, s13
-; GFX803-NEXT:    buffer_store_dword v0, off, s[0:3], 0 offset:4
-=======
 ; GFX803-NEXT:    buffer_store_dword v3, off, s[0:3], 0 offset:4
->>>>>>> ee4b4626
 ; GFX803-NEXT:    s_waitcnt vmcnt(0)
 ; GFX803-NEXT:    s_getpc_b64 s[18:19]
 ; GFX803-NEXT:    s_add_u32 s18, s18, ex@rel32@lo+4
@@ -175,11 +148,8 @@
 ; GFX900-NEXT:    s_add_u32 flat_scratch_lo, s12, s17
 ; GFX900-NEXT:    s_addc_u32 flat_scratch_hi, s13, 0
 ; GFX900-NEXT:    s_add_u32 s0, s0, s17
-<<<<<<< HEAD
-=======
 ; GFX900-NEXT:    v_lshlrev_b32_e32 v2, 20, v2
 ; GFX900-NEXT:    v_lshlrev_b32_e32 v1, 10, v1
->>>>>>> ee4b4626
 ; GFX900-NEXT:    s_addc_u32 s1, s1, 0
 ; GFX900-NEXT:    s_mov_b32 s13, s15
 ; GFX900-NEXT:    s_mov_b32 s12, s14
@@ -202,13 +172,9 @@
 ; GFX1010-NEXT:    s_addc_u32 s13, s13, 0
 ; GFX1010-NEXT:    s_setreg_b32 hwreg(HW_REG_FLAT_SCR_LO), s12
 ; GFX1010-NEXT:    s_setreg_b32 hwreg(HW_REG_FLAT_SCR_HI), s13
-<<<<<<< HEAD
-; GFX1010-NEXT:    v_mov_b32_e32 v0, 0
-=======
 ; GFX1010-NEXT:    v_lshlrev_b32_e32 v2, 20, v2
 ; GFX1010-NEXT:    v_lshlrev_b32_e32 v1, 10, v1
 ; GFX1010-NEXT:    v_mov_b32_e32 v3, 0
->>>>>>> ee4b4626
 ; GFX1010-NEXT:    s_add_u32 s0, s0, s17
 ; GFX1010-NEXT:    s_addc_u32 s1, s1, 0
 ; GFX1010-NEXT:    s_mov_b32 s13, s15
@@ -289,15 +255,11 @@
 ; GFX803:       ; %bb.0: ; %entry
 ; GFX803-NEXT:    s_add_i32 s12, s12, s17
 ; GFX803-NEXT:    s_lshr_b32 flat_scratch_hi, s12, 8
-<<<<<<< HEAD
-; GFX803-NEXT:    s_add_u32 s0, s0, s17
-=======
 ; GFX803-NEXT:    v_lshlrev_b32_e32 v1, 10, v1
 ; GFX803-NEXT:    s_add_u32 s0, s0, s17
 ; GFX803-NEXT:    v_lshlrev_b32_e32 v2, 20, v2
 ; GFX803-NEXT:    v_or_b32_e32 v0, v0, v1
 ; GFX803-NEXT:    s_mov_b32 flat_scratch_lo, s13
->>>>>>> ee4b4626
 ; GFX803-NEXT:    s_addc_u32 s1, s1, 0
 ; GFX803-NEXT:    s_mov_b32 s13, s15
 ; GFX803-NEXT:    s_mov_b32 s12, s14
@@ -305,18 +267,10 @@
 ; GFX803-NEXT:    s_mov_b32 s14, s16
 ; GFX803-NEXT:    s_mov_b32 s32, 0
 ; GFX803-NEXT:    s_mov_b32 s33, 0
-<<<<<<< HEAD
-; GFX803-NEXT:    s_mov_b32 flat_scratch_lo, s13
-; GFX803-NEXT:    s_getpc_b64 s[4:5]
-; GFX803-NEXT:    s_add_u32 s4, s4, ex@rel32@lo+4
-; GFX803-NEXT:    s_addc_u32 s5, s5, ex@rel32@hi+12
-; GFX803-NEXT:    s_swappc_b64 s[30:31], s[4:5]
-=======
 ; GFX803-NEXT:    s_getpc_b64 s[18:19]
 ; GFX803-NEXT:    s_add_u32 s18, s18, ex@rel32@lo+4
 ; GFX803-NEXT:    s_addc_u32 s19, s19, ex@rel32@hi+12
 ; GFX803-NEXT:    s_swappc_b64 s[30:31], s[18:19]
->>>>>>> ee4b4626
 ; GFX803-NEXT:    s_endpgm
 ;
 ; GFX900-LABEL: test_force_fp_kern_call:
@@ -324,11 +278,8 @@
 ; GFX900-NEXT:    s_add_u32 flat_scratch_lo, s12, s17
 ; GFX900-NEXT:    s_addc_u32 flat_scratch_hi, s13, 0
 ; GFX900-NEXT:    s_add_u32 s0, s0, s17
-<<<<<<< HEAD
-=======
 ; GFX900-NEXT:    v_lshlrev_b32_e32 v2, 20, v2
 ; GFX900-NEXT:    v_lshlrev_b32_e32 v1, 10, v1
->>>>>>> ee4b4626
 ; GFX900-NEXT:    s_addc_u32 s1, s1, 0
 ; GFX900-NEXT:    s_mov_b32 s13, s15
 ; GFX900-NEXT:    s_mov_b32 s12, s14
@@ -350,11 +301,8 @@
 ; GFX1010-NEXT:    s_addc_u32 s13, s13, 0
 ; GFX1010-NEXT:    s_setreg_b32 hwreg(HW_REG_FLAT_SCR_LO), s12
 ; GFX1010-NEXT:    s_setreg_b32 hwreg(HW_REG_FLAT_SCR_HI), s13
-<<<<<<< HEAD
-=======
 ; GFX1010-NEXT:    v_lshlrev_b32_e32 v2, 20, v2
 ; GFX1010-NEXT:    v_lshlrev_b32_e32 v1, 10, v1
->>>>>>> ee4b4626
 ; GFX1010-NEXT:    s_add_u32 s0, s0, s17
 ; GFX1010-NEXT:    s_addc_u32 s1, s1, 0
 ; GFX1010-NEXT:    s_mov_b32 s13, s15
@@ -376,14 +324,10 @@
 ; GFX803:       ; %bb.0: ; %entry
 ; GFX803-NEXT:    s_add_i32 s12, s12, s17
 ; GFX803-NEXT:    s_lshr_b32 flat_scratch_hi, s12, 8
-<<<<<<< HEAD
-; GFX803-NEXT:    s_add_u32 s0, s0, s17
-=======
 ; GFX803-NEXT:    v_lshlrev_b32_e32 v1, 10, v1
 ; GFX803-NEXT:    s_add_u32 s0, s0, s17
 ; GFX803-NEXT:    v_lshlrev_b32_e32 v2, 20, v2
 ; GFX803-NEXT:    v_or_b32_e32 v0, v0, v1
->>>>>>> ee4b4626
 ; GFX803-NEXT:    s_mov_b32 s33, 0
 ; GFX803-NEXT:    s_mov_b32 flat_scratch_lo, s13
 ; GFX803-NEXT:    s_addc_u32 s1, s1, 0
@@ -393,12 +337,7 @@
 ; GFX803-NEXT:    v_or_b32_e32 v31, v0, v2
 ; GFX803-NEXT:    s_mov_b32 s14, s16
 ; GFX803-NEXT:    s_movk_i32 s32, 0x400
-<<<<<<< HEAD
-; GFX803-NEXT:    s_mov_b32 flat_scratch_lo, s13
-; GFX803-NEXT:    buffer_store_dword v0, off, s[0:3], s33 offset:4
-=======
 ; GFX803-NEXT:    buffer_store_dword v3, off, s[0:3], s33 offset:4
->>>>>>> ee4b4626
 ; GFX803-NEXT:    s_waitcnt vmcnt(0)
 ; GFX803-NEXT:    s_getpc_b64 s[18:19]
 ; GFX803-NEXT:    s_add_u32 s18, s18, ex@rel32@lo+4
@@ -411,11 +350,8 @@
 ; GFX900-NEXT:    s_add_u32 flat_scratch_lo, s12, s17
 ; GFX900-NEXT:    s_addc_u32 flat_scratch_hi, s13, 0
 ; GFX900-NEXT:    s_add_u32 s0, s0, s17
-<<<<<<< HEAD
-=======
 ; GFX900-NEXT:    v_lshlrev_b32_e32 v2, 20, v2
 ; GFX900-NEXT:    v_lshlrev_b32_e32 v1, 10, v1
->>>>>>> ee4b4626
 ; GFX900-NEXT:    s_mov_b32 s33, 0
 ; GFX900-NEXT:    s_addc_u32 s1, s1, 0
 ; GFX900-NEXT:    s_mov_b32 s13, s15
@@ -440,13 +376,9 @@
 ; GFX1010-NEXT:    s_addc_u32 s13, s13, 0
 ; GFX1010-NEXT:    s_setreg_b32 hwreg(HW_REG_FLAT_SCR_LO), s12
 ; GFX1010-NEXT:    s_setreg_b32 hwreg(HW_REG_FLAT_SCR_HI), s13
-<<<<<<< HEAD
-; GFX1010-NEXT:    v_mov_b32_e32 v0, 0
-=======
 ; GFX1010-NEXT:    v_lshlrev_b32_e32 v2, 20, v2
 ; GFX1010-NEXT:    v_lshlrev_b32_e32 v1, 10, v1
 ; GFX1010-NEXT:    v_mov_b32_e32 v3, 0
->>>>>>> ee4b4626
 ; GFX1010-NEXT:    s_add_u32 s0, s0, s17
 ; GFX1010-NEXT:    s_addc_u32 s1, s1, 0
 ; GFX1010-NEXT:    s_mov_b32 s13, s15
