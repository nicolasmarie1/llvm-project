--- conflicted
+++ resolved
@@ -34,44 +34,25 @@
 ; GLOBALNESS1-NEXT:    s_mov_b64 s[36:37], s[6:7]
 ; GLOBALNESS1-NEXT:    s_load_dwordx4 s[76:79], s[8:9], 0x0
 ; GLOBALNESS1-NEXT:    s_load_dword s6, s[8:9], 0x14
-<<<<<<< HEAD
 ; GLOBALNESS1-NEXT:    v_mov_b32_e32 v41, v0
 ; GLOBALNESS1-NEXT:    v_mov_b32_e32 v42, 0
-=======
-; GLOBALNESS1-NEXT:    v_mov_b32_e32 v42, v0
-; GLOBALNESS1-NEXT:    v_mov_b32_e32 v40, 0
->>>>>>> 2360e53e
 ; GLOBALNESS1-NEXT:    v_pk_mov_b32 v[0:1], 0, 0
 ; GLOBALNESS1-NEXT:    global_store_dword v[0:1], v42, off
 ; GLOBALNESS1-NEXT:    s_waitcnt lgkmcnt(0)
-<<<<<<< HEAD
-; GLOBALNESS1-NEXT:    global_load_dword v0, v42, s[36:37]
-; GLOBALNESS1-NEXT:    s_add_u32 flat_scratch_lo, s12, s17
-; GLOBALNESS1-NEXT:    s_mov_b64 s[64:65], s[4:5]
-=======
-; GLOBALNESS1-NEXT:    global_load_dword v0, v40, s[76:77]
+; GLOBALNESS1-NEXT:    global_load_dword v0, v42, s[76:77]
 ; GLOBALNESS1-NEXT:    s_mov_b64 s[40:41], s[4:5]
->>>>>>> 2360e53e
 ; GLOBALNESS1-NEXT:    s_load_dwordx2 s[4:5], s[8:9], 0x18
 ; GLOBALNESS1-NEXT:    s_load_dword s7, s[8:9], 0x20
 ; GLOBALNESS1-NEXT:    s_add_u32 flat_scratch_lo, s12, s17
 ; GLOBALNESS1-NEXT:    s_addc_u32 flat_scratch_hi, s13, 0
 ; GLOBALNESS1-NEXT:    s_add_u32 s0, s0, s17
 ; GLOBALNESS1-NEXT:    s_addc_u32 s1, s1, 0
-<<<<<<< HEAD
 ; GLOBALNESS1-NEXT:    v_mov_b32_e32 v43, 0x40994400
-; GLOBALNESS1-NEXT:    s_bitcmp1_b32 s38, 0
-; GLOBALNESS1-NEXT:    s_waitcnt lgkmcnt(0)
-; GLOBALNESS1-NEXT:    v_cmp_ngt_f64_e64 s[40:41], s[4:5], v[42:43]
-; GLOBALNESS1-NEXT:    v_cmp_ngt_f64_e64 s[42:43], s[4:5], 0
-=======
-; GLOBALNESS1-NEXT:    v_mov_b32_e32 v41, 0x40994400
 ; GLOBALNESS1-NEXT:    s_bitcmp1_b32 s78, 0
 ; GLOBALNESS1-NEXT:    s_waitcnt lgkmcnt(0)
-; GLOBALNESS1-NEXT:    v_cmp_ngt_f64_e32 vcc, s[4:5], v[40:41]
+; GLOBALNESS1-NEXT:    v_cmp_ngt_f64_e32 vcc, s[4:5], v[42:43]
 ; GLOBALNESS1-NEXT:    v_cmp_ngt_f64_e64 s[4:5], s[4:5], 0
 ; GLOBALNESS1-NEXT:    v_cndmask_b32_e64 v2, 0, 1, s[4:5]
->>>>>>> 2360e53e
 ; GLOBALNESS1-NEXT:    s_cselect_b64 s[4:5], -1, 0
 ; GLOBALNESS1-NEXT:    v_cndmask_b32_e64 v3, 0, 1, s[4:5]
 ; GLOBALNESS1-NEXT:    s_xor_b64 s[4:5], s[4:5], -1
@@ -88,19 +69,6 @@
 ; GLOBALNESS1-NEXT:    s_getpc_b64 s[6:7]
 ; GLOBALNESS1-NEXT:    s_add_u32 s6, s6, wobble@gotpcrel32@lo+4
 ; GLOBALNESS1-NEXT:    s_addc_u32 s7, s7, wobble@gotpcrel32@hi+12
-<<<<<<< HEAD
-; GLOBALNESS1-NEXT:    ; implicit-def: $vgpr40
-; GLOBALNESS1-NEXT:    s_xor_b64 s[86:87], s[4:5], -1
-; GLOBALNESS1-NEXT:    s_load_dwordx2 s[66:67], s[6:7], 0x0
-; GLOBALNESS1-NEXT:    s_mov_b32 s98, s16
-; GLOBALNESS1-NEXT:    s_mov_b64 s[62:63], s[8:9]
-; GLOBALNESS1-NEXT:    s_mov_b32 s99, s15
-; GLOBALNESS1-NEXT:    s_mov_b32 s56, s14
-; GLOBALNESS1-NEXT:    s_mov_b64 s[34:35], s[10:11]
-; GLOBALNESS1-NEXT:    s_mov_b64 s[92:93], 0x80
-; GLOBALNESS1-NEXT:    v_cmp_ne_u32_e64 s[36:37], 1, v1
-; GLOBALNESS1-NEXT:    s_mov_b32 s69, 0x3ff00000
-=======
 ; GLOBALNESS1-NEXT:    s_xor_b64 s[4:5], s[4:5], -1
 ; GLOBALNESS1-NEXT:    v_cmp_ne_u32_e64 s[50:51], 1, v1
 ; GLOBALNESS1-NEXT:    v_cndmask_b32_e64 v1, 0, 1, s[4:5]
@@ -114,28 +82,9 @@
 ; GLOBALNESS1-NEXT:    s_mov_b32 s72, s14
 ; GLOBALNESS1-NEXT:    s_mov_b64 s[34:35], s[10:11]
 ; GLOBALNESS1-NEXT:    s_mov_b64 s[74:75], 0x80
->>>>>>> 2360e53e
 ; GLOBALNESS1-NEXT:    s_mov_b32 s32, 0
 ; GLOBALNESS1-NEXT:    ; implicit-def: $vgpr44_vgpr45
 ; GLOBALNESS1-NEXT:    s_waitcnt vmcnt(0)
-<<<<<<< HEAD
-; GLOBALNESS1-NEXT:    v_cmp_gt_i32_e64 s[4:5], 0, v0
-; GLOBALNESS1-NEXT:    v_writelane_b32 v40, s4, 0
-; GLOBALNESS1-NEXT:    v_writelane_b32 v40, s5, 1
-; GLOBALNESS1-NEXT:    v_cmp_eq_u32_e64 s[4:5], 1, v0
-; GLOBALNESS1-NEXT:    v_writelane_b32 v40, s4, 2
-; GLOBALNESS1-NEXT:    v_writelane_b32 v40, s5, 3
-; GLOBALNESS1-NEXT:    v_cmp_eq_u32_e64 s[4:5], 0, v0
-; GLOBALNESS1-NEXT:    v_writelane_b32 v40, s4, 4
-; GLOBALNESS1-NEXT:    v_cmp_gt_i32_e64 s[90:91], 1, v0
-; GLOBALNESS1-NEXT:    v_writelane_b32 v40, s5, 5
-; GLOBALNESS1-NEXT:    s_branch .LBB1_4
-; GLOBALNESS1-NEXT:  .LBB1_1: ; %bb70.i
-; GLOBALNESS1-NEXT:    ; in Loop: Header=BB1_4 Depth=1
-; GLOBALNESS1-NEXT:    v_readlane_b32 s6, v40, 4
-; GLOBALNESS1-NEXT:    v_readlane_b32 s7, v40, 5
-; GLOBALNESS1-NEXT:    s_andn2_b64 vcc, exec, s[6:7]
-=======
 ; GLOBALNESS1-NEXT:    v_cmp_gt_i32_e32 vcc, 0, v0
 ; GLOBALNESS1-NEXT:    v_cndmask_b32_e64 v1, 0, 1, vcc
 ; GLOBALNESS1-NEXT:    v_cmp_gt_i32_e32 vcc, 1, v0
@@ -152,7 +101,6 @@
 ; GLOBALNESS1-NEXT:  .LBB1_1: ; %bb70.i
 ; GLOBALNESS1-NEXT:    ; in Loop: Header=BB1_4 Depth=1
 ; GLOBALNESS1-NEXT:    s_and_b64 vcc, exec, s[60:61]
->>>>>>> 2360e53e
 ; GLOBALNESS1-NEXT:    s_cbranch_vccz .LBB1_29
 ; GLOBALNESS1-NEXT:  .LBB1_2: ; %Flow15
 ; GLOBALNESS1-NEXT:    ; in Loop: Header=BB1_4 Depth=1
@@ -167,28 +115,10 @@
 ; GLOBALNESS1-NEXT:  .LBB1_4: ; %bb5
 ; GLOBALNESS1-NEXT:    ; =>This Loop Header: Depth=1
 ; GLOBALNESS1-NEXT:    ; Child Loop BB1_15 Depth 2
-<<<<<<< HEAD
-; GLOBALNESS1-NEXT:    v_pk_mov_b32 v[0:1], s[92:93], s[92:93] op_sel:[0,1]
-; GLOBALNESS1-NEXT:    flat_load_dword v44, v[0:1]
-; GLOBALNESS1-NEXT:    s_add_u32 s8, s62, 40
+; GLOBALNESS1-NEXT:    v_pk_mov_b32 v[0:1], s[74:75], s[74:75] op_sel:[0,1]
+; GLOBALNESS1-NEXT:    flat_load_dword v40, v[0:1]
+; GLOBALNESS1-NEXT:    s_add_u32 s8, s38, 40
 ; GLOBALNESS1-NEXT:    buffer_store_dword v42, off, s[0:3], 0
-; GLOBALNESS1-NEXT:    flat_load_dword v45, v[0:1]
-; GLOBALNESS1-NEXT:    s_addc_u32 s9, s63, 0
-; GLOBALNESS1-NEXT:    s_mov_b64 s[4:5], s[64:65]
-; GLOBALNESS1-NEXT:    s_mov_b64 s[6:7], s[54:55]
-; GLOBALNESS1-NEXT:    s_mov_b64 s[10:11], s[34:35]
-; GLOBALNESS1-NEXT:    s_mov_b32 s12, s56
-; GLOBALNESS1-NEXT:    s_mov_b32 s13, s99
-; GLOBALNESS1-NEXT:    s_mov_b32 s14, s98
-; GLOBALNESS1-NEXT:    v_mov_b32_e32 v31, v41
-; GLOBALNESS1-NEXT:    s_waitcnt lgkmcnt(0)
-; GLOBALNESS1-NEXT:    s_swappc_b64 s[30:31], s[66:67]
-; GLOBALNESS1-NEXT:    s_and_b64 vcc, exec, s[36:37]
-=======
-; GLOBALNESS1-NEXT:    v_pk_mov_b32 v[0:1], s[74:75], s[74:75] op_sel:[0,1]
-; GLOBALNESS1-NEXT:    flat_load_dword v43, v[0:1]
-; GLOBALNESS1-NEXT:    s_add_u32 s8, s38, 40
-; GLOBALNESS1-NEXT:    buffer_store_dword v40, off, s[0:3], 0
 ; GLOBALNESS1-NEXT:    flat_load_dword v46, v[0:1]
 ; GLOBALNESS1-NEXT:    s_addc_u32 s9, s39, 0
 ; GLOBALNESS1-NEXT:    s_mov_b64 s[4:5], s[40:41]
@@ -197,11 +127,10 @@
 ; GLOBALNESS1-NEXT:    s_mov_b32 s12, s72
 ; GLOBALNESS1-NEXT:    s_mov_b32 s13, s71
 ; GLOBALNESS1-NEXT:    s_mov_b32 s14, s70
-; GLOBALNESS1-NEXT:    v_mov_b32_e32 v31, v42
+; GLOBALNESS1-NEXT:    v_mov_b32_e32 v31, v41
 ; GLOBALNESS1-NEXT:    s_waitcnt lgkmcnt(0)
 ; GLOBALNESS1-NEXT:    s_swappc_b64 s[30:31], s[76:77]
 ; GLOBALNESS1-NEXT:    s_and_b64 vcc, exec, s[46:47]
->>>>>>> 2360e53e
 ; GLOBALNESS1-NEXT:    s_mov_b64 s[6:7], -1
 ; GLOBALNESS1-NEXT:    ; implicit-def: $sgpr4_sgpr5
 ; GLOBALNESS1-NEXT:    s_cbranch_vccnz .LBB1_8
@@ -236,17 +165,8 @@
 ; GLOBALNESS1-NEXT:    s_cbranch_execz .LBB1_26
 ; GLOBALNESS1-NEXT:  ; %bb.10: ; %bb33.i
 ; GLOBALNESS1-NEXT:    ; in Loop: Header=BB1_4 Depth=1
-<<<<<<< HEAD
-; GLOBALNESS1-NEXT:    global_load_dwordx2 v[0:1], v[32:33], off
-; GLOBALNESS1-NEXT:    v_readlane_b32 s4, v40, 0
-; GLOBALNESS1-NEXT:    v_readlane_b32 s5, v40, 1
-; GLOBALNESS1-NEXT:    s_mov_b64 s[72:73], s[36:37]
-; GLOBALNESS1-NEXT:    s_mov_b32 s75, s39
-; GLOBALNESS1-NEXT:    s_andn2_b64 vcc, exec, s[4:5]
-=======
 ; GLOBALNESS1-NEXT:    global_load_dwordx2 v[0:1], v[2:3], off
 ; GLOBALNESS1-NEXT:    s_and_b64 vcc, exec, s[54:55]
->>>>>>> 2360e53e
 ; GLOBALNESS1-NEXT:    s_cbranch_vccnz .LBB1_12
 ; GLOBALNESS1-NEXT:  ; %bb.11: ; %bb39.i
 ; GLOBALNESS1-NEXT:    ; in Loop: Header=BB1_4 Depth=1
@@ -255,19 +175,11 @@
 ; GLOBALNESS1-NEXT:    global_store_dwordx2 v[2:3], v[42:43], off
 ; GLOBALNESS1-NEXT:  .LBB1_12: ; %bb44.lr.ph.i
 ; GLOBALNESS1-NEXT:    ; in Loop: Header=BB1_4 Depth=1
-<<<<<<< HEAD
-; GLOBALNESS1-NEXT:    v_cmp_ne_u32_e32 vcc, 0, v45
-; GLOBALNESS1-NEXT:    v_cndmask_b32_e32 v2, 0, v44, vcc
-; GLOBALNESS1-NEXT:    s_waitcnt vmcnt(0)
-; GLOBALNESS1-NEXT:    v_cmp_nlt_f64_e64 s[36:37], 0, v[0:1]
-; GLOBALNESS1-NEXT:    v_cmp_eq_u32_e64 s[58:59], 0, v2
-=======
 ; GLOBALNESS1-NEXT:    v_cmp_ne_u32_e32 vcc, 0, v46
-; GLOBALNESS1-NEXT:    v_cndmask_b32_e32 v2, 0, v43, vcc
+; GLOBALNESS1-NEXT:    v_cndmask_b32_e32 v2, 0, v40, vcc
 ; GLOBALNESS1-NEXT:    s_waitcnt vmcnt(0)
 ; GLOBALNESS1-NEXT:    v_cmp_nlt_f64_e64 s[64:65], 0, v[0:1]
 ; GLOBALNESS1-NEXT:    v_cmp_eq_u32_e64 s[66:67], 0, v2
->>>>>>> 2360e53e
 ; GLOBALNESS1-NEXT:    s_branch .LBB1_15
 ; GLOBALNESS1-NEXT:  .LBB1_13: ; %Flow16
 ; GLOBALNESS1-NEXT:    ; in Loop: Header=BB1_15 Depth=2
@@ -287,17 +199,6 @@
 ; GLOBALNESS1-NEXT:    s_cbranch_vccnz .LBB1_14
 ; GLOBALNESS1-NEXT:  ; %bb.17: ; %bb50.i
 ; GLOBALNESS1-NEXT:    ; in Loop: Header=BB1_15 Depth=2
-<<<<<<< HEAD
-; GLOBALNESS1-NEXT:    s_andn2_b64 vcc, exec, s[40:41]
-; GLOBALNESS1-NEXT:    s_cbranch_vccnz .LBB1_20
-; GLOBALNESS1-NEXT:  ; %bb.18: ; %bb3.i.i
-; GLOBALNESS1-NEXT:    ; in Loop: Header=BB1_15 Depth=2
-; GLOBALNESS1-NEXT:    s_andn2_b64 vcc, exec, s[42:43]
-; GLOBALNESS1-NEXT:    s_cbranch_vccnz .LBB1_20
-; GLOBALNESS1-NEXT:  ; %bb.19: ; %bb6.i.i
-; GLOBALNESS1-NEXT:    ; in Loop: Header=BB1_15 Depth=2
-; GLOBALNESS1-NEXT:    s_andn2_b64 vcc, exec, s[36:37]
-=======
 ; GLOBALNESS1-NEXT:    s_and_b64 vcc, exec, s[42:43]
 ; GLOBALNESS1-NEXT:    s_cbranch_vccnz .LBB1_20
 ; GLOBALNESS1-NEXT:  ; %bb.18: ; %bb3.i.i
@@ -307,7 +208,6 @@
 ; GLOBALNESS1-NEXT:  ; %bb.19: ; %bb6.i.i
 ; GLOBALNESS1-NEXT:    ; in Loop: Header=BB1_15 Depth=2
 ; GLOBALNESS1-NEXT:    s_andn2_b64 vcc, exec, s[64:65]
->>>>>>> 2360e53e
 ; GLOBALNESS1-NEXT:  .LBB1_20: ; %spam.exit.i
 ; GLOBALNESS1-NEXT:    ; in Loop: Header=BB1_15 Depth=2
 ; GLOBALNESS1-NEXT:    s_and_b64 vcc, exec, s[56:57]
@@ -320,34 +220,10 @@
 ; GLOBALNESS1-NEXT:    s_mov_b64 s[6:7], s[36:37]
 ; GLOBALNESS1-NEXT:    s_mov_b64 s[8:9], s[68:69]
 ; GLOBALNESS1-NEXT:    s_mov_b64 s[10:11], s[34:35]
-<<<<<<< HEAD
-; GLOBALNESS1-NEXT:    s_mov_b32 s12, s56
-; GLOBALNESS1-NEXT:    s_mov_b32 s13, s99
-; GLOBALNESS1-NEXT:    s_mov_b32 s14, s98
-; GLOBALNESS1-NEXT:    v_mov_b32_e32 v31, v41
-; GLOBALNESS1-NEXT:    s_swappc_b64 s[30:31], s[66:67]
-; GLOBALNESS1-NEXT:    v_pk_mov_b32 v[44:45], 0, 0
-; GLOBALNESS1-NEXT:    s_mov_b64 s[4:5], s[64:65]
-; GLOBALNESS1-NEXT:    s_mov_b64 s[6:7], s[54:55]
-; GLOBALNESS1-NEXT:    s_mov_b64 s[8:9], s[60:61]
-; GLOBALNESS1-NEXT:    s_mov_b64 s[10:11], s[34:35]
-; GLOBALNESS1-NEXT:    s_mov_b32 s12, s56
-; GLOBALNESS1-NEXT:    s_mov_b32 s13, s99
-; GLOBALNESS1-NEXT:    s_mov_b32 s14, s98
-; GLOBALNESS1-NEXT:    v_mov_b32_e32 v31, v41
-; GLOBALNESS1-NEXT:    global_store_dwordx2 v[44:45], a[32:33], off
-; GLOBALNESS1-NEXT:    s_swappc_b64 s[30:31], s[66:67]
-; GLOBALNESS1-NEXT:    s_and_saveexec_b64 s[4:5], s[58:59]
-; GLOBALNESS1-NEXT:    s_cbranch_execz .LBB1_13
-; GLOBALNESS1-NEXT:  ; %bb.22: ; %bb62.i
-; GLOBALNESS1-NEXT:    ; in Loop: Header=BB1_15 Depth=2
-; GLOBALNESS1-NEXT:    v_mov_b32_e32 v43, v42
-; GLOBALNESS1-NEXT:    global_store_dwordx2 v[44:45], v[42:43], off
-=======
 ; GLOBALNESS1-NEXT:    s_mov_b32 s12, s72
 ; GLOBALNESS1-NEXT:    s_mov_b32 s13, s71
 ; GLOBALNESS1-NEXT:    s_mov_b32 s14, s70
-; GLOBALNESS1-NEXT:    v_mov_b32_e32 v31, v42
+; GLOBALNESS1-NEXT:    v_mov_b32_e32 v31, v41
 ; GLOBALNESS1-NEXT:    s_swappc_b64 s[30:31], s[76:77]
 ; GLOBALNESS1-NEXT:    v_pk_mov_b32 v[46:47], 0, 0
 ; GLOBALNESS1-NEXT:    s_mov_b64 s[4:5], s[40:41]
@@ -357,16 +233,15 @@
 ; GLOBALNESS1-NEXT:    s_mov_b32 s12, s72
 ; GLOBALNESS1-NEXT:    s_mov_b32 s13, s71
 ; GLOBALNESS1-NEXT:    s_mov_b32 s14, s70
-; GLOBALNESS1-NEXT:    v_mov_b32_e32 v31, v42
+; GLOBALNESS1-NEXT:    v_mov_b32_e32 v31, v41
 ; GLOBALNESS1-NEXT:    global_store_dwordx2 v[46:47], v[44:45], off
 ; GLOBALNESS1-NEXT:    s_swappc_b64 s[30:31], s[76:77]
 ; GLOBALNESS1-NEXT:    s_and_saveexec_b64 s[4:5], s[66:67]
 ; GLOBALNESS1-NEXT:    s_cbranch_execz .LBB1_13
 ; GLOBALNESS1-NEXT:  ; %bb.22: ; %bb62.i
 ; GLOBALNESS1-NEXT:    ; in Loop: Header=BB1_15 Depth=2
-; GLOBALNESS1-NEXT:    v_mov_b32_e32 v41, v40
-; GLOBALNESS1-NEXT:    global_store_dwordx2 v[46:47], v[40:41], off
->>>>>>> 2360e53e
+; GLOBALNESS1-NEXT:    v_mov_b32_e32 v43, v42
+; GLOBALNESS1-NEXT:    global_store_dwordx2 v[46:47], v[42:43], off
 ; GLOBALNESS1-NEXT:    s_branch .LBB1_13
 ; GLOBALNESS1-NEXT:  .LBB1_23: ; %LeafBlock
 ; GLOBALNESS1-NEXT:    ; in Loop: Header=BB1_4 Depth=1
@@ -381,89 +256,27 @@
 ; GLOBALNESS1-NEXT:    s_branch .LBB1_3
 ; GLOBALNESS1-NEXT:  .LBB1_25: ; %Flow23
 ; GLOBALNESS1-NEXT:    ; in Loop: Header=BB1_4 Depth=1
-<<<<<<< HEAD
-; GLOBALNESS1-NEXT:    s_mov_b32 s36, s93
-; GLOBALNESS1-NEXT:    s_mov_b32 s37, s93
-; GLOBALNESS1-NEXT:    s_mov_b32 s38, s93
-; GLOBALNESS1-NEXT:    s_mov_b32 s39, s93
-; GLOBALNESS1-NEXT:    s_mov_b64 s[4:5], s[40:41]
-; GLOBALNESS1-NEXT:    s_mov_b32 s40, s93
-; GLOBALNESS1-NEXT:    s_mov_b32 s41, s93
-; GLOBALNESS1-NEXT:    s_mov_b64 s[6:7], s[42:43]
-; GLOBALNESS1-NEXT:    s_mov_b32 s42, s93
-; GLOBALNESS1-NEXT:    s_mov_b32 s43, s93
-; GLOBALNESS1-NEXT:    s_mov_b32 s44, s93
-; GLOBALNESS1-NEXT:    s_mov_b32 s45, s93
-; GLOBALNESS1-NEXT:    s_mov_b32 s46, s93
-; GLOBALNESS1-NEXT:    s_mov_b32 s47, s93
-; GLOBALNESS1-NEXT:    s_mov_b32 s48, s93
-; GLOBALNESS1-NEXT:    s_mov_b32 s49, s93
-; GLOBALNESS1-NEXT:    s_mov_b32 s50, s93
-; GLOBALNESS1-NEXT:    s_mov_b32 s51, s93
-; GLOBALNESS1-NEXT:    s_mov_b32 s52, s93
-; GLOBALNESS1-NEXT:    s_mov_b32 s53, s93
-; GLOBALNESS1-NEXT:    v_pk_mov_b32 v[0:1], s[36:37], s[36:37] op_sel:[0,1]
-; GLOBALNESS1-NEXT:    v_pk_mov_b32 v[2:3], s[38:39], s[38:39] op_sel:[0,1]
-; GLOBALNESS1-NEXT:    v_pk_mov_b32 v[4:5], s[40:41], s[40:41] op_sel:[0,1]
-; GLOBALNESS1-NEXT:    v_pk_mov_b32 v[6:7], s[42:43], s[42:43] op_sel:[0,1]
-; GLOBALNESS1-NEXT:    v_pk_mov_b32 v[8:9], s[44:45], s[44:45] op_sel:[0,1]
-; GLOBALNESS1-NEXT:    v_pk_mov_b32 v[10:11], s[46:47], s[46:47] op_sel:[0,1]
-; GLOBALNESS1-NEXT:    v_pk_mov_b32 v[12:13], s[48:49], s[48:49] op_sel:[0,1]
-; GLOBALNESS1-NEXT:    v_pk_mov_b32 v[14:15], s[50:51], s[50:51] op_sel:[0,1]
-; GLOBALNESS1-NEXT:    v_pk_mov_b32 v[16:17], s[52:53], s[52:53] op_sel:[0,1]
-; GLOBALNESS1-NEXT:    v_pk_mov_b32 v[18:19], s[54:55], s[54:55] op_sel:[0,1]
-; GLOBALNESS1-NEXT:    v_pk_mov_b32 v[20:21], s[56:57], s[56:57] op_sel:[0,1]
-; GLOBALNESS1-NEXT:    v_pk_mov_b32 v[22:23], s[58:59], s[58:59] op_sel:[0,1]
-; GLOBALNESS1-NEXT:    v_pk_mov_b32 v[24:25], s[60:61], s[60:61] op_sel:[0,1]
-; GLOBALNESS1-NEXT:    v_pk_mov_b32 v[26:27], s[62:63], s[62:63] op_sel:[0,1]
-; GLOBALNESS1-NEXT:    v_pk_mov_b32 v[28:29], s[64:65], s[64:65] op_sel:[0,1]
-; GLOBALNESS1-NEXT:    v_pk_mov_b32 v[30:31], s[66:67], s[66:67] op_sel:[0,1]
-; GLOBALNESS1-NEXT:    s_mov_b64 s[42:43], s[6:7]
-; GLOBALNESS1-NEXT:    s_mov_b64 s[40:41], s[4:5]
-; GLOBALNESS1-NEXT:    s_mov_b32 s39, s75
-; GLOBALNESS1-NEXT:    s_mov_b64 s[36:37], s[72:73]
-; GLOBALNESS1-NEXT:  .LBB1_26: ; %Flow15
-=======
 ; GLOBALNESS1-NEXT:    v_pk_mov_b32 v[0:1], 0, 0
 ; GLOBALNESS1-NEXT:  .LBB1_26: ; %Flow24
->>>>>>> 2360e53e
 ; GLOBALNESS1-NEXT:    ; in Loop: Header=BB1_4 Depth=1
 ; GLOBALNESS1-NEXT:    s_or_b64 exec, exec, s[80:81]
 ; GLOBALNESS1-NEXT:    s_and_saveexec_b64 s[4:5], s[62:63]
 ; GLOBALNESS1-NEXT:    s_cbranch_execz .LBB1_2
 ; GLOBALNESS1-NEXT:  ; %bb.27: ; %bb67.i
 ; GLOBALNESS1-NEXT:    ; in Loop: Header=BB1_4 Depth=1
-<<<<<<< HEAD
-; GLOBALNESS1-NEXT:    v_readlane_b32 s6, v40, 2
-; GLOBALNESS1-NEXT:    v_readlane_b32 s7, v40, 3
-; GLOBALNESS1-NEXT:    s_andn2_b64 vcc, exec, s[6:7]
-; GLOBALNESS1-NEXT:    s_cbranch_vccnz .LBB1_1
-; GLOBALNESS1-NEXT:  ; %bb.28: ; %bb69.i
-; GLOBALNESS1-NEXT:    ; in Loop: Header=BB1_4 Depth=1
-; GLOBALNESS1-NEXT:    v_mov_b32_e32 v43, v42
-; GLOBALNESS1-NEXT:    v_pk_mov_b32 v[32:33], 0, 0
-; GLOBALNESS1-NEXT:    global_store_dwordx2 v[32:33], v[42:43], off
-; GLOBALNESS1-NEXT:    s_branch .LBB1_1
-; GLOBALNESS1-NEXT:  .LBB1_29: ; %bb73.i
-; GLOBALNESS1-NEXT:    ; in Loop: Header=BB1_4 Depth=1
-; GLOBALNESS1-NEXT:    v_mov_b32_e32 v43, v42
-; GLOBALNESS1-NEXT:    v_pk_mov_b32 v[32:33], 0, 0
-; GLOBALNESS1-NEXT:    global_store_dwordx2 v[32:33], v[42:43], off
-=======
 ; GLOBALNESS1-NEXT:    s_and_b64 vcc, exec, s[58:59]
 ; GLOBALNESS1-NEXT:    s_cbranch_vccnz .LBB1_1
 ; GLOBALNESS1-NEXT:  ; %bb.28: ; %bb69.i
 ; GLOBALNESS1-NEXT:    ; in Loop: Header=BB1_4 Depth=1
-; GLOBALNESS1-NEXT:    v_mov_b32_e32 v41, v40
+; GLOBALNESS1-NEXT:    v_mov_b32_e32 v43, v42
 ; GLOBALNESS1-NEXT:    v_pk_mov_b32 v[2:3], 0, 0
-; GLOBALNESS1-NEXT:    global_store_dwordx2 v[2:3], v[40:41], off
+; GLOBALNESS1-NEXT:    global_store_dwordx2 v[2:3], v[42:43], off
 ; GLOBALNESS1-NEXT:    s_branch .LBB1_1
 ; GLOBALNESS1-NEXT:  .LBB1_29: ; %bb73.i
 ; GLOBALNESS1-NEXT:    ; in Loop: Header=BB1_4 Depth=1
-; GLOBALNESS1-NEXT:    v_mov_b32_e32 v41, v40
+; GLOBALNESS1-NEXT:    v_mov_b32_e32 v43, v42
 ; GLOBALNESS1-NEXT:    v_pk_mov_b32 v[2:3], 0, 0
-; GLOBALNESS1-NEXT:    global_store_dwordx2 v[2:3], v[40:41], off
->>>>>>> 2360e53e
+; GLOBALNESS1-NEXT:    global_store_dwordx2 v[2:3], v[42:43], off
 ; GLOBALNESS1-NEXT:    s_branch .LBB1_2
 ; GLOBALNESS1-NEXT:  .LBB1_30: ; %loop.exit.guard
 ; GLOBALNESS1-NEXT:    s_andn2_b64 vcc, exec, s[4:5]
@@ -475,17 +288,10 @@
 ; GLOBALNESS1-NEXT:    s_mov_b64 s[4:5], s[40:41]
 ; GLOBALNESS1-NEXT:    s_mov_b64 s[6:7], s[36:37]
 ; GLOBALNESS1-NEXT:    s_mov_b64 s[10:11], s[34:35]
-<<<<<<< HEAD
-; GLOBALNESS1-NEXT:    s_mov_b32 s12, s56
-; GLOBALNESS1-NEXT:    s_mov_b32 s13, s99
-; GLOBALNESS1-NEXT:    s_mov_b32 s14, s98
-; GLOBALNESS1-NEXT:    v_mov_b32_e32 v31, v41
-=======
 ; GLOBALNESS1-NEXT:    s_mov_b32 s12, s72
 ; GLOBALNESS1-NEXT:    s_mov_b32 s13, s71
 ; GLOBALNESS1-NEXT:    s_mov_b32 s14, s70
-; GLOBALNESS1-NEXT:    v_mov_b32_e32 v31, v42
->>>>>>> 2360e53e
+; GLOBALNESS1-NEXT:    v_mov_b32_e32 v31, v41
 ; GLOBALNESS1-NEXT:    s_getpc_b64 s[16:17]
 ; GLOBALNESS1-NEXT:    s_add_u32 s16, s16, widget@rel32@lo+4
 ; GLOBALNESS1-NEXT:    s_addc_u32 s17, s17, widget@rel32@hi+12
@@ -500,17 +306,10 @@
 ; GLOBALNESS1-NEXT:    s_mov_b64 s[4:5], s[40:41]
 ; GLOBALNESS1-NEXT:    s_mov_b64 s[6:7], s[36:37]
 ; GLOBALNESS1-NEXT:    s_mov_b64 s[10:11], s[34:35]
-<<<<<<< HEAD
-; GLOBALNESS1-NEXT:    s_mov_b32 s12, s56
-; GLOBALNESS1-NEXT:    s_mov_b32 s13, s99
-; GLOBALNESS1-NEXT:    s_mov_b32 s14, s98
-; GLOBALNESS1-NEXT:    v_mov_b32_e32 v31, v41
-=======
 ; GLOBALNESS1-NEXT:    s_mov_b32 s12, s72
 ; GLOBALNESS1-NEXT:    s_mov_b32 s13, s71
 ; GLOBALNESS1-NEXT:    s_mov_b32 s14, s70
-; GLOBALNESS1-NEXT:    v_mov_b32_e32 v31, v42
->>>>>>> 2360e53e
+; GLOBALNESS1-NEXT:    v_mov_b32_e32 v31, v41
 ; GLOBALNESS1-NEXT:    s_getpc_b64 s[16:17]
 ; GLOBALNESS1-NEXT:    s_add_u32 s16, s16, widget@rel32@lo+4
 ; GLOBALNESS1-NEXT:    s_addc_u32 s17, s17, widget@rel32@hi+12
@@ -522,44 +321,25 @@
 ; GLOBALNESS0-NEXT:    s_mov_b64 s[36:37], s[6:7]
 ; GLOBALNESS0-NEXT:    s_load_dwordx4 s[72:75], s[8:9], 0x0
 ; GLOBALNESS0-NEXT:    s_load_dword s6, s[8:9], 0x14
-<<<<<<< HEAD
 ; GLOBALNESS0-NEXT:    v_mov_b32_e32 v41, v0
 ; GLOBALNESS0-NEXT:    v_mov_b32_e32 v42, 0
-=======
-; GLOBALNESS0-NEXT:    v_mov_b32_e32 v42, v0
-; GLOBALNESS0-NEXT:    v_mov_b32_e32 v40, 0
->>>>>>> 2360e53e
 ; GLOBALNESS0-NEXT:    v_pk_mov_b32 v[0:1], 0, 0
 ; GLOBALNESS0-NEXT:    global_store_dword v[0:1], v42, off
 ; GLOBALNESS0-NEXT:    s_waitcnt lgkmcnt(0)
-<<<<<<< HEAD
-; GLOBALNESS0-NEXT:    global_load_dword v0, v42, s[36:37]
-; GLOBALNESS0-NEXT:    s_add_u32 flat_scratch_lo, s12, s17
-; GLOBALNESS0-NEXT:    s_mov_b64 s[62:63], s[4:5]
-=======
-; GLOBALNESS0-NEXT:    global_load_dword v0, v40, s[72:73]
+; GLOBALNESS0-NEXT:    global_load_dword v0, v42, s[72:73]
 ; GLOBALNESS0-NEXT:    s_mov_b64 s[40:41], s[4:5]
->>>>>>> 2360e53e
 ; GLOBALNESS0-NEXT:    s_load_dwordx2 s[4:5], s[8:9], 0x18
 ; GLOBALNESS0-NEXT:    s_load_dword s7, s[8:9], 0x20
 ; GLOBALNESS0-NEXT:    s_add_u32 flat_scratch_lo, s12, s17
 ; GLOBALNESS0-NEXT:    s_addc_u32 flat_scratch_hi, s13, 0
 ; GLOBALNESS0-NEXT:    s_add_u32 s0, s0, s17
 ; GLOBALNESS0-NEXT:    s_addc_u32 s1, s1, 0
-<<<<<<< HEAD
 ; GLOBALNESS0-NEXT:    v_mov_b32_e32 v43, 0x40994400
-; GLOBALNESS0-NEXT:    s_bitcmp1_b32 s38, 0
-; GLOBALNESS0-NEXT:    s_waitcnt lgkmcnt(0)
-; GLOBALNESS0-NEXT:    v_cmp_ngt_f64_e64 s[40:41], s[4:5], v[42:43]
-; GLOBALNESS0-NEXT:    v_cmp_ngt_f64_e64 s[42:43], s[4:5], 0
-=======
-; GLOBALNESS0-NEXT:    v_mov_b32_e32 v41, 0x40994400
 ; GLOBALNESS0-NEXT:    s_bitcmp1_b32 s74, 0
 ; GLOBALNESS0-NEXT:    s_waitcnt lgkmcnt(0)
-; GLOBALNESS0-NEXT:    v_cmp_ngt_f64_e32 vcc, s[4:5], v[40:41]
+; GLOBALNESS0-NEXT:    v_cmp_ngt_f64_e32 vcc, s[4:5], v[42:43]
 ; GLOBALNESS0-NEXT:    v_cmp_ngt_f64_e64 s[4:5], s[4:5], 0
 ; GLOBALNESS0-NEXT:    v_cndmask_b32_e64 v2, 0, 1, s[4:5]
->>>>>>> 2360e53e
 ; GLOBALNESS0-NEXT:    s_cselect_b64 s[4:5], -1, 0
 ; GLOBALNESS0-NEXT:    v_cndmask_b32_e64 v3, 0, 1, s[4:5]
 ; GLOBALNESS0-NEXT:    s_xor_b64 s[4:5], s[4:5], -1
@@ -576,19 +356,6 @@
 ; GLOBALNESS0-NEXT:    s_getpc_b64 s[6:7]
 ; GLOBALNESS0-NEXT:    s_add_u32 s6, s6, wobble@gotpcrel32@lo+4
 ; GLOBALNESS0-NEXT:    s_addc_u32 s7, s7, wobble@gotpcrel32@hi+12
-<<<<<<< HEAD
-; GLOBALNESS0-NEXT:    ; implicit-def: $vgpr40
-; GLOBALNESS0-NEXT:    s_xor_b64 s[86:87], s[4:5], -1
-; GLOBALNESS0-NEXT:    s_load_dwordx2 s[66:67], s[6:7], 0x0
-; GLOBALNESS0-NEXT:    s_mov_b32 s98, s16
-; GLOBALNESS0-NEXT:    s_mov_b64 s[60:61], s[8:9]
-; GLOBALNESS0-NEXT:    s_mov_b32 s99, s15
-; GLOBALNESS0-NEXT:    s_mov_b32 s56, s14
-; GLOBALNESS0-NEXT:    s_mov_b64 s[34:35], s[10:11]
-; GLOBALNESS0-NEXT:    s_mov_b64 s[92:93], 0x80
-; GLOBALNESS0-NEXT:    v_cmp_ne_u32_e64 s[36:37], 1, v1
-; GLOBALNESS0-NEXT:    s_mov_b32 s69, 0x3ff00000
-=======
 ; GLOBALNESS0-NEXT:    s_xor_b64 s[4:5], s[4:5], -1
 ; GLOBALNESS0-NEXT:    v_cmp_ne_u32_e64 s[50:51], 1, v1
 ; GLOBALNESS0-NEXT:    v_cndmask_b32_e64 v1, 0, 1, s[4:5]
@@ -602,28 +369,9 @@
 ; GLOBALNESS0-NEXT:    s_mov_b32 s70, s14
 ; GLOBALNESS0-NEXT:    s_mov_b64 s[34:35], s[10:11]
 ; GLOBALNESS0-NEXT:    s_mov_b64 s[76:77], 0x80
->>>>>>> 2360e53e
 ; GLOBALNESS0-NEXT:    s_mov_b32 s32, 0
 ; GLOBALNESS0-NEXT:    ; implicit-def: $vgpr44_vgpr45
 ; GLOBALNESS0-NEXT:    s_waitcnt vmcnt(0)
-<<<<<<< HEAD
-; GLOBALNESS0-NEXT:    v_cmp_gt_i32_e64 s[4:5], 0, v0
-; GLOBALNESS0-NEXT:    v_writelane_b32 v40, s4, 0
-; GLOBALNESS0-NEXT:    v_writelane_b32 v40, s5, 1
-; GLOBALNESS0-NEXT:    v_cmp_eq_u32_e64 s[4:5], 1, v0
-; GLOBALNESS0-NEXT:    v_writelane_b32 v40, s4, 2
-; GLOBALNESS0-NEXT:    v_writelane_b32 v40, s5, 3
-; GLOBALNESS0-NEXT:    v_cmp_eq_u32_e64 s[4:5], 0, v0
-; GLOBALNESS0-NEXT:    v_writelane_b32 v40, s4, 4
-; GLOBALNESS0-NEXT:    v_cmp_gt_i32_e64 s[90:91], 1, v0
-; GLOBALNESS0-NEXT:    v_writelane_b32 v40, s5, 5
-; GLOBALNESS0-NEXT:    s_branch .LBB1_4
-; GLOBALNESS0-NEXT:  .LBB1_1: ; %bb70.i
-; GLOBALNESS0-NEXT:    ; in Loop: Header=BB1_4 Depth=1
-; GLOBALNESS0-NEXT:    v_readlane_b32 s6, v40, 4
-; GLOBALNESS0-NEXT:    v_readlane_b32 s7, v40, 5
-; GLOBALNESS0-NEXT:    s_andn2_b64 vcc, exec, s[6:7]
-=======
 ; GLOBALNESS0-NEXT:    v_cmp_gt_i32_e32 vcc, 0, v0
 ; GLOBALNESS0-NEXT:    v_cndmask_b32_e64 v1, 0, 1, vcc
 ; GLOBALNESS0-NEXT:    v_cmp_gt_i32_e32 vcc, 1, v0
@@ -640,7 +388,6 @@
 ; GLOBALNESS0-NEXT:  .LBB1_1: ; %bb70.i
 ; GLOBALNESS0-NEXT:    ; in Loop: Header=BB1_4 Depth=1
 ; GLOBALNESS0-NEXT:    s_and_b64 vcc, exec, s[60:61]
->>>>>>> 2360e53e
 ; GLOBALNESS0-NEXT:    s_cbranch_vccz .LBB1_29
 ; GLOBALNESS0-NEXT:  .LBB1_2: ; %Flow15
 ; GLOBALNESS0-NEXT:    ; in Loop: Header=BB1_4 Depth=1
@@ -655,28 +402,10 @@
 ; GLOBALNESS0-NEXT:  .LBB1_4: ; %bb5
 ; GLOBALNESS0-NEXT:    ; =>This Loop Header: Depth=1
 ; GLOBALNESS0-NEXT:    ; Child Loop BB1_15 Depth 2
-<<<<<<< HEAD
-; GLOBALNESS0-NEXT:    v_pk_mov_b32 v[0:1], s[92:93], s[92:93] op_sel:[0,1]
-; GLOBALNESS0-NEXT:    flat_load_dword v44, v[0:1]
-; GLOBALNESS0-NEXT:    s_add_u32 s8, s60, 40
+; GLOBALNESS0-NEXT:    v_pk_mov_b32 v[0:1], s[76:77], s[76:77] op_sel:[0,1]
+; GLOBALNESS0-NEXT:    flat_load_dword v40, v[0:1]
+; GLOBALNESS0-NEXT:    s_add_u32 s8, s38, 40
 ; GLOBALNESS0-NEXT:    buffer_store_dword v42, off, s[0:3], 0
-; GLOBALNESS0-NEXT:    flat_load_dword v45, v[0:1]
-; GLOBALNESS0-NEXT:    s_addc_u32 s9, s61, 0
-; GLOBALNESS0-NEXT:    s_mov_b64 s[4:5], s[62:63]
-; GLOBALNESS0-NEXT:    s_mov_b64 s[6:7], s[54:55]
-; GLOBALNESS0-NEXT:    s_mov_b64 s[10:11], s[34:35]
-; GLOBALNESS0-NEXT:    s_mov_b32 s12, s56
-; GLOBALNESS0-NEXT:    s_mov_b32 s13, s99
-; GLOBALNESS0-NEXT:    s_mov_b32 s14, s98
-; GLOBALNESS0-NEXT:    v_mov_b32_e32 v31, v41
-; GLOBALNESS0-NEXT:    s_waitcnt lgkmcnt(0)
-; GLOBALNESS0-NEXT:    s_swappc_b64 s[30:31], s[66:67]
-; GLOBALNESS0-NEXT:    s_and_b64 vcc, exec, s[36:37]
-=======
-; GLOBALNESS0-NEXT:    v_pk_mov_b32 v[0:1], s[76:77], s[76:77] op_sel:[0,1]
-; GLOBALNESS0-NEXT:    flat_load_dword v43, v[0:1]
-; GLOBALNESS0-NEXT:    s_add_u32 s8, s38, 40
-; GLOBALNESS0-NEXT:    buffer_store_dword v40, off, s[0:3], 0
 ; GLOBALNESS0-NEXT:    flat_load_dword v46, v[0:1]
 ; GLOBALNESS0-NEXT:    s_addc_u32 s9, s39, 0
 ; GLOBALNESS0-NEXT:    s_mov_b64 s[4:5], s[40:41]
@@ -685,11 +414,10 @@
 ; GLOBALNESS0-NEXT:    s_mov_b32 s12, s70
 ; GLOBALNESS0-NEXT:    s_mov_b32 s13, s69
 ; GLOBALNESS0-NEXT:    s_mov_b32 s14, s68
-; GLOBALNESS0-NEXT:    v_mov_b32_e32 v31, v42
+; GLOBALNESS0-NEXT:    v_mov_b32_e32 v31, v41
 ; GLOBALNESS0-NEXT:    s_waitcnt lgkmcnt(0)
 ; GLOBALNESS0-NEXT:    s_swappc_b64 s[30:31], s[78:79]
 ; GLOBALNESS0-NEXT:    s_and_b64 vcc, exec, s[46:47]
->>>>>>> 2360e53e
 ; GLOBALNESS0-NEXT:    s_mov_b64 s[6:7], -1
 ; GLOBALNESS0-NEXT:    ; implicit-def: $sgpr4_sgpr5
 ; GLOBALNESS0-NEXT:    s_cbranch_vccnz .LBB1_8
@@ -724,17 +452,8 @@
 ; GLOBALNESS0-NEXT:    s_cbranch_execz .LBB1_26
 ; GLOBALNESS0-NEXT:  ; %bb.10: ; %bb33.i
 ; GLOBALNESS0-NEXT:    ; in Loop: Header=BB1_4 Depth=1
-<<<<<<< HEAD
-; GLOBALNESS0-NEXT:    global_load_dwordx2 v[0:1], v[32:33], off
-; GLOBALNESS0-NEXT:    v_readlane_b32 s4, v40, 0
-; GLOBALNESS0-NEXT:    v_readlane_b32 s5, v40, 1
-; GLOBALNESS0-NEXT:    s_mov_b64 s[72:73], s[36:37]
-; GLOBALNESS0-NEXT:    s_mov_b32 s75, s39
-; GLOBALNESS0-NEXT:    s_andn2_b64 vcc, exec, s[4:5]
-=======
 ; GLOBALNESS0-NEXT:    global_load_dwordx2 v[0:1], v[2:3], off
 ; GLOBALNESS0-NEXT:    s_and_b64 vcc, exec, s[54:55]
->>>>>>> 2360e53e
 ; GLOBALNESS0-NEXT:    s_cbranch_vccnz .LBB1_12
 ; GLOBALNESS0-NEXT:  ; %bb.11: ; %bb39.i
 ; GLOBALNESS0-NEXT:    ; in Loop: Header=BB1_4 Depth=1
@@ -743,19 +462,11 @@
 ; GLOBALNESS0-NEXT:    global_store_dwordx2 v[2:3], v[42:43], off
 ; GLOBALNESS0-NEXT:  .LBB1_12: ; %bb44.lr.ph.i
 ; GLOBALNESS0-NEXT:    ; in Loop: Header=BB1_4 Depth=1
-<<<<<<< HEAD
-; GLOBALNESS0-NEXT:    v_cmp_ne_u32_e32 vcc, 0, v45
-; GLOBALNESS0-NEXT:    v_cndmask_b32_e32 v2, 0, v44, vcc
-; GLOBALNESS0-NEXT:    s_waitcnt vmcnt(0)
-; GLOBALNESS0-NEXT:    v_cmp_nlt_f64_e64 s[36:37], 0, v[0:1]
-; GLOBALNESS0-NEXT:    v_cmp_eq_u32_e64 s[58:59], 0, v2
-=======
 ; GLOBALNESS0-NEXT:    v_cmp_ne_u32_e32 vcc, 0, v46
-; GLOBALNESS0-NEXT:    v_cndmask_b32_e32 v2, 0, v43, vcc
+; GLOBALNESS0-NEXT:    v_cndmask_b32_e32 v2, 0, v40, vcc
 ; GLOBALNESS0-NEXT:    s_waitcnt vmcnt(0)
 ; GLOBALNESS0-NEXT:    v_cmp_nlt_f64_e64 s[64:65], 0, v[0:1]
 ; GLOBALNESS0-NEXT:    v_cmp_eq_u32_e64 s[66:67], 0, v2
->>>>>>> 2360e53e
 ; GLOBALNESS0-NEXT:    s_branch .LBB1_15
 ; GLOBALNESS0-NEXT:  .LBB1_13: ; %Flow16
 ; GLOBALNESS0-NEXT:    ; in Loop: Header=BB1_15 Depth=2
@@ -775,17 +486,6 @@
 ; GLOBALNESS0-NEXT:    s_cbranch_vccnz .LBB1_14
 ; GLOBALNESS0-NEXT:  ; %bb.17: ; %bb50.i
 ; GLOBALNESS0-NEXT:    ; in Loop: Header=BB1_15 Depth=2
-<<<<<<< HEAD
-; GLOBALNESS0-NEXT:    s_andn2_b64 vcc, exec, s[40:41]
-; GLOBALNESS0-NEXT:    s_cbranch_vccnz .LBB1_20
-; GLOBALNESS0-NEXT:  ; %bb.18: ; %bb3.i.i
-; GLOBALNESS0-NEXT:    ; in Loop: Header=BB1_15 Depth=2
-; GLOBALNESS0-NEXT:    s_andn2_b64 vcc, exec, s[42:43]
-; GLOBALNESS0-NEXT:    s_cbranch_vccnz .LBB1_20
-; GLOBALNESS0-NEXT:  ; %bb.19: ; %bb6.i.i
-; GLOBALNESS0-NEXT:    ; in Loop: Header=BB1_15 Depth=2
-; GLOBALNESS0-NEXT:    s_andn2_b64 vcc, exec, s[36:37]
-=======
 ; GLOBALNESS0-NEXT:    s_and_b64 vcc, exec, s[42:43]
 ; GLOBALNESS0-NEXT:    s_cbranch_vccnz .LBB1_20
 ; GLOBALNESS0-NEXT:  ; %bb.18: ; %bb3.i.i
@@ -795,7 +495,6 @@
 ; GLOBALNESS0-NEXT:  ; %bb.19: ; %bb6.i.i
 ; GLOBALNESS0-NEXT:    ; in Loop: Header=BB1_15 Depth=2
 ; GLOBALNESS0-NEXT:    s_andn2_b64 vcc, exec, s[64:65]
->>>>>>> 2360e53e
 ; GLOBALNESS0-NEXT:  .LBB1_20: ; %spam.exit.i
 ; GLOBALNESS0-NEXT:    ; in Loop: Header=BB1_15 Depth=2
 ; GLOBALNESS0-NEXT:    s_and_b64 vcc, exec, s[56:57]
@@ -808,34 +507,10 @@
 ; GLOBALNESS0-NEXT:    s_mov_b64 s[6:7], s[36:37]
 ; GLOBALNESS0-NEXT:    s_mov_b64 s[8:9], s[72:73]
 ; GLOBALNESS0-NEXT:    s_mov_b64 s[10:11], s[34:35]
-<<<<<<< HEAD
-; GLOBALNESS0-NEXT:    s_mov_b32 s12, s56
-; GLOBALNESS0-NEXT:    s_mov_b32 s13, s99
-; GLOBALNESS0-NEXT:    s_mov_b32 s14, s98
-; GLOBALNESS0-NEXT:    v_mov_b32_e32 v31, v41
-; GLOBALNESS0-NEXT:    s_swappc_b64 s[30:31], s[66:67]
-; GLOBALNESS0-NEXT:    v_pk_mov_b32 v[44:45], 0, 0
-; GLOBALNESS0-NEXT:    s_mov_b64 s[4:5], s[62:63]
-; GLOBALNESS0-NEXT:    s_mov_b64 s[6:7], s[54:55]
-; GLOBALNESS0-NEXT:    s_mov_b64 s[8:9], s[64:65]
-; GLOBALNESS0-NEXT:    s_mov_b64 s[10:11], s[34:35]
-; GLOBALNESS0-NEXT:    s_mov_b32 s12, s56
-; GLOBALNESS0-NEXT:    s_mov_b32 s13, s99
-; GLOBALNESS0-NEXT:    s_mov_b32 s14, s98
-; GLOBALNESS0-NEXT:    v_mov_b32_e32 v31, v41
-; GLOBALNESS0-NEXT:    global_store_dwordx2 v[44:45], a[32:33], off
-; GLOBALNESS0-NEXT:    s_swappc_b64 s[30:31], s[66:67]
-; GLOBALNESS0-NEXT:    s_and_saveexec_b64 s[4:5], s[58:59]
-; GLOBALNESS0-NEXT:    s_cbranch_execz .LBB1_13
-; GLOBALNESS0-NEXT:  ; %bb.22: ; %bb62.i
-; GLOBALNESS0-NEXT:    ; in Loop: Header=BB1_15 Depth=2
-; GLOBALNESS0-NEXT:    v_mov_b32_e32 v43, v42
-; GLOBALNESS0-NEXT:    global_store_dwordx2 v[44:45], v[42:43], off
-=======
 ; GLOBALNESS0-NEXT:    s_mov_b32 s12, s70
 ; GLOBALNESS0-NEXT:    s_mov_b32 s13, s69
 ; GLOBALNESS0-NEXT:    s_mov_b32 s14, s68
-; GLOBALNESS0-NEXT:    v_mov_b32_e32 v31, v42
+; GLOBALNESS0-NEXT:    v_mov_b32_e32 v31, v41
 ; GLOBALNESS0-NEXT:    s_swappc_b64 s[30:31], s[78:79]
 ; GLOBALNESS0-NEXT:    v_pk_mov_b32 v[46:47], 0, 0
 ; GLOBALNESS0-NEXT:    s_mov_b64 s[4:5], s[40:41]
@@ -845,16 +520,15 @@
 ; GLOBALNESS0-NEXT:    s_mov_b32 s12, s70
 ; GLOBALNESS0-NEXT:    s_mov_b32 s13, s69
 ; GLOBALNESS0-NEXT:    s_mov_b32 s14, s68
-; GLOBALNESS0-NEXT:    v_mov_b32_e32 v31, v42
+; GLOBALNESS0-NEXT:    v_mov_b32_e32 v31, v41
 ; GLOBALNESS0-NEXT:    global_store_dwordx2 v[46:47], v[44:45], off
 ; GLOBALNESS0-NEXT:    s_swappc_b64 s[30:31], s[78:79]
 ; GLOBALNESS0-NEXT:    s_and_saveexec_b64 s[4:5], s[66:67]
 ; GLOBALNESS0-NEXT:    s_cbranch_execz .LBB1_13
 ; GLOBALNESS0-NEXT:  ; %bb.22: ; %bb62.i
 ; GLOBALNESS0-NEXT:    ; in Loop: Header=BB1_15 Depth=2
-; GLOBALNESS0-NEXT:    v_mov_b32_e32 v41, v40
-; GLOBALNESS0-NEXT:    global_store_dwordx2 v[46:47], v[40:41], off
->>>>>>> 2360e53e
+; GLOBALNESS0-NEXT:    v_mov_b32_e32 v43, v42
+; GLOBALNESS0-NEXT:    global_store_dwordx2 v[46:47], v[42:43], off
 ; GLOBALNESS0-NEXT:    s_branch .LBB1_13
 ; GLOBALNESS0-NEXT:  .LBB1_23: ; %LeafBlock
 ; GLOBALNESS0-NEXT:    ; in Loop: Header=BB1_4 Depth=1
@@ -869,89 +543,27 @@
 ; GLOBALNESS0-NEXT:    s_branch .LBB1_3
 ; GLOBALNESS0-NEXT:  .LBB1_25: ; %Flow23
 ; GLOBALNESS0-NEXT:    ; in Loop: Header=BB1_4 Depth=1
-<<<<<<< HEAD
-; GLOBALNESS0-NEXT:    s_mov_b32 s36, s93
-; GLOBALNESS0-NEXT:    s_mov_b32 s37, s93
-; GLOBALNESS0-NEXT:    s_mov_b32 s38, s93
-; GLOBALNESS0-NEXT:    s_mov_b32 s39, s93
-; GLOBALNESS0-NEXT:    s_mov_b64 s[4:5], s[40:41]
-; GLOBALNESS0-NEXT:    s_mov_b32 s40, s93
-; GLOBALNESS0-NEXT:    s_mov_b32 s41, s93
-; GLOBALNESS0-NEXT:    s_mov_b64 s[6:7], s[42:43]
-; GLOBALNESS0-NEXT:    s_mov_b32 s42, s93
-; GLOBALNESS0-NEXT:    s_mov_b32 s43, s93
-; GLOBALNESS0-NEXT:    s_mov_b32 s44, s93
-; GLOBALNESS0-NEXT:    s_mov_b32 s45, s93
-; GLOBALNESS0-NEXT:    s_mov_b32 s46, s93
-; GLOBALNESS0-NEXT:    s_mov_b32 s47, s93
-; GLOBALNESS0-NEXT:    s_mov_b32 s48, s93
-; GLOBALNESS0-NEXT:    s_mov_b32 s49, s93
-; GLOBALNESS0-NEXT:    s_mov_b32 s50, s93
-; GLOBALNESS0-NEXT:    s_mov_b32 s51, s93
-; GLOBALNESS0-NEXT:    s_mov_b32 s52, s93
-; GLOBALNESS0-NEXT:    s_mov_b32 s53, s93
-; GLOBALNESS0-NEXT:    v_pk_mov_b32 v[0:1], s[36:37], s[36:37] op_sel:[0,1]
-; GLOBALNESS0-NEXT:    v_pk_mov_b32 v[2:3], s[38:39], s[38:39] op_sel:[0,1]
-; GLOBALNESS0-NEXT:    v_pk_mov_b32 v[4:5], s[40:41], s[40:41] op_sel:[0,1]
-; GLOBALNESS0-NEXT:    v_pk_mov_b32 v[6:7], s[42:43], s[42:43] op_sel:[0,1]
-; GLOBALNESS0-NEXT:    v_pk_mov_b32 v[8:9], s[44:45], s[44:45] op_sel:[0,1]
-; GLOBALNESS0-NEXT:    v_pk_mov_b32 v[10:11], s[46:47], s[46:47] op_sel:[0,1]
-; GLOBALNESS0-NEXT:    v_pk_mov_b32 v[12:13], s[48:49], s[48:49] op_sel:[0,1]
-; GLOBALNESS0-NEXT:    v_pk_mov_b32 v[14:15], s[50:51], s[50:51] op_sel:[0,1]
-; GLOBALNESS0-NEXT:    v_pk_mov_b32 v[16:17], s[52:53], s[52:53] op_sel:[0,1]
-; GLOBALNESS0-NEXT:    v_pk_mov_b32 v[18:19], s[54:55], s[54:55] op_sel:[0,1]
-; GLOBALNESS0-NEXT:    v_pk_mov_b32 v[20:21], s[56:57], s[56:57] op_sel:[0,1]
-; GLOBALNESS0-NEXT:    v_pk_mov_b32 v[22:23], s[58:59], s[58:59] op_sel:[0,1]
-; GLOBALNESS0-NEXT:    v_pk_mov_b32 v[24:25], s[60:61], s[60:61] op_sel:[0,1]
-; GLOBALNESS0-NEXT:    v_pk_mov_b32 v[26:27], s[62:63], s[62:63] op_sel:[0,1]
-; GLOBALNESS0-NEXT:    v_pk_mov_b32 v[28:29], s[64:65], s[64:65] op_sel:[0,1]
-; GLOBALNESS0-NEXT:    v_pk_mov_b32 v[30:31], s[66:67], s[66:67] op_sel:[0,1]
-; GLOBALNESS0-NEXT:    s_mov_b64 s[42:43], s[6:7]
-; GLOBALNESS0-NEXT:    s_mov_b64 s[40:41], s[4:5]
-; GLOBALNESS0-NEXT:    s_mov_b32 s39, s75
-; GLOBALNESS0-NEXT:    s_mov_b64 s[36:37], s[72:73]
-; GLOBALNESS0-NEXT:  .LBB1_26: ; %Flow15
-=======
 ; GLOBALNESS0-NEXT:    v_pk_mov_b32 v[0:1], 0, 0
 ; GLOBALNESS0-NEXT:  .LBB1_26: ; %Flow24
->>>>>>> 2360e53e
 ; GLOBALNESS0-NEXT:    ; in Loop: Header=BB1_4 Depth=1
 ; GLOBALNESS0-NEXT:    s_or_b64 exec, exec, s[80:81]
 ; GLOBALNESS0-NEXT:    s_and_saveexec_b64 s[4:5], s[62:63]
 ; GLOBALNESS0-NEXT:    s_cbranch_execz .LBB1_2
 ; GLOBALNESS0-NEXT:  ; %bb.27: ; %bb67.i
 ; GLOBALNESS0-NEXT:    ; in Loop: Header=BB1_4 Depth=1
-<<<<<<< HEAD
-; GLOBALNESS0-NEXT:    v_readlane_b32 s6, v40, 2
-; GLOBALNESS0-NEXT:    v_readlane_b32 s7, v40, 3
-; GLOBALNESS0-NEXT:    s_andn2_b64 vcc, exec, s[6:7]
-; GLOBALNESS0-NEXT:    s_cbranch_vccnz .LBB1_1
-; GLOBALNESS0-NEXT:  ; %bb.28: ; %bb69.i
-; GLOBALNESS0-NEXT:    ; in Loop: Header=BB1_4 Depth=1
-; GLOBALNESS0-NEXT:    v_mov_b32_e32 v43, v42
-; GLOBALNESS0-NEXT:    v_pk_mov_b32 v[32:33], 0, 0
-; GLOBALNESS0-NEXT:    global_store_dwordx2 v[32:33], v[42:43], off
-; GLOBALNESS0-NEXT:    s_branch .LBB1_1
-; GLOBALNESS0-NEXT:  .LBB1_29: ; %bb73.i
-; GLOBALNESS0-NEXT:    ; in Loop: Header=BB1_4 Depth=1
-; GLOBALNESS0-NEXT:    v_mov_b32_e32 v43, v42
-; GLOBALNESS0-NEXT:    v_pk_mov_b32 v[32:33], 0, 0
-; GLOBALNESS0-NEXT:    global_store_dwordx2 v[32:33], v[42:43], off
-=======
 ; GLOBALNESS0-NEXT:    s_and_b64 vcc, exec, s[58:59]
 ; GLOBALNESS0-NEXT:    s_cbranch_vccnz .LBB1_1
 ; GLOBALNESS0-NEXT:  ; %bb.28: ; %bb69.i
 ; GLOBALNESS0-NEXT:    ; in Loop: Header=BB1_4 Depth=1
-; GLOBALNESS0-NEXT:    v_mov_b32_e32 v41, v40
+; GLOBALNESS0-NEXT:    v_mov_b32_e32 v43, v42
 ; GLOBALNESS0-NEXT:    v_pk_mov_b32 v[2:3], 0, 0
-; GLOBALNESS0-NEXT:    global_store_dwordx2 v[2:3], v[40:41], off
+; GLOBALNESS0-NEXT:    global_store_dwordx2 v[2:3], v[42:43], off
 ; GLOBALNESS0-NEXT:    s_branch .LBB1_1
 ; GLOBALNESS0-NEXT:  .LBB1_29: ; %bb73.i
 ; GLOBALNESS0-NEXT:    ; in Loop: Header=BB1_4 Depth=1
-; GLOBALNESS0-NEXT:    v_mov_b32_e32 v41, v40
+; GLOBALNESS0-NEXT:    v_mov_b32_e32 v43, v42
 ; GLOBALNESS0-NEXT:    v_pk_mov_b32 v[2:3], 0, 0
-; GLOBALNESS0-NEXT:    global_store_dwordx2 v[2:3], v[40:41], off
->>>>>>> 2360e53e
+; GLOBALNESS0-NEXT:    global_store_dwordx2 v[2:3], v[42:43], off
 ; GLOBALNESS0-NEXT:    s_branch .LBB1_2
 ; GLOBALNESS0-NEXT:  .LBB1_30: ; %loop.exit.guard
 ; GLOBALNESS0-NEXT:    s_andn2_b64 vcc, exec, s[4:5]
@@ -963,17 +575,10 @@
 ; GLOBALNESS0-NEXT:    s_mov_b64 s[4:5], s[40:41]
 ; GLOBALNESS0-NEXT:    s_mov_b64 s[6:7], s[36:37]
 ; GLOBALNESS0-NEXT:    s_mov_b64 s[10:11], s[34:35]
-<<<<<<< HEAD
-; GLOBALNESS0-NEXT:    s_mov_b32 s12, s56
-; GLOBALNESS0-NEXT:    s_mov_b32 s13, s99
-; GLOBALNESS0-NEXT:    s_mov_b32 s14, s98
-; GLOBALNESS0-NEXT:    v_mov_b32_e32 v31, v41
-=======
 ; GLOBALNESS0-NEXT:    s_mov_b32 s12, s70
 ; GLOBALNESS0-NEXT:    s_mov_b32 s13, s69
 ; GLOBALNESS0-NEXT:    s_mov_b32 s14, s68
-; GLOBALNESS0-NEXT:    v_mov_b32_e32 v31, v42
->>>>>>> 2360e53e
+; GLOBALNESS0-NEXT:    v_mov_b32_e32 v31, v41
 ; GLOBALNESS0-NEXT:    s_getpc_b64 s[16:17]
 ; GLOBALNESS0-NEXT:    s_add_u32 s16, s16, widget@rel32@lo+4
 ; GLOBALNESS0-NEXT:    s_addc_u32 s17, s17, widget@rel32@hi+12
@@ -988,17 +593,10 @@
 ; GLOBALNESS0-NEXT:    s_mov_b64 s[4:5], s[40:41]
 ; GLOBALNESS0-NEXT:    s_mov_b64 s[6:7], s[36:37]
 ; GLOBALNESS0-NEXT:    s_mov_b64 s[10:11], s[34:35]
-<<<<<<< HEAD
-; GLOBALNESS0-NEXT:    s_mov_b32 s12, s56
-; GLOBALNESS0-NEXT:    s_mov_b32 s13, s99
-; GLOBALNESS0-NEXT:    s_mov_b32 s14, s98
-; GLOBALNESS0-NEXT:    v_mov_b32_e32 v31, v41
-=======
 ; GLOBALNESS0-NEXT:    s_mov_b32 s12, s70
 ; GLOBALNESS0-NEXT:    s_mov_b32 s13, s69
 ; GLOBALNESS0-NEXT:    s_mov_b32 s14, s68
-; GLOBALNESS0-NEXT:    v_mov_b32_e32 v31, v42
->>>>>>> 2360e53e
+; GLOBALNESS0-NEXT:    v_mov_b32_e32 v31, v41
 ; GLOBALNESS0-NEXT:    s_getpc_b64 s[16:17]
 ; GLOBALNESS0-NEXT:    s_add_u32 s16, s16, widget@rel32@lo+4
 ; GLOBALNESS0-NEXT:    s_addc_u32 s17, s17, widget@rel32@hi+12
