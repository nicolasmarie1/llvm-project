; RUN: llc < %s
; rdar://6505632
; reduced from 483.xalancbmk

target datalayout = "e-p:32:32:32-i1:8:8-i8:8:8-i16:16:16-i32:32:32-i64:32:64-f32:32:32-f64:32:64-v64:64:64-v128:128:128-a0:0:64-f80:128:128"
target triple = "i386-apple-darwin7"
	%"struct.std::basic_ostream<char,std::char_traits<char> >.base" = type { i32 (...)** }
	%"struct.xercesc_2_5::ASCIIRangeFactory" = type { %"struct.std::basic_ostream<char,std::char_traits<char> >.base", i8, i8 }
@_ZN11xercesc_2_5L17gIdeographicCharsE = external constant [7 x i16]		; <[7 x i16]*> [#uses=3]

define void @_ZN11xercesc_2_515XMLRangeFactory11buildRangesEv(%"struct.xercesc_2_5::ASCIIRangeFactory"* %this) {
entry:
	br i1 false, label %bb5, label %return

bb5:		; preds = %entry
	br label %bb4.i.i

bb4.i.i:		; preds = %bb4.i.i, %bb5
	br i1 false, label %bb.i51, label %bb4.i.i

bb.i51:		; preds = %bb.i51, %bb4.i.i
	br i1 false, label %bb4.i.i70, label %bb.i51

bb4.i.i70:		; preds = %bb4.i.i70, %bb.i51
	br i1 false, label %_ZN11xercesc_2_59XMLString9stringLenEPKt.exit.i73, label %bb4.i.i70

_ZN11xercesc_2_59XMLString9stringLenEPKt.exit.i73:		; preds = %bb4.i.i70
<<<<<<< HEAD
	%0 = load i16, i16* getelementptr ([7 x i16], [7 x i16]* @_ZN11xercesc_2_5L17gIdeographicCharsE, i32 0, i32 add (i32 ashr (i32 sub (i32 ptrtoint (i16* getelementptr ([7 x i16], [7 x i16]* @_ZN11xercesc_2_5L17gIdeographicCharsE, i32 0, i32 4) to i32), i32 ptrtoint ([7 x i16]* @_ZN11xercesc_2_5L17gIdeographicCharsE to i32)), i32 1), i32 1)), align 4		; <i16> [#uses=0]
=======
	%ashr = ashr i32 sub (i32 ptrtoint (ptr getelementptr ([7 x i16], ptr @_ZN11xercesc_2_5L17gIdeographicCharsE, i32 0, i32 4) to i32), i32 ptrtoint (ptr @_ZN11xercesc_2_5L17gIdeographicCharsE to i32)), 1
	%add = add i32 %ashr, 1
	%gep = getelementptr [7 x i16], ptr @_ZN11xercesc_2_5L17gIdeographicCharsE, i32 0, i32 %add
	%0 = load i16, ptr %gep, align 4
>>>>>>> 63537872
	br label %bb4.i5.i141

bb4.i5.i141:		; preds = %bb4.i5.i141, %_ZN11xercesc_2_59XMLString9stringLenEPKt.exit.i73
	br label %bb4.i5.i141

return:		; preds = %entry
	ret void
}<|MERGE_RESOLUTION|>--- conflicted
+++ resolved
@@ -25,14 +25,10 @@
 	br i1 false, label %_ZN11xercesc_2_59XMLString9stringLenEPKt.exit.i73, label %bb4.i.i70
 
 _ZN11xercesc_2_59XMLString9stringLenEPKt.exit.i73:		; preds = %bb4.i.i70
-<<<<<<< HEAD
-	%0 = load i16, i16* getelementptr ([7 x i16], [7 x i16]* @_ZN11xercesc_2_5L17gIdeographicCharsE, i32 0, i32 add (i32 ashr (i32 sub (i32 ptrtoint (i16* getelementptr ([7 x i16], [7 x i16]* @_ZN11xercesc_2_5L17gIdeographicCharsE, i32 0, i32 4) to i32), i32 ptrtoint ([7 x i16]* @_ZN11xercesc_2_5L17gIdeographicCharsE to i32)), i32 1), i32 1)), align 4		; <i16> [#uses=0]
-=======
 	%ashr = ashr i32 sub (i32 ptrtoint (ptr getelementptr ([7 x i16], ptr @_ZN11xercesc_2_5L17gIdeographicCharsE, i32 0, i32 4) to i32), i32 ptrtoint (ptr @_ZN11xercesc_2_5L17gIdeographicCharsE to i32)), 1
 	%add = add i32 %ashr, 1
 	%gep = getelementptr [7 x i16], ptr @_ZN11xercesc_2_5L17gIdeographicCharsE, i32 0, i32 %add
 	%0 = load i16, ptr %gep, align 4
->>>>>>> 63537872
 	br label %bb4.i5.i141
 
 bb4.i5.i141:		; preds = %bb4.i5.i141, %_ZN11xercesc_2_59XMLString9stringLenEPKt.exit.i73
