--- conflicted
+++ resolved
@@ -3,74 +3,46 @@
 
 ; Tail call should not use ebp / rbp after it's popped. Use esp / rsp.
 
-define void @t1(i8* nocapture %value) nounwind {
+define void @t1(ptr nocapture %value) nounwind {
 entry:
 ; X86-LABEL: t1:
 ; X86: jmpl *4(%esp)
 
-<<<<<<< HEAD
-; 64-LABEL: t1:
-; 64: jmpq *%rdi
-  %0 = bitcast i8* %value to void ()*
-  tail call void %0() nounwind
-=======
 ; X64-LABEL: t1:
 ; X64: jmpq *%rdi
   tail call void %value() nounwind
->>>>>>> 9ae21778
   ret void
 }
 
-define void @t2(i32 %a, i8* nocapture %value) nounwind {
+define void @t2(i32 %a, ptr nocapture %value) nounwind {
 entry:
 ; X86-LABEL: t2:
 ; X86: jmpl *8(%esp)
 
-<<<<<<< HEAD
-; 64-LABEL: t2:
-; 64: jmpq *%rsi
-  %0 = bitcast i8* %value to void ()*
-  tail call void %0() nounwind
-=======
 ; X64-LABEL: t2:
 ; X64: jmpq *%rsi
   tail call void %value() nounwind
->>>>>>> 9ae21778
   ret void
 }
 
-define void @t3(i32 %a, i32 %b, i32 %c, i32 %d, i32 %e, i32 %f, i8* nocapture %value) nounwind {
+define void @t3(i32 %a, i32 %b, i32 %c, i32 %d, i32 %e, i32 %f, ptr nocapture %value) nounwind {
 entry:
 ; X86-LABEL: t3:
 ; X86: jmpl *28(%esp)
 
-<<<<<<< HEAD
-; 64-LABEL: t3:
-; 64: jmpq *8(%rsp)
-  %0 = bitcast i8* %value to void ()*
-  tail call void %0() nounwind
-=======
 ; X64-LABEL: t3:
 ; X64: jmpq *8(%rsp)
   tail call void %value() nounwind
->>>>>>> 9ae21778
   ret void
 }
 
-define void @t4(i32 %a, i32 %b, i32 %c, i32 %d, i32 %e, i32 %f, i32 %g, i8* nocapture %value) nounwind {
+define void @t4(i32 %a, i32 %b, i32 %c, i32 %d, i32 %e, i32 %f, i32 %g, ptr nocapture %value) nounwind {
 entry:
 ; X86-LABEL: t4:
 ; X86: jmpl *32(%esp)
 
-<<<<<<< HEAD
-; 64-LABEL: t4:
-; 64: jmpq *16(%rsp)
-  %0 = bitcast i8* %value to void ()*
-  tail call void %0() nounwind
-=======
 ; X64-LABEL: t4:
 ; X64: jmpq *16(%rsp)
   tail call void %value() nounwind
->>>>>>> 9ae21778
   ret void
 }