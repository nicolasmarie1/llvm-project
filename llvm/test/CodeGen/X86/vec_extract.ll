; NOTE: Assertions have been autogenerated by utils/update_llc_test_checks.py
; RUN: llc < %s -mtriple=i686-unknown-linux-gnu -mattr=+sse2,-sse4.1 | FileCheck %s --check-prefix=X86
; RUN: llc < %s -mtriple=x86_64-unknown-linux-gnu -mattr=+sse2,-sse4.1 | FileCheck %s --check-prefix=X64

<<<<<<< HEAD
define void @test1(<4 x float>* %F, float* %f) nounwind {
; X32-LABEL: test1:
; X32:       # %bb.0: # %entry
; X32-NEXT:    movl {{[0-9]+}}(%esp), %eax
; X32-NEXT:    movl {{[0-9]+}}(%esp), %ecx
; X32-NEXT:    movss {{.*#+}} xmm0 = mem[0],zero,zero,zero
; X32-NEXT:    addss %xmm0, %xmm0
; X32-NEXT:    movss %xmm0, (%eax)
; X32-NEXT:    retl
=======
define void @test1(ptr %F, ptr %f) nounwind {
; X86-LABEL: test1:
; X86:       # %bb.0: # %entry
; X86-NEXT:    movl {{[0-9]+}}(%esp), %eax
; X86-NEXT:    movl {{[0-9]+}}(%esp), %ecx
; X86-NEXT:    movss {{.*#+}} xmm0 = mem[0],zero,zero,zero
; X86-NEXT:    addss %xmm0, %xmm0
; X86-NEXT:    movss %xmm0, (%eax)
; X86-NEXT:    retl
>>>>>>> e6b7c8c4
;
; X64-LABEL: test1:
; X64:       # %bb.0: # %entry
; X64-NEXT:    movss {{.*#+}} xmm0 = mem[0],zero,zero,zero
; X64-NEXT:    addss %xmm0, %xmm0
; X64-NEXT:    movss %xmm0, (%rsi)
; X64-NEXT:    retq
entry:
  %tmp = load <4 x float>, <4 x float>* %F
  %tmp7 = fadd <4 x float> %tmp, %tmp
  %tmp2 = extractelement <4 x float> %tmp7, i32 0
  store float %tmp2, float* %f
  ret void
}

<<<<<<< HEAD
define float @test2(<4 x float>* %F, float* %f) nounwind {
; X32-LABEL: test2:
; X32:       # %bb.0: # %entry
; X32-NEXT:    pushl %eax
; X32-NEXT:    movl {{[0-9]+}}(%esp), %eax
; X32-NEXT:    movaps (%eax), %xmm0
; X32-NEXT:    addps %xmm0, %xmm0
; X32-NEXT:    movhlps {{.*#+}} xmm0 = xmm0[1,1]
; X32-NEXT:    movss %xmm0, (%esp)
; X32-NEXT:    flds (%esp)
; X32-NEXT:    popl %eax
; X32-NEXT:    retl
=======
define float @test2(ptr %F, ptr %f) nounwind {
; X86-LABEL: test2:
; X86:       # %bb.0: # %entry
; X86-NEXT:    pushl %eax
; X86-NEXT:    movl {{[0-9]+}}(%esp), %eax
; X86-NEXT:    movaps (%eax), %xmm0
; X86-NEXT:    addps %xmm0, %xmm0
; X86-NEXT:    movhlps {{.*#+}} xmm0 = xmm0[1,1]
; X86-NEXT:    movss %xmm0, (%esp)
; X86-NEXT:    flds (%esp)
; X86-NEXT:    popl %eax
; X86-NEXT:    retl
>>>>>>> e6b7c8c4
;
; X64-LABEL: test2:
; X64:       # %bb.0: # %entry
; X64-NEXT:    movaps (%rdi), %xmm0
; X64-NEXT:    addps %xmm0, %xmm0
; X64-NEXT:    movhlps {{.*#+}} xmm0 = xmm0[1,1]
; X64-NEXT:    retq
entry:
  %tmp = load <4 x float>, <4 x float>* %F
  %tmp7 = fadd <4 x float> %tmp, %tmp
  %tmp2 = extractelement <4 x float> %tmp7, i32 2
  ret float %tmp2
}

<<<<<<< HEAD
define void @test3(float* %R, <4 x float>* %P1) nounwind {
; X32-LABEL: test3:
; X32:       # %bb.0: # %entry
; X32-NEXT:    movl {{[0-9]+}}(%esp), %eax
; X32-NEXT:    movl {{[0-9]+}}(%esp), %ecx
; X32-NEXT:    movaps (%ecx), %xmm0
; X32-NEXT:    shufps {{.*#+}} xmm0 = xmm0[3,3,3,3]
; X32-NEXT:    movss %xmm0, (%eax)
; X32-NEXT:    retl
=======
define void @test3(ptr %R, ptr %P1) nounwind {
; X86-LABEL: test3:
; X86:       # %bb.0: # %entry
; X86-NEXT:    movl {{[0-9]+}}(%esp), %eax
; X86-NEXT:    movl {{[0-9]+}}(%esp), %ecx
; X86-NEXT:    movaps (%ecx), %xmm0
; X86-NEXT:    shufps {{.*#+}} xmm0 = xmm0[3,3,3,3]
; X86-NEXT:    movss %xmm0, (%eax)
; X86-NEXT:    retl
>>>>>>> e6b7c8c4
;
; X64-LABEL: test3:
; X64:       # %bb.0: # %entry
; X64-NEXT:    movaps (%rsi), %xmm0
; X64-NEXT:    shufps {{.*#+}} xmm0 = xmm0[3,3,3,3]
; X64-NEXT:    movss %xmm0, (%rdi)
; X64-NEXT:    retq
entry:
  %X = load <4 x float>, <4 x float>* %P1
  %tmp = extractelement <4 x float> %X, i32 3
  store float %tmp, float* %R
  ret void
}

define double @test4(double %A) nounwind {
; X86-LABEL: test4:
; X86:       # %bb.0: # %entry
; X86-NEXT:    subl $12, %esp
; X86-NEXT:    calll foo@PLT
; X86-NEXT:    unpckhpd {{.*#+}} xmm0 = xmm0[1,1]
; X86-NEXT:    addsd {{[0-9]+}}(%esp), %xmm0
; X86-NEXT:    movsd %xmm0, (%esp)
; X86-NEXT:    fldl (%esp)
; X86-NEXT:    addl $12, %esp
; X86-NEXT:    retl
;
; X64-LABEL: test4:
; X64:       # %bb.0: # %entry
; X64-NEXT:    pushq %rax
; X64-NEXT:    movsd %xmm0, (%rsp) # 8-byte Spill
; X64-NEXT:    callq foo@PLT
; X64-NEXT:    unpckhpd {{.*#+}} xmm0 = xmm0[1,1]
; X64-NEXT:    addsd (%rsp), %xmm0 # 8-byte Folded Reload
; X64-NEXT:    popq %rax
; X64-NEXT:    retq
entry:
  %tmp1 = call <2 x double> @foo( )
  %tmp2 = extractelement <2 x double> %tmp1, i32 1
  %tmp3 = fadd double %tmp2, %A
  ret double %tmp3
}
declare <2 x double> @foo()

; OSS-Fuzz #15662
; https://bugs.chromium.org/p/oss-fuzz/issues/detail?id=15662
<<<<<<< HEAD
define <4 x i32> @ossfuzz15662(<4 x i32*>* %in) {
; X32-LABEL: ossfuzz15662:
; X32:       # %bb.0:
; X32-NEXT:    xorps %xmm0, %xmm0
; X32-NEXT:    movaps %xmm0, (%eax)
; X32-NEXT:    retl
=======
define <4 x i32> @ossfuzz15662(ptr %in) {
; X86-LABEL: ossfuzz15662:
; X86:       # %bb.0:
; X86-NEXT:    xorps %xmm0, %xmm0
; X86-NEXT:    movaps %xmm0, (%eax)
; X86-NEXT:    retl
>>>>>>> e6b7c8c4
;
; X64-LABEL: ossfuzz15662:
; X64:       # %bb.0:
; X64-NEXT:    xorps %xmm0, %xmm0
; X64-NEXT:    movaps %xmm0, (%rax)
; X64-NEXT:    retq
   %C10 = icmp ule i1 false, false
   %C3 = icmp ule i1 true, undef
   %B = sdiv i1 %C10, %C3
   %I = insertelement <4 x i32> zeroinitializer, i32 0, i1 %B
   store <4 x i32> %I, <4 x i32>* undef
   ret <4 x i32> zeroinitializer
}<|MERGE_RESOLUTION|>--- conflicted
+++ resolved
@@ -2,17 +2,6 @@
 ; RUN: llc < %s -mtriple=i686-unknown-linux-gnu -mattr=+sse2,-sse4.1 | FileCheck %s --check-prefix=X86
 ; RUN: llc < %s -mtriple=x86_64-unknown-linux-gnu -mattr=+sse2,-sse4.1 | FileCheck %s --check-prefix=X64
 
-<<<<<<< HEAD
-define void @test1(<4 x float>* %F, float* %f) nounwind {
-; X32-LABEL: test1:
-; X32:       # %bb.0: # %entry
-; X32-NEXT:    movl {{[0-9]+}}(%esp), %eax
-; X32-NEXT:    movl {{[0-9]+}}(%esp), %ecx
-; X32-NEXT:    movss {{.*#+}} xmm0 = mem[0],zero,zero,zero
-; X32-NEXT:    addss %xmm0, %xmm0
-; X32-NEXT:    movss %xmm0, (%eax)
-; X32-NEXT:    retl
-=======
 define void @test1(ptr %F, ptr %f) nounwind {
 ; X86-LABEL: test1:
 ; X86:       # %bb.0: # %entry
@@ -22,7 +11,6 @@
 ; X86-NEXT:    addss %xmm0, %xmm0
 ; X86-NEXT:    movss %xmm0, (%eax)
 ; X86-NEXT:    retl
->>>>>>> e6b7c8c4
 ;
 ; X64-LABEL: test1:
 ; X64:       # %bb.0: # %entry
@@ -31,27 +19,13 @@
 ; X64-NEXT:    movss %xmm0, (%rsi)
 ; X64-NEXT:    retq
 entry:
-  %tmp = load <4 x float>, <4 x float>* %F
+  %tmp = load <4 x float>, ptr %F
   %tmp7 = fadd <4 x float> %tmp, %tmp
   %tmp2 = extractelement <4 x float> %tmp7, i32 0
-  store float %tmp2, float* %f
+  store float %tmp2, ptr %f
   ret void
 }
 
-<<<<<<< HEAD
-define float @test2(<4 x float>* %F, float* %f) nounwind {
-; X32-LABEL: test2:
-; X32:       # %bb.0: # %entry
-; X32-NEXT:    pushl %eax
-; X32-NEXT:    movl {{[0-9]+}}(%esp), %eax
-; X32-NEXT:    movaps (%eax), %xmm0
-; X32-NEXT:    addps %xmm0, %xmm0
-; X32-NEXT:    movhlps {{.*#+}} xmm0 = xmm0[1,1]
-; X32-NEXT:    movss %xmm0, (%esp)
-; X32-NEXT:    flds (%esp)
-; X32-NEXT:    popl %eax
-; X32-NEXT:    retl
-=======
 define float @test2(ptr %F, ptr %f) nounwind {
 ; X86-LABEL: test2:
 ; X86:       # %bb.0: # %entry
@@ -64,7 +38,6 @@
 ; X86-NEXT:    flds (%esp)
 ; X86-NEXT:    popl %eax
 ; X86-NEXT:    retl
->>>>>>> e6b7c8c4
 ;
 ; X64-LABEL: test2:
 ; X64:       # %bb.0: # %entry
@@ -73,23 +46,12 @@
 ; X64-NEXT:    movhlps {{.*#+}} xmm0 = xmm0[1,1]
 ; X64-NEXT:    retq
 entry:
-  %tmp = load <4 x float>, <4 x float>* %F
+  %tmp = load <4 x float>, ptr %F
   %tmp7 = fadd <4 x float> %tmp, %tmp
   %tmp2 = extractelement <4 x float> %tmp7, i32 2
   ret float %tmp2
 }
 
-<<<<<<< HEAD
-define void @test3(float* %R, <4 x float>* %P1) nounwind {
-; X32-LABEL: test3:
-; X32:       # %bb.0: # %entry
-; X32-NEXT:    movl {{[0-9]+}}(%esp), %eax
-; X32-NEXT:    movl {{[0-9]+}}(%esp), %ecx
-; X32-NEXT:    movaps (%ecx), %xmm0
-; X32-NEXT:    shufps {{.*#+}} xmm0 = xmm0[3,3,3,3]
-; X32-NEXT:    movss %xmm0, (%eax)
-; X32-NEXT:    retl
-=======
 define void @test3(ptr %R, ptr %P1) nounwind {
 ; X86-LABEL: test3:
 ; X86:       # %bb.0: # %entry
@@ -99,7 +61,6 @@
 ; X86-NEXT:    shufps {{.*#+}} xmm0 = xmm0[3,3,3,3]
 ; X86-NEXT:    movss %xmm0, (%eax)
 ; X86-NEXT:    retl
->>>>>>> e6b7c8c4
 ;
 ; X64-LABEL: test3:
 ; X64:       # %bb.0: # %entry
@@ -108,9 +69,9 @@
 ; X64-NEXT:    movss %xmm0, (%rdi)
 ; X64-NEXT:    retq
 entry:
-  %X = load <4 x float>, <4 x float>* %P1
+  %X = load <4 x float>, ptr %P1
   %tmp = extractelement <4 x float> %X, i32 3
-  store float %tmp, float* %R
+  store float %tmp, ptr %R
   ret void
 }
 
@@ -145,21 +106,12 @@
 
 ; OSS-Fuzz #15662
 ; https://bugs.chromium.org/p/oss-fuzz/issues/detail?id=15662
-<<<<<<< HEAD
-define <4 x i32> @ossfuzz15662(<4 x i32*>* %in) {
-; X32-LABEL: ossfuzz15662:
-; X32:       # %bb.0:
-; X32-NEXT:    xorps %xmm0, %xmm0
-; X32-NEXT:    movaps %xmm0, (%eax)
-; X32-NEXT:    retl
-=======
 define <4 x i32> @ossfuzz15662(ptr %in) {
 ; X86-LABEL: ossfuzz15662:
 ; X86:       # %bb.0:
 ; X86-NEXT:    xorps %xmm0, %xmm0
 ; X86-NEXT:    movaps %xmm0, (%eax)
 ; X86-NEXT:    retl
->>>>>>> e6b7c8c4
 ;
 ; X64-LABEL: ossfuzz15662:
 ; X64:       # %bb.0:
@@ -170,6 +122,6 @@
    %C3 = icmp ule i1 true, undef
    %B = sdiv i1 %C10, %C3
    %I = insertelement <4 x i32> zeroinitializer, i32 0, i1 %B
-   store <4 x i32> %I, <4 x i32>* undef
+   store <4 x i32> %I, ptr undef
    ret <4 x i32> zeroinitializer
 }