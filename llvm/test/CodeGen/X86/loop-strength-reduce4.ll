; RUN: llc < %s -mtriple=i686-apple-darwin -relocation-model=static | FileCheck %s -check-prefix=STATIC
; RUN: llc < %s -mtriple=i686-apple-darwin -relocation-model=pic | FileCheck %s -check-prefix=PIC

; By starting the IV at -64 instead of 0, a cmp is eliminated,
; as the flags from the add can be used directly.

; STATIC: movl    $-64, [[EAX:%e..]]

; STATIC: movl    %{{.+}}, _state+76([[EAX]])
; STATIC: addl    $16, [[EAX]]
; STATIC: jne

; The same for PIC mode.

; PIC: movl    $-64, [[EAX:%e..]]

; PIC: movl    %{{.+}}, 76(%{{.+}},[[EAX]])
; PIC: addl    $16, [[EAX]]
; PIC: jne

@state = external global [0 x i32]		; <[0 x i32]*> [#uses=4]
@S = external global [0 x i32]		; <[0 x i32]*> [#uses=4]

define i32 @foo() nounwind {
entry:
	br label %bb

bb:		; preds = %bb, %entry
	%indvar = phi i32 [ 0, %entry ], [ %indvar.next, %bb ]		; <i32> [#uses=2]
	%t.063.0 = phi i32 [ 0, %entry ], [ %tmp47, %bb ]		; <i32> [#uses=1]
	%j.065.0 = shl i32 %indvar, 2		; <i32> [#uses=4]
	%tmp3 = getelementptr [0 x i32], [0 x i32]* @state, i32 0, i32 %j.065.0		; <i32*> [#uses=2]
	%tmp4 = load i32, i32* %tmp3, align 4		; <i32> [#uses=1]
	%tmp6 = getelementptr [0 x i32], [0 x i32]* @S, i32 0, i32 %t.063.0		; <i32*> [#uses=1]
	%tmp7 = load i32, i32* %tmp6, align 4		; <i32> [#uses=1]
	%tmp8 = xor i32 %tmp7, %tmp4		; <i32> [#uses=2]
<<<<<<< HEAD
	store i32 %tmp8, i32* %tmp3, align 4
	%tmp1378 = or i32 %j.065.0, 1		; <i32> [#uses=1]
	%tmp16 = getelementptr [0 x i32], [0 x i32]* @state, i32 0, i32 %tmp1378		; <i32*> [#uses=2]
	%tmp17 = load i32, i32* %tmp16, align 4		; <i32> [#uses=1]
	%tmp19 = getelementptr [0 x i32], [0 x i32]* @S, i32 0, i32 %tmp8		; <i32*> [#uses=1]
	%tmp20 = load i32, i32* %tmp19, align 4		; <i32> [#uses=1]
	%tmp21 = xor i32 %tmp20, %tmp17		; <i32> [#uses=2]
	store i32 %tmp21, i32* %tmp16, align 4
	%tmp2680 = or i32 %j.065.0, 2		; <i32> [#uses=1]
	%tmp29 = getelementptr [0 x i32], [0 x i32]* @state, i32 0, i32 %tmp2680		; <i32*> [#uses=2]
	%tmp30 = load i32, i32* %tmp29, align 4		; <i32> [#uses=1]
	%tmp32 = getelementptr [0 x i32], [0 x i32]* @S, i32 0, i32 %tmp21		; <i32*> [#uses=1]
	%tmp33 = load i32, i32* %tmp32, align 4		; <i32> [#uses=1]
	%tmp34 = xor i32 %tmp33, %tmp30		; <i32> [#uses=2]
	store i32 %tmp34, i32* %tmp29, align 4
	%tmp3982 = or i32 %j.065.0, 3		; <i32> [#uses=1]
	%tmp42 = getelementptr [0 x i32], [0 x i32]* @state, i32 0, i32 %tmp3982		; <i32*> [#uses=2]
	%tmp43 = load i32, i32* %tmp42, align 4		; <i32> [#uses=1]
	%tmp45 = getelementptr [0 x i32], [0 x i32]* @S, i32 0, i32 %tmp34		; <i32*> [#uses=1]
	%tmp46 = load i32, i32* %tmp45, align 4		; <i32> [#uses=1]
=======
	store i32 %tmp8, ptr %tmp3, align 4
	%tmp1378 = or disjoint i32 %j.065.0, 1		; <i32> [#uses=1]
	%tmp16 = getelementptr [0 x i32], ptr @state, i32 0, i32 %tmp1378		; <ptr> [#uses=2]
	%tmp17 = load i32, ptr %tmp16, align 4		; <i32> [#uses=1]
	%tmp19 = getelementptr [0 x i32], ptr @S, i32 0, i32 %tmp8		; <ptr> [#uses=1]
	%tmp20 = load i32, ptr %tmp19, align 4		; <i32> [#uses=1]
	%tmp21 = xor i32 %tmp20, %tmp17		; <i32> [#uses=2]
	store i32 %tmp21, ptr %tmp16, align 4
	%tmp2680 = or disjoint i32 %j.065.0, 2		; <i32> [#uses=1]
	%tmp29 = getelementptr [0 x i32], ptr @state, i32 0, i32 %tmp2680		; <ptr> [#uses=2]
	%tmp30 = load i32, ptr %tmp29, align 4		; <i32> [#uses=1]
	%tmp32 = getelementptr [0 x i32], ptr @S, i32 0, i32 %tmp21		; <ptr> [#uses=1]
	%tmp33 = load i32, ptr %tmp32, align 4		; <i32> [#uses=1]
	%tmp34 = xor i32 %tmp33, %tmp30		; <i32> [#uses=2]
	store i32 %tmp34, ptr %tmp29, align 4
	%tmp3982 = or disjoint i32 %j.065.0, 3		; <i32> [#uses=1]
	%tmp42 = getelementptr [0 x i32], ptr @state, i32 0, i32 %tmp3982		; <ptr> [#uses=2]
	%tmp43 = load i32, ptr %tmp42, align 4		; <i32> [#uses=1]
	%tmp45 = getelementptr [0 x i32], ptr @S, i32 0, i32 %tmp34		; <ptr> [#uses=1]
	%tmp46 = load i32, ptr %tmp45, align 4		; <i32> [#uses=1]
>>>>>>> 9f87509b
	%tmp47 = xor i32 %tmp46, %tmp43		; <i32> [#uses=3]
	store i32 %tmp47, i32* %tmp42, align 4
	%indvar.next = add i32 %indvar, 1		; <i32> [#uses=2]
	%exitcond = icmp eq i32 %indvar.next, 4		; <i1> [#uses=1]
	br i1 %exitcond, label %bb57, label %bb

bb57:		; preds = %bb
	%tmp59 = and i32 %tmp47, 255		; <i32> [#uses=1]
	ret i32 %tmp59
}<|MERGE_RESOLUTION|>--- conflicted
+++ resolved
@@ -18,8 +18,8 @@
 ; PIC: addl    $16, [[EAX]]
 ; PIC: jne
 
-@state = external global [0 x i32]		; <[0 x i32]*> [#uses=4]
-@S = external global [0 x i32]		; <[0 x i32]*> [#uses=4]
+@state = external global [0 x i32]		; <ptr> [#uses=4]
+@S = external global [0 x i32]		; <ptr> [#uses=4]
 
 define i32 @foo() nounwind {
 entry:
@@ -29,33 +29,11 @@
 	%indvar = phi i32 [ 0, %entry ], [ %indvar.next, %bb ]		; <i32> [#uses=2]
 	%t.063.0 = phi i32 [ 0, %entry ], [ %tmp47, %bb ]		; <i32> [#uses=1]
 	%j.065.0 = shl i32 %indvar, 2		; <i32> [#uses=4]
-	%tmp3 = getelementptr [0 x i32], [0 x i32]* @state, i32 0, i32 %j.065.0		; <i32*> [#uses=2]
-	%tmp4 = load i32, i32* %tmp3, align 4		; <i32> [#uses=1]
-	%tmp6 = getelementptr [0 x i32], [0 x i32]* @S, i32 0, i32 %t.063.0		; <i32*> [#uses=1]
-	%tmp7 = load i32, i32* %tmp6, align 4		; <i32> [#uses=1]
+	%tmp3 = getelementptr [0 x i32], ptr @state, i32 0, i32 %j.065.0		; <ptr> [#uses=2]
+	%tmp4 = load i32, ptr %tmp3, align 4		; <i32> [#uses=1]
+	%tmp6 = getelementptr [0 x i32], ptr @S, i32 0, i32 %t.063.0		; <ptr> [#uses=1]
+	%tmp7 = load i32, ptr %tmp6, align 4		; <i32> [#uses=1]
 	%tmp8 = xor i32 %tmp7, %tmp4		; <i32> [#uses=2]
-<<<<<<< HEAD
-	store i32 %tmp8, i32* %tmp3, align 4
-	%tmp1378 = or i32 %j.065.0, 1		; <i32> [#uses=1]
-	%tmp16 = getelementptr [0 x i32], [0 x i32]* @state, i32 0, i32 %tmp1378		; <i32*> [#uses=2]
-	%tmp17 = load i32, i32* %tmp16, align 4		; <i32> [#uses=1]
-	%tmp19 = getelementptr [0 x i32], [0 x i32]* @S, i32 0, i32 %tmp8		; <i32*> [#uses=1]
-	%tmp20 = load i32, i32* %tmp19, align 4		; <i32> [#uses=1]
-	%tmp21 = xor i32 %tmp20, %tmp17		; <i32> [#uses=2]
-	store i32 %tmp21, i32* %tmp16, align 4
-	%tmp2680 = or i32 %j.065.0, 2		; <i32> [#uses=1]
-	%tmp29 = getelementptr [0 x i32], [0 x i32]* @state, i32 0, i32 %tmp2680		; <i32*> [#uses=2]
-	%tmp30 = load i32, i32* %tmp29, align 4		; <i32> [#uses=1]
-	%tmp32 = getelementptr [0 x i32], [0 x i32]* @S, i32 0, i32 %tmp21		; <i32*> [#uses=1]
-	%tmp33 = load i32, i32* %tmp32, align 4		; <i32> [#uses=1]
-	%tmp34 = xor i32 %tmp33, %tmp30		; <i32> [#uses=2]
-	store i32 %tmp34, i32* %tmp29, align 4
-	%tmp3982 = or i32 %j.065.0, 3		; <i32> [#uses=1]
-	%tmp42 = getelementptr [0 x i32], [0 x i32]* @state, i32 0, i32 %tmp3982		; <i32*> [#uses=2]
-	%tmp43 = load i32, i32* %tmp42, align 4		; <i32> [#uses=1]
-	%tmp45 = getelementptr [0 x i32], [0 x i32]* @S, i32 0, i32 %tmp34		; <i32*> [#uses=1]
-	%tmp46 = load i32, i32* %tmp45, align 4		; <i32> [#uses=1]
-=======
 	store i32 %tmp8, ptr %tmp3, align 4
 	%tmp1378 = or disjoint i32 %j.065.0, 1		; <i32> [#uses=1]
 	%tmp16 = getelementptr [0 x i32], ptr @state, i32 0, i32 %tmp1378		; <ptr> [#uses=2]
@@ -76,9 +54,8 @@
 	%tmp43 = load i32, ptr %tmp42, align 4		; <i32> [#uses=1]
 	%tmp45 = getelementptr [0 x i32], ptr @S, i32 0, i32 %tmp34		; <ptr> [#uses=1]
 	%tmp46 = load i32, ptr %tmp45, align 4		; <i32> [#uses=1]
->>>>>>> 9f87509b
 	%tmp47 = xor i32 %tmp46, %tmp43		; <i32> [#uses=3]
-	store i32 %tmp47, i32* %tmp42, align 4
+	store i32 %tmp47, ptr %tmp42, align 4
 	%indvar.next = add i32 %indvar, 1		; <i32> [#uses=2]
 	%exitcond = icmp eq i32 %indvar.next, 4		; <i1> [#uses=1]
 	br i1 %exitcond, label %bb57, label %bb
