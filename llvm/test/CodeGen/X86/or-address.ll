; NOTE: Assertions have been autogenerated by utils/update_llc_test_checks.py UTC_ARGS: --version 3
; PR1135
; RUN: llc %s -o - | FileCheck %s

target datalayout = "e-p:64:64:64-i1:8:8-i8:8:8-i16:16:16-i32:32:32-i64:64:64-f32:32:32-f64:64:64-v64:64:64-v128:128:128-a0:0:64-s0:64:64-f80:128:128-n8:16:32:64"
target triple = "x86_64-apple-darwin10.3"

<<<<<<< HEAD

; CHECK: 	movl	%{{.*}},   (%rdi,[[R0:.+]],4)
; CHECK:	movl	%{{.*}},  8(%rdi,[[R0]],4)
; CHECK:	movl	%{{.*}},  4(%rdi,[[R0]],4)
; CHECK:	movl	%{{.*}}, 12(%rdi,[[R0]],4)

define void @test(i32* nocapture %array, i32 %r0) nounwind ssp noredzone {
=======
define void @test(ptr nocapture %array, i32 %r0) nounwind ssp noredzone {
; CHECK-LABEL: test:
; CHECK:       ## %bb.0: ## %bb.nph
; CHECK-NEXT:    movb $32, %al
; CHECK-NEXT:    xorl %ecx, %ecx
; CHECK-NEXT:    xorl %edx, %edx
; CHECK-NEXT:    xorl %r8d, %r8d
; CHECK-NEXT:    .p2align 4, 0x90
; CHECK-NEXT:  LBB0_1: ## %bb
; CHECK-NEXT:    ## =>This Inner Loop Header: Depth=1
; CHECK-NEXT:    cmpb $4, %r8b
; CHECK-NEXT:    movzbl %r8b, %r8d
; CHECK-NEXT:    cmovgel %ecx, %r8d
; CHECK-NEXT:    sete %r9b
; CHECK-NEXT:    addb %r9b, %dl
; CHECK-NEXT:    leal (,%rdx,4), %r9d
; CHECK-NEXT:    addb %r8b, %r9b
; CHECK-NEXT:    shlb $2, %r9b
; CHECK-NEXT:    movzbl %r9b, %r9d
; CHECK-NEXT:    movl %esi, (%rdi,%r9,4)
; CHECK-NEXT:    movl %esi, 8(%rdi,%r9,4)
; CHECK-NEXT:    movl %esi, 4(%rdi,%r9,4)
; CHECK-NEXT:    movl %esi, 12(%rdi,%r9,4)
; CHECK-NEXT:    incb %r8b
; CHECK-NEXT:    decb %al
; CHECK-NEXT:    jne LBB0_1
; CHECK-NEXT:  ## %bb.2: ## %return
; CHECK-NEXT:    retq
>>>>>>> abf08197
bb.nph:
  br label %bb

bb:                                               ; preds = %bb, %bb.nph
  %j.010 = phi i8 [ 0, %bb.nph ], [ %14, %bb ]    ; <i8> [#uses=1]
  %k.19 = phi i8 [ 0, %bb.nph ], [ %.k.1, %bb ]   ; <i8> [#uses=1]
  %i0.08 = phi i8 [ 0, %bb.nph ], [ %15, %bb ]    ; <i8> [#uses=3]
  %0 = icmp slt i8 %i0.08, 4                      ; <i1> [#uses=1]
  %iftmp.0.0 = select i1 %0, i8 %i0.08, i8 0      ; <i8> [#uses=2]
  %1 = icmp eq i8 %i0.08, 4                       ; <i1> [#uses=1]
  %2 = zext i1 %1 to i8                           ; <i8> [#uses=1]
  %.k.1 = add i8 %2, %k.19                        ; <i8> [#uses=2]
  %3 = shl i8 %.k.1, 2                            ; <i8> [#uses=1]
  %4 = add i8 %3, %iftmp.0.0                      ; <i8> [#uses=1]
  %5 = shl i8 %4, 2                               ; <i8> [#uses=1]
  %6 = zext i8 %5 to i64                          ; <i64> [#uses=4]
  %7 = getelementptr inbounds i32, i32* %array, i64 %6 ; <i32*> [#uses=1]
  store i32 %r0, i32* %7, align 4
  %8 = or i64 %6, 2                               ; <i64> [#uses=1]
  %9 = getelementptr inbounds i32, i32* %array, i64 %8 ; <i32*> [#uses=1]
  store i32 %r0, i32* %9, align 4
  %10 = or i64 %6, 1                              ; <i64> [#uses=1]
  %11 = getelementptr inbounds i32, i32* %array, i64 %10 ; <i32*> [#uses=1]
  store i32 %r0, i32* %11, align 4
  %12 = or i64 %6, 3                              ; <i64> [#uses=1]
  %13 = getelementptr inbounds i32, i32* %array, i64 %12 ; <i32*> [#uses=1]
  store i32 %r0, i32* %13, align 4
  %14 = add nsw i8 %j.010, 1                      ; <i8> [#uses=2]
  %15 = add i8 %iftmp.0.0, 1                      ; <i8> [#uses=1]
  %exitcond = icmp eq i8 %14, 32                  ; <i1> [#uses=1]
  br i1 %exitcond, label %return, label %bb

return:                                           ; preds = %bb
  ret void
}

<<<<<<< HEAD
; CHECK-LABEL: test1:
; CHECK:	movl	%{{.*}}, (%[[BASE:r.*]],%[[INDEX:r.*]],4)
; CHECK:	movl	%{{.*}}, 8(%[[BASE]],%[[INDEX]],4)
; CHECK:	movl	%{{.*}}, 4(%[[BASE]],%[[INDEX]],4)
; CHECK:	movl	%{{.*}}, 12(%[[BASE]],%[[INDEX]],4)

define void @test1(i32* nocapture %array, i32 %r0, i8 signext %k, i8 signext %i0) nounwind {
=======
define void @test1(ptr nocapture %array, i32 %r0, i8 signext %k, i8 signext %i0) nounwind {
; CHECK-LABEL: test1:
; CHECK:       ## %bb.0: ## %bb.nph
; CHECK-NEXT:    ## kill: def $ecx killed $ecx def $rcx
; CHECK-NEXT:    movb $32, %al
; CHECK-NEXT:    xorl %r8d, %r8d
; CHECK-NEXT:    .p2align 4, 0x90
; CHECK-NEXT:  LBB1_1: ## %for.body
; CHECK-NEXT:    ## =>This Inner Loop Header: Depth=1
; CHECK-NEXT:    cmpb $4, %cl
; CHECK-NEXT:    movzbl %cl, %ecx
; CHECK-NEXT:    cmovgel %r8d, %ecx
; CHECK-NEXT:    sete %r9b
; CHECK-NEXT:    addb %r9b, %dl
; CHECK-NEXT:    leal (,%rcx,4), %r9d
; CHECK-NEXT:    movl %edx, %r10d
; CHECK-NEXT:    shlb $4, %r10b
; CHECK-NEXT:    addb %r9b, %r10b
; CHECK-NEXT:    movzbl %r10b, %r9d
; CHECK-NEXT:    movl %esi, (%rdi,%r9,4)
; CHECK-NEXT:    movl %esi, 8(%rdi,%r9,4)
; CHECK-NEXT:    movl %esi, 4(%rdi,%r9,4)
; CHECK-NEXT:    movl %esi, 12(%rdi,%r9,4)
; CHECK-NEXT:    incb %cl
; CHECK-NEXT:    decb %al
; CHECK-NEXT:    jne LBB1_1
; CHECK-NEXT:  ## %bb.2: ## %for.end
; CHECK-NEXT:    retq
>>>>>>> abf08197
bb.nph:
  br label %for.body

for.body:                                         ; preds = %for.body, %bb.nph
  %j.065 = phi i8 [ 0, %bb.nph ], [ %inc52, %for.body ] ; <i8> [#uses=1]
  %i0.addr.064 = phi i8 [ %i0, %bb.nph ], [ %add, %for.body ] ; <i8> [#uses=3]
  %k.addr.163 = phi i8 [ %k, %bb.nph ], [ %inc.k.addr.1, %for.body ] ; <i8> [#uses=1]
  %cmp5 = icmp slt i8 %i0.addr.064, 4             ; <i1> [#uses=1]
  %cond = select i1 %cmp5, i8 %i0.addr.064, i8 0  ; <i8> [#uses=2]
  %cmp12 = icmp eq i8 %i0.addr.064, 4             ; <i1> [#uses=1]
  %inc = zext i1 %cmp12 to i8                     ; <i8> [#uses=1]
  %inc.k.addr.1 = add i8 %inc, %k.addr.163        ; <i8> [#uses=2]
  %mul = shl i8 %cond, 2                          ; <i8> [#uses=1]
  %mul22 = shl i8 %inc.k.addr.1, 4                ; <i8> [#uses=1]
  %add23 = add i8 %mul22, %mul                    ; <i8> [#uses=1]
  %idxprom = zext i8 %add23 to i64                ; <i64> [#uses=4]
  %arrayidx = getelementptr inbounds i32, i32* %array, i64 %idxprom ; <i32*> [#uses=1]
  store i32 %r0, i32* %arrayidx
  %add3356 = or i64 %idxprom, 2                   ; <i64> [#uses=1]
  %arrayidx36 = getelementptr inbounds i32, i32* %array, i64 %add3356 ; <i32*> [#uses=1]
  store i32 %r0, i32* %arrayidx36
  %add4058 = or i64 %idxprom, 1                   ; <i64> [#uses=1]
  %arrayidx43 = getelementptr inbounds i32, i32* %array, i64 %add4058 ; <i32*> [#uses=1]
  store i32 %r0, i32* %arrayidx43
  %add4760 = or i64 %idxprom, 3                   ; <i64> [#uses=1]
  %arrayidx50 = getelementptr inbounds i32, i32* %array, i64 %add4760 ; <i32*> [#uses=1]
  store i32 %r0, i32* %arrayidx50
  %inc52 = add nsw i8 %j.065, 1                   ; <i8> [#uses=2]
  %add = add i8 %cond, 1                          ; <i8> [#uses=1]
  %exitcond = icmp eq i8 %inc52, 32               ; <i1> [#uses=1]
  br i1 %exitcond, label %for.end, label %for.body

for.end:                                          ; preds = %for.body
  ret void
}<|MERGE_RESOLUTION|>--- conflicted
+++ resolved
@@ -5,15 +5,6 @@
 target datalayout = "e-p:64:64:64-i1:8:8-i8:8:8-i16:16:16-i32:32:32-i64:64:64-f32:32:32-f64:64:64-v64:64:64-v128:128:128-a0:0:64-s0:64:64-f80:128:128-n8:16:32:64"
 target triple = "x86_64-apple-darwin10.3"
 
-<<<<<<< HEAD
-
-; CHECK: 	movl	%{{.*}},   (%rdi,[[R0:.+]],4)
-; CHECK:	movl	%{{.*}},  8(%rdi,[[R0]],4)
-; CHECK:	movl	%{{.*}},  4(%rdi,[[R0]],4)
-; CHECK:	movl	%{{.*}}, 12(%rdi,[[R0]],4)
-
-define void @test(i32* nocapture %array, i32 %r0) nounwind ssp noredzone {
-=======
 define void @test(ptr nocapture %array, i32 %r0) nounwind ssp noredzone {
 ; CHECK-LABEL: test:
 ; CHECK:       ## %bb.0: ## %bb.nph
@@ -42,7 +33,6 @@
 ; CHECK-NEXT:    jne LBB0_1
 ; CHECK-NEXT:  ## %bb.2: ## %return
 ; CHECK-NEXT:    retq
->>>>>>> abf08197
 bb.nph:
   br label %bb
 
@@ -79,15 +69,6 @@
   ret void
 }
 
-<<<<<<< HEAD
-; CHECK-LABEL: test1:
-; CHECK:	movl	%{{.*}}, (%[[BASE:r.*]],%[[INDEX:r.*]],4)
-; CHECK:	movl	%{{.*}}, 8(%[[BASE]],%[[INDEX]],4)
-; CHECK:	movl	%{{.*}}, 4(%[[BASE]],%[[INDEX]],4)
-; CHECK:	movl	%{{.*}}, 12(%[[BASE]],%[[INDEX]],4)
-
-define void @test1(i32* nocapture %array, i32 %r0, i8 signext %k, i8 signext %i0) nounwind {
-=======
 define void @test1(ptr nocapture %array, i32 %r0, i8 signext %k, i8 signext %i0) nounwind {
 ; CHECK-LABEL: test1:
 ; CHECK:       ## %bb.0: ## %bb.nph
@@ -116,7 +97,6 @@
 ; CHECK-NEXT:    jne LBB1_1
 ; CHECK-NEXT:  ## %bb.2: ## %for.end
 ; CHECK-NEXT:    retq
->>>>>>> abf08197
 bb.nph:
   br label %for.body
 
