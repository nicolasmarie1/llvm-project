;; Test to ensure we properly resolve weak symbols and internalize them when
;; appropriate.

; RUN: opt -module-summary %s -o %t.bc
; RUN: opt -module-summary %p/Inputs/weak_resolution.ll -o %t2.bc

;; First try this with the legacy LTO API
; RUN: llvm-lto -thinlto-action=thinlink -o %t3.bc %t.bc %t2.bc
;; Verify that prevailing weak for linker symbol is selected across modules,
;; non-prevailing ODR are not kept when possible, but non-ODR non-prevailing
;; are not affected.
; RUN: llvm-lto -thinlto-action=promote %t.bc -thinlto-index=%t3.bc -o - | llvm-dis -o - | FileCheck %s --check-prefix=MOD1
; RUN: llvm-lto -thinlto-action=internalize %t.bc -thinlto-index=%t3.bc -exported-symbol=_linkoncefunc -o - | llvm-dis -o - | FileCheck %s --check-prefix=MOD1-INT
; RUN: llvm-lto -thinlto-action=promote %t2.bc -thinlto-index=%t3.bc -o - | llvm-dis -o - | FileCheck %s --check-prefix=MOD2
; When exported, we always preserve a linkonce
<<<<<<< HEAD
; RUN: llvm-lto  -thinlto-action=promote %t.bc -thinlto-index=%t3.bc -o - --exported-symbol=_linkonceodrfuncInSingleModule | llvm-dis  -o - | FileCheck %s --check-prefix=EXPORTED
=======
; RUN: llvm-lto -thinlto-action=promote %t.bc -thinlto-index=%t3.bc -o - --exported-symbol=_linkonceodrfuncInSingleModule --exported-symbol=_weakfuncInSingleModule | llvm-dis -o - | FileCheck %s --check-prefix=EXPORTED
>>>>>>> b6a1473f

;; Now try this with the new LTO API
; RUN: llvm-lto2 run %t.bc %t2.bc -o %t3.out -save-temps \
; RUN:   -r %t.bc,_linkonceodralias,pl \
; RUN:   -r %t.bc,_linkoncealias,pl \
; RUN:   -r %t.bc,_linkonceodrvarInSingleModule,pl \
; RUN:   -r %t.bc,_weakodrvarInSingleModule,pl \
; RUN:   -r %t.bc,_weakvarInSingleModule,pl \
; RUN:   -r %t.bc,_linkonceodrfuncwithalias,pl \
; RUN:   -r %t.bc,_linkoncefuncwithalias,pl \
; RUN:   -r %t.bc,_linkonceodrfunc,pl \
; RUN:   -r %t.bc,_linkoncefunc,pl \
; RUN:   -r %t.bc,_weakodrfunc,pl \
; RUN:   -r %t.bc,_weakfunc,pl \
; RUN:   -r %t.bc,_linkonceodrfuncInSingleModule,pl \
; RUN:   -r %t.bc,_weakfuncInSingleModule,pl \
; RUN:   -r %t2.bc,_linkonceodrfuncwithalias,l \
; RUN:   -r %t2.bc,_linkoncefuncwithalias,l \
; RUN:   -r %t2.bc,_linkonceodrfunc,l \
; RUN:   -r %t2.bc,_linkoncefunc,l \
; RUN:   -r %t2.bc,_weakodrfunc,l \
; RUN:   -r %t2.bc,_weakfunc,l \
; RUN:   -r %t2.bc,_linkonceodralias,l \
; RUN:   -r %t2.bc,_linkoncealias,l
; RUN: llvm-dis %t3.out.1.2.internalize.bc -o - | FileCheck %s --check-prefix=MOD1-INT

target datalayout = "e-m:o-p270:32:32-p271:32:32-p272:64:64-i64:64-f80:128-n8:16:32:64-S128"
target triple = "x86_64-apple-macosx10.11.0"

;; Alias are resolved, but can't be turned into "available_externally"
; MOD1: @linkonceodralias = weak_odr alias void (), ptr @linkonceodrfuncwithalias
; MOD2: @linkonceodralias = linkonce_odr alias void (), ptr @linkonceodrfuncwithalias
@linkonceodralias = linkonce_odr alias void (), ptr @linkonceodrfuncwithalias

;; Alias are resolved, but can't be turned into "available_externally"
; MOD1: @linkoncealias = weak alias void (), ptr @linkoncefuncwithalias
; MOD2: @linkoncealias = linkonce alias void (), ptr @linkoncefuncwithalias
@linkoncealias = linkonce alias void (), ptr @linkoncefuncwithalias

;; Non-exported linkonce/weak variables can always be internalized, regardless
;; of whether they are const or *unnamed_addr.
; MOD1-INT: @linkonceodrvarInSingleModule = internal global
; MOD1-INT: @weakodrvarInSingleModule = internal global
; MOD1-INT: @weakvarInSingleModule = internal global
@linkonceodrvarInSingleModule = linkonce_odr dso_local global ptr null, align 8
@weakodrvarInSingleModule = weak_odr dso_local global ptr null, align 8
@weakvarInSingleModule = weak dso_local global ptr null, align 8

;; Function with an alias are resolved to weak_odr in prevailing module, but
;; not optimized in non-prevailing module (illegal to have an
;; available_externally aliasee).
; MOD1: define weak_odr void @linkonceodrfuncwithalias()
; MOD2: define linkonce_odr void @linkonceodrfuncwithalias()
define linkonce_odr void @linkonceodrfuncwithalias() #0 {
entry:
  ret void
}

;; Function with an alias are resolved to weak in prevailing module, but
;; not optimized in non-prevailing module (illegal to have an
;; available_externally aliasee).
; MOD1: define weak void @linkoncefuncwithalias()
; MOD2: define linkonce void @linkoncefuncwithalias()
define linkonce void @linkoncefuncwithalias() #0 {
entry:
  ret void
}

; MOD1: define weak_odr void @linkonceodrfunc()
; MOD2: define available_externally void @linkonceodrfunc()
define linkonce_odr void @linkonceodrfunc() #0 {
entry:
  ret void
}
; MOD1: define weak void @linkoncefunc()
;; New LTO API will use dso_local
; MOD1-INT: define weak{{.*}} void @linkoncefunc()
; MOD2: declare void @linkoncefunc()
define linkonce void @linkoncefunc() #0 {
entry:
  ret void
}
; MOD1: define weak_odr void @weakodrfunc()
; MOD2: define available_externally void @weakodrfunc()
define weak_odr void @weakodrfunc() #0 {
entry:
  ret void
}
; MOD1: define weak void @weakfunc()
; MOD2: declare void @weakfunc()
define weak void @weakfunc() #0 {
entry:
  ret void
}

;; A linkonce_odr with a single, non-exported, def can be safely
;; internalized without increasing code size or being concerned
;; about affecting function pointer equality.
; MOD1: define weak_odr void @linkonceodrfuncInSingleModule()
; MOD1-INT: define internal void @linkonceodrfuncInSingleModule()
; EXPORTED: define weak_odr void @linkonceodrfuncInSingleModule()
define linkonce_odr void @linkonceodrfuncInSingleModule() #0 {
entry:
  ret void
}

; MOD1: define weak void @weakfuncInSingleModule()
; MOD1-INT: define internal void @weakfuncInSingleModule()
; EXPORTED: define weak void @weakfuncInSingleModule()
define weak void @weakfuncInSingleModule() {
entry:
  ret void
}<|MERGE_RESOLUTION|>--- conflicted
+++ resolved
@@ -13,11 +13,7 @@
 ; RUN: llvm-lto -thinlto-action=internalize %t.bc -thinlto-index=%t3.bc -exported-symbol=_linkoncefunc -o - | llvm-dis -o - | FileCheck %s --check-prefix=MOD1-INT
 ; RUN: llvm-lto -thinlto-action=promote %t2.bc -thinlto-index=%t3.bc -o - | llvm-dis -o - | FileCheck %s --check-prefix=MOD2
 ; When exported, we always preserve a linkonce
-<<<<<<< HEAD
-; RUN: llvm-lto  -thinlto-action=promote %t.bc -thinlto-index=%t3.bc -o - --exported-symbol=_linkonceodrfuncInSingleModule | llvm-dis  -o - | FileCheck %s --check-prefix=EXPORTED
-=======
 ; RUN: llvm-lto -thinlto-action=promote %t.bc -thinlto-index=%t3.bc -o - --exported-symbol=_linkonceodrfuncInSingleModule --exported-symbol=_weakfuncInSingleModule | llvm-dis -o - | FileCheck %s --check-prefix=EXPORTED
->>>>>>> b6a1473f
 
 ;; Now try this with the new LTO API
 ; RUN: llvm-lto2 run %t.bc %t2.bc -o %t3.out -save-temps \
