--- conflicted
+++ resolved
@@ -1833,14 +1833,11 @@
 
   Record.push_back(VE.getMetadataOrNullID(N->getAnnotations().get()));
   Record.push_back(static_cast<uint64_t>(N->getDWARFMemorySpace()));
-<<<<<<< HEAD
-=======
 
   if (auto PtrAuthData = N->getPtrAuthData())
     Record.push_back(PtrAuthData->RawData);
   else
     Record.push_back(0);
->>>>>>> 9a811108
 
   Stream.EmitRecord(bitc::METADATA_DERIVED_TYPE, Record, Abbrev);
   Record.clear();
