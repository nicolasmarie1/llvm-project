--- conflicted
+++ resolved
@@ -3612,86 +3612,10 @@
       if (!DL)
         continue;
 
-<<<<<<< HEAD
       if (DL == LastDL) {
         // Just repeat the same debug loc as last time.
         Stream.EmitRecord(bitc::FUNC_CODE_DEBUG_LOC_AGAIN, Vals);
         continue;
-=======
-      // If the instruction has DbgRecords attached to it, emit them. Note that
-      // they come after the instruction so that it's easy to attach them again
-      // when reading the bitcode, even though conceptually the debug locations
-      // start "before" the instruction.
-      if (I.hasDbgRecords() && WriteNewDbgInfoFormatToBitcode) {
-        /// Try to push the value only (unwrapped), otherwise push the
-        /// metadata wrapped value. Returns true if the value was pushed
-        /// without the ValueAsMetadata wrapper.
-        auto PushValueOrMetadata = [&Vals, InstID,
-                                    this](Metadata *RawLocation) {
-          assert(RawLocation &&
-                 "RawLocation unexpectedly null in DbgVariableRecord");
-          if (ValueAsMetadata *VAM = dyn_cast<ValueAsMetadata>(RawLocation)) {
-            SmallVector<unsigned, 2> ValAndType;
-            // If the value is a fwd-ref the type is also pushed. We don't
-            // want the type, so fwd-refs are kept wrapped (pushValueAndType
-            // returns false if the value is pushed without type).
-            if (!pushValueAndType(VAM->getValue(), InstID, ValAndType)) {
-              Vals.push_back(ValAndType[0]);
-              return true;
-            }
-          }
-          // The metadata is a DIArgList, or ValueAsMetadata wrapping a
-          // fwd-ref. Push the metadata ID.
-          Vals.push_back(VE.getMetadataID(RawLocation));
-          return false;
-        };
-
-        // Write out non-instruction debug information attached to this
-        // instruction. Write it after the instruction so that it's easy to
-        // re-attach to the instruction reading the records in.
-        for (DbgRecord &DR : I.DbgMarker->getDbgRecordRange()) {
-          if (DPLabel *DPL = dyn_cast<DPLabel>(&DR)) {
-            Vals.push_back(VE.getMetadataID(&*DPL->getDebugLoc()));
-            Vals.push_back(VE.getMetadataID(DPL->getLabel()));
-            Stream.EmitRecord(bitc::FUNC_CODE_DEBUG_RECORD_LABEL, Vals);
-            Vals.clear();
-            continue;
-          }
-
-          // First 3 fields are common to all kinds:
-          //   DILocation, DILocalVariable, DIExpression
-          // dbg_value (FUNC_CODE_DEBUG_RECORD_VALUE)
-          //   ..., LocationMetadata
-          // dbg_value (FUNC_CODE_DEBUG_RECORD_VALUE_SIMPLE - abbrev'd)
-          //   ..., Value
-          // dbg_declare (FUNC_CODE_DEBUG_RECORD_DECLARE)
-          //   ..., LocationMetadata
-          // dbg_assign (FUNC_CODE_DEBUG_RECORD_ASSIGN)
-          //   ..., LocationMetadata, DIAssignID, DIExpression, LocationMetadata
-          DbgVariableRecord &DVR = cast<DbgVariableRecord>(DR);
-          Vals.push_back(VE.getMetadataID(&*DVR.getDebugLoc()));
-          Vals.push_back(VE.getMetadataID(DVR.getVariable()));
-          Vals.push_back(VE.getMetadataID(DVR.getExpression()));
-          if (DVR.isDbgValue()) {
-            if (PushValueOrMetadata(DVR.getRawLocation()))
-              Stream.EmitRecord(bitc::FUNC_CODE_DEBUG_RECORD_VALUE_SIMPLE, Vals,
-                                FUNCTION_DEBUG_RECORD_VALUE_ABBREV);
-            else
-              Stream.EmitRecord(bitc::FUNC_CODE_DEBUG_RECORD_VALUE, Vals);
-          } else if (DVR.isDbgDeclare()) {
-            Vals.push_back(VE.getMetadataID(DVR.getRawLocation()));
-            Stream.EmitRecord(bitc::FUNC_CODE_DEBUG_RECORD_DECLARE, Vals);
-          } else {
-            assert(DVR.isDbgAssign() && "Unexpected DbgRecord kind");
-            Vals.push_back(VE.getMetadataID(DVR.getRawLocation()));
-            Vals.push_back(VE.getMetadataID(DVR.getAssignID()));
-            Vals.push_back(VE.getMetadataID(DVR.getAddressExpression()));
-            Vals.push_back(VE.getMetadataID(DVR.getRawAddress()));
-            Stream.EmitRecord(bitc::FUNC_CODE_DEBUG_RECORD_ASSIGN, Vals);
-          }
-          Vals.clear();
-        }
->>>>>>> 679e594d
       }
 
       Vals.push_back(DL->getLine());
