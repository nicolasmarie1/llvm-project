//===-- AMDGPUSubtarget.cpp - AMDGPU Subtarget Information ----------------===//
//
// Part of the LLVM Project, under the Apache License v2.0 with LLVM Exceptions.
// See https://llvm.org/LICENSE.txt for license information.
// SPDX-License-Identifier: Apache-2.0 WITH LLVM-exception
//
//===----------------------------------------------------------------------===//
//
/// \file
/// Implements the AMDGPU specific subclass of TargetSubtarget.
//
//===----------------------------------------------------------------------===//

#include "AMDGPUSubtarget.h"
#include "AMDGPU.h"
#include "AMDGPUTargetMachine.h"
#include "AMDGPUCallLowering.h"
#include "AMDGPUInstructionSelector.h"
#include "AMDGPULegalizerInfo.h"
#include "AMDGPURegisterBankInfo.h"
#include "SIMachineFunctionInfo.h"
#include "MCTargetDesc/AMDGPUMCTargetDesc.h"
#include "llvm/ADT/SmallString.h"
#include "llvm/CodeGen/MachineScheduler.h"
#include "llvm/MC/MCSubtargetInfo.h"
#include "llvm/IR/MDBuilder.h"
#include "llvm/CodeGen/TargetFrameLowering.h"
#include <algorithm>

using namespace llvm;

#define DEBUG_TYPE "amdgpu-subtarget"

#define GET_SUBTARGETINFO_TARGET_DESC
#define GET_SUBTARGETINFO_CTOR
#define AMDGPUSubtarget GCNSubtarget
#include "AMDGPUGenSubtargetInfo.inc"
#define GET_SUBTARGETINFO_TARGET_DESC
#define GET_SUBTARGETINFO_CTOR
#undef AMDGPUSubtarget
#include "R600GenSubtargetInfo.inc"

static cl::opt<bool> DisablePowerSched(
  "amdgpu-disable-power-sched",
  cl::desc("Disable scheduling to minimize mAI power bursts"),
  cl::init(false));

static cl::opt<bool> EnableVGPRIndexMode(
  "amdgpu-vgpr-index-mode",
  cl::desc("Use GPR indexing mode instead of movrel for vector indexing"),
  cl::init(false));

static cl::opt<bool> EnableFlatScratch(
  "amdgpu-enable-flat-scratch",
  cl::desc("Use flat scratch instructions"),
  cl::init(false));

<<<<<<< HEAD
=======
static cl::opt<bool> UseAA("amdgpu-use-aa-in-codegen",
                           cl::desc("Enable the use of AA during codegen."),
                           cl::init(true));

>>>>>>> b51b424c
GCNSubtarget::~GCNSubtarget() = default;

R600Subtarget &
R600Subtarget::initializeSubtargetDependencies(const Triple &TT,
                                               StringRef GPU, StringRef FS) {
  SmallString<256> FullFS("+promote-alloca,");
  FullFS += FS;
  ParseSubtargetFeatures(GPU, /*TuneCPU*/ GPU, FullFS);

  HasMulU24 = getGeneration() >= EVERGREEN;
  HasMulI24 = hasCaymanISA();

  return *this;
}

GCNSubtarget &
GCNSubtarget::initializeSubtargetDependencies(const Triple &TT,
                                              StringRef GPU, StringRef FS) {
  // Determine default and user-specified characteristics
  //
  // We want to be able to turn these off, but making this a subtarget feature
  // for SI has the unhelpful behavior that it unsets everything else if you
  // disable it.
  //
  // Similarly we want enable-prt-strict-null to be on by default and not to
  // unset everything else if it is disabled

  // Assuming ECC is enabled is the conservative default.
  SmallString<256> FullFS("+promote-alloca,+load-store-opt,+enable-ds128,+sram-ecc,+xnack,");

  if (isAmdHsaOS()) // Turn on FlatForGlobal for HSA.
    FullFS += "+flat-for-global,+unaligned-buffer-access,+trap-handler,";

  FullFS += "+enable-prt-strict-null,"; // This is overridden by a disable in FS

  // Disable mutually exclusive bits.
  if (FS.find_lower("+wavefrontsize") != StringRef::npos) {
    if (FS.find_lower("wavefrontsize16") == StringRef::npos)
      FullFS += "-wavefrontsize16,";
    if (FS.find_lower("wavefrontsize32") == StringRef::npos)
      FullFS += "-wavefrontsize32,";
    if (FS.find_lower("wavefrontsize64") == StringRef::npos)
      FullFS += "-wavefrontsize64,";
  }

  FullFS += FS;

  ParseSubtargetFeatures(GPU, /*TuneCPU*/ GPU, FullFS);

  // We don't support FP64 for EG/NI atm.
  assert(!hasFP64() || (getGeneration() >= AMDGPUSubtarget::SOUTHERN_ISLANDS));

  // Unless +-flat-for-global is specified, turn on FlatForGlobal for all OS-es
  // on VI and newer hardware to avoid assertion failures due to missing ADDR64
  // variants of MUBUF instructions.
  if (!hasAddr64() && !FS.contains("flat-for-global")) {
    FlatForGlobal = true;
  }

  // Set defaults if needed.
  if (MaxPrivateElementSize == 0)
    MaxPrivateElementSize = 4;

  if (LDSBankCount == 0)
    LDSBankCount = 32;

  if (TT.getArch() == Triple::amdgcn) {
    if (LocalMemorySize == 0)
      LocalMemorySize = 32768;

    // Do something sensible for unspecified target.
    if (!HasMovrel && !HasVGPRIndexMode)
      HasMovrel = true;
  }

  // Don't crash on invalid devices.
  if (WavefrontSizeLog2 == 0)
    WavefrontSizeLog2 = 5;

  HasFminFmaxLegacy = getGeneration() < AMDGPUSubtarget::VOLCANIC_ISLANDS;

  // Disable XNACK on targets where it is not enabled by default unless it is
  // explicitly requested.
  if (!FS.contains("+xnack") && DoesNotSupportXNACK && EnableXNACK) {
    ToggleFeature(AMDGPU::FeatureXNACK);
    EnableXNACK = false;
  }

  // ECC is on by default, but turn it off if the hardware doesn't support it
  // anyway. This matters for the gfx9 targets with d16 loads, but don't support
  // ECC.
  if (DoesNotSupportSRAMECC && EnableSRAMECC) {
    ToggleFeature(AMDGPU::FeatureSRAMECC);
    EnableSRAMECC = false;
  }

  return *this;
}

AMDGPUSubtarget::AMDGPUSubtarget(const Triple &TT) :
  TargetTriple(TT),
  Has16BitInsts(false),
  HasMadMixInsts(false),
  HasMadMacF32Insts(false),
  HasDsSrc2Insts(false),
  HasSDWA(false),
  HasVOP3PInsts(false),
  HasMulI24(true),
  HasMulU24(true),
  HasInv2PiInlineImm(false),
  HasFminFmaxLegacy(true),
  EnablePromoteAlloca(false),
  HasTrigReducedRange(false),
  MaxWavesPerEU(10),
  LocalMemorySize(0),
  WavefrontSizeLog2(0)
  { }

GCNSubtarget::GCNSubtarget(const Triple &TT, StringRef GPU, StringRef FS,
                           const GCNTargetMachine &TM) :
    AMDGPUGenSubtargetInfo(TT, GPU, /*TuneCPU*/ GPU, FS),
    AMDGPUSubtarget(TT),
    TargetTriple(TT),
    Gen(TT.getOS() == Triple::AMDHSA ? SEA_ISLANDS : SOUTHERN_ISLANDS),
    InstrItins(getInstrItineraryForCPU(GPU)),
    LDSBankCount(0),
    MaxPrivateElementSize(0),

    FastFMAF32(false),
    FastDenormalF32(false),
    HalfRate64Ops(false),

    FlatForGlobal(false),
    AutoWaitcntBeforeBarrier(false),
    UnalignedScratchAccess(false),
    UnalignedBufferAccess(false),
    UnalignedAccessMode(false),

    HasApertureRegs(false),
    EnableXNACK(false),
    DoesNotSupportXNACK(false),
    EnableCuMode(false),
    TrapHandler(false),

    EnableLoadStoreOpt(false),
    EnableUnsafeDSOffsetFolding(false),
    EnableSIScheduler(false),
    EnableDS128(false),
    EnablePRTStrictNull(false),
    DumpCode(false),

    FP64(false),
    GCN3Encoding(false),
    CIInsts(false),
    GFX8Insts(false),
    GFX9Insts(false),
    GFX10Insts(false),
    GFX10_3Insts(false),
    GFX7GFX8GFX9Insts(false),
    SGPRInitBug(false),
    HasSMemRealTime(false),
    HasIntClamp(false),
    HasFmaMixInsts(false),
    HasMovrel(false),
    HasVGPRIndexMode(false),
    HasScalarStores(false),
    HasScalarAtomics(false),
    HasSDWAOmod(false),
    HasSDWAScalar(false),
    HasSDWASdst(false),
    HasSDWAMac(false),
    HasSDWAOutModsVOPC(false),
    HasDPP(false),
    HasDPP8(false),
    HasR128A16(false),
    HasGFX10A16(false),
    HasG16(false),
    HasNSAEncoding(false),
    GFX10_BEncoding(false),
    HasDLInsts(false),
    HasDot1Insts(false),
    HasDot2Insts(false),
    HasDot3Insts(false),
    HasDot4Insts(false),
    HasDot5Insts(false),
    HasDot6Insts(false),
    HasMAIInsts(false),
    HasPkFmacF16Inst(false),
    HasAtomicFaddInsts(false),
    EnableSRAMECC(false),
    DoesNotSupportSRAMECC(false),
    HasNoSdstCMPX(false),
    HasVscnt(false),
    HasGetWaveIdInst(false),
    HasSMemTimeInst(false),
    HasRegisterBanking(false),
    HasVOP3Literal(false),
    HasNoDataDepHazard(false),
    FlatAddressSpace(false),
    FlatInstOffsets(false),
    FlatGlobalInsts(false),
    FlatScratchInsts(false),
    ScalarFlatScratchInsts(false),
    AddNoCarryInsts(false),
    HasUnpackedD16VMem(false),
    LDSMisalignedBug(false),
    HasMFMAInlineLiteralBug(false),
    UnalignedDSAccess(false),

    ScalarizeGlobal(false),

    HasVcmpxPermlaneHazard(false),
    HasVMEMtoScalarWriteHazard(false),
    HasSMEMtoVectorWriteHazard(false),
    HasInstFwdPrefetchBug(false),
    HasVcmpxExecWARHazard(false),
    HasLdsBranchVmemWARHazard(false),
    HasNSAtoVMEMBug(false),
    HasOffset3fBug(false),
    HasFlatSegmentOffsetBug(false),
    HasImageStoreD16Bug(false),
    HasImageGather4D16Bug(false),

    FeatureDisable(false),
    InstrInfo(initializeSubtargetDependencies(TT, GPU, FS)),
    TLInfo(TM, *this),
    FrameLowering(TargetFrameLowering::StackGrowsUp, getStackAlignment(), 0) {
  MaxWavesPerEU = AMDGPU::IsaInfo::getMaxWavesPerEU(this);
  CallLoweringInfo.reset(new AMDGPUCallLowering(*getTargetLowering()));
  InlineAsmLoweringInfo.reset(new InlineAsmLowering(getTargetLowering()));
  Legalizer.reset(new AMDGPULegalizerInfo(*this, TM));
  RegBankInfo.reset(new AMDGPURegisterBankInfo(*this));
  InstSelector.reset(new AMDGPUInstructionSelector(
  *this, *static_cast<AMDGPURegisterBankInfo *>(RegBankInfo.get()), TM));
}

bool GCNSubtarget::enableFlatScratch() const {
  return EnableFlatScratch && hasFlatScratchInsts();
}

unsigned GCNSubtarget::getConstantBusLimit(unsigned Opcode) const {
  if (getGeneration() < GFX10)
    return 1;

  switch (Opcode) {
  case AMDGPU::V_LSHLREV_B64:
  case AMDGPU::V_LSHLREV_B64_gfx10:
  case AMDGPU::V_LSHL_B64:
  case AMDGPU::V_LSHRREV_B64:
  case AMDGPU::V_LSHRREV_B64_gfx10:
  case AMDGPU::V_LSHR_B64:
  case AMDGPU::V_ASHRREV_I64:
  case AMDGPU::V_ASHRREV_I64_gfx10:
  case AMDGPU::V_ASHR_I64:
    return 1;
  }

  return 2;
}

unsigned AMDGPUSubtarget::getMaxLocalMemSizeWithWaveCount(unsigned NWaves,
  const Function &F) const {
  if (NWaves == 1)
    return getLocalMemorySize();
  unsigned WorkGroupSize = getFlatWorkGroupSizes(F).second;
  unsigned WorkGroupsPerCu = getMaxWorkGroupsPerCU(WorkGroupSize);
  if (!WorkGroupsPerCu)
    return 0;
  unsigned MaxWaves = getMaxWavesPerEU();
  return getLocalMemorySize() * MaxWaves / WorkGroupsPerCu / NWaves;
}

// FIXME: Should return min,max range.
unsigned AMDGPUSubtarget::getOccupancyWithLocalMemSize(uint32_t Bytes,
  const Function &F) const {
  const unsigned MaxWorkGroupSize = getFlatWorkGroupSizes(F).second;
  const unsigned MaxWorkGroupsPerCu = getMaxWorkGroupsPerCU(MaxWorkGroupSize);
  if (!MaxWorkGroupsPerCu)
    return 0;

  const unsigned WaveSize = getWavefrontSize();

  // FIXME: Do we need to account for alignment requirement of LDS rounding the
  // size up?
  // Compute restriction based on LDS usage
  unsigned NumGroups = getLocalMemorySize() / (Bytes ? Bytes : 1u);

  // This can be queried with more LDS than is possible, so just assume the
  // worst.
  if (NumGroups == 0)
    return 1;

  NumGroups = std::min(MaxWorkGroupsPerCu, NumGroups);

  // Round to the number of waves.
  const unsigned MaxGroupNumWaves = (MaxWorkGroupSize + WaveSize - 1) / WaveSize;
  unsigned MaxWaves = NumGroups * MaxGroupNumWaves;

  // Clamp to the maximum possible number of waves.
  MaxWaves = std::min(MaxWaves, getMaxWavesPerEU());

  // FIXME: Needs to be a multiple of the group size?
  //MaxWaves = MaxGroupNumWaves * (MaxWaves / MaxGroupNumWaves);

  assert(MaxWaves > 0 && MaxWaves <= getMaxWavesPerEU() &&
         "computed invalid occupancy");
  return MaxWaves;
}

unsigned
AMDGPUSubtarget::getOccupancyWithLocalMemSize(const MachineFunction &MF) const {
  const auto *MFI = MF.getInfo<SIMachineFunctionInfo>();
  return getOccupancyWithLocalMemSize(MFI->getLDSSize(), MF.getFunction());
}

std::pair<unsigned, unsigned>
AMDGPUSubtarget::getDefaultFlatWorkGroupSize(CallingConv::ID CC) const {
  switch (CC) {
  case CallingConv::AMDGPU_VS:
  case CallingConv::AMDGPU_LS:
  case CallingConv::AMDGPU_HS:
  case CallingConv::AMDGPU_ES:
  case CallingConv::AMDGPU_GS:
  case CallingConv::AMDGPU_PS:
    return std::make_pair(1, getWavefrontSize());
  default:
    return std::make_pair(1u, getMaxFlatWorkGroupSize());
  }
}

std::pair<unsigned, unsigned> AMDGPUSubtarget::getFlatWorkGroupSizes(
  const Function &F) const {
  // Default minimum/maximum flat work group sizes.
  std::pair<unsigned, unsigned> Default =
    getDefaultFlatWorkGroupSize(F.getCallingConv());

  // Requested minimum/maximum flat work group sizes.
  std::pair<unsigned, unsigned> Requested = AMDGPU::getIntegerPairAttribute(
    F, "amdgpu-flat-work-group-size", Default);

  // Make sure requested minimum is less than requested maximum.
  if (Requested.first > Requested.second)
    return Default;

  // Make sure requested values do not violate subtarget's specifications.
  if (Requested.first < getMinFlatWorkGroupSize())
    return Default;
  if (Requested.second > getMaxFlatWorkGroupSize())
    return Default;

  return Requested;
}

std::pair<unsigned, unsigned> AMDGPUSubtarget::getWavesPerEU(
  const Function &F) const {
  // Default minimum/maximum number of waves per execution unit.
  std::pair<unsigned, unsigned> Default(1, getMaxWavesPerEU());

  // Default/requested minimum/maximum flat work group sizes.
  std::pair<unsigned, unsigned> FlatWorkGroupSizes = getFlatWorkGroupSizes(F);

  // If minimum/maximum flat work group sizes were explicitly requested using
  // "amdgpu-flat-work-group-size" attribute, then set default minimum/maximum
  // number of waves per execution unit to values implied by requested
  // minimum/maximum flat work group sizes.
  unsigned MinImpliedByFlatWorkGroupSize =
    getWavesPerEUForWorkGroup(FlatWorkGroupSizes.second);
  Default.first = MinImpliedByFlatWorkGroupSize;
  bool RequestedFlatWorkGroupSize =
      F.hasFnAttribute("amdgpu-flat-work-group-size");

  // Requested minimum/maximum number of waves per execution unit.
  std::pair<unsigned, unsigned> Requested = AMDGPU::getIntegerPairAttribute(
    F, "amdgpu-waves-per-eu", Default, true);

  // Make sure requested minimum is less than requested maximum.
  if (Requested.second && Requested.first > Requested.second)
    return Default;

  // Make sure requested values do not violate subtarget's specifications.
  if (Requested.first < getMinWavesPerEU() ||
      Requested.second > getMaxWavesPerEU())
    return Default;

  // Make sure requested values are compatible with values implied by requested
  // minimum/maximum flat work group sizes.
  if (RequestedFlatWorkGroupSize &&
      Requested.first < MinImpliedByFlatWorkGroupSize)
    return Default;

  return Requested;
}

static unsigned getReqdWorkGroupSize(const Function &Kernel, unsigned Dim) {
  auto Node = Kernel.getMetadata("reqd_work_group_size");
  if (Node && Node->getNumOperands() == 3)
    return mdconst::extract<ConstantInt>(Node->getOperand(Dim))->getZExtValue();
  return std::numeric_limits<unsigned>::max();
}

unsigned AMDGPUSubtarget::getMaxWorkitemID(const Function &Kernel,
                                           unsigned Dimension) const {
  unsigned ReqdSize = getReqdWorkGroupSize(Kernel, Dimension);
  if (ReqdSize != std::numeric_limits<unsigned>::max())
    return ReqdSize - 1;
  return getFlatWorkGroupSizes(Kernel).second - 1;
}

bool AMDGPUSubtarget::makeLIDRangeMetadata(Instruction *I) const {
  Function *Kernel = I->getParent()->getParent();
  unsigned MinSize = 0;
  unsigned MaxSize = getFlatWorkGroupSizes(*Kernel).second;
  bool IdQuery = false;

  // If reqd_work_group_size is present it narrows value down.
  if (auto *CI = dyn_cast<CallInst>(I)) {
    const Function *F = CI->getCalledFunction();
    if (F) {
      unsigned Dim = UINT_MAX;
      switch (F->getIntrinsicID()) {
      case Intrinsic::amdgcn_workitem_id_x:
      case Intrinsic::r600_read_tidig_x:
        IdQuery = true;
        LLVM_FALLTHROUGH;
      case Intrinsic::r600_read_local_size_x:
        Dim = 0;
        break;
      case Intrinsic::amdgcn_workitem_id_y:
      case Intrinsic::r600_read_tidig_y:
        IdQuery = true;
        LLVM_FALLTHROUGH;
      case Intrinsic::r600_read_local_size_y:
        Dim = 1;
        break;
      case Intrinsic::amdgcn_workitem_id_z:
      case Intrinsic::r600_read_tidig_z:
        IdQuery = true;
        LLVM_FALLTHROUGH;
      case Intrinsic::r600_read_local_size_z:
        Dim = 2;
        break;
      default:
        break;
      }

      if (Dim <= 3) {
        unsigned ReqdSize = getReqdWorkGroupSize(*Kernel, Dim);
        if (ReqdSize != std::numeric_limits<unsigned>::max())
          MinSize = MaxSize = ReqdSize;
      }
    }
  }

  if (!MaxSize)
    return false;

  // Range metadata is [Lo, Hi). For ID query we need to pass max size
  // as Hi. For size query we need to pass Hi + 1.
  if (IdQuery)
    MinSize = 0;
  else
    ++MaxSize;

  MDBuilder MDB(I->getContext());
  MDNode *MaxWorkGroupSizeRange = MDB.createRange(APInt(32, MinSize),
                                                  APInt(32, MaxSize));
  I->setMetadata(LLVMContext::MD_range, MaxWorkGroupSizeRange);
  return true;
}

uint64_t AMDGPUSubtarget::getExplicitKernArgSize(const Function &F,
                                                 Align &MaxAlign) const {
  assert(F.getCallingConv() == CallingConv::AMDGPU_KERNEL ||
         F.getCallingConv() == CallingConv::SPIR_KERNEL);

  const DataLayout &DL = F.getParent()->getDataLayout();
  uint64_t ExplicitArgBytes = 0;
  MaxAlign = Align(1);

  for (const Argument &Arg : F.args()) {
    const bool IsByRef = Arg.hasByRefAttr();
    Type *ArgTy = IsByRef ? Arg.getParamByRefType() : Arg.getType();
    MaybeAlign Alignment = IsByRef ? Arg.getParamAlign() : None;
    if (!Alignment)
      Alignment = DL.getABITypeAlign(ArgTy);

    uint64_t AllocSize = DL.getTypeAllocSize(ArgTy);
    ExplicitArgBytes = alignTo(ExplicitArgBytes, Alignment) + AllocSize;
    MaxAlign = max(MaxAlign, Alignment);
  }

  return ExplicitArgBytes;
}

unsigned AMDGPUSubtarget::getKernArgSegmentSize(const Function &F,
                                                Align &MaxAlign) const {
  uint64_t ExplicitArgBytes = getExplicitKernArgSize(F, MaxAlign);

  unsigned ExplicitOffset = getExplicitKernelArgOffset(F);

  uint64_t TotalSize = ExplicitOffset + ExplicitArgBytes;
  unsigned ImplicitBytes = getImplicitArgNumBytes(F);
  if (ImplicitBytes != 0) {
    const Align Alignment = getAlignmentForImplicitArgPtr();
    TotalSize = alignTo(ExplicitArgBytes, Alignment) + ImplicitBytes;
  }

  // Being able to dereference past the end is useful for emitting scalar loads.
  return alignTo(TotalSize, 4);
}

R600Subtarget::R600Subtarget(const Triple &TT, StringRef GPU, StringRef FS,
                             const TargetMachine &TM) :
  R600GenSubtargetInfo(TT, GPU, /*TuneCPU*/GPU, FS),
  AMDGPUSubtarget(TT),
  InstrInfo(*this),
  FrameLowering(TargetFrameLowering::StackGrowsUp, getStackAlignment(), 0),
  FMA(false),
  CaymanISA(false),
  CFALUBug(false),
  HasVertexCache(false),
  R600ALUInst(false),
  FP64(false),
  TexVTXClauseSize(0),
  Gen(R600),
  TLInfo(TM, initializeSubtargetDependencies(TT, GPU, FS)),
  InstrItins(getInstrItineraryForCPU(GPU)) { }

void GCNSubtarget::overrideSchedPolicy(MachineSchedPolicy &Policy,
                                      unsigned NumRegionInstrs) const {
  // Track register pressure so the scheduler can try to decrease
  // pressure once register usage is above the threshold defined by
  // SIRegisterInfo::getRegPressureSetLimit()
  Policy.ShouldTrackPressure = true;

  // Enabling both top down and bottom up scheduling seems to give us less
  // register spills than just using one of these approaches on its own.
  Policy.OnlyTopDown = false;
  Policy.OnlyBottomUp = false;

  // Enabling ShouldTrackLaneMasks crashes the SI Machine Scheduler.
  if (!enableSIScheduler())
    Policy.ShouldTrackLaneMasks = true;
}

bool GCNSubtarget::hasMadF16() const {
  return InstrInfo.pseudoToMCOpcode(AMDGPU::V_MAD_F16) != -1;
}

bool GCNSubtarget::useVGPRIndexMode() const {
  return !hasMovrel() || (EnableVGPRIndexMode && hasVGPRIndexMode());
}

bool GCNSubtarget::useAA() const { return UseAA; }

unsigned GCNSubtarget::getOccupancyWithNumSGPRs(unsigned SGPRs) const {
  if (getGeneration() >= AMDGPUSubtarget::GFX10)
    return getMaxWavesPerEU();

  if (getGeneration() >= AMDGPUSubtarget::VOLCANIC_ISLANDS) {
    if (SGPRs <= 80)
      return 10;
    if (SGPRs <= 88)
      return 9;
    if (SGPRs <= 100)
      return 8;
    return 7;
  }
  if (SGPRs <= 48)
    return 10;
  if (SGPRs <= 56)
    return 9;
  if (SGPRs <= 64)
    return 8;
  if (SGPRs <= 72)
    return 7;
  if (SGPRs <= 80)
    return 6;
  return 5;
}

unsigned GCNSubtarget::getOccupancyWithNumVGPRs(unsigned VGPRs) const {
  unsigned MaxWaves = getMaxWavesPerEU();
  unsigned Granule = getVGPRAllocGranule();
  if (VGPRs < Granule)
    return MaxWaves;
  unsigned RoundedRegs = ((VGPRs + Granule - 1) / Granule) * Granule;
  return std::min(std::max(getTotalNumVGPRs() / RoundedRegs, 1u), MaxWaves);
}

unsigned GCNSubtarget::getReservedNumSGPRs(const MachineFunction &MF) const {
  const SIMachineFunctionInfo &MFI = *MF.getInfo<SIMachineFunctionInfo>();
  if (getGeneration() >= AMDGPUSubtarget::GFX10)
    return 2; // VCC. FLAT_SCRATCH and XNACK are no longer in SGPRs.

  if (MFI.hasFlatScratchInit()) {
    if (getGeneration() >= AMDGPUSubtarget::VOLCANIC_ISLANDS)
      return 6; // FLAT_SCRATCH, XNACK, VCC (in that order).
    if (getGeneration() == AMDGPUSubtarget::SEA_ISLANDS)
      return 4; // FLAT_SCRATCH, VCC (in that order).
  }

  if (isXNACKEnabled())
    return 4; // XNACK, VCC (in that order).
  return 2; // VCC.
}

unsigned GCNSubtarget::computeOccupancy(const Function &F, unsigned LDSSize,
                                        unsigned NumSGPRs,
                                        unsigned NumVGPRs) const {
  unsigned Occupancy =
    std::min(getMaxWavesPerEU(),
             getOccupancyWithLocalMemSize(LDSSize, F));
  if (NumSGPRs)
    Occupancy = std::min(Occupancy, getOccupancyWithNumSGPRs(NumSGPRs));
  if (NumVGPRs)
    Occupancy = std::min(Occupancy, getOccupancyWithNumVGPRs(NumVGPRs));
  return Occupancy;
}

unsigned GCNSubtarget::getMaxNumSGPRs(const MachineFunction &MF) const {
  const Function &F = MF.getFunction();
  const SIMachineFunctionInfo &MFI = *MF.getInfo<SIMachineFunctionInfo>();

  // Compute maximum number of SGPRs function can use using default/requested
  // minimum number of waves per execution unit.
  std::pair<unsigned, unsigned> WavesPerEU = MFI.getWavesPerEU();
  unsigned MaxNumSGPRs = getMaxNumSGPRs(WavesPerEU.first, false);
  unsigned MaxAddressableNumSGPRs = getMaxNumSGPRs(WavesPerEU.first, true);

  // Check if maximum number of SGPRs was explicitly requested using
  // "amdgpu-num-sgpr" attribute.
  if (F.hasFnAttribute("amdgpu-num-sgpr")) {
    unsigned Requested = AMDGPU::getIntegerAttribute(
      F, "amdgpu-num-sgpr", MaxNumSGPRs);

    // Make sure requested value does not violate subtarget's specifications.
    if (Requested && (Requested <= getReservedNumSGPRs(MF)))
      Requested = 0;

    // If more SGPRs are required to support the input user/system SGPRs,
    // increase to accommodate them.
    //
    // FIXME: This really ends up using the requested number of SGPRs + number
    // of reserved special registers in total. Theoretically you could re-use
    // the last input registers for these special registers, but this would
    // require a lot of complexity to deal with the weird aliasing.
    unsigned InputNumSGPRs = MFI.getNumPreloadedSGPRs();
    if (Requested && Requested < InputNumSGPRs)
      Requested = InputNumSGPRs;

    // Make sure requested value is compatible with values implied by
    // default/requested minimum/maximum number of waves per execution unit.
    if (Requested && Requested > getMaxNumSGPRs(WavesPerEU.first, false))
      Requested = 0;
    if (WavesPerEU.second &&
        Requested && Requested < getMinNumSGPRs(WavesPerEU.second))
      Requested = 0;

    if (Requested)
      MaxNumSGPRs = Requested;
  }

  if (hasSGPRInitBug())
    MaxNumSGPRs = AMDGPU::IsaInfo::FIXED_NUM_SGPRS_FOR_INIT_BUG;

  return std::min(MaxNumSGPRs - getReservedNumSGPRs(MF),
                  MaxAddressableNumSGPRs);
}

unsigned GCNSubtarget::getMaxNumVGPRs(const MachineFunction &MF) const {
  const Function &F = MF.getFunction();
  const SIMachineFunctionInfo &MFI = *MF.getInfo<SIMachineFunctionInfo>();

  // Compute maximum number of VGPRs function can use using default/requested
  // minimum number of waves per execution unit.
  std::pair<unsigned, unsigned> WavesPerEU = MFI.getWavesPerEU();
  unsigned MaxNumVGPRs = getMaxNumVGPRs(WavesPerEU.first);

  // Check if maximum number of VGPRs was explicitly requested using
  // "amdgpu-num-vgpr" attribute.
  if (F.hasFnAttribute("amdgpu-num-vgpr")) {
    unsigned Requested = AMDGPU::getIntegerAttribute(
      F, "amdgpu-num-vgpr", MaxNumVGPRs);

    // Make sure requested value is compatible with values implied by
    // default/requested minimum/maximum number of waves per execution unit.
    if (Requested && Requested > getMaxNumVGPRs(WavesPerEU.first))
      Requested = 0;
    if (WavesPerEU.second &&
        Requested && Requested < getMinNumVGPRs(WavesPerEU.second))
      Requested = 0;

    if (Requested)
      MaxNumVGPRs = Requested;
  }

  return MaxNumVGPRs;
}

void GCNSubtarget::adjustSchedDependency(SUnit *Def, int DefOpIdx, SUnit *Use,
                                         int UseOpIdx, SDep &Dep) const {
  if (Dep.getKind() != SDep::Kind::Data || !Dep.getReg() ||
      !Def->isInstr() || !Use->isInstr())
    return;

  MachineInstr *DefI = Def->getInstr();
  MachineInstr *UseI = Use->getInstr();

  if (DefI->isBundle()) {
    const SIRegisterInfo *TRI = getRegisterInfo();
    auto Reg = Dep.getReg();
    MachineBasicBlock::const_instr_iterator I(DefI->getIterator());
    MachineBasicBlock::const_instr_iterator E(DefI->getParent()->instr_end());
    unsigned Lat = 0;
    for (++I; I != E && I->isBundledWithPred(); ++I) {
      if (I->modifiesRegister(Reg, TRI))
        Lat = InstrInfo.getInstrLatency(getInstrItineraryData(), *I);
      else if (Lat)
        --Lat;
    }
    Dep.setLatency(Lat);
  } else if (UseI->isBundle()) {
    const SIRegisterInfo *TRI = getRegisterInfo();
    auto Reg = Dep.getReg();
    MachineBasicBlock::const_instr_iterator I(UseI->getIterator());
    MachineBasicBlock::const_instr_iterator E(UseI->getParent()->instr_end());
    unsigned Lat = InstrInfo.getInstrLatency(getInstrItineraryData(), *DefI);
    for (++I; I != E && I->isBundledWithPred() && Lat; ++I) {
      if (I->readsRegister(Reg, TRI))
        break;
      --Lat;
    }
    Dep.setLatency(Lat);
  }
}

namespace {
struct FillMFMAShadowMutation : ScheduleDAGMutation {
  const SIInstrInfo *TII;

  ScheduleDAGMI *DAG;

  FillMFMAShadowMutation(const SIInstrInfo *tii) : TII(tii) {}

  bool isSALU(const SUnit *SU) const {
    const MachineInstr *MI = SU->getInstr();
    return MI && TII->isSALU(*MI) && !MI->isTerminator();
  }

  bool isVALU(const SUnit *SU) const {
    const MachineInstr *MI = SU->getInstr();
    return MI && TII->isVALU(*MI);
  }

  bool canAddEdge(const SUnit *Succ, const SUnit *Pred) const {
    if (Pred->NodeNum < Succ->NodeNum)
      return true;

    SmallVector<const SUnit*, 64> Succs({Succ}), Preds({Pred});

    for (unsigned I = 0; I < Succs.size(); ++I) {
      for (const SDep &SI : Succs[I]->Succs) {
        const SUnit *SU = SI.getSUnit();
        if (SU != Succs[I] && llvm::find(Succs, SU) == Succs.end())
          Succs.push_back(SU);
      }
    }

    SmallPtrSet<const SUnit*, 32> Visited;
    while (!Preds.empty()) {
      const SUnit *SU = Preds.pop_back_val();
      if (llvm::find(Succs, SU) != Succs.end())
        return false;
      Visited.insert(SU);
      for (const SDep &SI : SU->Preds)
        if (SI.getSUnit() != SU && !Visited.count(SI.getSUnit()))
          Preds.push_back(SI.getSUnit());
    }

    return true;
  }

  // Link as much SALU intructions in chain as possible. Return the size
  // of the chain. Links up to MaxChain instructions.
  unsigned linkSALUChain(SUnit *From, SUnit *To, unsigned MaxChain,
                         SmallPtrSetImpl<SUnit *> &Visited) const {
    SmallVector<SUnit *, 8> Worklist({To});
    unsigned Linked = 0;

    while (!Worklist.empty() && MaxChain-- > 0) {
      SUnit *SU = Worklist.pop_back_val();
      if (!Visited.insert(SU).second)
        continue;

      LLVM_DEBUG(dbgs() << "Inserting edge from\n" ; DAG->dumpNode(*From);
                 dbgs() << "to\n"; DAG->dumpNode(*SU); dbgs() << '\n');

      if (SU->addPred(SDep(From, SDep::Artificial), false))
        ++Linked;

      for (SDep &SI : From->Succs) {
        SUnit *SUv = SI.getSUnit();
        if (SUv != From && isVALU(SUv) && canAddEdge(SUv, SU))
          SUv->addPred(SDep(SU, SDep::Artificial), false);
      }

      for (SDep &SI : SU->Succs) {
        SUnit *Succ = SI.getSUnit();
        if (Succ != SU && isSALU(Succ) && canAddEdge(From, Succ))
          Worklist.push_back(Succ);
      }
    }

    return Linked;
  }

  void apply(ScheduleDAGInstrs *DAGInstrs) override {
    const GCNSubtarget &ST = DAGInstrs->MF.getSubtarget<GCNSubtarget>();
    if (!ST.hasMAIInsts() || DisablePowerSched)
      return;
    DAG = static_cast<ScheduleDAGMI*>(DAGInstrs);
    const TargetSchedModel *TSchedModel = DAGInstrs->getSchedModel();
    if (!TSchedModel || DAG->SUnits.empty())
      return;

    // Scan for MFMA long latency instructions and try to add a dependency
    // of available SALU instructions to give them a chance to fill MFMA
    // shadow. That is desirable to fill MFMA shadow with SALU instructions
    // rather than VALU to prevent power consumption bursts and throttle.
    auto LastSALU = DAG->SUnits.begin();
    auto E = DAG->SUnits.end();
    SmallPtrSet<SUnit*, 32> Visited;
    for (SUnit &SU : DAG->SUnits) {
      MachineInstr &MAI = *SU.getInstr();
      if (!TII->isMAI(MAI) ||
           MAI.getOpcode() == AMDGPU::V_ACCVGPR_WRITE_B32 ||
           MAI.getOpcode() == AMDGPU::V_ACCVGPR_READ_B32)
        continue;

      unsigned Lat = TSchedModel->computeInstrLatency(&MAI) - 1;

      LLVM_DEBUG(dbgs() << "Found MFMA: "; DAG->dumpNode(SU);
                 dbgs() << "Need " << Lat
                        << " instructions to cover latency.\n");

      // Find up to Lat independent scalar instructions as early as
      // possible such that they can be scheduled after this MFMA.
      for ( ; Lat && LastSALU != E; ++LastSALU) {
        if (Visited.count(&*LastSALU))
          continue;

        if (!isSALU(&*LastSALU) || !canAddEdge(&*LastSALU, &SU))
          continue;

        Lat -= linkSALUChain(&SU, &*LastSALU, Lat, Visited);
      }
    }
  }
};
} // namespace

void GCNSubtarget::getPostRAMutations(
    std::vector<std::unique_ptr<ScheduleDAGMutation>> &Mutations) const {
  Mutations.push_back(std::make_unique<FillMFMAShadowMutation>(&InstrInfo));
}

const AMDGPUSubtarget &AMDGPUSubtarget::get(const MachineFunction &MF) {
  if (MF.getTarget().getTargetTriple().getArch() == Triple::amdgcn)
    return static_cast<const AMDGPUSubtarget&>(MF.getSubtarget<GCNSubtarget>());
  else
    return static_cast<const AMDGPUSubtarget&>(MF.getSubtarget<R600Subtarget>());
}

const AMDGPUSubtarget &AMDGPUSubtarget::get(const TargetMachine &TM, const Function &F) {
  if (TM.getTargetTriple().getArch() == Triple::amdgcn)
    return static_cast<const AMDGPUSubtarget&>(TM.getSubtarget<GCNSubtarget>(F));
  else
    return static_cast<const AMDGPUSubtarget&>(TM.getSubtarget<R600Subtarget>(F));
}<|MERGE_RESOLUTION|>--- conflicted
+++ resolved
@@ -55,13 +55,10 @@
   cl::desc("Use flat scratch instructions"),
   cl::init(false));
 
-<<<<<<< HEAD
-=======
 static cl::opt<bool> UseAA("amdgpu-use-aa-in-codegen",
                            cl::desc("Enable the use of AA during codegen."),
                            cl::init(true));
 
->>>>>>> b51b424c
 GCNSubtarget::~GCNSubtarget() = default;
 
 R600Subtarget &
