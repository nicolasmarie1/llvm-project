--- conflicted
+++ resolved
@@ -2399,15 +2399,10 @@
   // flat -> local/private
   if (ASC->getSrcAddressSpace() == AMDGPUASI.FLAT_ADDRESS) {
     unsigned DestAS = ASC->getDestAddressSpace();
-<<<<<<< HEAD
     MFI.HasFlatLocalCasts = DestAS == AMDGPUAS::LOCAL_ADDRESS;
-
-    if (DestAS == AMDGPUAS::LOCAL_ADDRESS || DestAS == AMDGPUAS::PRIVATE_ADDRESS) {
-=======
 
     if (DestAS == AMDGPUASI.LOCAL_ADDRESS ||
         DestAS == AMDGPUASI.PRIVATE_ADDRESS) {
->>>>>>> c7c5aa47
       unsigned NullVal = TM.getNullPointerValue(DestAS);
       SDValue SegmentNullPtr = DAG.getConstant(NullVal, SL, MVT::i32);
       SDValue NonNull = DAG.getSetCC(SL, MVT::i1, Src, FlatNullPtr, ISD::SETNE);
@@ -2421,15 +2416,10 @@
   // local/private -> flat
   if (ASC->getDestAddressSpace() == AMDGPUASI.FLAT_ADDRESS) {
     unsigned SrcAS = ASC->getSrcAddressSpace();
-<<<<<<< HEAD
     MFI.HasFlatLocalCasts = SrcAS == AMDGPUAS::LOCAL_ADDRESS;
-
-    if (SrcAS == AMDGPUAS::LOCAL_ADDRESS || SrcAS == AMDGPUAS::PRIVATE_ADDRESS) {
-=======
 
     if (SrcAS == AMDGPUASI.LOCAL_ADDRESS ||
         SrcAS == AMDGPUASI.PRIVATE_ADDRESS) {
->>>>>>> c7c5aa47
       unsigned NullVal = TM.getNullPointerValue(SrcAS);
       SDValue SegmentNullPtr = DAG.getConstant(NullVal, SL, MVT::i32);
 
