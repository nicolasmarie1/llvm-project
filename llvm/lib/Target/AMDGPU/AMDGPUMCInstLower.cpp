--- conflicted
+++ resolved
@@ -171,18 +171,16 @@
 }
 
 void AMDGPUAsmPrinter::emitInstruction(const MachineInstr *MI) {
-<<<<<<< HEAD
   switch (MI->getOpcode()) {
   case TargetOpcode::DBG_DEF:
   case TargetOpcode::DBG_KILL:
   case TargetOpcode::DBG_VALUE:
     llvm_unreachable("Should be handled target independently");
   }
-=======
+
   // FIXME: Enable feature predicate checks once all the test pass.
   // AMDGPU_MC::verifyInstructionPredicates(MI->getOpcode(),
   //                                        getSubtargetInfo().getFeatureBits());
->>>>>>> 713d3de5
 
   if (emitPseudoExpansionLowering(*OutStreamer, MI))
     return;
