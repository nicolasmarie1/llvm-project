//===----------------------- SIFrameLowering.cpp --------------------------===//
//
// Part of the LLVM Project, under the Apache License v2.0 with LLVM Exceptions.
// See https://llvm.org/LICENSE.txt for license information.
// SPDX-License-Identifier: Apache-2.0 WITH LLVM-exception
//
//==-----------------------------------------------------------------------===//

#include "SIFrameLowering.h"
#include "AMDGPU.h"
#include "GCNSubtarget.h"
#include "MCTargetDesc/AMDGPUMCTargetDesc.h"
#include "SIMachineFunctionInfo.h"
#include "llvm/CodeGen/LivePhysRegs.h"
#include "llvm/CodeGen/MachineFrameInfo.h"
#include "llvm/CodeGen/MachineModuleInfo.h"
#include "llvm/CodeGen/RegisterScavenging.h"
#include "llvm/Support/LEB128.h"
#include "llvm/Target/TargetMachine.h"

using namespace llvm;

#define DEBUG_TYPE "frame-info"

static cl::opt<bool> EnableSpillVGPRToAGPR(
  "amdgpu-spill-vgpr-to-agpr",
  cl::desc("Enable spilling VGPRs to AGPRs"),
  cl::ReallyHidden,
  cl::init(true));

// Find a scratch register that we can use in the prologue. We avoid using
// callee-save registers since they may appear to be free when this is called
// from canUseAsPrologue (during shrink wrapping), but then no longer be free
// when this is called from emitPrologue.
static MCRegister findScratchNonCalleeSaveRegister(MachineRegisterInfo &MRI,
                                                   LivePhysRegs &LiveRegs,
                                                   const TargetRegisterClass &RC,
                                                   bool Unused = false) {
  // Mark callee saved registers as used so we will not choose them.
  const MCPhysReg *CSRegs = MRI.getCalleeSavedRegs();
  for (unsigned i = 0; CSRegs[i]; ++i)
    LiveRegs.addReg(CSRegs[i]);

  if (Unused) {
    // We are looking for a register that can be used throughout the entire
    // function, so any use is unacceptable.
    for (MCRegister Reg : RC) {
      if (!MRI.isPhysRegUsed(Reg) && LiveRegs.available(MRI, Reg))
        return Reg;
    }
  } else {
    for (MCRegister Reg : RC) {
      if (LiveRegs.available(MRI, Reg))
        return Reg;
    }
  }

  return MCRegister();
}

static void getVGPRSpillLaneOrTempRegister(MachineFunction &MF,
                                           LivePhysRegs &LiveRegs,
                                           Register &TempSGPR,
                                           Optional<int> &FrameIndex,
                                           bool IsFP) {
  SIMachineFunctionInfo *MFI = MF.getInfo<SIMachineFunctionInfo>();
  MachineFrameInfo &FrameInfo = MF.getFrameInfo();

  const GCNSubtarget &ST = MF.getSubtarget<GCNSubtarget>();
  const SIRegisterInfo *TRI = ST.getRegisterInfo();

  // We need to save and restore the current FP/BP.

  // 1: If there is already a VGPR with free lanes, use it. We
  // may already have to pay the penalty for spilling a CSR VGPR.
  if (MFI->haveFreeLanesForSGPRSpill(MF, 1)) {
    int NewFI = FrameInfo.CreateStackObject(4, Align(4), true, nullptr,
                                            TargetStackID::SGPRSpill);

    if (!MFI->allocateSGPRSpillToVGPR(MF, NewFI))
      llvm_unreachable("allocate SGPR spill should have worked");

    FrameIndex = NewFI;

    LLVM_DEBUG(auto Spill = MFI->getSGPRToVGPRSpills(NewFI).front();
               dbgs() << "Spilling " << (IsFP ? "FP" : "BP") << " to  "
                      << printReg(Spill.VGPR, TRI) << ':' << Spill.Lane
                      << '\n');
    return;
  }

  // 2: Next, try to save the FP/BP in an unused SGPR.
  TempSGPR = findScratchNonCalleeSaveRegister(
      MF.getRegInfo(), LiveRegs, AMDGPU::SReg_32_XM0_XEXECRegClass, true);

  if (!TempSGPR) {
    int NewFI = FrameInfo.CreateStackObject(4, Align(4), true, nullptr,
                                            TargetStackID::SGPRSpill);

    if (TRI->spillSGPRToVGPR() && MFI->allocateSGPRSpillToVGPR(MF, NewFI)) {
      // 3: There's no free lane to spill, and no free register to save FP/BP,
      // so we're forced to spill another VGPR to use for the spill.
      FrameIndex = NewFI;

      LLVM_DEBUG(
          auto Spill = MFI->getSGPRToVGPRSpills(NewFI).front();
          dbgs() << (IsFP ? "FP" : "BP") << " requires fallback spill to "
                 << printReg(Spill.VGPR, TRI) << ':' << Spill.Lane << '\n';);
    } else {
      // Remove dead <NewFI> index
      MF.getFrameInfo().RemoveStackObject(NewFI);
      // 4: If all else fails, spill the FP/BP to memory.
      FrameIndex = FrameInfo.CreateSpillStackObject(4, Align(4));
      LLVM_DEBUG(dbgs() << "Reserved FI " << FrameIndex << " for spilling "
                        << (IsFP ? "FP" : "BP") << '\n');
    }
  } else {
    LLVM_DEBUG(dbgs() << "Saving " << (IsFP ? "FP" : "BP") << " with copy to "
                      << printReg(TempSGPR, TRI) << '\n');
  }
}

// We need to specially emit stack operations here because a different frame
// register is used than in the rest of the function, as getFrameRegister would
// use.
static void buildPrologSpill(const GCNSubtarget &ST, const SIRegisterInfo &TRI,
                             const SIMachineFunctionInfo &FuncInfo,
                             LivePhysRegs &LiveRegs, MachineFunction &MF,
                             MachineBasicBlock &MBB,
                             MachineBasicBlock::iterator I, const DebugLoc &DL,
                             Register SpillReg, int FI, int64_t DwordOff = 0) {
  unsigned Opc = ST.enableFlatScratch() ? AMDGPU::SCRATCH_STORE_DWORD_SADDR
                                        : AMDGPU::BUFFER_STORE_DWORD_OFFSET;

  MachineFrameInfo &FrameInfo = MF.getFrameInfo();
  MachinePointerInfo PtrInfo = MachinePointerInfo::getFixedStack(MF, FI);
  MachineMemOperand *MMO = MF.getMachineMemOperand(
      PtrInfo, MachineMemOperand::MOStore, FrameInfo.getObjectSize(FI),
      FrameInfo.getObjectAlign(FI));
  LiveRegs.addReg(SpillReg);
  TRI.buildSpillLoadStore(MBB, I, DL, Opc, FI, SpillReg, true,
                          FuncInfo.getStackPtrOffsetReg(), DwordOff, MMO,
                          nullptr, &LiveRegs);
  LiveRegs.removeReg(SpillReg);
}

static void buildEpilogRestore(const GCNSubtarget &ST,
                               const SIRegisterInfo &TRI,
                               const SIMachineFunctionInfo &FuncInfo,
                               LivePhysRegs &LiveRegs, MachineFunction &MF,
                               MachineBasicBlock &MBB,
                               MachineBasicBlock::iterator I,
                               const DebugLoc &DL, Register SpillReg, int FI) {
  unsigned Opc = ST.enableFlatScratch() ? AMDGPU::SCRATCH_LOAD_DWORD_SADDR
                                        : AMDGPU::BUFFER_LOAD_DWORD_OFFSET;

  MachineFrameInfo &FrameInfo = MF.getFrameInfo();
  MachinePointerInfo PtrInfo = MachinePointerInfo::getFixedStack(MF, FI);
  MachineMemOperand *MMO = MF.getMachineMemOperand(
      PtrInfo, MachineMemOperand::MOLoad, FrameInfo.getObjectSize(FI),
      FrameInfo.getObjectAlign(FI));
  TRI.buildSpillLoadStore(MBB, I, DL, Opc, FI, SpillReg, false,
                          FuncInfo.getStackPtrOffsetReg(), 0, MMO, nullptr,
                          &LiveRegs);
}

static void buildGitPtr(MachineBasicBlock &MBB, MachineBasicBlock::iterator I,
                        const DebugLoc &DL, const SIInstrInfo *TII,
                        Register TargetReg) {
  MachineFunction *MF = MBB.getParent();
  const SIMachineFunctionInfo *MFI = MF->getInfo<SIMachineFunctionInfo>();
  const SIRegisterInfo *TRI = &TII->getRegisterInfo();
  const MCInstrDesc &SMovB32 = TII->get(AMDGPU::S_MOV_B32);
  Register TargetLo = TRI->getSubReg(TargetReg, AMDGPU::sub0);
  Register TargetHi = TRI->getSubReg(TargetReg, AMDGPU::sub1);

  if (MFI->getGITPtrHigh() != 0xffffffff) {
    BuildMI(MBB, I, DL, SMovB32, TargetHi)
        .addImm(MFI->getGITPtrHigh())
        .addReg(TargetReg, RegState::ImplicitDefine);
  } else {
    const MCInstrDesc &GetPC64 = TII->get(AMDGPU::S_GETPC_B64);
    BuildMI(MBB, I, DL, GetPC64, TargetReg);
  }
  Register GitPtrLo = MFI->getGITPtrLoReg(*MF);
  MF->getRegInfo().addLiveIn(GitPtrLo);
  MBB.addLiveIn(GitPtrLo);
  BuildMI(MBB, I, DL, SMovB32, TargetLo)
    .addReg(GitPtrLo);
}

// Emit flat scratch setup code, assuming `MFI->hasFlatScratchInit()`
void SIFrameLowering::emitEntryFunctionFlatScratchInit(
    MachineFunction &MF, MachineBasicBlock &MBB, MachineBasicBlock::iterator I,
    const DebugLoc &DL, Register ScratchWaveOffsetReg) const {
  const GCNSubtarget &ST = MF.getSubtarget<GCNSubtarget>();
  const SIInstrInfo *TII = ST.getInstrInfo();
  const SIRegisterInfo *TRI = &TII->getRegisterInfo();
  const SIMachineFunctionInfo *MFI = MF.getInfo<SIMachineFunctionInfo>();

  // We don't need this if we only have spills since there is no user facing
  // scratch.

  // TODO: If we know we don't have flat instructions earlier, we can omit
  // this from the input registers.
  //
  // TODO: We only need to know if we access scratch space through a flat
  // pointer. Because we only detect if flat instructions are used at all,
  // this will be used more often than necessary on VI.

  Register FlatScrInitLo;
  Register FlatScrInitHi;

  if (ST.isAmdPalOS()) {
    // Extract the scratch offset from the descriptor in the GIT
    LivePhysRegs LiveRegs;
    LiveRegs.init(*TRI);
    LiveRegs.addLiveIns(MBB);

    // Find unused reg to load flat scratch init into
    MachineRegisterInfo &MRI = MF.getRegInfo();
    Register FlatScrInit = AMDGPU::NoRegister;
    ArrayRef<MCPhysReg> AllSGPR64s = TRI->getAllSGPR64(MF);
    unsigned NumPreloaded = (MFI->getNumPreloadedSGPRs() + 1) / 2;
    AllSGPR64s = AllSGPR64s.slice(
        std::min(static_cast<unsigned>(AllSGPR64s.size()), NumPreloaded));
    Register GITPtrLoReg = MFI->getGITPtrLoReg(MF);
    for (MCPhysReg Reg : AllSGPR64s) {
      if (LiveRegs.available(MRI, Reg) && MRI.isAllocatable(Reg) &&
          !TRI->isSubRegisterEq(Reg, GITPtrLoReg)) {
        FlatScrInit = Reg;
        break;
      }
    }
    assert(FlatScrInit && "Failed to find free register for scratch init");

    FlatScrInitLo = TRI->getSubReg(FlatScrInit, AMDGPU::sub0);
    FlatScrInitHi = TRI->getSubReg(FlatScrInit, AMDGPU::sub1);

    buildGitPtr(MBB, I, DL, TII, FlatScrInit);

    // We now have the GIT ptr - now get the scratch descriptor from the entry
    // at offset 0 (or offset 16 for a compute shader).
    MachinePointerInfo PtrInfo(AMDGPUAS::CONSTANT_ADDRESS);
    const MCInstrDesc &LoadDwordX2 = TII->get(AMDGPU::S_LOAD_DWORDX2_IMM);
    auto *MMO = MF.getMachineMemOperand(
        PtrInfo,
        MachineMemOperand::MOLoad | MachineMemOperand::MOInvariant |
            MachineMemOperand::MODereferenceable,
        8, Align(4));
    unsigned Offset =
        MF.getFunction().getCallingConv() == CallingConv::AMDGPU_CS ? 16 : 0;
    const GCNSubtarget &Subtarget = MF.getSubtarget<GCNSubtarget>();
    unsigned EncodedOffset = AMDGPU::convertSMRDOffsetUnits(Subtarget, Offset);
    BuildMI(MBB, I, DL, LoadDwordX2, FlatScrInit)
        .addReg(FlatScrInit)
        .addImm(EncodedOffset) // offset
        .addImm(0)             // cpol
        .addMemOperand(MMO);

    // Mask the offset in [47:0] of the descriptor
    const MCInstrDesc &SAndB32 = TII->get(AMDGPU::S_AND_B32);
    auto And = BuildMI(MBB, I, DL, SAndB32, FlatScrInitHi)
        .addReg(FlatScrInitHi)
        .addImm(0xffff);
    And->getOperand(3).setIsDead(); // Mark SCC as dead.
  } else {
    Register FlatScratchInitReg =
        MFI->getPreloadedReg(AMDGPUFunctionArgInfo::FLAT_SCRATCH_INIT);
    assert(FlatScratchInitReg);

    MachineRegisterInfo &MRI = MF.getRegInfo();
    MRI.addLiveIn(FlatScratchInitReg);
    MBB.addLiveIn(FlatScratchInitReg);

    FlatScrInitLo = TRI->getSubReg(FlatScratchInitReg, AMDGPU::sub0);
    FlatScrInitHi = TRI->getSubReg(FlatScratchInitReg, AMDGPU::sub1);
  }

  // Do a 64-bit pointer add.
  if (ST.flatScratchIsPointer()) {
    if (ST.getGeneration() >= AMDGPUSubtarget::GFX10) {
      BuildMI(MBB, I, DL, TII->get(AMDGPU::S_ADD_U32), FlatScrInitLo)
        .addReg(FlatScrInitLo)
        .addReg(ScratchWaveOffsetReg);
      auto Addc = BuildMI(MBB, I, DL, TII->get(AMDGPU::S_ADDC_U32),
                          FlatScrInitHi)
        .addReg(FlatScrInitHi)
        .addImm(0);
      Addc->getOperand(3).setIsDead(); // Mark SCC as dead.

      BuildMI(MBB, I, DL, TII->get(AMDGPU::S_SETREG_B32)).
        addReg(FlatScrInitLo).
        addImm(int16_t(AMDGPU::Hwreg::ID_FLAT_SCR_LO |
                       (31 << AMDGPU::Hwreg::WIDTH_M1_SHIFT_)));
      BuildMI(MBB, I, DL, TII->get(AMDGPU::S_SETREG_B32)).
        addReg(FlatScrInitHi).
        addImm(int16_t(AMDGPU::Hwreg::ID_FLAT_SCR_HI |
                       (31 << AMDGPU::Hwreg::WIDTH_M1_SHIFT_)));
      return;
    }

    // For GFX9.
    BuildMI(MBB, I, DL, TII->get(AMDGPU::S_ADD_U32), AMDGPU::FLAT_SCR_LO)
      .addReg(FlatScrInitLo)
      .addReg(ScratchWaveOffsetReg);
    auto Addc = BuildMI(MBB, I, DL, TII->get(AMDGPU::S_ADDC_U32),
                        AMDGPU::FLAT_SCR_HI)
      .addReg(FlatScrInitHi)
      .addImm(0);
    Addc->getOperand(3).setIsDead(); // Mark SCC as dead.

    return;
  }

  assert(ST.getGeneration() < AMDGPUSubtarget::GFX9);

  // Copy the size in bytes.
  BuildMI(MBB, I, DL, TII->get(AMDGPU::COPY), AMDGPU::FLAT_SCR_LO)
    .addReg(FlatScrInitHi, RegState::Kill);

  // Add wave offset in bytes to private base offset.
  // See comment in AMDKernelCodeT.h for enable_sgpr_flat_scratch_init.
  BuildMI(MBB, I, DL, TII->get(AMDGPU::S_ADD_I32), FlatScrInitLo)
      .addReg(FlatScrInitLo)
      .addReg(ScratchWaveOffsetReg);

  // Convert offset to 256-byte units.
  auto LShr = BuildMI(MBB, I, DL, TII->get(AMDGPU::S_LSHR_B32),
                      AMDGPU::FLAT_SCR_HI)
    .addReg(FlatScrInitLo, RegState::Kill)
    .addImm(8);
  LShr->getOperand(3).setIsDead(true); // Mark SCC as dead.
}

// Note SGPRSpill stack IDs should only be used for SGPR spilling to VGPRs, not
// memory. They should have been removed by now, except CFI Saved Reg spills.
static bool allStackObjectsAreDead(const MachineFunction &MF) {
  const MachineFrameInfo &MFI = MF.getFrameInfo();
  const GCNSubtarget &ST = MF.getSubtarget<GCNSubtarget>();
  const SIRegisterInfo *TRI = ST.getRegisterInfo();
  const SIMachineFunctionInfo *FuncInfo = MF.getInfo<SIMachineFunctionInfo>();
  for (int I = MFI.getObjectIndexBegin(), E = MFI.getObjectIndexEnd();
       I != E; ++I) {
    if (!MFI.isDeadObjectIndex(I)) {
      // determineCalleeSaves() might have added the SGPRSpill stack IDs for
      // CFI saves into scratch VGPR, ignore them
      if (MFI.getStackID(I) == TargetStackID::SGPRSpill &&
          TRI->isCFISavedRegsSpillEnabled() && I == FuncInfo->EXECSaveIndex) {
        continue;
      }
      return false;
    }
  }

  return true;
}

// Shift down registers reserved for the scratch RSRC.
Register SIFrameLowering::getEntryFunctionReservedScratchRsrcReg(
    MachineFunction &MF) const {

  const GCNSubtarget &ST = MF.getSubtarget<GCNSubtarget>();
  const SIInstrInfo *TII = ST.getInstrInfo();
  const SIRegisterInfo *TRI = &TII->getRegisterInfo();
  MachineRegisterInfo &MRI = MF.getRegInfo();
  SIMachineFunctionInfo *MFI = MF.getInfo<SIMachineFunctionInfo>();

  assert(MFI->isEntryFunction());

  Register ScratchRsrcReg = MFI->getScratchRSrcReg();

  if (!ScratchRsrcReg ||
      (!MRI.isPhysRegUsed(ScratchRsrcReg) && allStackObjectsAreDead(MF)))
    return Register();

  if (ST.hasSGPRInitBug() ||
      ScratchRsrcReg != TRI->reservedPrivateSegmentBufferReg(MF))
    return ScratchRsrcReg;

  // We reserved the last registers for this. Shift it down to the end of those
  // which were actually used.
  //
  // FIXME: It might be safer to use a pseudoregister before replacement.

  // FIXME: We should be able to eliminate unused input registers. We only
  // cannot do this for the resources required for scratch access. For now we
  // skip over user SGPRs and may leave unused holes.

  unsigned NumPreloaded = (MFI->getNumPreloadedSGPRs() + 3) / 4;
  ArrayRef<MCPhysReg> AllSGPR128s = TRI->getAllSGPR128(MF);
  AllSGPR128s = AllSGPR128s.slice(std::min(static_cast<unsigned>(AllSGPR128s.size()), NumPreloaded));

  // Skip the last N reserved elements because they should have already been
  // reserved for VCC etc.
  Register GITPtrLoReg = MFI->getGITPtrLoReg(MF);
  for (MCPhysReg Reg : AllSGPR128s) {
    // Pick the first unallocated one. Make sure we don't clobber the other
    // reserved input we needed. Also for PAL, make sure we don't clobber
    // the GIT pointer passed in SGPR0 or SGPR8.
    if (!MRI.isPhysRegUsed(Reg) && MRI.isAllocatable(Reg) &&
        !TRI->isSubRegisterEq(Reg, GITPtrLoReg)) {
      MRI.replaceRegWith(ScratchRsrcReg, Reg);
      MFI->setScratchRSrcReg(Reg);
      return Reg;
    }
  }

  return ScratchRsrcReg;
}

static unsigned getScratchScaleFactor(const GCNSubtarget &ST) {
  return ST.enableFlatScratch() ? 1 : ST.getWavefrontSize();
}

void SIFrameLowering::emitEntryFunctionPrologue(MachineFunction &MF,
                                                MachineBasicBlock &MBB) const {
  assert(&MF.front() == &MBB && "Shrink-wrapping not yet supported");

  // FIXME: If we only have SGPR spills, we won't actually be using scratch
  // memory since these spill to VGPRs. We should be cleaning up these unused
  // SGPR spill frame indices somewhere.

  // FIXME: We still have implicit uses on SGPR spill instructions in case they
  // need to spill to vector memory. It's likely that will not happen, but at
  // this point it appears we need the setup. This part of the prolog should be
  // emitted after frame indices are eliminated.

  // FIXME: Remove all of the isPhysRegUsed checks

  SIMachineFunctionInfo *MFI = MF.getInfo<SIMachineFunctionInfo>();
  const GCNSubtarget &ST = MF.getSubtarget<GCNSubtarget>();
  const SIInstrInfo *TII = ST.getInstrInfo();
  const SIRegisterInfo *TRI = &TII->getRegisterInfo();
  MachineRegisterInfo &MRI = MF.getRegInfo();
  const Function &F = MF.getFunction();
  const MCRegisterInfo *MCRI = MF.getMMI().getContext().getRegisterInfo();
  MachineFrameInfo &FrameInfo = MF.getFrameInfo();

  assert(MFI->isEntryFunction());

  // Debug location must be unknown since the first debug location is used to
  // determine the end of the prologue.
  DebugLoc DL;
  MachineBasicBlock::iterator I = MBB.begin();

  // FIXME: Switch to using MF.needsFrameMoves() later
  const bool needsFrameMoves = true;

  if (needsFrameMoves) {
    // On entry the SP/FP are not set up, so we need to define the CFA in terms
    // of a literal location expression.
    static const char CFAEncodedInst[] = {
        dwarf::DW_CFA_def_cfa_expression,
        3, // length
        static_cast<char>(dwarf::DW_OP_lit0),
        static_cast<char>(
            dwarf::DW_OP_lit6), // DW_ASPACE_AMDGPU_private_wave FIXME:
                                // should be defined elsewhere
        static_cast<char>(dwarf::DW_OP_LLVM_form_aspace_address)};
    buildCFI(MBB, I, DL,
             MCCFIInstruction::createEscape(
                 nullptr, StringRef(CFAEncodedInst, sizeof(CFAEncodedInst))));
    // Unwinding halts when the return address (PC) is undefined.
    buildCFI(MBB, I, DL,
             MCCFIInstruction::createUndefined(
                 nullptr, MCRI->getDwarfRegNum(AMDGPU::PC_REG, false)));
  }

  Register PreloadedScratchWaveOffsetReg = MFI->getPreloadedReg(
      AMDGPUFunctionArgInfo::PRIVATE_SEGMENT_WAVE_BYTE_OFFSET);

  // We need to do the replacement of the private segment buffer register even
  // if there are no stack objects. There could be stores to undef or a
  // constant without an associated object.
  //
  // This will return `Register()` in cases where there are no actual
  // uses of the SRSRC.
  Register ScratchRsrcReg;
  if (!ST.enableFlatScratch())
    ScratchRsrcReg = getEntryFunctionReservedScratchRsrcReg(MF);

  // Make the selected register live throughout the function.
  if (ScratchRsrcReg) {
    for (MachineBasicBlock &OtherBB : MF) {
      if (&OtherBB != &MBB) {
        OtherBB.addLiveIn(ScratchRsrcReg);
      }
    }
  }

  // Now that we have fixed the reserved SRSRC we need to locate the
  // (potentially) preloaded SRSRC.
  Register PreloadedScratchRsrcReg;
  if (ST.isAmdHsaOrMesa(F)) {
    PreloadedScratchRsrcReg =
        MFI->getPreloadedReg(AMDGPUFunctionArgInfo::PRIVATE_SEGMENT_BUFFER);
    if (ScratchRsrcReg && PreloadedScratchRsrcReg) {
      // We added live-ins during argument lowering, but since they were not
      // used they were deleted. We're adding the uses now, so add them back.
      MRI.addLiveIn(PreloadedScratchRsrcReg);
      MBB.addLiveIn(PreloadedScratchRsrcReg);
    }
  }

  // We found the SRSRC first because it needs four registers and has an
  // alignment requirement. If the SRSRC that we found is clobbering with
  // the scratch wave offset, which may be in a fixed SGPR or a free SGPR
  // chosen by SITargetLowering::allocateSystemSGPRs, COPY the scratch
  // wave offset to a free SGPR.
  Register ScratchWaveOffsetReg;
  if (PreloadedScratchWaveOffsetReg &&
      TRI->isSubRegisterEq(ScratchRsrcReg, PreloadedScratchWaveOffsetReg)) {
    ArrayRef<MCPhysReg> AllSGPRs = TRI->getAllSGPR32(MF);
    unsigned NumPreloaded = MFI->getNumPreloadedSGPRs();
    AllSGPRs = AllSGPRs.slice(
        std::min(static_cast<unsigned>(AllSGPRs.size()), NumPreloaded));
    Register GITPtrLoReg = MFI->getGITPtrLoReg(MF);
    for (MCPhysReg Reg : AllSGPRs) {
      if (!MRI.isPhysRegUsed(Reg) && MRI.isAllocatable(Reg) &&
          !TRI->isSubRegisterEq(ScratchRsrcReg, Reg) && GITPtrLoReg != Reg) {
        ScratchWaveOffsetReg = Reg;
        BuildMI(MBB, I, DL, TII->get(AMDGPU::COPY), ScratchWaveOffsetReg)
            .addReg(PreloadedScratchWaveOffsetReg, RegState::Kill);
        break;
      }
    }
  } else {
    ScratchWaveOffsetReg = PreloadedScratchWaveOffsetReg;
  }
  assert(ScratchWaveOffsetReg || !PreloadedScratchWaveOffsetReg);

  if (requiresStackPointerReference(MF)) {
    Register SPReg = MFI->getStackPtrOffsetReg();
    assert(SPReg != AMDGPU::SP_REG);
    BuildMI(MBB, I, DL, TII->get(AMDGPU::S_MOV_B32), SPReg)
        .addImm(FrameInfo.getStackSize() * getScratchScaleFactor(ST));
  }

  if (hasFP(MF)) {
    Register FPReg = MFI->getFrameOffsetReg();
    assert(FPReg != AMDGPU::FP_REG);
    BuildMI(MBB, I, DL, TII->get(AMDGPU::S_MOV_B32), FPReg).addImm(0);
  }

  bool NeedsFlatScratchInit =
      MFI->hasFlatScratchInit() &&
      (MRI.isPhysRegUsed(AMDGPU::FLAT_SCR) || FrameInfo.hasCalls() ||
       (!allStackObjectsAreDead(MF) && ST.enableFlatScratch()));

  if ((NeedsFlatScratchInit || ScratchRsrcReg) &&
      PreloadedScratchWaveOffsetReg && !ST.flatScratchIsArchitected()) {
    MRI.addLiveIn(PreloadedScratchWaveOffsetReg);
    MBB.addLiveIn(PreloadedScratchWaveOffsetReg);
  }

  if (NeedsFlatScratchInit) {
    emitEntryFunctionFlatScratchInit(MF, MBB, I, DL, ScratchWaveOffsetReg);
  }

  if (ScratchRsrcReg) {
    emitEntryFunctionScratchRsrcRegSetup(MF, MBB, I, DL,
                                         PreloadedScratchRsrcReg,
                                         ScratchRsrcReg, ScratchWaveOffsetReg);
  }
}

// Emit scratch RSRC setup code, assuming `ScratchRsrcReg != AMDGPU::NoReg`
void SIFrameLowering::emitEntryFunctionScratchRsrcRegSetup(
    MachineFunction &MF, MachineBasicBlock &MBB, MachineBasicBlock::iterator I,
    const DebugLoc &DL, Register PreloadedScratchRsrcReg,
    Register ScratchRsrcReg, Register ScratchWaveOffsetReg) const {

  const GCNSubtarget &ST = MF.getSubtarget<GCNSubtarget>();
  const SIInstrInfo *TII = ST.getInstrInfo();
  const SIRegisterInfo *TRI = &TII->getRegisterInfo();
  const SIMachineFunctionInfo *MFI = MF.getInfo<SIMachineFunctionInfo>();
  const Function &Fn = MF.getFunction();

  if (ST.isAmdPalOS()) {
    // The pointer to the GIT is formed from the offset passed in and either
    // the amdgpu-git-ptr-high function attribute or the top part of the PC
    Register Rsrc01 = TRI->getSubReg(ScratchRsrcReg, AMDGPU::sub0_sub1);
    Register Rsrc03 = TRI->getSubReg(ScratchRsrcReg, AMDGPU::sub3);

    buildGitPtr(MBB, I, DL, TII, Rsrc01);

    // We now have the GIT ptr - now get the scratch descriptor from the entry
    // at offset 0 (or offset 16 for a compute shader).
    MachinePointerInfo PtrInfo(AMDGPUAS::CONSTANT_ADDRESS);
    const MCInstrDesc &LoadDwordX4 = TII->get(AMDGPU::S_LOAD_DWORDX4_IMM);
    auto MMO = MF.getMachineMemOperand(PtrInfo,
                                       MachineMemOperand::MOLoad |
                                           MachineMemOperand::MOInvariant |
                                           MachineMemOperand::MODereferenceable,
                                       16, Align(4));
    unsigned Offset = Fn.getCallingConv() == CallingConv::AMDGPU_CS ? 16 : 0;
    const GCNSubtarget &Subtarget = MF.getSubtarget<GCNSubtarget>();
    unsigned EncodedOffset = AMDGPU::convertSMRDOffsetUnits(Subtarget, Offset);
    BuildMI(MBB, I, DL, LoadDwordX4, ScratchRsrcReg)
      .addReg(Rsrc01)
      .addImm(EncodedOffset) // offset
      .addImm(0) // cpol
      .addReg(ScratchRsrcReg, RegState::ImplicitDefine)
      .addMemOperand(MMO);

    // The driver will always set the SRD for wave 64 (bits 118:117 of
    // descriptor / bits 22:21 of third sub-reg will be 0b11)
    // If the shader is actually wave32 we have to modify the const_index_stride
    // field of the descriptor 3rd sub-reg (bits 22:21) to 0b10 (stride=32). The
    // reason the driver does this is that there can be cases where it presents
    // 2 shaders with different wave size (e.g. VsFs).
    // TODO: convert to using SCRATCH instructions or multiple SRD buffers
    if (ST.isWave32()) {
      const MCInstrDesc &SBitsetB32 = TII->get(AMDGPU::S_BITSET0_B32);
      BuildMI(MBB, I, DL, SBitsetB32, Rsrc03)
          .addImm(21)
          .addReg(Rsrc03);
    }
  } else if (ST.isMesaGfxShader(Fn) || !PreloadedScratchRsrcReg) {
    assert(!ST.isAmdHsaOrMesa(Fn));
    const MCInstrDesc &SMovB32 = TII->get(AMDGPU::S_MOV_B32);

    Register Rsrc2 = TRI->getSubReg(ScratchRsrcReg, AMDGPU::sub2);
    Register Rsrc3 = TRI->getSubReg(ScratchRsrcReg, AMDGPU::sub3);

    // Use relocations to get the pointer, and setup the other bits manually.
    uint64_t Rsrc23 = TII->getScratchRsrcWords23();

    if (MFI->hasImplicitBufferPtr()) {
      Register Rsrc01 = TRI->getSubReg(ScratchRsrcReg, AMDGPU::sub0_sub1);

      if (AMDGPU::isCompute(MF.getFunction().getCallingConv())) {
        const MCInstrDesc &Mov64 = TII->get(AMDGPU::S_MOV_B64);

        BuildMI(MBB, I, DL, Mov64, Rsrc01)
          .addReg(MFI->getImplicitBufferPtrUserSGPR())
          .addReg(ScratchRsrcReg, RegState::ImplicitDefine);
      } else {
        const MCInstrDesc &LoadDwordX2 = TII->get(AMDGPU::S_LOAD_DWORDX2_IMM);

        MachinePointerInfo PtrInfo(AMDGPUAS::CONSTANT_ADDRESS);
        auto MMO = MF.getMachineMemOperand(
            PtrInfo,
            MachineMemOperand::MOLoad | MachineMemOperand::MOInvariant |
                MachineMemOperand::MODereferenceable,
            8, Align(4));
        BuildMI(MBB, I, DL, LoadDwordX2, Rsrc01)
          .addReg(MFI->getImplicitBufferPtrUserSGPR())
          .addImm(0) // offset
          .addImm(0) // cpol
          .addMemOperand(MMO)
          .addReg(ScratchRsrcReg, RegState::ImplicitDefine);

        MF.getRegInfo().addLiveIn(MFI->getImplicitBufferPtrUserSGPR());
        MBB.addLiveIn(MFI->getImplicitBufferPtrUserSGPR());
      }
    } else {
      Register Rsrc0 = TRI->getSubReg(ScratchRsrcReg, AMDGPU::sub0);
      Register Rsrc1 = TRI->getSubReg(ScratchRsrcReg, AMDGPU::sub1);

      BuildMI(MBB, I, DL, SMovB32, Rsrc0)
        .addExternalSymbol("SCRATCH_RSRC_DWORD0")
        .addReg(ScratchRsrcReg, RegState::ImplicitDefine);

      BuildMI(MBB, I, DL, SMovB32, Rsrc1)
        .addExternalSymbol("SCRATCH_RSRC_DWORD1")
        .addReg(ScratchRsrcReg, RegState::ImplicitDefine);

    }

    BuildMI(MBB, I, DL, SMovB32, Rsrc2)
      .addImm(Rsrc23 & 0xffffffff)
      .addReg(ScratchRsrcReg, RegState::ImplicitDefine);

    BuildMI(MBB, I, DL, SMovB32, Rsrc3)
      .addImm(Rsrc23 >> 32)
      .addReg(ScratchRsrcReg, RegState::ImplicitDefine);
  } else if (ST.isAmdHsaOrMesa(Fn)) {
    assert(PreloadedScratchRsrcReg);

    if (ScratchRsrcReg != PreloadedScratchRsrcReg) {
      BuildMI(MBB, I, DL, TII->get(AMDGPU::COPY), ScratchRsrcReg)
          .addReg(PreloadedScratchRsrcReg, RegState::Kill);
    }
  }

  // Add the scratch wave offset into the scratch RSRC.
  //
  // We only want to update the first 48 bits, which is the base address
  // pointer, without touching the adjacent 16 bits of flags. We know this add
  // cannot carry-out from bit 47, otherwise the scratch allocation would be
  // impossible to fit in the 48-bit global address space.
  //
  // TODO: Evaluate if it is better to just construct an SRD using the flat
  // scratch init and some constants rather than update the one we are passed.
  Register ScratchRsrcSub0 = TRI->getSubReg(ScratchRsrcReg, AMDGPU::sub0);
  Register ScratchRsrcSub1 = TRI->getSubReg(ScratchRsrcReg, AMDGPU::sub1);

  // We cannot Kill ScratchWaveOffsetReg here because we allow it to be used in
  // the kernel body via inreg arguments.
  BuildMI(MBB, I, DL, TII->get(AMDGPU::S_ADD_U32), ScratchRsrcSub0)
      .addReg(ScratchRsrcSub0)
      .addReg(ScratchWaveOffsetReg)
      .addReg(ScratchRsrcReg, RegState::ImplicitDefine);
  auto Addc = BuildMI(MBB, I, DL, TII->get(AMDGPU::S_ADDC_U32), ScratchRsrcSub1)
      .addReg(ScratchRsrcSub1)
      .addImm(0)
      .addReg(ScratchRsrcReg, RegState::ImplicitDefine);
  Addc->getOperand(3).setIsDead(); // Mark SCC as dead.
}

bool SIFrameLowering::isSupportedStackID(TargetStackID::Value ID) const {
  switch (ID) {
  case TargetStackID::Default:
  case TargetStackID::NoAlloc:
  case TargetStackID::SGPRSpill:
    return true;
  case TargetStackID::ScalableVector:
  case TargetStackID::WasmLocal:
    return false;
  }
  llvm_unreachable("Invalid TargetStackID::Value");
}

static void initLiveRegs(LivePhysRegs &LiveRegs, const SIRegisterInfo &TRI,
                         const SIMachineFunctionInfo *FuncInfo,
                         MachineFunction &MF, MachineBasicBlock &MBB,
                         MachineBasicBlock::iterator MBBI, bool IsProlog) {
  if (LiveRegs.empty()) {
    LiveRegs.init(TRI);
    if (IsProlog) {
      LiveRegs.addLiveIns(MBB);
    } else {
      // In epilog.
      LiveRegs.addLiveOuts(MBB);
      LiveRegs.stepBackward(*MBBI);
    }
  }
}

void SIFrameLowering::emitPrologueEntryCFI(MachineBasicBlock &MBB,
                                           MachineBasicBlock::iterator MBBI,
                                           const DebugLoc &DL) const {
  const MachineFunction &MF = *MBB.getParent();
  const MachineRegisterInfo &MRI = MF.getRegInfo();
  const MCRegisterInfo *MCRI = MF.getMMI().getContext().getRegisterInfo();
  const GCNSubtarget &ST = MF.getSubtarget<GCNSubtarget>();
  const SIRegisterInfo &TRI = ST.getInstrInfo()->getRegisterInfo();
  Register StackPtrReg =
      MF.getInfo<SIMachineFunctionInfo>()->getStackPtrOffsetReg();

  // DW_ASPACE_AMDGPU_private_wave FIXME: should be defined elsewhere
  buildCFI(MBB, MBBI, DL,
           MCCFIInstruction::createLLVMDefAspaceCfa(
               nullptr, MCRI->getDwarfRegNum(StackPtrReg, false), 0, 6));

  static const char PCEncodedInst[] = {
      dwarf::DW_CFA_expression,
      16, // PC 64
      8,  // length
      static_cast<char>(dwarf::DW_OP_regx),
      62, // SGPR30
      static_cast<char>(dwarf::DW_OP_piece),
      4, // 32 bits
      static_cast<char>(dwarf::DW_OP_regx),
      63, // SGPR31
      static_cast<char>(dwarf::DW_OP_piece),
      4 // 32 bits
  };
  buildCFI(MBB, MBBI, DL,
           MCCFIInstruction::createEscape(
               nullptr, StringRef(PCEncodedInst, sizeof(PCEncodedInst))));

  BitVector IsCalleeSaved(TRI.getNumRegs());
  const MCPhysReg *CSRegs = MRI.getCalleeSavedRegs();
  for (unsigned I = 0; CSRegs[I]; ++I) {
    IsCalleeSaved.set(CSRegs[I]);
  }
  auto ProcessReg = [&](MCPhysReg Reg) {
    if (IsCalleeSaved.test(Reg) || !MRI.isPhysRegModified(Reg))
      return;
    MCRegister DwarfReg = MCRI->getDwarfRegNum(Reg, false);
    buildCFI(MBB, MBBI, DL,
             MCCFIInstruction::createUndefined(nullptr, DwarfReg));
  };

  // Emit CFI rules for caller saved Arch VGPRs which are clobbered
  for_each(AMDGPU::VGPR_32RegClass.getRegisters(), ProcessReg);

  // Emit CFI rules for caller saved Accum VGPRs which are clobbered
  if (ST.hasMAIInsts()) {
    for_each(AMDGPU::AGPR_32RegClass.getRegisters(), ProcessReg);
  }

  // Emit CFI rules for caller saved SGPRs which are clobbered
  for_each(AMDGPU::SGPR_32RegClass.getRegisters(), ProcessReg);
}

// Activate all lanes, returns saved exec.
static Register buildScratchExecCopy(LivePhysRegs &LiveRegs,
                                     MachineFunction &MF,
                                     MachineBasicBlock &MBB,
                                     MachineBasicBlock::iterator MBBI,
                                     DebugLoc DL, bool IsProlog) {
  Register ScratchExecCopy;
  MachineRegisterInfo &MRI = MF.getRegInfo();
  const GCNSubtarget &ST = MF.getSubtarget<GCNSubtarget>();
  const SIInstrInfo *TII = ST.getInstrInfo();
  const SIRegisterInfo &TRI = TII->getRegisterInfo();
  SIMachineFunctionInfo *FuncInfo = MF.getInfo<SIMachineFunctionInfo>();

  initLiveRegs(LiveRegs, TRI, FuncInfo, MF, MBB, MBBI, IsProlog);

  ScratchExecCopy = findScratchNonCalleeSaveRegister(
      MRI, LiveRegs, *TRI.getWaveMaskRegClass());
  if (!ScratchExecCopy)
    report_fatal_error("failed to find free scratch register");

  LiveRegs.addReg(ScratchExecCopy);

  const unsigned OrSaveExec =
      ST.isWave32() ? AMDGPU::S_OR_SAVEEXEC_B32 : AMDGPU::S_OR_SAVEEXEC_B64;
  auto SaveExec = BuildMI(MBB, MBBI, DL, TII->get(OrSaveExec), ScratchExecCopy)
    .addImm(-1);
  SaveExec->getOperand(3).setIsDead(); // Mark SCC as dead.

  return ScratchExecCopy;
}

// A StackID of SGPRSpill implies that this is a spill from SGPR to VGPR.
// Otherwise we are spilling to memory.
static bool spilledToMemory(const MachineFunction &MF, int SaveIndex) {
  const MachineFrameInfo &MFI = MF.getFrameInfo();
  return MFI.getStackID(SaveIndex) != TargetStackID::SGPRSpill;
}

void SIFrameLowering::emitCFISavedRegSpills(MachineFunction &MF,
                                            MachineBasicBlock &MBB,
                                            MachineBasicBlock::iterator MBBI,
                                            LivePhysRegs &LiveRegs,
                                            bool emitSpillsToMem) const {
  const GCNSubtarget &ST = MF.getSubtarget<GCNSubtarget>();
  const SIInstrInfo *TII = ST.getInstrInfo();
  const SIRegisterInfo &TRI = TII->getRegisterInfo();
  const MCRegisterInfo *MCRI = MF.getMMI().getContext().getRegisterInfo();

  SIMachineFunctionInfo *FuncInfo = MF.getInfo<SIMachineFunctionInfo>();
  const MachineFrameInfo &MFI = MF.getFrameInfo();
  MachineRegisterInfo &MRI = MF.getRegInfo();

  Optional<int> EXECSaveIndex = FuncInfo->EXECSaveIndex;
  DebugLoc DL;

  if (emitSpillsToMem) {
    // EXEC mask is being spilled into memory at the frame
    // index <EXECSaveIndex> and consumes two double words in
    // wave64 mode and one doble word in wave32 mode. And
    // build the corresponding CFI rule.
    if (EXECSaveIndex && spilledToMemory(MF, *EXECSaveIndex)) {
      const int FI = *EXECSaveIndex;
      assert(!MFI.isDeadObjectIndex(FI));

      initLiveRegs(LiveRegs, TRI, FuncInfo, MF, MBB, MBBI, /*IsProlog*/ true);

      MCPhysReg TmpVGPR = findScratchNonCalleeSaveRegister(
          MRI, LiveRegs, AMDGPU::VGPR_32RegClass);

      BuildMI(MBB, MBBI, DL, TII->get(AMDGPU::V_MOV_B32_e32), TmpVGPR)
          .addReg(TRI.getSubReg(AMDGPU::EXEC, AMDGPU::sub0));

      int DwordOff = 0;
      buildPrologSpill(ST, TRI, *FuncInfo, LiveRegs, MF, MBB, MBBI, DL, TmpVGPR,
                       FI, DwordOff);

      if (!ST.isWave32()) {
        BuildMI(MBB, MBBI, DL, TII->get(AMDGPU::V_MOV_B32_e32), TmpVGPR)
            .addReg(TRI.getSubReg(AMDGPU::EXEC, AMDGPU::sub1));

        DwordOff = 4;
        buildPrologSpill(ST, TRI, *FuncInfo, LiveRegs, MF, MBB, MBBI, DL,
                         TmpVGPR, FI, DwordOff);
      }

      buildCFI(MBB, MBBI, DL,
               MCCFIInstruction::createOffset(
                   nullptr, MCRI->getDwarfRegNum(AMDGPU::EXEC, false),
                   MFI.getObjectOffset(FI) * ST.getWavefrontSize()));
    }
  }

  if (!emitSpillsToMem) {

    // EXEC mask is being spilled into free VGPR lanes and consumes
    // two lanes in wave64 mode and one lane in wave32 mode, build
    // the corresponding CFI rule.
    if (EXECSaveIndex && !spilledToMemory(MF, *EXECSaveIndex)) {
      ArrayRef<SIMachineFunctionInfo::SpilledReg> EXECSpill =
          FuncInfo->getSGPRToVGPRSpills(*EXECSaveIndex);
      assert(EXECSpill.size());
      BuildMI(MBB, MBBI, DL,
              TII->get(AMDGPU::V_WRITELANE_B32),
              EXECSpill[0].VGPR)
          .addReg(AMDGPU::EXEC_LO)
          .addImm(EXECSpill[0].Lane)
          .addReg(EXECSpill[0].VGPR, RegState::Undef);
      if (!ST.isWave32()) {
        assert(EXECSpill.size() == 2);
        BuildMI(MBB, MBBI, DL,
                TII->get(AMDGPU::V_WRITELANE_B32),
                EXECSpill[1].VGPR)
            .addReg(AMDGPU::EXEC_HI)
            .addImm(EXECSpill[1].Lane)
            .addReg(EXECSpill[1].VGPR, RegState::Undef);
      }
      buildCFIForSGPRToVGPRSpill(MBB, MBBI, DL, AMDGPU::EXEC, EXECSpill);
    }
  }
}

void SIFrameLowering::emitPrologue(MachineFunction &MF,
                                   MachineBasicBlock &MBB) const {
  SIMachineFunctionInfo *FuncInfo = MF.getInfo<SIMachineFunctionInfo>();
  if (FuncInfo->isEntryFunction()) {
    emitEntryFunctionPrologue(MF, MBB);
    return;
  }

  MachineFrameInfo &MFI = MF.getFrameInfo();
  MachineRegisterInfo &MRI = MF.getRegInfo();
  const GCNSubtarget &ST = MF.getSubtarget<GCNSubtarget>();
  const SIInstrInfo *TII = ST.getInstrInfo();
  const SIRegisterInfo &TRI = TII->getRegisterInfo();
  const MCRegisterInfo *MCRI = MF.getMMI().getContext().getRegisterInfo();

  Register StackPtrReg = FuncInfo->getStackPtrOffsetReg();
  Register FramePtrReg = FuncInfo->getFrameOffsetReg();
  Register BasePtrReg =
      TRI.hasBasePointer(MF) ? TRI.getBaseRegister() : Register();
  LivePhysRegs LiveRegs;

  MachineBasicBlock::iterator MBBI = MBB.begin();

  // Debug location must be unknown since the first debug location is used
  // to determine the end of the prologue.
  DebugLoc DL;

  bool HasFP = false;
  bool HasBP = false;
  uint32_t NumBytes = MFI.getStackSize();
  uint32_t RoundedSize = NumBytes;
  // To avoid clobbering VGPRs in lanes that weren't active on function entry,
  // turn on all lanes before doing the spill to memory.
  Register ScratchExecCopy;

  // FIXME: Switch to using MF.needsFrameMoves() later
  const bool needsFrameMoves = true;

  if (needsFrameMoves)
    emitPrologueEntryCFI(MBB, MBBI, DL);

  Optional<int> FPSaveIndex = FuncInfo->FramePointerSaveIndex;
  Optional<int> BPSaveIndex = FuncInfo->BasePointerSaveIndex;

  // VGPRs used for SGPR->VGPR spills
  for (const SIMachineFunctionInfo::SGPRSpillVGPR &Reg :
       FuncInfo->getSGPRSpillVGPRs()) {
    if (!Reg.FI)
      continue;

    if (!ScratchExecCopy)
      ScratchExecCopy = buildScratchExecCopy(LiveRegs, MF, MBB, MBBI, DL,
                                             /*IsProlog*/ true);

    buildPrologSpill(ST, TRI, *FuncInfo, LiveRegs, MF, MBB, MBBI, DL, Reg.VGPR,
                     *Reg.FI);

    if (needsFrameMoves)
      // We spill the entire VGPR, so we can get away with just cfi_offset
      buildCFI(MBB, MBBI, DL,
               MCCFIInstruction::createOffset(
                   nullptr, MCRI->getDwarfRegNum(Reg.VGPR, false),
                   MFI.getObjectOffset(*Reg.FI) * ST.getWavefrontSize()));
  }

  for (auto ReservedWWM : FuncInfo->wwmAllocation()) {
    if (!ScratchExecCopy)
      ScratchExecCopy =
          buildScratchExecCopy(LiveRegs, MF, MBB, MBBI, DL, /*IsProlog*/ true);

    buildPrologSpill(ST, TRI, *FuncInfo, LiveRegs, MF, MBB, MBBI, DL,
                     std::get<0>(ReservedWWM), std::get<1>(ReservedWWM));
  }

  if (ScratchExecCopy) {
    // FIXME: Split block and make terminator.
    unsigned ExecMov = ST.isWave32() ? AMDGPU::S_MOV_B32 : AMDGPU::S_MOV_B64;
    MCRegister Exec = ST.isWave32() ? AMDGPU::EXEC_LO : AMDGPU::EXEC;
    BuildMI(MBB, MBBI, DL, TII->get(ExecMov), Exec)
        .addReg(ScratchExecCopy, RegState::Kill);
    LiveRegs.addReg(ScratchExecCopy);
  }

  if (TRI.isCFISavedRegsSpillEnabled()) {
    bool emitSpillsToMem = true;
    emitCFISavedRegSpills(MF, MBB, MBBI, LiveRegs, emitSpillsToMem);
  }

  if (FPSaveIndex && spilledToMemory(MF, *FPSaveIndex)) {
    const int FramePtrFI = *FPSaveIndex;
    assert(!MFI.isDeadObjectIndex(FramePtrFI));

    initLiveRegs(LiveRegs, TRI, FuncInfo, MF, MBB, MBBI, /*IsProlog*/ true);

    MCPhysReg TmpVGPR = findScratchNonCalleeSaveRegister(
        MRI, LiveRegs, AMDGPU::VGPR_32RegClass);
    if (!TmpVGPR)
      report_fatal_error("failed to find free scratch register");

    BuildMI(MBB, MBBI, DL, TII->get(AMDGPU::V_MOV_B32_e32), TmpVGPR)
        .addReg(FramePtrReg);

    buildPrologSpill(ST, TRI, *FuncInfo, LiveRegs, MF, MBB, MBBI, DL, TmpVGPR,
                     FramePtrFI);
    if (needsFrameMoves)
      buildCFI(MBB, MBBI, DL,
               MCCFIInstruction::createOffset(
                   nullptr, MCRI->getDwarfRegNum(FramePtrReg, false),
                   MFI.getObjectOffset(FramePtrFI) * ST.getWavefrontSize()));
  }

  if (BPSaveIndex && spilledToMemory(MF, *BPSaveIndex)) {
    const int BasePtrFI = *BPSaveIndex;
    assert(!MFI.isDeadObjectIndex(BasePtrFI));

    initLiveRegs(LiveRegs, TRI, FuncInfo, MF, MBB, MBBI, /*IsProlog*/ true);

    MCPhysReg TmpVGPR = findScratchNonCalleeSaveRegister(
        MRI, LiveRegs, AMDGPU::VGPR_32RegClass);
    if (!TmpVGPR)
      report_fatal_error("failed to find free scratch register");

    BuildMI(MBB, MBBI, DL, TII->get(AMDGPU::V_MOV_B32_e32), TmpVGPR)
        .addReg(BasePtrReg);

    buildPrologSpill(ST, TRI, *FuncInfo, LiveRegs, MF, MBB, MBBI, DL, TmpVGPR,
                     BasePtrFI);
    if (needsFrameMoves)
      buildCFI(MBB, MBBI, DL,
               MCCFIInstruction::createOffset(
                   nullptr, MCRI->getDwarfRegNum(BasePtrReg, false),
                   MFI.getObjectOffset(BasePtrFI) * ST.getWavefrontSize()));
  }

  if (TRI.isCFISavedRegsSpillEnabled()) {
    bool emitSpillsToMem = false;
    emitCFISavedRegSpills(MF, MBB, MBBI, LiveRegs, emitSpillsToMem);
  }

  // In this case, spill the FP to a reserved VGPR.
  if (FPSaveIndex && !spilledToMemory(MF, *FPSaveIndex)) {
    const int FramePtrFI = *FPSaveIndex;
    assert(!MFI.isDeadObjectIndex(FramePtrFI));

    assert(MFI.getStackID(FramePtrFI) == TargetStackID::SGPRSpill);
    ArrayRef<SIMachineFunctionInfo::SpilledReg> Spill =
        FuncInfo->getSGPRToVGPRSpills(FramePtrFI);
    assert(Spill.size() == 1);

    // Save FP before setting it up.
    BuildMI(MBB, MBBI, DL, TII->get(AMDGPU::V_WRITELANE_B32), Spill[0].VGPR)
        .addReg(FramePtrReg)
        .addImm(Spill[0].Lane)
        .addReg(Spill[0].VGPR, RegState::Undef);

    if (needsFrameMoves)
      buildCFIForSGPRToVGPRSpill(MBB, MBBI, DL, FramePtrReg, Spill[0].VGPR,
                                 Spill[0].Lane);
  }

  // In this case, spill the BP to a reserved VGPR.
  if (BPSaveIndex && !spilledToMemory(MF, *BPSaveIndex)) {
    const int BasePtrFI = *BPSaveIndex;
    assert(!MFI.isDeadObjectIndex(BasePtrFI));

    assert(MFI.getStackID(BasePtrFI) == TargetStackID::SGPRSpill);
    ArrayRef<SIMachineFunctionInfo::SpilledReg> Spill =
        FuncInfo->getSGPRToVGPRSpills(BasePtrFI);
    assert(Spill.size() == 1);

    // Save BP before setting it up.
    BuildMI(MBB, MBBI, DL, TII->get(AMDGPU::V_WRITELANE_B32), Spill[0].VGPR)
        .addReg(BasePtrReg)
        .addImm(Spill[0].Lane)
        .addReg(Spill[0].VGPR, RegState::Undef);
    if (needsFrameMoves)
      buildCFIForSGPRToVGPRSpill(MBB, MBBI, DL, BasePtrReg, Spill[0].VGPR,
                                 Spill[0].Lane);
  }

  // Emit the copy if we need an FP, and are using a free SGPR to save it.
  if (FuncInfo->SGPRForFPSaveRestoreCopy) {
    BuildMI(MBB, MBBI, DL, TII->get(AMDGPU::COPY),
            FuncInfo->SGPRForFPSaveRestoreCopy)
        .addReg(FramePtrReg)
        .setMIFlag(MachineInstr::FrameSetup);
    if (needsFrameMoves)
      buildCFI(
          MBB, MBBI, DL,
          MCCFIInstruction::createRegister(
              nullptr, MCRI->getDwarfRegNum(FramePtrReg, false),
              MCRI->getDwarfRegNum(FuncInfo->SGPRForFPSaveRestoreCopy, false)));
  }

  // Emit the copy if we need a BP, and are using a free SGPR to save it.
  if (FuncInfo->SGPRForBPSaveRestoreCopy) {
    BuildMI(MBB, MBBI, DL, TII->get(AMDGPU::COPY),
            FuncInfo->SGPRForBPSaveRestoreCopy)
        .addReg(BasePtrReg)
        .setMIFlag(MachineInstr::FrameSetup);
    if (needsFrameMoves)
      buildCFI(
          MBB, MBBI, DL,
          MCCFIInstruction::createRegister(
              nullptr, MCRI->getDwarfRegNum(BasePtrReg, false),
              MCRI->getDwarfRegNum(FuncInfo->SGPRForBPSaveRestoreCopy, false)));
  }

  // If a copy has been emitted for FP and/or BP, Make the SGPRs
  // used in the copy instructions live throughout the function.
  SmallVector<MCPhysReg, 2> TempSGPRs;
  if (FuncInfo->SGPRForFPSaveRestoreCopy)
    TempSGPRs.push_back(FuncInfo->SGPRForFPSaveRestoreCopy);

  if (FuncInfo->SGPRForBPSaveRestoreCopy)
    TempSGPRs.push_back(FuncInfo->SGPRForBPSaveRestoreCopy);

  if (!TempSGPRs.empty()) {
    for (MachineBasicBlock &MBB : MF) {
      for (MCPhysReg Reg : TempSGPRs)
        MBB.addLiveIn(Reg);

      MBB.sortUniqueLiveIns();
    }
    if (!LiveRegs.empty()) {
      LiveRegs.addReg(FuncInfo->SGPRForFPSaveRestoreCopy);
      LiveRegs.addReg(FuncInfo->SGPRForBPSaveRestoreCopy);
    }
  }

  if (TRI.hasStackRealignment(MF)) {
    HasFP = true;
    const unsigned Alignment = MFI.getMaxAlign().value();

    RoundedSize += Alignment;
    if (LiveRegs.empty()) {
      LiveRegs.init(TRI);
      LiveRegs.addLiveIns(MBB);
    }

    // s_add_i32 s33, s32, NumBytes
    // s_and_b32 s33, s33, 0b111...0000
    BuildMI(MBB, MBBI, DL, TII->get(AMDGPU::S_ADD_I32), FramePtrReg)
        .addReg(StackPtrReg)
        .addImm((Alignment - 1) * getScratchScaleFactor(ST))
        .setMIFlag(MachineInstr::FrameSetup);
    auto And = BuildMI(MBB, MBBI, DL, TII->get(AMDGPU::S_AND_B32), FramePtrReg)
        .addReg(FramePtrReg, RegState::Kill)
        .addImm(-Alignment * getScratchScaleFactor(ST))
        .setMIFlag(MachineInstr::FrameSetup);
    And->getOperand(3).setIsDead(); // Mark SCC as dead.
    FuncInfo->setIsStackRealigned(true);
  } else if ((HasFP = hasFP(MF))) {
    BuildMI(MBB, MBBI, DL, TII->get(AMDGPU::COPY), FramePtrReg)
        .addReg(StackPtrReg)
        .setMIFlag(MachineInstr::FrameSetup);
  }

  // If we need a base pointer, set it up here. It's whatever the value of
  // the stack pointer is at this point. Any variable size objects will be
  // allocated after this, so we can still use the base pointer to reference
  // the incoming arguments.
  if ((HasBP = TRI.hasBasePointer(MF))) {
    BuildMI(MBB, MBBI, DL, TII->get(AMDGPU::COPY), BasePtrReg)
        .addReg(StackPtrReg)
        .setMIFlag(MachineInstr::FrameSetup);
  }

  if (HasFP) {
    if (needsFrameMoves)
      buildCFI(MBB, MBBI, DL,
               MCCFIInstruction::createDefCfaRegister(
                   nullptr, MCRI->getDwarfRegNum(FramePtrReg, false)));
  }

  if (HasFP && RoundedSize != 0) {
    auto Add = BuildMI(MBB, MBBI, DL, TII->get(AMDGPU::S_ADD_I32), StackPtrReg)
        .addReg(StackPtrReg)
        .addImm(RoundedSize * getScratchScaleFactor(ST))
        .setMIFlag(MachineInstr::FrameSetup);
    Add->getOperand(3).setIsDead(); // Mark SCC as dead.
  }

  assert((!HasFP || (FuncInfo->SGPRForFPSaveRestoreCopy ||
                     FuncInfo->FramePointerSaveIndex)) &&
         "Needed to save FP but didn't save it anywhere");

  // If we allow spilling to AGPRs we may have saved FP but then spill
  // everything into AGPRs instead of the stack.
  assert((HasFP || (!FuncInfo->SGPRForFPSaveRestoreCopy &&
                    !FuncInfo->FramePointerSaveIndex) ||
                   EnableSpillVGPRToAGPR) &&
         "Saved FP but didn't need it");

  assert((!HasBP || (FuncInfo->SGPRForBPSaveRestoreCopy ||
                     FuncInfo->BasePointerSaveIndex)) &&
         "Needed to save BP but didn't save it anywhere");

  assert((HasBP || (!FuncInfo->SGPRForBPSaveRestoreCopy &&
                    !FuncInfo->BasePointerSaveIndex)) &&
         "Saved BP but didn't need it");
}

void SIFrameLowering::emitEpilogue(MachineFunction &MF,
                                   MachineBasicBlock &MBB) const {
  const SIMachineFunctionInfo *FuncInfo = MF.getInfo<SIMachineFunctionInfo>();
  if (FuncInfo->isEntryFunction())
    return;

  const GCNSubtarget &ST = MF.getSubtarget<GCNSubtarget>();
  const SIInstrInfo *TII = ST.getInstrInfo();
  MachineRegisterInfo &MRI = MF.getRegInfo();
  const MCRegisterInfo *MCRI = MF.getMMI().getContext().getRegisterInfo();
  const SIRegisterInfo &TRI = TII->getRegisterInfo();
  MachineBasicBlock::iterator MBBI = MBB.getFirstTerminator();
  LivePhysRegs LiveRegs;
  // Copy DebugLoc of the insertion point so that breakpoint on function exit
  // hits at the beginning of the epilogue.
  DebugLoc DL = MBBI != MBB.end() ? MBBI->getDebugLoc() : DebugLoc();

  const MachineFrameInfo &MFI = MF.getFrameInfo();
  uint32_t NumBytes = MFI.getStackSize();
  uint32_t RoundedSize = FuncInfo->isStackRealigned()
                             ? NumBytes + MFI.getMaxAlign().value()
                             : NumBytes;
  const Register StackPtrReg = FuncInfo->getStackPtrOffsetReg();
  const Register FramePtrReg = FuncInfo->getFrameOffsetReg();
  const Register BasePtrReg =
      TRI.hasBasePointer(MF) ? TRI.getBaseRegister() : Register();

  Optional<int> FPSaveIndex = FuncInfo->FramePointerSaveIndex;
  Optional<int> BPSaveIndex = FuncInfo->BasePointerSaveIndex;

  if (RoundedSize != 0 && hasFP(MF)) {
    auto Add = BuildMI(MBB, MBBI, DL, TII->get(AMDGPU::S_ADD_I32), StackPtrReg)
        .addReg(StackPtrReg)
        .addImm(-static_cast<int64_t>(RoundedSize * getScratchScaleFactor(ST)))
        .setMIFlag(MachineInstr::FrameDestroy);
    Add->getOperand(3).setIsDead(); // Mark SCC as dead.
  }

  if (FuncInfo->SGPRForFPSaveRestoreCopy) {
    BuildMI(MBB, MBBI, DL, TII->get(AMDGPU::COPY), FramePtrReg)
        .addReg(FuncInfo->SGPRForFPSaveRestoreCopy)
        .setMIFlag(MachineInstr::FrameDestroy);
  }

  if (FuncInfo->SGPRForBPSaveRestoreCopy) {
    BuildMI(MBB, MBBI, DL, TII->get(AMDGPU::COPY), BasePtrReg)
        .addReg(FuncInfo->SGPRForBPSaveRestoreCopy)
        .setMIFlag(MachineInstr::FrameDestroy);
  }

  if (FPSaveIndex) {
    const int FramePtrFI = *FPSaveIndex;
    assert(!MFI.isDeadObjectIndex(FramePtrFI));
    if (spilledToMemory(MF, FramePtrFI)) {
      initLiveRegs(LiveRegs, TRI, FuncInfo, MF, MBB, MBBI, /*IsProlog*/ false);

      MCPhysReg TmpVGPR = findScratchNonCalleeSaveRegister(
          MRI, LiveRegs, AMDGPU::VGPR_32RegClass);
      if (!TmpVGPR)
        report_fatal_error("failed to find free scratch register");
      buildEpilogRestore(ST, TRI, *FuncInfo, LiveRegs, MF, MBB, MBBI, DL,
                         TmpVGPR, FramePtrFI);
      BuildMI(MBB, MBBI, DL, TII->get(AMDGPU::V_READFIRSTLANE_B32), FramePtrReg)
          .addReg(TmpVGPR, RegState::Kill);
    } else {
      // Reload from VGPR spill.
      assert(MFI.getStackID(FramePtrFI) == TargetStackID::SGPRSpill);
      ArrayRef<SIMachineFunctionInfo::SpilledReg> Spill =
          FuncInfo->getSGPRToVGPRSpills(FramePtrFI);
      assert(Spill.size() == 1);
      BuildMI(MBB, MBBI, DL, TII->get(AMDGPU::V_READLANE_B32), FramePtrReg)
          .addReg(Spill[0].VGPR)
          .addImm(Spill[0].Lane);
    }
  }

  // FIXME: Switch to using MF.needsFrameMoves() later
  const bool needsFrameMoves = true;
  if (hasFP(MF)) {
    if (needsFrameMoves)
      buildCFI(MBB, MBBI, DL,
               MCCFIInstruction::createDefCfaRegister(
                   nullptr, MCRI->getDwarfRegNum(StackPtrReg, false)),
               MachineInstr::FrameDestroy);
  }

  if (BPSaveIndex) {
    const int BasePtrFI = *BPSaveIndex;
    assert(!MFI.isDeadObjectIndex(BasePtrFI));
    if (spilledToMemory(MF, BasePtrFI)) {
      initLiveRegs(LiveRegs, TRI, FuncInfo, MF, MBB, MBBI, /*IsProlog*/ false);

      MCPhysReg TmpVGPR = findScratchNonCalleeSaveRegister(
          MRI, LiveRegs, AMDGPU::VGPR_32RegClass);
      if (!TmpVGPR)
        report_fatal_error("failed to find free scratch register");
      buildEpilogRestore(ST, TRI, *FuncInfo, LiveRegs, MF, MBB, MBBI, DL,
                         TmpVGPR, BasePtrFI);
      BuildMI(MBB, MBBI, DL, TII->get(AMDGPU::V_READFIRSTLANE_B32), BasePtrReg)
          .addReg(TmpVGPR, RegState::Kill);
    } else {
      // Reload from VGPR spill.
      assert(MFI.getStackID(BasePtrFI) == TargetStackID::SGPRSpill);
      ArrayRef<SIMachineFunctionInfo::SpilledReg> Spill =
          FuncInfo->getSGPRToVGPRSpills(BasePtrFI);
      assert(Spill.size() == 1);
      BuildMI(MBB, MBBI, DL, TII->get(AMDGPU::V_READLANE_B32), BasePtrReg)
          .addReg(Spill[0].VGPR)
          .addImm(Spill[0].Lane);
    }
  }

  Register ScratchExecCopy;
  for (const SIMachineFunctionInfo::SGPRSpillVGPR &Reg :
       FuncInfo->getSGPRSpillVGPRs()) {
    if (!Reg.FI)
      continue;

    if (!ScratchExecCopy)
      ScratchExecCopy =
          buildScratchExecCopy(LiveRegs, MF, MBB, MBBI, DL, /*IsProlog*/ false);

    buildEpilogRestore(ST, TRI, *FuncInfo, LiveRegs, MF, MBB, MBBI, DL,
                       Reg.VGPR, *Reg.FI);
  }

  for (auto ReservedWWM : FuncInfo->wwmAllocation()) {
    if (!ScratchExecCopy)
      ScratchExecCopy =
          buildScratchExecCopy(LiveRegs, MF, MBB, MBBI, DL, /*IsProlog*/ false);

    buildEpilogRestore(ST, TRI, *FuncInfo, LiveRegs, MF, MBB, MBBI, DL,
                       std::get<0>(ReservedWWM), std::get<1>(ReservedWWM));
  }

  if (ScratchExecCopy) {
    // FIXME: Split block and make terminator.
    unsigned ExecMov = ST.isWave32() ? AMDGPU::S_MOV_B32 : AMDGPU::S_MOV_B64;
    MCRegister Exec = ST.isWave32() ? AMDGPU::EXEC_LO : AMDGPU::EXEC;
    BuildMI(MBB, MBBI, DL, TII->get(ExecMov), Exec)
        .addReg(ScratchExecCopy, RegState::Kill);
  }
}

#ifndef NDEBUG
static bool allSGPRSpillsAreDead(const MachineFunction &MF) {
  const MachineFrameInfo &MFI = MF.getFrameInfo();
  const GCNSubtarget &ST = MF.getSubtarget<GCNSubtarget>();
  const SIRegisterInfo *TRI = ST.getRegisterInfo();
  const SIMachineFunctionInfo *FuncInfo = MF.getInfo<SIMachineFunctionInfo>();
  for (int I = MFI.getObjectIndexBegin(), E = MFI.getObjectIndexEnd();
       I != E; ++I) {
    if (!MFI.isDeadObjectIndex(I) &&
        MFI.getStackID(I) == TargetStackID::SGPRSpill &&
        (I != FuncInfo->FramePointerSaveIndex &&
         I != FuncInfo->BasePointerSaveIndex &&
         (!TRI->isCFISavedRegsSpillEnabled() ||
          I != FuncInfo->EXECSaveIndex))) {
      return false;
    }
  }

  return true;
}
#endif

StackOffset SIFrameLowering::getFrameIndexReference(const MachineFunction &MF,
                                                    int FI,
                                                    Register &FrameReg) const {
  const SIRegisterInfo *RI = MF.getSubtarget<GCNSubtarget>().getRegisterInfo();

  FrameReg = RI->getFrameRegister(MF);
  return StackOffset::getFixed(MF.getFrameInfo().getObjectOffset(FI));
}

void SIFrameLowering::processFunctionBeforeFrameFinalized(
  MachineFunction &MF,
  RegScavenger *RS) const {
  MachineFrameInfo &MFI = MF.getFrameInfo();

  const GCNSubtarget &ST = MF.getSubtarget<GCNSubtarget>();
  const SIInstrInfo *TII = ST.getInstrInfo();
  const SIRegisterInfo *TRI = ST.getRegisterInfo();
  MachineRegisterInfo &MRI = MF.getRegInfo();
  SIMachineFunctionInfo *FuncInfo = MF.getInfo<SIMachineFunctionInfo>();

  if (!FuncInfo->isEntryFunction()) {
    // Spill VGPRs used for Whole Wave Mode
    FuncInfo->allocateWWMReservedSpillSlots(MFI, *TRI);
  }

  const bool SpillVGPRToAGPR = ST.hasMAIInsts() && FuncInfo->hasSpilledVGPRs()
                               && EnableSpillVGPRToAGPR;

  if (SpillVGPRToAGPR) {
    // To track the spill frame indices handled in this pass.
    BitVector SpillFIs(MFI.getObjectIndexEnd(), false);
    BitVector NonVGPRSpillFIs(MFI.getObjectIndexEnd(), false);

    bool SeenDbgInstr = false;

    for (MachineBasicBlock &MBB : MF) {
      for (MachineInstr &MI : llvm::make_early_inc_range(MBB)) {
        int FrameIndex;
        if (MI.isDebugInstr())
          SeenDbgInstr = true;

        if (TII->isVGPRSpill(MI)) {
          // Try to eliminate stack used by VGPR spills before frame
          // finalization.
          unsigned FIOp = AMDGPU::getNamedOperandIdx(MI.getOpcode(),
                                                     AMDGPU::OpName::vaddr);
          int FI = MI.getOperand(FIOp).getIndex();
          Register VReg =
            TII->getNamedOperand(MI, AMDGPU::OpName::vdata)->getReg();
          if (FuncInfo->allocateVGPRSpillToAGPR(MF, FI,
                                                TRI->isAGPR(MRI, VReg))) {
            // FIXME: change to enterBasicBlockEnd()
            RS->enterBasicBlock(MBB);
            TRI->eliminateFrameIndex(MI, 0, FIOp, RS);
            SpillFIs.set(FI);
            continue;
          }
        } else if (TII->isStoreToStackSlot(MI, FrameIndex) ||
                   TII->isLoadFromStackSlot(MI, FrameIndex))
          if (!MFI.isFixedObjectIndex(FrameIndex))
            NonVGPRSpillFIs.set(FrameIndex);
      }
    }

    // Stack slot coloring may assign different objects to the same stack slot.
    // If not, then the VGPR to AGPR spill slot is dead.
    for (unsigned FI : SpillFIs.set_bits())
      if (!NonVGPRSpillFIs.test(FI))
        FuncInfo->setVGPRToAGPRSpillDead(FI);

    for (MachineBasicBlock &MBB : MF) {
      for (MCPhysReg Reg : FuncInfo->getVGPRSpillAGPRs())
        MBB.addLiveIn(Reg);

      for (MCPhysReg Reg : FuncInfo->getAGPRSpillVGPRs())
        MBB.addLiveIn(Reg);

      MBB.sortUniqueLiveIns();

      if (!SpillFIs.empty() && SeenDbgInstr) {
        // FIXME: The dead frame indices are replaced with a null register from
        // the debug value instructions. We should instead, update it with the
        // correct register value. But not sure the register value alone is
        for (MachineInstr &MI : MBB) {
          if (MI.isDebugValue() && MI.getOperand(0).isFI() &&
              SpillFIs[MI.getOperand(0).getIndex()]) {
            MI.getOperand(0).ChangeToRegister(Register(), false /*isDef*/);
          }
          // FIXME: Need to update expression to locate lane of VGPR to which
          // the SGPR was spilled.
          if (MI.isDebugDef() && MI.getDebugOperand(0).isFI() &&
              SpillFIs[MI.getDebugOperand(0).getIndex()]) {
            MI.getDebugOperand(0).ChangeToRegister(Register(), false /*isDef*/);
          }
        }
      }
    }
  }

  // At this point we've already allocated all spilled SGPRs to VGPRs if we
  // can. Any remaining SGPR spills will go to memory, so move them back to the
  // default stack.
  bool HaveSGPRToVMemSpill =
      FuncInfo->removeDeadFrameIndices(MF, /*ResetSGPRSpillStackIDs*/ true);
  assert(allSGPRSpillsAreDead(MF) &&
         "SGPR spill should have been removed in SILowerSGPRSpills");

  // FIXME: The other checks should be redundant with allStackObjectsAreDead,
  // but currently hasNonSpillStackObjects is set only from source
  // allocas. Stack temps produced from legalization are not counted currently.
  if (!allStackObjectsAreDead(MF)) {
    assert(RS && "RegScavenger required if spilling");

    // Add an emergency spill slot
    RS->addScavengingFrameIndex(FuncInfo->getScavengeFI(MFI, *TRI));

    // If we are spilling SGPRs to memory with a large frame, we may need a
    // second VGPR emergency frame index.
    if (HaveSGPRToVMemSpill &&
        allocateScavengingFrameIndexesNearIncomingSP(MF)) {
      RS->addScavengingFrameIndex(MFI.CreateStackObject(4, Align(4), false));
    }
  }
}

<<<<<<< HEAD
static void allocateCFISave(MachineFunction &MF, Optional<int> &FI,
                            Register Reg) {
  SIMachineFunctionInfo *MFI = MF.getInfo<SIMachineFunctionInfo>();
  const GCNSubtarget &ST = MF.getSubtarget<GCNSubtarget>();
  const SIRegisterInfo *TRI = ST.getRegisterInfo();
  const TargetRegisterClass *RC = TRI->getMinimalPhysRegClass(Reg);
  if (MFI->haveFreeLanesForSGPRSpill(MF, TRI->getSpillSize(*RC) / 4)) {
    int NewFI = MF.getFrameInfo().CreateStackObject(
        TRI->getSpillSize(*RC), TRI->getSpillAlign(*RC), true, nullptr,
        TargetStackID::SGPRSpill);
    if (MFI->allocateSGPRSpillToVGPR(MF, NewFI)) {
      FI = NewFI;
    }
  } else {
    int NewFI = MF.getFrameInfo().CreateStackObject(
        TRI->getSpillSize(*RC), TRI->getSpillAlign(*RC), true, nullptr,
        TargetStackID::SGPRSpill);
    if (TRI->spillSGPRToVGPR() && MFI->allocateSGPRSpillToVGPR(MF, NewFI)) {
      FI = NewFI;
    } else {
      // Remove dead <NewFI> index
      MF.getFrameInfo().RemoveStackObject(NewFI);
      FI = MF.getFrameInfo().CreateSpillStackObject(
          TRI->getSpillSize(*RC), Align(TRI->getSpillAlign(*RC)));
    }
  }
  return;
=======
void SIFrameLowering::processFunctionBeforeFrameIndicesReplaced(
    MachineFunction &MF, RegScavenger *RS) const {
  const GCNSubtarget &ST = MF.getSubtarget<GCNSubtarget>();
  const SIRegisterInfo *TRI = ST.getRegisterInfo();
  MachineRegisterInfo &MRI = MF.getRegInfo();
  SIMachineFunctionInfo *FuncInfo = MF.getInfo<SIMachineFunctionInfo>();

  if (ST.hasMAIInsts() && !ST.hasGFX90AInsts()) {
    // On gfx908, we had initially reserved highest available VGPR for AGPR
    // copy. Now since we are done with RA, check if there exist an unused VGPR
    // which is lower than the eariler reserved VGPR before RA. If one exist,
    // use it for AGPR copy instead of one reserved before RA.
    Register VGPRForAGPRCopy = FuncInfo->getVGPRForAGPRCopy();
    Register UnusedLowVGPR =
        TRI->findUnusedRegister(MRI, &AMDGPU::VGPR_32RegClass, MF);
    if (UnusedLowVGPR && (TRI->getHWRegIndex(UnusedLowVGPR) <
                          TRI->getHWRegIndex(VGPRForAGPRCopy))) {
      // Call to setVGPRForAGPRCopy() should happen first before calling
      // freezeReservedRegs() so that getReservedRegs() can reserve this newly
      // identified VGPR (for AGPR copy).
      FuncInfo->setVGPRForAGPRCopy(UnusedLowVGPR);
      MRI.freezeReservedRegs(MF);
    }
  }
>>>>>>> b4231ac4
}

// Only report VGPRs to generic code.
void SIFrameLowering::determineCalleeSaves(MachineFunction &MF,
                                           BitVector &SavedVGPRs,
                                           RegScavenger *RS) const {
  TargetFrameLowering::determineCalleeSaves(MF, SavedVGPRs, RS);
  SIMachineFunctionInfo *MFI = MF.getInfo<SIMachineFunctionInfo>();
  if (MFI->isEntryFunction())
    return;

  MachineFrameInfo &FrameInfo = MF.getFrameInfo();
  const GCNSubtarget &ST = MF.getSubtarget<GCNSubtarget>();
  const SIRegisterInfo *TRI = ST.getRegisterInfo();

  // Ignore the SGPRs the default implementation found.
  SavedVGPRs.clearBitsNotInMask(TRI->getAllVectorRegMask());

  // Do not save AGPRs prior to GFX90A because there was no easy way to do so.
  // In gfx908 there was do AGPR loads and stores and thus spilling also
  // require a temporary VGPR.
  if (!ST.hasGFX90AInsts())
    SavedVGPRs.clearBitsInMask(TRI->getAllAGPRRegMask());

  if (TRI->isCFISavedRegsSpillEnabled()) {
    allocateCFISave(MF, MFI->EXECSaveIndex,
                    ST.isWave32() ? AMDGPU::EXEC_LO : AMDGPU::EXEC);
  }

  // hasFP only knows about stack objects that already exist. We're now
  // determining the stack slots that will be created, so we have to predict
  // them. Stack objects force FP usage with calls.
  //
  // Note a new VGPR CSR may be introduced if one is used for the spill, but we
  // don't want to report it here.
  //
  // FIXME: Is this really hasReservedCallFrame?
  const bool WillHaveFP =
      FrameInfo.hasCalls() && (SavedVGPRs.any() || !allStackObjectsAreDead(MF));

  // VGPRs used for SGPR spilling need to be specially inserted in the prolog,
  // so don't allow the default insertion to handle them.
  for (auto SSpill : MFI->getSGPRSpillVGPRs())
    SavedVGPRs.reset(SSpill.VGPR);

  LivePhysRegs LiveRegs;
  LiveRegs.init(*TRI);

  if (WillHaveFP || hasFP(MF)) {
    assert(!MFI->SGPRForFPSaveRestoreCopy && !MFI->FramePointerSaveIndex &&
           "Re-reserving spill slot for FP");
    getVGPRSpillLaneOrTempRegister(MF, LiveRegs, MFI->SGPRForFPSaveRestoreCopy,
                                   MFI->FramePointerSaveIndex, true);
  }

  if (TRI->hasBasePointer(MF)) {
    if (MFI->SGPRForFPSaveRestoreCopy)
      LiveRegs.addReg(MFI->SGPRForFPSaveRestoreCopy);

    assert(!MFI->SGPRForBPSaveRestoreCopy &&
           !MFI->BasePointerSaveIndex && "Re-reserving spill slot for BP");
    getVGPRSpillLaneOrTempRegister(MF, LiveRegs, MFI->SGPRForBPSaveRestoreCopy,
                                   MFI->BasePointerSaveIndex, false);
  }
}

void SIFrameLowering::determineCalleeSavesSGPR(MachineFunction &MF,
                                               BitVector &SavedRegs,
                                               RegScavenger *RS) const {
  TargetFrameLowering::determineCalleeSaves(MF, SavedRegs, RS);
  const SIMachineFunctionInfo *MFI = MF.getInfo<SIMachineFunctionInfo>();
  if (MFI->isEntryFunction())
    return;

  const GCNSubtarget &ST = MF.getSubtarget<GCNSubtarget>();
  const SIRegisterInfo *TRI = ST.getRegisterInfo();

  // The SP is specifically managed and we don't want extra spills of it.
  SavedRegs.reset(MFI->getStackPtrOffsetReg());

  const BitVector AllSavedRegs = SavedRegs;
  SavedRegs.clearBitsInMask(TRI->getAllVectorRegMask());

  // We have to anticipate introducing CSR VGPR spills or spill of caller
  // save VGPR reserved for SGPR spills as we now always create stack entry
  // for it, if we don't have any stack objects already, since we require a FP
  // if there is a call and stack. We will allocate a VGPR for SGPR spills if
  // there are any SGPR spills. Whether they are CSR spills or otherwise.
  MachineFrameInfo &FrameInfo = MF.getFrameInfo();
  const bool WillHaveFP =
      FrameInfo.hasCalls() && (AllSavedRegs.any() || MFI->hasSpilledSGPRs());

  // FP will be specially managed like SP.
  if (WillHaveFP || hasFP(MF))
    SavedRegs.reset(MFI->getFrameOffsetReg());

  // Return address use with return instruction is hidden through the SI_RETURN
  // pseudo. Given that and since the IPRA computes actual register usage and
  // does not use CSR list, the clobbering of return address by function calls
  // (D117243) or otherwise (D120922) is ignored/not seen by the IPRA's register
  // usage collection. This will ensure save/restore of return address happens
  // in those scenarios.
  const MachineRegisterInfo &MRI = MF.getRegInfo();
  Register RetAddrReg = TRI->getReturnAddressReg(MF);
  if (!MFI->isEntryFunction() &&
      (FrameInfo.hasCalls() || MRI.isPhysRegModified(RetAddrReg))) {
    SavedRegs.set(TRI->getSubReg(RetAddrReg, AMDGPU::sub0));
    SavedRegs.set(TRI->getSubReg(RetAddrReg, AMDGPU::sub1));
  }
}

bool SIFrameLowering::assignCalleeSavedSpillSlots(
    MachineFunction &MF, const TargetRegisterInfo *TRI,
    std::vector<CalleeSavedInfo> &CSI) const {
  if (CSI.empty())
    return true; // Early exit if no callee saved registers are modified!

  const SIMachineFunctionInfo *FuncInfo = MF.getInfo<SIMachineFunctionInfo>();
  if (!FuncInfo->SGPRForFPSaveRestoreCopy &&
      !FuncInfo->SGPRForBPSaveRestoreCopy)
    return false;

  const GCNSubtarget &ST = MF.getSubtarget<GCNSubtarget>();
  const SIRegisterInfo *RI = ST.getRegisterInfo();
  Register FramePtrReg = FuncInfo->getFrameOffsetReg();
  Register BasePtrReg = RI->getBaseRegister();
  unsigned NumModifiedRegs = 0;

  if (FuncInfo->SGPRForFPSaveRestoreCopy)
    NumModifiedRegs++;
  if (FuncInfo->SGPRForBPSaveRestoreCopy)
    NumModifiedRegs++;

  for (auto &CS : CSI) {
    if (CS.getReg() == FramePtrReg && FuncInfo->SGPRForFPSaveRestoreCopy) {
      CS.setDstReg(FuncInfo->SGPRForFPSaveRestoreCopy);
      if (--NumModifiedRegs)
        break;
    } else if (CS.getReg() == BasePtrReg &&
               FuncInfo->SGPRForBPSaveRestoreCopy) {
      CS.setDstReg(FuncInfo->SGPRForBPSaveRestoreCopy);
      if (--NumModifiedRegs)
        break;
    }
  }

  return false;
}

bool SIFrameLowering::allocateScavengingFrameIndexesNearIncomingSP(
  const MachineFunction &MF) const {

  const GCNSubtarget &ST = MF.getSubtarget<GCNSubtarget>();
  const MachineFrameInfo &MFI = MF.getFrameInfo();
  uint64_t EstStackSize = MFI.estimateStackSize(MF);
  uint64_t MaxOffset = EstStackSize - 1;

  // We need the emergency stack slots to be allocated in range of the
  // MUBUF/flat scratch immediate offset from the base register, so assign these
  // first at the incoming SP position.
  //
  // TODO: We could try sorting the objects to find a hole in the first bytes
  // rather than allocating as close to possible. This could save a lot of space
  // on frames with alignment requirements.
  if (ST.enableFlatScratch()) {
    const SIInstrInfo *TII = ST.getInstrInfo();
    if (TII->isLegalFLATOffset(MaxOffset, AMDGPUAS::PRIVATE_ADDRESS,
                               SIInstrFlags::FlatScratch))
      return false;
  } else {
    if (SIInstrInfo::isLegalMUBUFImmOffset(MaxOffset))
      return false;
  }

  return true;
}

MachineBasicBlock::iterator SIFrameLowering::eliminateCallFramePseudoInstr(
  MachineFunction &MF,
  MachineBasicBlock &MBB,
  MachineBasicBlock::iterator I) const {
  int64_t Amount = I->getOperand(0).getImm();
  if (Amount == 0)
    return MBB.erase(I);

  const GCNSubtarget &ST = MF.getSubtarget<GCNSubtarget>();
  const SIInstrInfo *TII = ST.getInstrInfo();
  const DebugLoc &DL = I->getDebugLoc();
  unsigned Opc = I->getOpcode();
  bool IsDestroy = Opc == TII->getCallFrameDestroyOpcode();
  uint64_t CalleePopAmount = IsDestroy ? I->getOperand(1).getImm() : 0;

  if (!hasReservedCallFrame(MF)) {
    Amount = alignTo(Amount, getStackAlign());
    assert(isUInt<32>(Amount) && "exceeded stack address space size");
    const SIMachineFunctionInfo *MFI = MF.getInfo<SIMachineFunctionInfo>();
    Register SPReg = MFI->getStackPtrOffsetReg();

    Amount *= getScratchScaleFactor(ST);
    if (IsDestroy)
      Amount = -Amount;
    auto Add = BuildMI(MBB, I, DL, TII->get(AMDGPU::S_ADD_I32), SPReg)
        .addReg(SPReg)
        .addImm(Amount);
    Add->getOperand(3).setIsDead(); // Mark SCC as dead.
  } else if (CalleePopAmount != 0) {
    llvm_unreachable("is this used?");
  }

  return MBB.erase(I);
}

/// Returns true if the frame will require a reference to the stack pointer.
///
/// This is the set of conditions common to setting up the stack pointer in a
/// kernel, and for using a frame pointer in a callable function.
///
/// FIXME: Should also check hasOpaqueSPAdjustment and if any inline asm
/// references SP.
static bool frameTriviallyRequiresSP(const MachineFrameInfo &MFI) {
  return MFI.hasVarSizedObjects() || MFI.hasStackMap() || MFI.hasPatchPoint();
}

// The FP for kernels is always known 0, so we never really need to setup an
// explicit register for it. However, DisableFramePointerElim will force us to
// use a register for it.
bool SIFrameLowering::hasFP(const MachineFunction &MF) const {
  const MachineFrameInfo &MFI = MF.getFrameInfo();

  // For entry functions we can use an immediate offset in most cases, so the
  // presence of calls doesn't imply we need a distinct frame pointer.
  if (MFI.hasCalls() &&
      !MF.getInfo<SIMachineFunctionInfo>()->isEntryFunction()) {
    // All offsets are unsigned, so need to be addressed in the same direction
    // as stack growth.

    // FIXME: This function is pretty broken, since it can be called before the
    // frame layout is determined or CSR spills are inserted.
    return MFI.getStackSize() != 0;
  }

  return frameTriviallyRequiresSP(MFI) || MFI.isFrameAddressTaken() ||
         MF.getSubtarget<GCNSubtarget>().getRegisterInfo()->hasStackRealignment(
             MF) ||
         MF.getTarget().Options.DisableFramePointerElim(MF);
}

// This is essentially a reduced version of hasFP for entry functions. Since the
// stack pointer is known 0 on entry to kernels, we never really need an FP
// register. We may need to initialize the stack pointer depending on the frame
// properties, which logically overlaps many of the cases where an ordinary
// function would require an FP.
bool SIFrameLowering::requiresStackPointerReference(
    const MachineFunction &MF) const {
  // Callable functions always require a stack pointer reference.
  assert(MF.getInfo<SIMachineFunctionInfo>()->isEntryFunction() &&
         "only expected to call this for entry points");

  const MachineFrameInfo &MFI = MF.getFrameInfo();

  // Entry points ordinarily don't need to initialize SP. We have to set it up
  // for callees if there are any. Also note tail calls are impossible/don't
  // make any sense for kernels.
  if (MFI.hasCalls())
    return true;

  // We still need to initialize the SP if we're doing anything weird that
  // references the SP, like variable sized stack objects.
  return frameTriviallyRequiresSP(MFI);
}

bool SIFrameLowering::spillCalleeSavedRegisters(
    MachineBasicBlock &MBB, MachineBasicBlock::iterator MBBI,
    const ArrayRef<CalleeSavedInfo> CSI, const TargetRegisterInfo *TRI) const {
  MachineFunction &MF = *MBB.getParent();
  const GCNSubtarget &ST = MF.getSubtarget<GCNSubtarget>();
  const SIRegisterInfo *RI = ST.getRegisterInfo();
  const SIInstrInfo *TII = ST.getInstrInfo();

  for (const CalleeSavedInfo &CS : CSI) {
    // Insert the spill to the stack frame.
    unsigned Reg = CS.getReg();

    if (CS.isSpilledToReg()) {
      BuildMI(MBB, MBBI, DebugLoc(), TII->get(TargetOpcode::COPY),
              CS.getDstReg())
          .addReg(Reg, getKillRegState(true));
    } else {
      const TargetRegisterClass *RC = TRI->getMinimalPhysRegClass(
          Reg, Reg == RI->getReturnAddressReg(MF) ? MVT::i64 : MVT::i32);
      const MachineRegisterInfo &MRI = MF.getRegInfo();
      // If this value was already livein, we probably have a direct use of the
      // incoming register value, so don't kill at the spill point. This happens
      // since we pass some special inputs (workgroup IDs) in the callee saved
      // range.
      const bool IsLiveIn = MRI.isLiveIn(Reg);
      TII->storeRegToStackSlotCFI(MBB, MBBI, Reg, !IsLiveIn, CS.getFrameIdx(),
                                  RC, TRI);
    }
  }

  return true;
}

MachineInstr *SIFrameLowering::buildCFI(MachineBasicBlock &MBB,
                                        MachineBasicBlock::iterator MBBI,
                                        const DebugLoc &DL,
                                        const MCCFIInstruction &CFIInst,
                                        MachineInstr::MIFlag flag) const {
  MachineFunction &MF = *MBB.getParent();
  const SIInstrInfo *TII = MF.getSubtarget<GCNSubtarget>().getInstrInfo();
  return BuildMI(MBB, MBBI, DL, TII->get(TargetOpcode::CFI_INSTRUCTION))
      .addCFIIndex(MF.addFrameInst(CFIInst))
      .setMIFlag(flag);
}

MachineInstr *SIFrameLowering::buildCFIForRegToRegSpill(
    MachineBasicBlock &MBB, MachineBasicBlock::iterator MBBI,
    const DebugLoc &DL, const Register Reg, const Register RegCopy) const {
  MachineFunction &MF = *MBB.getParent();
  const MCRegisterInfo &MCRI = *MF.getMMI().getContext().getRegisterInfo();
  return buildCFI(
      MBB, MBBI, DL,
      MCCFIInstruction::createRegister(nullptr, MCRI.getDwarfRegNum(Reg, false),
                                       MCRI.getDwarfRegNum(RegCopy, false)));
}

static void encodeDwarfRegisterLocation(int DwarfReg, raw_ostream &OS) {
  if (DwarfReg < 32) {
    OS << uint8_t(dwarf::DW_OP_reg0 + DwarfReg);
  } else {
    OS << uint8_t(dwarf::DW_OP_regx);
    encodeULEB128(DwarfReg, OS);
  }
}

MachineInstr *SIFrameLowering::buildCFIForSGPRToVGPRSpill(
    MachineBasicBlock &MBB, MachineBasicBlock::iterator MBBI,
    const DebugLoc &DL, const Register SGPR, const Register VGPR,
    const int Lane) const {
  MachineFunction &MF = *MBB.getParent();
  const MCRegisterInfo &MCRI = *MF.getMMI().getContext().getRegisterInfo();
  int DwarfSGPR = MCRI.getDwarfRegNum(SGPR, false);
  int DwarfVGPR = MCRI.getDwarfRegNum(VGPR, false);

  // CFI for an SGPR spilled to a single lane of a VGPR is implemented as an
  // expression(E) rule where E is a register location description referencing
  // a VGPR register location storage at a byte offset of the lane index
  // multiplied by the size of an SGPR (4 bytes). In other words we generate
  // the following DWARF:
  //
  // DW_CFA_expression: <SGPR>,
  //    (DW_OP_regx <VGPR>) (DW_OP_LLVM_offset_uconst <Lane>*4)
  //
  // The memory location description for the current CFA is pushed on the
  // stack before E is evaluated, but we choose not to drop it as it would
  // require a longer expression E and DWARF defines the result of the
  // evaulation to be the location description on the top of the stack (i.e. the
  // implictly pushed one is just ignored.)
  SmallString<20> CFIInst;
  raw_svector_ostream OSCFIInst(CFIInst);
  SmallString<20> Block;
  raw_svector_ostream OSBlock(Block);

  OSCFIInst << uint8_t(dwarf::DW_CFA_expression);
  encodeULEB128(DwarfSGPR, OSCFIInst);

  encodeDwarfRegisterLocation(DwarfVGPR, OSBlock);
  OSBlock << uint8_t(dwarf::DW_OP_LLVM_offset_uconst);
  // FIXME:
  const unsigned SGPRByteSize = 4;
  encodeULEB128(Lane * SGPRByteSize, OSBlock);

  encodeULEB128(Block.size(), OSCFIInst);
  OSCFIInst << Block;

  return buildCFI(MBB, MBBI, DL,
           MCCFIInstruction::createEscape(nullptr, OSCFIInst.str()));
}

MachineInstr *SIFrameLowering::buildCFIForSGPRToVGPRSpill(
    MachineBasicBlock &MBB, MachineBasicBlock::iterator MBBI,
    const DebugLoc &DL, Register SGPR,
    ArrayRef<SIMachineFunctionInfo::SpilledReg> VGPRSpills) const {
  MachineFunction &MF = *MBB.getParent();
  const MCRegisterInfo &MCRI = *MF.getMMI().getContext().getRegisterInfo();
  int DwarfSGPR = MCRI.getDwarfRegNum(SGPR, false);

  // CFI for an SGPR spilled to a multiple lanes of VGPRs is implemented as an
  // expression(E) rule where E is a composite location description
  // with multiple parts each referencing
  // VGPR register location storage with a bit offset of the lane index
  // multiplied by the size of an SGPR (32 bits). In other words we generate
  // the following DWARF:
  //
  // DW_CFA_expression: <SGPR>,
  //    (DW_OP_regx <VGPR[0]>) (DW_OP_bit_piece 32, <Lane[0]>*32)
  //    (DW_OP_regx <VGPR[1]>) (DW_OP_bit_piece 32, <Lane[1]>*32)
  //    ...
  //    (DW_OP_regx <VGPR[N]>) (DW_OP_bit_piece 32, <Lane[N]>*32)
  //
  // The memory location description for the current CFA is pushed on the
  // stack before E is evaluated, but we choose not to drop it as it would
  // require a longer expression E and DWARF defines the result of the
  // evaulation to be the location description on the top of the stack (i.e. the
  // implictly pushed one is just ignored.)
  SmallString<20> CFIInst;
  raw_svector_ostream OSCFIInst(CFIInst);
  SmallString<20> Block;
  raw_svector_ostream OSBlock(Block);

  OSCFIInst << uint8_t(dwarf::DW_CFA_expression);
  encodeULEB128(DwarfSGPR, OSCFIInst);

  // TODO: Detect when we can merge multiple adjacent pieces, or even reduce
  // this to a register location description (when all pieces are adjacent).
  for (SIMachineFunctionInfo::SpilledReg Spill : VGPRSpills) {
    encodeDwarfRegisterLocation(MCRI.getDwarfRegNum(Spill.VGPR, false),
                                OSBlock);
    OSBlock << uint8_t(dwarf::DW_OP_bit_piece);
    // FIXME:Can this be a function of the SGPR?
    const unsigned SGPRBitSize = 32;
    encodeULEB128(SGPRBitSize, OSBlock);
    encodeULEB128(SGPRBitSize * Spill.Lane, OSBlock);
  }

  encodeULEB128(Block.size(), OSCFIInst);
  OSCFIInst << Block;

  return buildCFI(MBB, MBBI, DL,
                  MCCFIInstruction::createEscape(nullptr, OSCFIInst.str()));
}

MachineInstr *SIFrameLowering::buildCFIForSGPRToVMEMSpill(
    MachineBasicBlock &MBB, MachineBasicBlock::iterator MBBI,
    const DebugLoc &DL, unsigned SGPR, int64_t Offset) const {
  MachineFunction &MF = *MBB.getParent();
  const MCRegisterInfo &MCRI = *MF.getMMI().getContext().getRegisterInfo();
  return buildCFI(MBB, MBBI, DL,
                  llvm::MCCFIInstruction::createOffset(
                      nullptr, MCRI.getDwarfRegNum(SGPR, false), Offset));
}

MachineInstr *SIFrameLowering::buildCFIForVGPRToVMEMSpill(
    MachineBasicBlock &MBB, MachineBasicBlock::iterator MBBI,
    const DebugLoc &DL, unsigned VGPR, int64_t Offset) const {
  MachineFunction &MF = *MBB.getParent();
  const GCNSubtarget &ST = MF.getSubtarget<GCNSubtarget>();
  const MCRegisterInfo &MCRI = *MF.getMMI().getContext().getRegisterInfo();
  int DwarfVGPR = MCRI.getDwarfRegNum(VGPR, false);

  SmallString<20> CFIInst;
  raw_svector_ostream OSCFIInst(CFIInst);
  SmallString<20> Block;
  raw_svector_ostream OSBlock(Block);

  OSCFIInst << uint8_t(dwarf::DW_CFA_expression);
  encodeULEB128(DwarfVGPR, OSCFIInst);

  encodeDwarfRegisterLocation(DwarfVGPR, OSBlock);
  OSBlock << uint8_t(dwarf::DW_OP_swap);
  OSBlock << uint8_t(dwarf::DW_OP_LLVM_offset_uconst);
  encodeULEB128(Offset, OSBlock);
  OSBlock << uint8_t(dwarf::DW_OP_LLVM_call_frame_entry_reg);
  encodeULEB128(MCRI.getDwarfRegNum(
                    ST.isWave32() ? AMDGPU::EXEC_LO : AMDGPU::EXEC, false),
                OSBlock);
  OSBlock << uint8_t(dwarf::DW_OP_deref_size);
  OSBlock << uint8_t(ST.getWavefrontSize() / CHAR_BIT);
  OSBlock << uint8_t(dwarf::DW_OP_LLVM_select_bit_piece);
  // FIXME: Can this be a function of the VGPR?
  const unsigned VGPRLaneBitSize = 32;
  encodeULEB128(VGPRLaneBitSize, OSBlock);
  encodeULEB128(ST.getWavefrontSize(), OSBlock);

  encodeULEB128(Block.size(), OSCFIInst);
  OSCFIInst << Block;

  return buildCFI(MBB, MBBI, DL,
                  MCCFIInstruction::createEscape(nullptr, OSCFIInst.str()));
}<|MERGE_RESOLUTION|>--- conflicted
+++ resolved
@@ -1512,7 +1512,6 @@
   }
 }
 
-<<<<<<< HEAD
 static void allocateCFISave(MachineFunction &MF, Optional<int> &FI,
                             Register Reg) {
   SIMachineFunctionInfo *MFI = MF.getInfo<SIMachineFunctionInfo>();
@@ -1540,7 +1539,8 @@
     }
   }
   return;
-=======
+}
+
 void SIFrameLowering::processFunctionBeforeFrameIndicesReplaced(
     MachineFunction &MF, RegScavenger *RS) const {
   const GCNSubtarget &ST = MF.getSubtarget<GCNSubtarget>();
@@ -1565,7 +1565,6 @@
       MRI.freezeReservedRegs(MF);
     }
   }
->>>>>>> b4231ac4
 }
 
 // Only report VGPRs to generic code.
