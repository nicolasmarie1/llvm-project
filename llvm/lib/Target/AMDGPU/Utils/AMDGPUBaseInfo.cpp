//===- AMDGPUBaseInfo.cpp - AMDGPU Base encoding information --------------===//
//
// Part of the LLVM Project, under the Apache License v2.0 with LLVM Exceptions.
// See https://llvm.org/LICENSE.txt for license information.
// SPDX-License-Identifier: Apache-2.0 WITH LLVM-exception
//
//===----------------------------------------------------------------------===//

#include "AMDGPUBaseInfo.h"
#include "AMDGPU.h"
#include "AMDGPUAsmUtils.h"
#include "AMDKernelCodeT.h"
#include "GCNSubtarget.h"
#include "MCTargetDesc/AMDGPUMCTargetDesc.h"
#include "llvm/BinaryFormat/ELF.h"
#include "llvm/IR/Attributes.h"
#include "llvm/IR/Function.h"
#include "llvm/IR/GlobalValue.h"
#include "llvm/IR/IntrinsicsAMDGPU.h"
#include "llvm/IR/IntrinsicsR600.h"
#include "llvm/IR/LLVMContext.h"
#include "llvm/MC/MCSubtargetInfo.h"
#include "llvm/Support/AMDHSAKernelDescriptor.h"
#include "llvm/Support/CommandLine.h"
#include "llvm/Support/TargetParser.h"

#define GET_INSTRINFO_NAMED_OPS
#define GET_INSTRMAP_INFO
#include "AMDGPUGenInstrInfo.inc"

static llvm::cl::opt<unsigned> AmdhsaCodeObjectVersion(
  "amdhsa-code-object-version", llvm::cl::Hidden,
  llvm::cl::desc("AMDHSA Code Object Version"), llvm::cl::init(4),
  llvm::cl::ZeroOrMore);

namespace {

/// \returns Bit mask for given bit \p Shift and bit \p Width.
unsigned getBitMask(unsigned Shift, unsigned Width) {
  return ((1 << Width) - 1) << Shift;
}

/// Packs \p Src into \p Dst for given bit \p Shift and bit \p Width.
///
/// \returns Packed \p Dst.
unsigned packBits(unsigned Src, unsigned Dst, unsigned Shift, unsigned Width) {
  Dst &= ~(1 << Shift) & ~getBitMask(Shift, Width);
  Dst |= (Src << Shift) & getBitMask(Shift, Width);
  return Dst;
}

/// Unpacks bits from \p Src for given bit \p Shift and bit \p Width.
///
/// \returns Unpacked bits.
unsigned unpackBits(unsigned Src, unsigned Shift, unsigned Width) {
  return (Src & getBitMask(Shift, Width)) >> Shift;
}

/// \returns Vmcnt bit shift (lower bits).
unsigned getVmcntBitShiftLo() { return 0; }

/// \returns Vmcnt bit width (lower bits).
unsigned getVmcntBitWidthLo() { return 4; }

/// \returns Expcnt bit shift.
unsigned getExpcntBitShift() { return 4; }

/// \returns Expcnt bit width.
unsigned getExpcntBitWidth() { return 3; }

/// \returns Lgkmcnt bit shift.
unsigned getLgkmcntBitShift() { return 8; }

/// \returns Lgkmcnt bit width.
unsigned getLgkmcntBitWidth(unsigned VersionMajor) {
  return (VersionMajor >= 10) ? 6 : 4;
}

/// \returns Vmcnt bit shift (higher bits).
unsigned getVmcntBitShiftHi() { return 14; }

/// \returns Vmcnt bit width (higher bits).
unsigned getVmcntBitWidthHi() { return 2; }

} // end namespace anonymous

namespace llvm {

namespace AMDGPU {

Optional<uint8_t> getHsaAbiVersion(const MCSubtargetInfo *STI) {
  if (STI && STI->getTargetTriple().getOS() != Triple::AMDHSA)
    return None;

  switch (AmdhsaCodeObjectVersion) {
  case 2:
    return ELF::ELFABIVERSION_AMDGPU_HSA_V2;
  case 3:
    return ELF::ELFABIVERSION_AMDGPU_HSA_V3;
  case 4:
    return ELF::ELFABIVERSION_AMDGPU_HSA_V4;
  default:
    report_fatal_error(Twine("Unsupported AMDHSA Code Object Version ") +
                       Twine(AmdhsaCodeObjectVersion));
  }
}

bool isHsaAbiVersion2(const MCSubtargetInfo *STI) {
  if (const auto &&HsaAbiVer = getHsaAbiVersion(STI))
    return HsaAbiVer.getValue() == ELF::ELFABIVERSION_AMDGPU_HSA_V2;
  return false;
}

bool isHsaAbiVersion3(const MCSubtargetInfo *STI) {
  if (const auto &&HsaAbiVer = getHsaAbiVersion(STI))
    return HsaAbiVer.getValue() == ELF::ELFABIVERSION_AMDGPU_HSA_V3;
  return false;
}

bool isHsaAbiVersion4(const MCSubtargetInfo *STI) {
  if (const auto &&HsaAbiVer = getHsaAbiVersion(STI))
    return HsaAbiVer.getValue() == ELF::ELFABIVERSION_AMDGPU_HSA_V4;
  return false;
}

bool isHsaAbiVersion3Or4(const MCSubtargetInfo *STI) {
  return isHsaAbiVersion3(STI) || isHsaAbiVersion4(STI);
}

#define GET_MIMGBaseOpcodesTable_IMPL
#define GET_MIMGDimInfoTable_IMPL
#define GET_MIMGInfoTable_IMPL
#define GET_MIMGLZMappingTable_IMPL
#define GET_MIMGMIPMappingTable_IMPL
#define GET_MIMGG16MappingTable_IMPL
#include "AMDGPUGenSearchableTables.inc"

int getMIMGOpcode(unsigned BaseOpcode, unsigned MIMGEncoding,
                  unsigned VDataDwords, unsigned VAddrDwords) {
  const MIMGInfo *Info = getMIMGOpcodeHelper(BaseOpcode, MIMGEncoding,
                                             VDataDwords, VAddrDwords);
  return Info ? Info->Opcode : -1;
}

const MIMGBaseOpcodeInfo *getMIMGBaseOpcode(unsigned Opc) {
  const MIMGInfo *Info = getMIMGInfo(Opc);
  return Info ? getMIMGBaseOpcodeInfo(Info->BaseOpcode) : nullptr;
}

int getMaskedMIMGOp(unsigned Opc, unsigned NewChannels) {
  const MIMGInfo *OrigInfo = getMIMGInfo(Opc);
  const MIMGInfo *NewInfo =
      getMIMGOpcodeHelper(OrigInfo->BaseOpcode, OrigInfo->MIMGEncoding,
                          NewChannels, OrigInfo->VAddrDwords);
  return NewInfo ? NewInfo->Opcode : -1;
}

struct MUBUFInfo {
  uint16_t Opcode;
  uint16_t BaseOpcode;
  uint8_t elements;
  bool has_vaddr;
  bool has_srsrc;
  bool has_soffset;
};

struct MTBUFInfo {
  uint16_t Opcode;
  uint16_t BaseOpcode;
  uint8_t elements;
  bool has_vaddr;
  bool has_srsrc;
  bool has_soffset;
};

struct SMInfo {
  uint16_t Opcode;
  bool IsBuffer;
};

#define GET_MTBUFInfoTable_DECL
#define GET_MTBUFInfoTable_IMPL
#define GET_MUBUFInfoTable_DECL
#define GET_MUBUFInfoTable_IMPL
#define GET_SMInfoTable_DECL
#define GET_SMInfoTable_IMPL
#include "AMDGPUGenSearchableTables.inc"

int getMTBUFBaseOpcode(unsigned Opc) {
  const MTBUFInfo *Info = getMTBUFInfoFromOpcode(Opc);
  return Info ? Info->BaseOpcode : -1;
}

int getMTBUFOpcode(unsigned BaseOpc, unsigned Elements) {
  const MTBUFInfo *Info = getMTBUFInfoFromBaseOpcodeAndElements(BaseOpc, Elements);
  return Info ? Info->Opcode : -1;
}

int getMTBUFElements(unsigned Opc) {
  const MTBUFInfo *Info = getMTBUFOpcodeHelper(Opc);
  return Info ? Info->elements : 0;
}

bool getMTBUFHasVAddr(unsigned Opc) {
  const MTBUFInfo *Info = getMTBUFOpcodeHelper(Opc);
  return Info ? Info->has_vaddr : false;
}

bool getMTBUFHasSrsrc(unsigned Opc) {
  const MTBUFInfo *Info = getMTBUFOpcodeHelper(Opc);
  return Info ? Info->has_srsrc : false;
}

bool getMTBUFHasSoffset(unsigned Opc) {
  const MTBUFInfo *Info = getMTBUFOpcodeHelper(Opc);
  return Info ? Info->has_soffset : false;
}

int getMUBUFBaseOpcode(unsigned Opc) {
  const MUBUFInfo *Info = getMUBUFInfoFromOpcode(Opc);
  return Info ? Info->BaseOpcode : -1;
}

int getMUBUFOpcode(unsigned BaseOpc, unsigned Elements) {
  const MUBUFInfo *Info = getMUBUFInfoFromBaseOpcodeAndElements(BaseOpc, Elements);
  return Info ? Info->Opcode : -1;
}

int getMUBUFElements(unsigned Opc) {
  const MUBUFInfo *Info = getMUBUFOpcodeHelper(Opc);
  return Info ? Info->elements : 0;
}

bool getMUBUFHasVAddr(unsigned Opc) {
  const MUBUFInfo *Info = getMUBUFOpcodeHelper(Opc);
  return Info ? Info->has_vaddr : false;
}

bool getMUBUFHasSrsrc(unsigned Opc) {
  const MUBUFInfo *Info = getMUBUFOpcodeHelper(Opc);
  return Info ? Info->has_srsrc : false;
}

bool getMUBUFHasSoffset(unsigned Opc) {
  const MUBUFInfo *Info = getMUBUFOpcodeHelper(Opc);
  return Info ? Info->has_soffset : false;
}

bool getSMEMIsBuffer(unsigned Opc) {
  const SMInfo *Info = getSMEMOpcodeHelper(Opc);
  return Info ? Info->IsBuffer : false;
}

// Wrapper for Tablegen'd function.  enum Subtarget is not defined in any
// header files, so we need to wrap it in a function that takes unsigned
// instead.
int getMCOpcode(uint16_t Opcode, unsigned Gen) {
  return getMCOpcodeGen(Opcode, static_cast<Subtarget>(Gen));
}

namespace IsaInfo {

AMDGPUTargetID::AMDGPUTargetID(const MCSubtargetInfo &STI)
<<<<<<< HEAD
    : STI(STI), XnackSetting(TargetIDSetting::Any),
      SramEccSetting(TargetIDSetting::Any) {
=======
    : XnackSetting(TargetIDSetting::Any), SramEccSetting(TargetIDSetting::Any) {
>>>>>>> 3e206a59
  if (!STI.getFeatureBits().test(FeatureSupportsXNACK))
    XnackSetting = TargetIDSetting::Unsupported;
  if (!STI.getFeatureBits().test(FeatureSupportsSRAMECC))
    SramEccSetting = TargetIDSetting::Unsupported;
}

void AMDGPUTargetID::setTargetIDFromFeaturesString(StringRef FS) {
  // Check if xnack or sramecc is explicitly enabled or disabled.  In the
  // absence of the target features we assume we must generate code that can run
  // in any environment.
  SubtargetFeatures Features(FS);
  Optional<bool> XnackRequested;
  Optional<bool> SramEccRequested;

  for (const std::string &Feature : Features.getFeatures()) {
    if (Feature == "+xnack")
      XnackRequested = true;
    else if (Feature == "-xnack")
      XnackRequested = false;
    else if (Feature == "+sramecc")
      SramEccRequested = true;
    else if (Feature == "-sramecc")
      SramEccRequested = false;
  }

  bool XnackSupported = isXnackSupported();
  bool SramEccSupported = isSramEccSupported();

<<<<<<< HEAD
  if (XnackRequested.hasValue()) {
=======
  if (XnackRequested) {
>>>>>>> 3e206a59
    if (XnackSupported) {
      XnackSetting =
          *XnackRequested ? TargetIDSetting::On : TargetIDSetting::Off;
    } else {
      // If a specific xnack setting was requested and this GPU does not support
      // xnack emit a warning. Setting will remain set to "Unsupported".
      if (*XnackRequested) {
        errs() << "warning: xnack 'On' was requested for a processor that does "
                  "not support it!\n";
      } else {
        errs() << "warning: xnack 'Off' was requested for a processor that "
                  "does not support it!\n";
      }
    }
  }

<<<<<<< HEAD
  if (SramEccRequested.hasValue()) {
=======
  if (SramEccRequested) {
>>>>>>> 3e206a59
    if (SramEccSupported) {
      SramEccSetting =
          *SramEccRequested ? TargetIDSetting::On : TargetIDSetting::Off;
    } else {
      // If a specific sramecc setting was requested and this GPU does not
      // support sramecc emit a warning. Setting will remain set to
      // "Unsupported".
      if (*SramEccRequested) {
        errs() << "warning: sramecc 'On' was requested for a processor that "
                  "does not support it!\n";
      } else {
        errs() << "warning: sramecc 'Off' was requested for a processor that "
                  "does not support it!\n";
      }
    }
  }
}

static TargetIDSetting
getTargetIDSettingFromFeatureString(StringRef FeatureString) {
  if (FeatureString.endswith("-"))
    return TargetIDSetting::Off;
  if (FeatureString.endswith("+"))
    return TargetIDSetting::On;

  llvm_unreachable("Malformed feature string");
}

void AMDGPUTargetID::setTargetIDFromTargetIDStream(StringRef TargetID) {
  SmallVector<StringRef, 3> TargetIDSplit;
  TargetID.split(TargetIDSplit, ':');

  for (const auto &FeatureString : TargetIDSplit) {
    if (FeatureString.startswith("xnack"))
      XnackSetting = getTargetIDSettingFromFeatureString(FeatureString);
    if (FeatureString.startswith("sramecc"))
      SramEccSetting = getTargetIDSettingFromFeatureString(FeatureString);
  }
}

<<<<<<< HEAD
std::string AMDGPUTargetID::toString() const {
  std::string StringRep = "";
  raw_string_ostream StreamRep(StringRep);

  auto TargetTriple = STI.getTargetTriple();
  auto Version = getIsaVersion(STI.getCPU());
=======
void streamIsaVersion(const MCSubtargetInfo *STI, raw_ostream &Stream) {
  auto TargetTriple = STI->getTargetTriple();
  auto Version = getIsaVersion(STI->getCPU());
>>>>>>> 3e206a59

  StreamRep << TargetTriple.getArchName() << '-'
            << TargetTriple.getVendorName() << '-'
            << TargetTriple.getOSName() << '-'
            << TargetTriple.getEnvironmentName() << '-';

<<<<<<< HEAD
  std::string Processor = "";
  // TODO: Following else statement is present here because we used various
  // alias names for GPUs up until GFX9 (e.g. 'fiji' is same as 'gfx803').
  // Remove once all aliases are removed from GCNProcessors.td.
  if (Version.Major >= 9)
    Processor = STI.getCPU().str();
  else
    Processor = (Twine("gfx") + Twine(Version.Major) + Twine(Version.Minor) +
                 Twine(Version.Stepping))
                    .str();

  std::string Features = "";
  if (const auto &&HsaAbiVersion = getHsaAbiVersion(&STI)) {
    switch (HsaAbiVersion.getValue()) {
    case ELF::ELFABIVERSION_AMDGPU_HSA_V2:
      // Code object V2 only supported specific processors and had fixed
      // settings for the XNACK.
      if (Processor == "gfx600") {
      } else if (Processor == "gfx601") {
      } else if (Processor == "gfx602") {
      } else if (Processor == "gfx700") {
      } else if (Processor == "gfx701") {
      } else if (Processor == "gfx702") {
      } else if (Processor == "gfx703") {
      } else if (Processor == "gfx704") {
      } else if (Processor == "gfx705") {
      } else if (Processor == "gfx801") {
        if (!isXnackOnOrAny())
          report_fatal_error(
              "AMD GPU code object V2 does not support processor " + Processor +
              " without XNACK");
      } else if (Processor == "gfx802") {
      } else if (Processor == "gfx803") {
      } else if (Processor == "gfx805") {
      } else if (Processor == "gfx810") {
        if (!isXnackOnOrAny())
          report_fatal_error(
              "AMD GPU code object V2 does not support processor " + Processor +
              " without XNACK");
      } else if (Processor == "gfx900") {
        if (isXnackOnOrAny())
          Processor = "gfx901";
      } else if (Processor == "gfx902") {
        if (isXnackOnOrAny())
          Processor = "gfx903";
      } else if (Processor == "gfx904") {
        if (isXnackOnOrAny())
          Processor = "gfx905";
      } else if (Processor == "gfx906") {
        if (isXnackOnOrAny())
          Processor = "gfx907";
      } else {
        report_fatal_error(
            "AMD GPU code object V2 does not support processor " + Processor);
      }
      break;
    case ELF::ELFABIVERSION_AMDGPU_HSA_V3:
      // xnack.
      if (isXnackOnOrAny())
        Features += "+xnack";
      // In code object v2 and v3, "sramecc" feature was spelled with a
      // hyphen ("sram-ecc").
      if (isSramEccOnOrAny())
        Features += "+sram-ecc";
      break;
    case ELF::ELFABIVERSION_AMDGPU_HSA_V4:
      // sramecc.
      if (getSramEccSetting() == TargetIDSetting::Off)
        Features += ":sramecc-";
      else if (getSramEccSetting() == TargetIDSetting::On)
        Features += ":sramecc+";
      // xnack.
      if (getXnackSetting() == TargetIDSetting::Off)
        Features += ":xnack-";
      else if (getXnackSetting() == TargetIDSetting::On)
        Features += ":xnack+";
      break;
    default:
      break;
    }
  }

  StreamRep << Processor << Features;
=======
  if (hasXNACK(*STI))
    Stream << "+xnack";
  if (hasSRAMECC(*STI))
    Stream << "+sramecc";
>>>>>>> 3e206a59

  StreamRep.flush();
  return StringRep;
}

unsigned getWavefrontSize(const MCSubtargetInfo *STI) {
  if (STI->getFeatureBits().test(FeatureWavefrontSize16))
    return 16;
  if (STI->getFeatureBits().test(FeatureWavefrontSize32))
    return 32;

  return 64;
}

unsigned getLocalMemorySize(const MCSubtargetInfo *STI) {
  if (STI->getFeatureBits().test(FeatureLocalMemorySize32768))
    return 32768;
  if (STI->getFeatureBits().test(FeatureLocalMemorySize65536))
    return 65536;

  return 0;
}

unsigned getEUsPerCU(const MCSubtargetInfo *STI) {
  // "Per CU" really means "per whatever functional block the waves of a
  // workgroup must share". For gfx10 in CU mode this is the CU, which contains
  // two SIMDs.
  if (isGFX10Plus(*STI) && STI->getFeatureBits().test(FeatureCuMode))
    return 2;
  // Pre-gfx10 a CU contains four SIMDs. For gfx10 in WGP mode the WGP contains
  // two CUs, so a total of four SIMDs.
  return 4;
}

unsigned getMaxWorkGroupsPerCU(const MCSubtargetInfo *STI,
                               unsigned FlatWorkGroupSize) {
  assert(FlatWorkGroupSize != 0);
  if (STI->getTargetTriple().getArch() != Triple::amdgcn)
    return 8;
  unsigned N = getWavesPerWorkGroup(STI, FlatWorkGroupSize);
  if (N == 1)
    return 40;
  N = 40 / N;
  return std::min(N, 16u);
}

unsigned getMinWavesPerEU(const MCSubtargetInfo *STI) {
  return 1;
}

unsigned getMaxWavesPerEU(const MCSubtargetInfo *STI) {
  // FIXME: Need to take scratch memory into account.
  if (!isGFX10Plus(*STI))
    return 10;
  return hasGFX10_3Insts(*STI) ? 16 : 20;
}

unsigned getWavesPerEUForWorkGroup(const MCSubtargetInfo *STI,
                                   unsigned FlatWorkGroupSize) {
  return divideCeil(getWavesPerWorkGroup(STI, FlatWorkGroupSize),
                    getEUsPerCU(STI));
}

unsigned getMinFlatWorkGroupSize(const MCSubtargetInfo *STI) {
  return 1;
}

unsigned getMaxFlatWorkGroupSize(const MCSubtargetInfo *STI) {
  // Some subtargets allow encoding 2048, but this isn't tested or supported.
  return 1024;
}

unsigned getWavesPerWorkGroup(const MCSubtargetInfo *STI,
                              unsigned FlatWorkGroupSize) {
  return divideCeil(FlatWorkGroupSize, getWavefrontSize(STI));
}

unsigned getSGPRAllocGranule(const MCSubtargetInfo *STI) {
  IsaVersion Version = getIsaVersion(STI->getCPU());
  if (Version.Major >= 10)
    return getAddressableNumSGPRs(STI);
  if (Version.Major >= 8)
    return 16;
  return 8;
}

unsigned getSGPREncodingGranule(const MCSubtargetInfo *STI) {
  return 8;
}

unsigned getTotalNumSGPRs(const MCSubtargetInfo *STI) {
  IsaVersion Version = getIsaVersion(STI->getCPU());
  if (Version.Major >= 8)
    return 800;
  return 512;
}

unsigned getAddressableNumSGPRs(const MCSubtargetInfo *STI) {
  if (STI->getFeatureBits().test(FeatureSGPRInitBug))
    return FIXED_NUM_SGPRS_FOR_INIT_BUG;

  IsaVersion Version = getIsaVersion(STI->getCPU());
  if (Version.Major >= 10)
    return 106;
  if (Version.Major >= 8)
    return 102;
  return 104;
}

unsigned getMinNumSGPRs(const MCSubtargetInfo *STI, unsigned WavesPerEU) {
  assert(WavesPerEU != 0);

  IsaVersion Version = getIsaVersion(STI->getCPU());
  if (Version.Major >= 10)
    return 0;

  if (WavesPerEU >= getMaxWavesPerEU(STI))
    return 0;

  unsigned MinNumSGPRs = getTotalNumSGPRs(STI) / (WavesPerEU + 1);
  if (STI->getFeatureBits().test(FeatureTrapHandler))
    MinNumSGPRs -= std::min(MinNumSGPRs, (unsigned)TRAP_NUM_SGPRS);
  MinNumSGPRs = alignDown(MinNumSGPRs, getSGPRAllocGranule(STI)) + 1;
  return std::min(MinNumSGPRs, getAddressableNumSGPRs(STI));
}

unsigned getMaxNumSGPRs(const MCSubtargetInfo *STI, unsigned WavesPerEU,
                        bool Addressable) {
  assert(WavesPerEU != 0);

  unsigned AddressableNumSGPRs = getAddressableNumSGPRs(STI);
  IsaVersion Version = getIsaVersion(STI->getCPU());
  if (Version.Major >= 10)
    return Addressable ? AddressableNumSGPRs : 108;
  if (Version.Major >= 8 && !Addressable)
    AddressableNumSGPRs = 112;
  unsigned MaxNumSGPRs = getTotalNumSGPRs(STI) / WavesPerEU;
  if (STI->getFeatureBits().test(FeatureTrapHandler))
    MaxNumSGPRs -= std::min(MaxNumSGPRs, (unsigned)TRAP_NUM_SGPRS);
  MaxNumSGPRs = alignDown(MaxNumSGPRs, getSGPRAllocGranule(STI));
  return std::min(MaxNumSGPRs, AddressableNumSGPRs);
}

unsigned getNumExtraSGPRs(const MCSubtargetInfo *STI, bool VCCUsed,
                          bool FlatScrUsed, bool XNACKUsed) {
  unsigned ExtraSGPRs = 0;
  if (VCCUsed)
    ExtraSGPRs = 2;

  IsaVersion Version = getIsaVersion(STI->getCPU());
  if (Version.Major >= 10)
    return ExtraSGPRs;

  if (Version.Major < 8) {
    if (FlatScrUsed)
      ExtraSGPRs = 4;
  } else {
    if (XNACKUsed)
      ExtraSGPRs = 4;

    if (FlatScrUsed)
      ExtraSGPRs = 6;
  }

  return ExtraSGPRs;
}

unsigned getNumExtraSGPRs(const MCSubtargetInfo *STI, bool VCCUsed,
                          bool FlatScrUsed) {
  return getNumExtraSGPRs(STI, VCCUsed, FlatScrUsed,
                          STI->getFeatureBits().test(AMDGPU::FeatureXNACK));
}

unsigned getNumSGPRBlocks(const MCSubtargetInfo *STI, unsigned NumSGPRs) {
  NumSGPRs = alignTo(std::max(1u, NumSGPRs), getSGPREncodingGranule(STI));
  // SGPRBlocks is actual number of SGPR blocks minus 1.
  return NumSGPRs / getSGPREncodingGranule(STI) - 1;
}

unsigned getVGPRAllocGranule(const MCSubtargetInfo *STI,
                             Optional<bool> EnableWavefrontSize32) {
  bool IsWave32 = EnableWavefrontSize32 ?
      *EnableWavefrontSize32 :
      STI->getFeatureBits().test(FeatureWavefrontSize32);

  if (hasGFX10_3Insts(*STI))
    return IsWave32 ? 16 : 8;

  return IsWave32 ? 8 : 4;
}

unsigned getVGPREncodingGranule(const MCSubtargetInfo *STI,
                                Optional<bool> EnableWavefrontSize32) {

  bool IsWave32 = EnableWavefrontSize32 ?
      *EnableWavefrontSize32 :
      STI->getFeatureBits().test(FeatureWavefrontSize32);

  return IsWave32 ? 8 : 4;
}

unsigned getTotalNumVGPRs(const MCSubtargetInfo *STI) {
  if (!isGFX10Plus(*STI))
    return 256;
  return STI->getFeatureBits().test(FeatureWavefrontSize32) ? 1024 : 512;
}

unsigned getAddressableNumVGPRs(const MCSubtargetInfo *STI) {
  return 256;
}

unsigned getMinNumVGPRs(const MCSubtargetInfo *STI, unsigned WavesPerEU) {
  assert(WavesPerEU != 0);

  if (WavesPerEU >= getMaxWavesPerEU(STI))
    return 0;
  unsigned MinNumVGPRs =
      alignDown(getTotalNumVGPRs(STI) / (WavesPerEU + 1),
                getVGPRAllocGranule(STI)) + 1;
  return std::min(MinNumVGPRs, getAddressableNumVGPRs(STI));
}

unsigned getMaxNumVGPRs(const MCSubtargetInfo *STI, unsigned WavesPerEU) {
  assert(WavesPerEU != 0);

  unsigned MaxNumVGPRs = alignDown(getTotalNumVGPRs(STI) / WavesPerEU,
                                   getVGPRAllocGranule(STI));
  unsigned AddressableNumVGPRs = getAddressableNumVGPRs(STI);
  return std::min(MaxNumVGPRs, AddressableNumVGPRs);
}

unsigned getNumVGPRBlocks(const MCSubtargetInfo *STI, unsigned NumVGPRs,
                          Optional<bool> EnableWavefrontSize32) {
  NumVGPRs = alignTo(std::max(1u, NumVGPRs),
                     getVGPREncodingGranule(STI, EnableWavefrontSize32));
  // VGPRBlocks is actual number of VGPR blocks minus 1.
  return NumVGPRs / getVGPREncodingGranule(STI, EnableWavefrontSize32) - 1;
}

} // end namespace IsaInfo

void initDefaultAMDKernelCodeT(amd_kernel_code_t &Header,
                               const MCSubtargetInfo *STI) {
  IsaVersion Version = getIsaVersion(STI->getCPU());

  memset(&Header, 0, sizeof(Header));

  Header.amd_kernel_code_version_major = 1;
  Header.amd_kernel_code_version_minor = 2;
  Header.amd_machine_kind = 1; // AMD_MACHINE_KIND_AMDGPU
  Header.amd_machine_version_major = Version.Major;
  Header.amd_machine_version_minor = Version.Minor;
  Header.amd_machine_version_stepping = Version.Stepping;
  Header.kernel_code_entry_byte_offset = sizeof(Header);
  Header.wavefront_size = 6;

  // If the code object does not support indirect functions, then the value must
  // be 0xffffffff.
  Header.call_convention = -1;

  // These alignment values are specified in powers of two, so alignment =
  // 2^n.  The minimum alignment is 2^4 = 16.
  Header.kernarg_segment_alignment = 4;
  Header.group_segment_alignment = 4;
  Header.private_segment_alignment = 4;

  if (Version.Major >= 10) {
    if (STI->getFeatureBits().test(FeatureWavefrontSize32)) {
      Header.wavefront_size = 5;
      Header.code_properties |= AMD_CODE_PROPERTY_ENABLE_WAVEFRONT_SIZE32;
    }
    Header.compute_pgm_resource_registers |=
      S_00B848_WGP_MODE(STI->getFeatureBits().test(FeatureCuMode) ? 0 : 1) |
      S_00B848_MEM_ORDERED(1);
  }
}

amdhsa::kernel_descriptor_t getDefaultAmdhsaKernelDescriptor(
    const MCSubtargetInfo *STI) {
  IsaVersion Version = getIsaVersion(STI->getCPU());

  amdhsa::kernel_descriptor_t KD;
  memset(&KD, 0, sizeof(KD));

  AMDHSA_BITS_SET(KD.compute_pgm_rsrc1,
                  amdhsa::COMPUTE_PGM_RSRC1_FLOAT_DENORM_MODE_16_64,
                  amdhsa::FLOAT_DENORM_MODE_FLUSH_NONE);
  AMDHSA_BITS_SET(KD.compute_pgm_rsrc1,
                  amdhsa::COMPUTE_PGM_RSRC1_ENABLE_DX10_CLAMP, 1);
  AMDHSA_BITS_SET(KD.compute_pgm_rsrc1,
                  amdhsa::COMPUTE_PGM_RSRC1_ENABLE_IEEE_MODE, 1);
  AMDHSA_BITS_SET(KD.compute_pgm_rsrc2,
                  amdhsa::COMPUTE_PGM_RSRC2_ENABLE_SGPR_WORKGROUP_ID_X, 1);
  if (Version.Major >= 10) {
    AMDHSA_BITS_SET(KD.kernel_code_properties,
                    amdhsa::KERNEL_CODE_PROPERTY_ENABLE_WAVEFRONT_SIZE32,
                    STI->getFeatureBits().test(FeatureWavefrontSize32) ? 1 : 0);
    AMDHSA_BITS_SET(KD.compute_pgm_rsrc1,
                    amdhsa::COMPUTE_PGM_RSRC1_WGP_MODE,
                    STI->getFeatureBits().test(FeatureCuMode) ? 0 : 1);
    AMDHSA_BITS_SET(KD.compute_pgm_rsrc1,
                    amdhsa::COMPUTE_PGM_RSRC1_MEM_ORDERED, 1);
  }
  return KD;
}

bool isGroupSegment(const GlobalValue *GV) {
  return GV->getAddressSpace() == AMDGPUAS::LOCAL_ADDRESS;
}

bool isGlobalSegment(const GlobalValue *GV) {
  return GV->getAddressSpace() == AMDGPUAS::GLOBAL_ADDRESS;
}

bool isReadOnlySegment(const GlobalValue *GV) {
  unsigned AS = GV->getAddressSpace();
  return AS == AMDGPUAS::CONSTANT_ADDRESS ||
         AS == AMDGPUAS::CONSTANT_ADDRESS_32BIT;
}

bool shouldEmitConstantsToTextSection(const Triple &TT) {
  return TT.getArch() == Triple::r600;
}

int getIntegerAttribute(const Function &F, StringRef Name, int Default) {
  Attribute A = F.getFnAttribute(Name);
  int Result = Default;

  if (A.isStringAttribute()) {
    StringRef Str = A.getValueAsString();
    if (Str.getAsInteger(0, Result)) {
      LLVMContext &Ctx = F.getContext();
      Ctx.emitError("can't parse integer attribute " + Name);
    }
  }

  return Result;
}

std::pair<int, int> getIntegerPairAttribute(const Function &F,
                                            StringRef Name,
                                            std::pair<int, int> Default,
                                            bool OnlyFirstRequired) {
  Attribute A = F.getFnAttribute(Name);
  if (!A.isStringAttribute())
    return Default;

  LLVMContext &Ctx = F.getContext();
  std::pair<int, int> Ints = Default;
  std::pair<StringRef, StringRef> Strs = A.getValueAsString().split(',');
  if (Strs.first.trim().getAsInteger(0, Ints.first)) {
    Ctx.emitError("can't parse first integer attribute " + Name);
    return Default;
  }
  if (Strs.second.trim().getAsInteger(0, Ints.second)) {
    if (!OnlyFirstRequired || !Strs.second.trim().empty()) {
      Ctx.emitError("can't parse second integer attribute " + Name);
      return Default;
    }
  }

  return Ints;
}

unsigned getVmcntBitMask(const IsaVersion &Version) {
  unsigned VmcntLo = (1 << getVmcntBitWidthLo()) - 1;
  if (Version.Major < 9)
    return VmcntLo;

  unsigned VmcntHi = ((1 << getVmcntBitWidthHi()) - 1) << getVmcntBitWidthLo();
  return VmcntLo | VmcntHi;
}

unsigned getExpcntBitMask(const IsaVersion &Version) {
  return (1 << getExpcntBitWidth()) - 1;
}

unsigned getLgkmcntBitMask(const IsaVersion &Version) {
  return (1 << getLgkmcntBitWidth(Version.Major)) - 1;
}

unsigned getWaitcntBitMask(const IsaVersion &Version) {
  unsigned VmcntLo = getBitMask(getVmcntBitShiftLo(), getVmcntBitWidthLo());
  unsigned Expcnt = getBitMask(getExpcntBitShift(), getExpcntBitWidth());
  unsigned Lgkmcnt = getBitMask(getLgkmcntBitShift(),
                                getLgkmcntBitWidth(Version.Major));
  unsigned Waitcnt = VmcntLo | Expcnt | Lgkmcnt;
  if (Version.Major < 9)
    return Waitcnt;

  unsigned VmcntHi = getBitMask(getVmcntBitShiftHi(), getVmcntBitWidthHi());
  return Waitcnt | VmcntHi;
}

unsigned decodeVmcnt(const IsaVersion &Version, unsigned Waitcnt) {
  unsigned VmcntLo =
      unpackBits(Waitcnt, getVmcntBitShiftLo(), getVmcntBitWidthLo());
  if (Version.Major < 9)
    return VmcntLo;

  unsigned VmcntHi =
      unpackBits(Waitcnt, getVmcntBitShiftHi(), getVmcntBitWidthHi());
  VmcntHi <<= getVmcntBitWidthLo();
  return VmcntLo | VmcntHi;
}

unsigned decodeExpcnt(const IsaVersion &Version, unsigned Waitcnt) {
  return unpackBits(Waitcnt, getExpcntBitShift(), getExpcntBitWidth());
}

unsigned decodeLgkmcnt(const IsaVersion &Version, unsigned Waitcnt) {
  return unpackBits(Waitcnt, getLgkmcntBitShift(),
                    getLgkmcntBitWidth(Version.Major));
}

void decodeWaitcnt(const IsaVersion &Version, unsigned Waitcnt,
                   unsigned &Vmcnt, unsigned &Expcnt, unsigned &Lgkmcnt) {
  Vmcnt = decodeVmcnt(Version, Waitcnt);
  Expcnt = decodeExpcnt(Version, Waitcnt);
  Lgkmcnt = decodeLgkmcnt(Version, Waitcnt);
}

Waitcnt decodeWaitcnt(const IsaVersion &Version, unsigned Encoded) {
  Waitcnt Decoded;
  Decoded.VmCnt = decodeVmcnt(Version, Encoded);
  Decoded.ExpCnt = decodeExpcnt(Version, Encoded);
  Decoded.LgkmCnt = decodeLgkmcnt(Version, Encoded);
  return Decoded;
}

unsigned encodeVmcnt(const IsaVersion &Version, unsigned Waitcnt,
                     unsigned Vmcnt) {
  Waitcnt =
      packBits(Vmcnt, Waitcnt, getVmcntBitShiftLo(), getVmcntBitWidthLo());
  if (Version.Major < 9)
    return Waitcnt;

  Vmcnt >>= getVmcntBitWidthLo();
  return packBits(Vmcnt, Waitcnt, getVmcntBitShiftHi(), getVmcntBitWidthHi());
}

unsigned encodeExpcnt(const IsaVersion &Version, unsigned Waitcnt,
                      unsigned Expcnt) {
  return packBits(Expcnt, Waitcnt, getExpcntBitShift(), getExpcntBitWidth());
}

unsigned encodeLgkmcnt(const IsaVersion &Version, unsigned Waitcnt,
                       unsigned Lgkmcnt) {
  return packBits(Lgkmcnt, Waitcnt, getLgkmcntBitShift(),
                                    getLgkmcntBitWidth(Version.Major));
}

unsigned encodeWaitcnt(const IsaVersion &Version,
                       unsigned Vmcnt, unsigned Expcnt, unsigned Lgkmcnt) {
  unsigned Waitcnt = getWaitcntBitMask(Version);
  Waitcnt = encodeVmcnt(Version, Waitcnt, Vmcnt);
  Waitcnt = encodeExpcnt(Version, Waitcnt, Expcnt);
  Waitcnt = encodeLgkmcnt(Version, Waitcnt, Lgkmcnt);
  return Waitcnt;
}

unsigned encodeWaitcnt(const IsaVersion &Version, const Waitcnt &Decoded) {
  return encodeWaitcnt(Version, Decoded.VmCnt, Decoded.ExpCnt, Decoded.LgkmCnt);
}

//===----------------------------------------------------------------------===//
// hwreg
//===----------------------------------------------------------------------===//

namespace Hwreg {

int64_t getHwregId(const StringRef Name) {
  for (int Id = ID_SYMBOLIC_FIRST_; Id < ID_SYMBOLIC_LAST_; ++Id) {
    if (IdSymbolic[Id] && Name == IdSymbolic[Id])
      return Id;
  }
  return ID_UNKNOWN_;
}

static unsigned getLastSymbolicHwreg(const MCSubtargetInfo &STI) {
  if (isSI(STI) || isCI(STI) || isVI(STI))
    return ID_SYMBOLIC_FIRST_GFX9_;
  else if (isGFX9(STI))
    return ID_SYMBOLIC_FIRST_GFX10_;
  else if (isGFX10(STI) && !isGFX10_BEncoding(STI))
    return ID_SYMBOLIC_FIRST_GFX1030_;
  else
    return ID_SYMBOLIC_LAST_;
}

bool isValidHwreg(int64_t Id, const MCSubtargetInfo &STI) {
  return
    ID_SYMBOLIC_FIRST_ <= Id && Id < getLastSymbolicHwreg(STI) &&
    IdSymbolic[Id] && (Id != ID_XNACK_MASK || !AMDGPU::isGFX10_BEncoding(STI));
}

bool isValidHwreg(int64_t Id) {
  return 0 <= Id && isUInt<ID_WIDTH_>(Id);
}

bool isValidHwregOffset(int64_t Offset) {
  return 0 <= Offset && isUInt<OFFSET_WIDTH_>(Offset);
}

bool isValidHwregWidth(int64_t Width) {
  return 0 <= (Width - 1) && isUInt<WIDTH_M1_WIDTH_>(Width - 1);
}

uint64_t encodeHwreg(uint64_t Id, uint64_t Offset, uint64_t Width) {
  return (Id << ID_SHIFT_) |
         (Offset << OFFSET_SHIFT_) |
         ((Width - 1) << WIDTH_M1_SHIFT_);
}

StringRef getHwreg(unsigned Id, const MCSubtargetInfo &STI) {
  return isValidHwreg(Id, STI) ? IdSymbolic[Id] : "";
}

void decodeHwreg(unsigned Val, unsigned &Id, unsigned &Offset, unsigned &Width) {
  Id = (Val & ID_MASK_) >> ID_SHIFT_;
  Offset = (Val & OFFSET_MASK_) >> OFFSET_SHIFT_;
  Width = ((Val & WIDTH_M1_MASK_) >> WIDTH_M1_SHIFT_) + 1;
}

} // namespace Hwreg

//===----------------------------------------------------------------------===//
// exp tgt
//===----------------------------------------------------------------------===//

namespace Exp {

struct ExpTgt {
  StringLiteral Name;
  unsigned Tgt;
  unsigned MaxIndex;
};

static constexpr ExpTgt ExpTgtInfo[] = {
  {{"null"},  ET_NULL,   ET_NULL_MAX_IDX},
  {{"mrtz"},  ET_MRTZ,   ET_MRTZ_MAX_IDX},
  {{"prim"},  ET_PRIM,   ET_PRIM_MAX_IDX},
  {{"mrt"},   ET_MRT0,   ET_MRT_MAX_IDX},
  {{"pos"},   ET_POS0,   ET_POS_MAX_IDX},
  {{"param"}, ET_PARAM0, ET_PARAM_MAX_IDX},
};

bool getTgtName(unsigned Id, StringRef &Name, int &Index) {
  for (const ExpTgt &Val : ExpTgtInfo) {
    if (Val.Tgt <= Id && Id <= Val.Tgt + Val.MaxIndex) {
      Index = (Val.MaxIndex == 0) ? -1 : (Id - Val.Tgt);
      Name = Val.Name;
      return true;
    }
  }
  return false;
}

unsigned getTgtId(const StringRef Name) {

  for (const ExpTgt &Val : ExpTgtInfo) {
    if (Val.MaxIndex == 0 && Name == Val.Name)
      return Val.Tgt;

    if (Val.MaxIndex > 0 && Name.startswith(Val.Name)) {
      StringRef Suffix = Name.drop_front(Val.Name.size());

      unsigned Id;
      if (Suffix.getAsInteger(10, Id) || Id > Val.MaxIndex)
        return ET_INVALID;

      // Disable leading zeroes
      if (Suffix.size() > 1 && Suffix[0] == '0')
        return ET_INVALID;

      return Val.Tgt + Id;
    }
  }
  return ET_INVALID;
}

bool isSupportedTgtId(unsigned Id, const MCSubtargetInfo &STI) {
  return (Id != ET_POS4 && Id != ET_PRIM) || isGFX10Plus(STI);
}

} // namespace Exp

//===----------------------------------------------------------------------===//
// MTBUF Format
//===----------------------------------------------------------------------===//

namespace MTBUFFormat {

int64_t getDfmt(const StringRef Name) {
  for (int Id = DFMT_MIN; Id <= DFMT_MAX; ++Id) {
    if (Name == DfmtSymbolic[Id])
      return Id;
  }
  return DFMT_UNDEF;
}

StringRef getDfmtName(unsigned Id) {
  assert(Id <= DFMT_MAX);
  return DfmtSymbolic[Id];
}

static StringLiteral const *getNfmtLookupTable(const MCSubtargetInfo &STI) {
  if (isSI(STI) || isCI(STI))
    return NfmtSymbolicSICI;
  if (isVI(STI) || isGFX9(STI))
    return NfmtSymbolicVI;
  return NfmtSymbolicGFX10;
}

int64_t getNfmt(const StringRef Name, const MCSubtargetInfo &STI) {
  auto lookupTable = getNfmtLookupTable(STI);
  for (int Id = NFMT_MIN; Id <= NFMT_MAX; ++Id) {
    if (Name == lookupTable[Id])
      return Id;
  }
  return NFMT_UNDEF;
}

StringRef getNfmtName(unsigned Id, const MCSubtargetInfo &STI) {
  assert(Id <= NFMT_MAX);
  return getNfmtLookupTable(STI)[Id];
}

bool isValidDfmtNfmt(unsigned Id, const MCSubtargetInfo &STI) {
  unsigned Dfmt;
  unsigned Nfmt;
  decodeDfmtNfmt(Id, Dfmt, Nfmt);
  return isValidNfmt(Nfmt, STI);
}

bool isValidNfmt(unsigned Id, const MCSubtargetInfo &STI) {
  return !getNfmtName(Id, STI).empty();
}

int64_t encodeDfmtNfmt(unsigned Dfmt, unsigned Nfmt) {
  return (Dfmt << DFMT_SHIFT) | (Nfmt << NFMT_SHIFT);
}

void decodeDfmtNfmt(unsigned Format, unsigned &Dfmt, unsigned &Nfmt) {
  Dfmt = (Format >> DFMT_SHIFT) & DFMT_MASK;
  Nfmt = (Format >> NFMT_SHIFT) & NFMT_MASK;
}

int64_t getUnifiedFormat(const StringRef Name) {
  for (int Id = UFMT_FIRST; Id <= UFMT_LAST; ++Id) {
    if (Name == UfmtSymbolic[Id])
      return Id;
  }
  return UFMT_UNDEF;
}

StringRef getUnifiedFormatName(unsigned Id) {
  return isValidUnifiedFormat(Id) ? UfmtSymbolic[Id] : "";
}

bool isValidUnifiedFormat(unsigned Id) {
  return Id <= UFMT_LAST;
}

int64_t convertDfmtNfmt2Ufmt(unsigned Dfmt, unsigned Nfmt) {
  int64_t Fmt = encodeDfmtNfmt(Dfmt, Nfmt);
  for (int Id = UFMT_FIRST; Id <= UFMT_LAST; ++Id) {
    if (Fmt == DfmtNfmt2UFmt[Id])
      return Id;
  }
  return UFMT_UNDEF;
}

bool isValidFormatEncoding(unsigned Val, const MCSubtargetInfo &STI) {
  return isGFX10Plus(STI) ? (Val <= UFMT_MAX) : (Val <= DFMT_NFMT_MAX);
}

unsigned getDefaultFormatEncoding(const MCSubtargetInfo &STI) {
  if (isGFX10Plus(STI))
    return UFMT_DEFAULT;
  return DFMT_NFMT_DEFAULT;
}

} // namespace MTBUFFormat

//===----------------------------------------------------------------------===//
// SendMsg
//===----------------------------------------------------------------------===//

namespace SendMsg {

int64_t getMsgId(const StringRef Name) {
  for (int i = ID_GAPS_FIRST_; i < ID_GAPS_LAST_; ++i) {
    if (IdSymbolic[i] && Name == IdSymbolic[i])
      return i;
  }
  return ID_UNKNOWN_;
}

static bool isValidMsgId(int64_t MsgId) {
  return (ID_GAPS_FIRST_ <= MsgId && MsgId < ID_GAPS_LAST_) && IdSymbolic[MsgId];
}

bool isValidMsgId(int64_t MsgId, const MCSubtargetInfo &STI, bool Strict) {
  if (Strict) {
    if (MsgId == ID_GS_ALLOC_REQ || MsgId == ID_GET_DOORBELL)
      return isGFX9Plus(STI);
    else
      return isValidMsgId(MsgId);
  } else {
    return 0 <= MsgId && isUInt<ID_WIDTH_>(MsgId);
  }
}

StringRef getMsgName(int64_t MsgId) {
  return isValidMsgId(MsgId)? IdSymbolic[MsgId] : "";
}

int64_t getMsgOpId(int64_t MsgId, const StringRef Name) {
  const char* const *S = (MsgId == ID_SYSMSG) ? OpSysSymbolic : OpGsSymbolic;
  const int F = (MsgId == ID_SYSMSG) ? OP_SYS_FIRST_ : OP_GS_FIRST_;
  const int L = (MsgId == ID_SYSMSG) ? OP_SYS_LAST_ : OP_GS_LAST_;
  for (int i = F; i < L; ++i) {
    if (Name == S[i]) {
      return i;
    }
  }
  return OP_UNKNOWN_;
}

bool isValidMsgOp(int64_t MsgId, int64_t OpId, bool Strict) {

  if (!Strict)
    return 0 <= OpId && isUInt<OP_WIDTH_>(OpId);

  switch(MsgId)
  {
  case ID_GS:
    return (OP_GS_FIRST_ <= OpId && OpId < OP_GS_LAST_) && OpId != OP_GS_NOP;
  case ID_GS_DONE:
    return OP_GS_FIRST_ <= OpId && OpId < OP_GS_LAST_;
  case ID_SYSMSG:
    return OP_SYS_FIRST_ <= OpId && OpId < OP_SYS_LAST_;
  default:
    return OpId == OP_NONE_;
  }
}

StringRef getMsgOpName(int64_t MsgId, int64_t OpId) {
  assert(msgRequiresOp(MsgId));
  return (MsgId == ID_SYSMSG)? OpSysSymbolic[OpId] : OpGsSymbolic[OpId];
}

bool isValidMsgStream(int64_t MsgId, int64_t OpId, int64_t StreamId, bool Strict) {

  if (!Strict)
    return 0 <= StreamId && isUInt<STREAM_ID_WIDTH_>(StreamId);

  switch(MsgId)
  {
  case ID_GS:
    return STREAM_ID_FIRST_ <= StreamId && StreamId < STREAM_ID_LAST_;
  case ID_GS_DONE:
    return (OpId == OP_GS_NOP)?
           (StreamId == STREAM_ID_NONE_) :
           (STREAM_ID_FIRST_ <= StreamId && StreamId < STREAM_ID_LAST_);
  default:
    return StreamId == STREAM_ID_NONE_;
  }
}

bool msgRequiresOp(int64_t MsgId) {
  return MsgId == ID_GS || MsgId == ID_GS_DONE || MsgId == ID_SYSMSG;
}

bool msgSupportsStream(int64_t MsgId, int64_t OpId) {
  return (MsgId == ID_GS || MsgId == ID_GS_DONE) && OpId != OP_GS_NOP;
}

void decodeMsg(unsigned Val,
               uint16_t &MsgId,
               uint16_t &OpId,
               uint16_t &StreamId) {
  MsgId = Val & ID_MASK_;
  OpId = (Val & OP_MASK_) >> OP_SHIFT_;
  StreamId = (Val & STREAM_ID_MASK_) >> STREAM_ID_SHIFT_;
}

uint64_t encodeMsg(uint64_t MsgId,
                   uint64_t OpId,
                   uint64_t StreamId) {
  return (MsgId << ID_SHIFT_) |
         (OpId << OP_SHIFT_) |
         (StreamId << STREAM_ID_SHIFT_);
}

} // namespace SendMsg

//===----------------------------------------------------------------------===//
//
//===----------------------------------------------------------------------===//

unsigned getInitialPSInputAddr(const Function &F) {
  return getIntegerAttribute(F, "InitialPSInputAddr", 0);
}

bool isShader(CallingConv::ID cc) {
  switch(cc) {
    case CallingConv::AMDGPU_VS:
    case CallingConv::AMDGPU_LS:
    case CallingConv::AMDGPU_HS:
    case CallingConv::AMDGPU_ES:
    case CallingConv::AMDGPU_GS:
    case CallingConv::AMDGPU_PS:
    case CallingConv::AMDGPU_CS:
      return true;
    default:
      return false;
  }
}

bool isGraphics(CallingConv::ID cc) {
  return isShader(cc) || cc == CallingConv::AMDGPU_Gfx;
}

bool isCompute(CallingConv::ID cc) {
  return !isGraphics(cc) || cc == CallingConv::AMDGPU_CS;
}

bool isEntryFunctionCC(CallingConv::ID CC) {
  switch (CC) {
  case CallingConv::AMDGPU_KERNEL:
  case CallingConv::SPIR_KERNEL:
  case CallingConv::AMDGPU_VS:
  case CallingConv::AMDGPU_GS:
  case CallingConv::AMDGPU_PS:
  case CallingConv::AMDGPU_CS:
  case CallingConv::AMDGPU_ES:
  case CallingConv::AMDGPU_HS:
  case CallingConv::AMDGPU_LS:
    return true;
  default:
    return false;
  }
}

bool isModuleEntryFunctionCC(CallingConv::ID CC) {
  switch (CC) {
  case CallingConv::AMDGPU_Gfx:
    return true;
  default:
    return isEntryFunctionCC(CC);
  }
}

bool hasXNACK(const MCSubtargetInfo &STI) {
  return STI.getFeatureBits()[AMDGPU::FeatureXNACK];
}

bool hasSRAMECC(const MCSubtargetInfo &STI) {
  return STI.getFeatureBits()[AMDGPU::FeatureSRAMECC];
}

bool hasMIMG_R128(const MCSubtargetInfo &STI) {
  return STI.getFeatureBits()[AMDGPU::FeatureMIMG_R128] && !STI.getFeatureBits()[AMDGPU::FeatureR128A16];
}

bool hasGFX10A16(const MCSubtargetInfo &STI) {
  return STI.getFeatureBits()[AMDGPU::FeatureGFX10A16];
}

bool hasG16(const MCSubtargetInfo &STI) {
  return STI.getFeatureBits()[AMDGPU::FeatureG16];
}

bool hasPackedD16(const MCSubtargetInfo &STI) {
  return !STI.getFeatureBits()[AMDGPU::FeatureUnpackedD16VMem];
}

bool isSI(const MCSubtargetInfo &STI) {
  return STI.getFeatureBits()[AMDGPU::FeatureSouthernIslands];
}

bool isCI(const MCSubtargetInfo &STI) {
  return STI.getFeatureBits()[AMDGPU::FeatureSeaIslands];
}

bool isVI(const MCSubtargetInfo &STI) {
  return STI.getFeatureBits()[AMDGPU::FeatureVolcanicIslands];
}

bool isGFX9(const MCSubtargetInfo &STI) {
  return STI.getFeatureBits()[AMDGPU::FeatureGFX9];
}

bool isGFX9Plus(const MCSubtargetInfo &STI) {
  return isGFX9(STI) || isGFX10Plus(STI);
}

bool isGFX10(const MCSubtargetInfo &STI) {
  return STI.getFeatureBits()[AMDGPU::FeatureGFX10];
}

bool isGFX10Plus(const MCSubtargetInfo &STI) { return isGFX10(STI); }

bool isGCN3Encoding(const MCSubtargetInfo &STI) {
  return STI.getFeatureBits()[AMDGPU::FeatureGCN3Encoding];
}

bool isGFX10_BEncoding(const MCSubtargetInfo &STI) {
  return STI.getFeatureBits()[AMDGPU::FeatureGFX10_BEncoding];
}

bool hasGFX10_3Insts(const MCSubtargetInfo &STI) {
  return STI.getFeatureBits()[AMDGPU::FeatureGFX10_3Insts];
}

bool isSGPR(unsigned Reg, const MCRegisterInfo* TRI) {
  const MCRegisterClass SGPRClass = TRI->getRegClass(AMDGPU::SReg_32RegClassID);
  const unsigned FirstSubReg = TRI->getSubReg(Reg, AMDGPU::sub0);
  return SGPRClass.contains(FirstSubReg != 0 ? FirstSubReg : Reg) ||
    Reg == AMDGPU::SCC;
}

bool isRegIntersect(unsigned Reg0, unsigned Reg1, const MCRegisterInfo* TRI) {
  for (MCRegAliasIterator R(Reg0, TRI, true); R.isValid(); ++R) {
    if (*R == Reg1) return true;
  }
  return false;
}

#define MAP_REG2REG \
  using namespace AMDGPU; \
  switch(Reg) { \
  default: return Reg; \
  CASE_CI_VI(FLAT_SCR) \
  CASE_CI_VI(FLAT_SCR_LO) \
  CASE_CI_VI(FLAT_SCR_HI) \
  CASE_VI_GFX9PLUS(TTMP0) \
  CASE_VI_GFX9PLUS(TTMP1) \
  CASE_VI_GFX9PLUS(TTMP2) \
  CASE_VI_GFX9PLUS(TTMP3) \
  CASE_VI_GFX9PLUS(TTMP4) \
  CASE_VI_GFX9PLUS(TTMP5) \
  CASE_VI_GFX9PLUS(TTMP6) \
  CASE_VI_GFX9PLUS(TTMP7) \
  CASE_VI_GFX9PLUS(TTMP8) \
  CASE_VI_GFX9PLUS(TTMP9) \
  CASE_VI_GFX9PLUS(TTMP10) \
  CASE_VI_GFX9PLUS(TTMP11) \
  CASE_VI_GFX9PLUS(TTMP12) \
  CASE_VI_GFX9PLUS(TTMP13) \
  CASE_VI_GFX9PLUS(TTMP14) \
  CASE_VI_GFX9PLUS(TTMP15) \
  CASE_VI_GFX9PLUS(TTMP0_TTMP1) \
  CASE_VI_GFX9PLUS(TTMP2_TTMP3) \
  CASE_VI_GFX9PLUS(TTMP4_TTMP5) \
  CASE_VI_GFX9PLUS(TTMP6_TTMP7) \
  CASE_VI_GFX9PLUS(TTMP8_TTMP9) \
  CASE_VI_GFX9PLUS(TTMP10_TTMP11) \
  CASE_VI_GFX9PLUS(TTMP12_TTMP13) \
  CASE_VI_GFX9PLUS(TTMP14_TTMP15) \
  CASE_VI_GFX9PLUS(TTMP0_TTMP1_TTMP2_TTMP3) \
  CASE_VI_GFX9PLUS(TTMP4_TTMP5_TTMP6_TTMP7) \
  CASE_VI_GFX9PLUS(TTMP8_TTMP9_TTMP10_TTMP11) \
  CASE_VI_GFX9PLUS(TTMP12_TTMP13_TTMP14_TTMP15) \
  CASE_VI_GFX9PLUS(TTMP0_TTMP1_TTMP2_TTMP3_TTMP4_TTMP5_TTMP6_TTMP7) \
  CASE_VI_GFX9PLUS(TTMP4_TTMP5_TTMP6_TTMP7_TTMP8_TTMP9_TTMP10_TTMP11) \
  CASE_VI_GFX9PLUS(TTMP8_TTMP9_TTMP10_TTMP11_TTMP12_TTMP13_TTMP14_TTMP15) \
  CASE_VI_GFX9PLUS(TTMP0_TTMP1_TTMP2_TTMP3_TTMP4_TTMP5_TTMP6_TTMP7_TTMP8_TTMP9_TTMP10_TTMP11_TTMP12_TTMP13_TTMP14_TTMP15) \
  }

#define CASE_CI_VI(node) \
  assert(!isSI(STI)); \
  case node: return isCI(STI) ? node##_ci : node##_vi;

#define CASE_VI_GFX9PLUS(node) \
  case node: return isGFX9Plus(STI) ? node##_gfx9plus : node##_vi;

unsigned getMCReg(unsigned Reg, const MCSubtargetInfo &STI) {
  if (STI.getTargetTriple().getArch() == Triple::r600)
    return Reg;
  MAP_REG2REG
}

#undef CASE_CI_VI
#undef CASE_VI_GFX9PLUS

#define CASE_CI_VI(node)   case node##_ci: case node##_vi:   return node;
#define CASE_VI_GFX9PLUS(node) case node##_vi: case node##_gfx9plus: return node;

unsigned mc2PseudoReg(unsigned Reg) {
  MAP_REG2REG
}

#undef CASE_CI_VI
#undef CASE_VI_GFX9PLUS
#undef MAP_REG2REG

bool isSISrcOperand(const MCInstrDesc &Desc, unsigned OpNo) {
  assert(OpNo < Desc.NumOperands);
  unsigned OpType = Desc.OpInfo[OpNo].OperandType;
  return OpType >= AMDGPU::OPERAND_SRC_FIRST &&
         OpType <= AMDGPU::OPERAND_SRC_LAST;
}

bool isSISrcFPOperand(const MCInstrDesc &Desc, unsigned OpNo) {
  assert(OpNo < Desc.NumOperands);
  unsigned OpType = Desc.OpInfo[OpNo].OperandType;
  switch (OpType) {
  case AMDGPU::OPERAND_REG_IMM_FP32:
  case AMDGPU::OPERAND_REG_IMM_FP64:
  case AMDGPU::OPERAND_REG_IMM_FP16:
  case AMDGPU::OPERAND_REG_IMM_V2FP16:
  case AMDGPU::OPERAND_REG_IMM_V2INT16:
  case AMDGPU::OPERAND_REG_INLINE_C_FP32:
  case AMDGPU::OPERAND_REG_INLINE_C_FP64:
  case AMDGPU::OPERAND_REG_INLINE_C_FP16:
  case AMDGPU::OPERAND_REG_INLINE_C_V2FP16:
  case AMDGPU::OPERAND_REG_INLINE_C_V2INT16:
  case AMDGPU::OPERAND_REG_INLINE_AC_FP32:
  case AMDGPU::OPERAND_REG_INLINE_AC_FP16:
  case AMDGPU::OPERAND_REG_INLINE_AC_V2FP16:
  case AMDGPU::OPERAND_REG_INLINE_AC_V2INT16:
    return true;
  default:
    return false;
  }
}

bool isSISrcInlinableOperand(const MCInstrDesc &Desc, unsigned OpNo) {
  assert(OpNo < Desc.NumOperands);
  unsigned OpType = Desc.OpInfo[OpNo].OperandType;
  return OpType >= AMDGPU::OPERAND_REG_INLINE_C_FIRST &&
         OpType <= AMDGPU::OPERAND_REG_INLINE_C_LAST;
}

// Avoid using MCRegisterClass::getSize, since that function will go away
// (move from MC* level to Target* level). Return size in bits.
unsigned getRegBitWidth(unsigned RCID) {
  switch (RCID) {
  case AMDGPU::VGPR_LO16RegClassID:
  case AMDGPU::VGPR_HI16RegClassID:
  case AMDGPU::SGPR_LO16RegClassID:
  case AMDGPU::AGPR_LO16RegClassID:
    return 16;
  case AMDGPU::SGPR_32RegClassID:
  case AMDGPU::VGPR_32RegClassID:
  case AMDGPU::VRegOrLds_32RegClassID:
  case AMDGPU::AGPR_32RegClassID:
  case AMDGPU::VS_32RegClassID:
  case AMDGPU::AV_32RegClassID:
  case AMDGPU::SReg_32RegClassID:
  case AMDGPU::SReg_32_XM0RegClassID:
  case AMDGPU::SRegOrLds_32RegClassID:
    return 32;
  case AMDGPU::SGPR_64RegClassID:
  case AMDGPU::VS_64RegClassID:
  case AMDGPU::AV_64RegClassID:
  case AMDGPU::SReg_64RegClassID:
  case AMDGPU::VReg_64RegClassID:
  case AMDGPU::AReg_64RegClassID:
  case AMDGPU::SReg_64_XEXECRegClassID:
    return 64;
  case AMDGPU::SGPR_96RegClassID:
  case AMDGPU::SReg_96RegClassID:
  case AMDGPU::VReg_96RegClassID:
  case AMDGPU::AReg_96RegClassID:
    return 96;
  case AMDGPU::SGPR_128RegClassID:
  case AMDGPU::SReg_128RegClassID:
  case AMDGPU::VReg_128RegClassID:
  case AMDGPU::AReg_128RegClassID:
    return 128;
  case AMDGPU::SGPR_160RegClassID:
  case AMDGPU::SReg_160RegClassID:
  case AMDGPU::VReg_160RegClassID:
  case AMDGPU::AReg_160RegClassID:
    return 160;
  case AMDGPU::SGPR_192RegClassID:
  case AMDGPU::SReg_192RegClassID:
  case AMDGPU::VReg_192RegClassID:
  case AMDGPU::AReg_192RegClassID:
    return 192;
  case AMDGPU::SGPR_256RegClassID:
  case AMDGPU::SReg_256RegClassID:
  case AMDGPU::VReg_256RegClassID:
  case AMDGPU::AReg_256RegClassID:
    return 256;
  case AMDGPU::SGPR_512RegClassID:
  case AMDGPU::SReg_512RegClassID:
  case AMDGPU::VReg_512RegClassID:
  case AMDGPU::AReg_512RegClassID:
    return 512;
  case AMDGPU::SGPR_1024RegClassID:
  case AMDGPU::SReg_1024RegClassID:
  case AMDGPU::VReg_1024RegClassID:
  case AMDGPU::AReg_1024RegClassID:
    return 1024;
  default:
    llvm_unreachable("Unexpected register class");
  }
}

unsigned getRegBitWidth(const MCRegisterClass &RC) {
  return getRegBitWidth(RC.getID());
}

unsigned getRegOperandSize(const MCRegisterInfo *MRI, const MCInstrDesc &Desc,
                           unsigned OpNo) {
  assert(OpNo < Desc.NumOperands);
  unsigned RCID = Desc.OpInfo[OpNo].RegClass;
  return getRegBitWidth(MRI->getRegClass(RCID)) / 8;
}

bool isInlinableLiteral64(int64_t Literal, bool HasInv2Pi) {
  if (isInlinableIntLiteral(Literal))
    return true;

  uint64_t Val = static_cast<uint64_t>(Literal);
  return (Val == DoubleToBits(0.0)) ||
         (Val == DoubleToBits(1.0)) ||
         (Val == DoubleToBits(-1.0)) ||
         (Val == DoubleToBits(0.5)) ||
         (Val == DoubleToBits(-0.5)) ||
         (Val == DoubleToBits(2.0)) ||
         (Val == DoubleToBits(-2.0)) ||
         (Val == DoubleToBits(4.0)) ||
         (Val == DoubleToBits(-4.0)) ||
         (Val == 0x3fc45f306dc9c882 && HasInv2Pi);
}

bool isInlinableLiteral32(int32_t Literal, bool HasInv2Pi) {
  if (isInlinableIntLiteral(Literal))
    return true;

  // The actual type of the operand does not seem to matter as long
  // as the bits match one of the inline immediate values.  For example:
  //
  // -nan has the hexadecimal encoding of 0xfffffffe which is -2 in decimal,
  // so it is a legal inline immediate.
  //
  // 1065353216 has the hexadecimal encoding 0x3f800000 which is 1.0f in
  // floating-point, so it is a legal inline immediate.

  uint32_t Val = static_cast<uint32_t>(Literal);
  return (Val == FloatToBits(0.0f)) ||
         (Val == FloatToBits(1.0f)) ||
         (Val == FloatToBits(-1.0f)) ||
         (Val == FloatToBits(0.5f)) ||
         (Val == FloatToBits(-0.5f)) ||
         (Val == FloatToBits(2.0f)) ||
         (Val == FloatToBits(-2.0f)) ||
         (Val == FloatToBits(4.0f)) ||
         (Val == FloatToBits(-4.0f)) ||
         (Val == 0x3e22f983 && HasInv2Pi);
}

bool isInlinableLiteral16(int16_t Literal, bool HasInv2Pi) {
  if (!HasInv2Pi)
    return false;

  if (isInlinableIntLiteral(Literal))
    return true;

  uint16_t Val = static_cast<uint16_t>(Literal);
  return Val == 0x3C00 || // 1.0
         Val == 0xBC00 || // -1.0
         Val == 0x3800 || // 0.5
         Val == 0xB800 || // -0.5
         Val == 0x4000 || // 2.0
         Val == 0xC000 || // -2.0
         Val == 0x4400 || // 4.0
         Val == 0xC400 || // -4.0
         Val == 0x3118;   // 1/2pi
}

bool isInlinableLiteralV216(int32_t Literal, bool HasInv2Pi) {
  assert(HasInv2Pi);

  if (isInt<16>(Literal) || isUInt<16>(Literal)) {
    int16_t Trunc = static_cast<int16_t>(Literal);
    return AMDGPU::isInlinableLiteral16(Trunc, HasInv2Pi);
  }
  if (!(Literal & 0xffff))
    return AMDGPU::isInlinableLiteral16(Literal >> 16, HasInv2Pi);

  int16_t Lo16 = static_cast<int16_t>(Literal);
  int16_t Hi16 = static_cast<int16_t>(Literal >> 16);
  return Lo16 == Hi16 && isInlinableLiteral16(Lo16, HasInv2Pi);
}

bool isInlinableIntLiteralV216(int32_t Literal) {
  int16_t Lo16 = static_cast<int16_t>(Literal);
  if (isInt<16>(Literal) || isUInt<16>(Literal))
    return isInlinableIntLiteral(Lo16);

  int16_t Hi16 = static_cast<int16_t>(Literal >> 16);
  if (!(Literal & 0xffff))
    return isInlinableIntLiteral(Hi16);
  return Lo16 == Hi16 && isInlinableIntLiteral(Lo16);
}

bool isFoldableLiteralV216(int32_t Literal, bool HasInv2Pi) {
  assert(HasInv2Pi);

  int16_t Lo16 = static_cast<int16_t>(Literal);
  if (isInt<16>(Literal) || isUInt<16>(Literal))
    return true;

  int16_t Hi16 = static_cast<int16_t>(Literal >> 16);
  if (!(Literal & 0xffff))
    return true;
  return Lo16 == Hi16;
}

bool isArgPassedInSGPR(const Argument *A) {
  const Function *F = A->getParent();

  // Arguments to compute shaders are never a source of divergence.
  CallingConv::ID CC = F->getCallingConv();
  switch (CC) {
  case CallingConv::AMDGPU_KERNEL:
  case CallingConv::SPIR_KERNEL:
    return true;
  case CallingConv::AMDGPU_VS:
  case CallingConv::AMDGPU_LS:
  case CallingConv::AMDGPU_HS:
  case CallingConv::AMDGPU_ES:
  case CallingConv::AMDGPU_GS:
  case CallingConv::AMDGPU_PS:
  case CallingConv::AMDGPU_CS:
  case CallingConv::AMDGPU_Gfx:
    // For non-compute shaders, SGPR inputs are marked with either inreg or byval.
    // Everything else is in VGPRs.
    return F->getAttributes().hasParamAttribute(A->getArgNo(), Attribute::InReg) ||
           F->getAttributes().hasParamAttribute(A->getArgNo(), Attribute::ByVal);
  default:
    // TODO: Should calls support inreg for SGPR inputs?
    return false;
  }
}

static bool hasSMEMByteOffset(const MCSubtargetInfo &ST) {
  return isGCN3Encoding(ST) || isGFX10Plus(ST);
}

static bool hasSMRDSignedImmOffset(const MCSubtargetInfo &ST) {
  return isGFX9Plus(ST);
}

bool isLegalSMRDEncodedUnsignedOffset(const MCSubtargetInfo &ST,
                                      int64_t EncodedOffset) {
  return hasSMEMByteOffset(ST) ? isUInt<20>(EncodedOffset)
                               : isUInt<8>(EncodedOffset);
}

bool isLegalSMRDEncodedSignedOffset(const MCSubtargetInfo &ST,
                                    int64_t EncodedOffset,
                                    bool IsBuffer) {
  return !IsBuffer &&
         hasSMRDSignedImmOffset(ST) &&
         isInt<21>(EncodedOffset);
}

static bool isDwordAligned(uint64_t ByteOffset) {
  return (ByteOffset & 3) == 0;
}

uint64_t convertSMRDOffsetUnits(const MCSubtargetInfo &ST,
                                uint64_t ByteOffset) {
  if (hasSMEMByteOffset(ST))
    return ByteOffset;

  assert(isDwordAligned(ByteOffset));
  return ByteOffset >> 2;
}

Optional<int64_t> getSMRDEncodedOffset(const MCSubtargetInfo &ST,
                                       int64_t ByteOffset, bool IsBuffer) {
  // The signed version is always a byte offset.
  if (!IsBuffer && hasSMRDSignedImmOffset(ST)) {
    assert(hasSMEMByteOffset(ST));
    return isInt<20>(ByteOffset) ? Optional<int64_t>(ByteOffset) : None;
  }

  if (!isDwordAligned(ByteOffset) && !hasSMEMByteOffset(ST))
    return None;

  int64_t EncodedOffset = convertSMRDOffsetUnits(ST, ByteOffset);
  return isLegalSMRDEncodedUnsignedOffset(ST, EncodedOffset)
             ? Optional<int64_t>(EncodedOffset)
             : None;
}

Optional<int64_t> getSMRDEncodedLiteralOffset32(const MCSubtargetInfo &ST,
                                                int64_t ByteOffset) {
  if (!isCI(ST) || !isDwordAligned(ByteOffset))
    return None;

  int64_t EncodedOffset = convertSMRDOffsetUnits(ST, ByteOffset);
  return isUInt<32>(EncodedOffset) ? Optional<int64_t>(EncodedOffset) : None;
}

unsigned getNumFlatOffsetBits(const MCSubtargetInfo &ST, bool Signed) {
  // Address offset is 12-bit signed for GFX10, 13-bit for GFX9.
  if (AMDGPU::isGFX10(ST))
    return Signed ? 12 : 11;

  return Signed ? 13 : 12;
}

// Given Imm, split it into the values to put into the SOffset and ImmOffset
// fields in an MUBUF instruction. Return false if it is not possible (due to a
// hardware bug needing a workaround).
//
// The required alignment ensures that individual address components remain
// aligned if they are aligned to begin with. It also ensures that additional
// offsets within the given alignment can be added to the resulting ImmOffset.
bool splitMUBUFOffset(uint32_t Imm, uint32_t &SOffset, uint32_t &ImmOffset,
                      const GCNSubtarget *Subtarget, Align Alignment) {
  const uint32_t MaxImm = alignDown(4095, Alignment.value());
  uint32_t Overflow = 0;

  if (Imm > MaxImm) {
    if (Imm <= MaxImm + 64) {
      // Use an SOffset inline constant for 4..64
      Overflow = Imm - MaxImm;
      Imm = MaxImm;
    } else {
      // Try to keep the same value in SOffset for adjacent loads, so that
      // the corresponding register contents can be re-used.
      //
      // Load values with all low-bits (except for alignment bits) set into
      // SOffset, so that a larger range of values can be covered using
      // s_movk_i32.
      //
      // Atomic operations fail to work correctly when individual address
      // components are unaligned, even if their sum is aligned.
      uint32_t High = (Imm + Alignment.value()) & ~4095;
      uint32_t Low = (Imm + Alignment.value()) & 4095;
      Imm = Low;
      Overflow = High - Alignment.value();
    }
  }

  // There is a hardware bug in SI and CI which prevents address clamping in
  // MUBUF instructions from working correctly with SOffsets. The immediate
  // offset is unaffected.
  if (Overflow > 0 &&
      Subtarget->getGeneration() <= AMDGPUSubtarget::SEA_ISLANDS)
    return false;

  ImmOffset = Imm;
  SOffset = Overflow;
  return true;
}

SIModeRegisterDefaults::SIModeRegisterDefaults(const Function &F) {
  *this = getDefaultForCallingConv(F.getCallingConv());

  StringRef IEEEAttr = F.getFnAttribute("amdgpu-ieee").getValueAsString();
  if (!IEEEAttr.empty())
    IEEE = IEEEAttr == "true";

  StringRef DX10ClampAttr
    = F.getFnAttribute("amdgpu-dx10-clamp").getValueAsString();
  if (!DX10ClampAttr.empty())
    DX10Clamp = DX10ClampAttr == "true";

  StringRef DenormF32Attr = F.getFnAttribute("denormal-fp-math-f32").getValueAsString();
  if (!DenormF32Attr.empty()) {
    DenormalMode DenormMode = parseDenormalFPAttribute(DenormF32Attr);
    FP32InputDenormals = DenormMode.Input == DenormalMode::IEEE;
    FP32OutputDenormals = DenormMode.Output == DenormalMode::IEEE;
  }

  StringRef DenormAttr = F.getFnAttribute("denormal-fp-math").getValueAsString();
  if (!DenormAttr.empty()) {
    DenormalMode DenormMode = parseDenormalFPAttribute(DenormAttr);

    if (DenormF32Attr.empty()) {
      FP32InputDenormals = DenormMode.Input == DenormalMode::IEEE;
      FP32OutputDenormals = DenormMode.Output == DenormalMode::IEEE;
    }

    FP64FP16InputDenormals = DenormMode.Input == DenormalMode::IEEE;
    FP64FP16OutputDenormals = DenormMode.Output == DenormalMode::IEEE;
  }
}

namespace {

struct SourceOfDivergence {
  unsigned Intr;
};
const SourceOfDivergence *lookupSourceOfDivergence(unsigned Intr);

#define GET_SourcesOfDivergence_IMPL
#define GET_Gfx9BufferFormat_IMPL
#define GET_Gfx10PlusBufferFormat_IMPL
#include "AMDGPUGenSearchableTables.inc"

} // end anonymous namespace

bool isIntrinsicSourceOfDivergence(unsigned IntrID) {
  return lookupSourceOfDivergence(IntrID);
}

const GcnBufferFormatInfo *getGcnBufferFormatInfo(uint8_t BitsPerComp,
                                                  uint8_t NumComponents,
                                                  uint8_t NumFormat,
                                                  const MCSubtargetInfo &STI) {
  return isGFX10Plus(STI)
             ? getGfx10PlusBufferFormatInfo(BitsPerComp, NumComponents,
                                            NumFormat)
             : getGfx9BufferFormatInfo(BitsPerComp, NumComponents, NumFormat);
}

const GcnBufferFormatInfo *getGcnBufferFormatInfo(uint8_t Format,
                                                  const MCSubtargetInfo &STI) {
  return isGFX10Plus(STI) ? getGfx10PlusBufferFormatInfo(Format)
                          : getGfx9BufferFormatInfo(Format);
}

} // namespace AMDGPU

raw_ostream &operator<<(raw_ostream &OS,
                        const AMDGPU::IsaInfo::TargetIDSetting S) {
  switch (S) {
  case (AMDGPU::IsaInfo::TargetIDSetting::Unsupported):
    OS << "Unsupported";
    break;
  case (AMDGPU::IsaInfo::TargetIDSetting::Any):
    OS << "Any";
    break;
  case (AMDGPU::IsaInfo::TargetIDSetting::Off):
    OS << "Off";
    break;
  case (AMDGPU::IsaInfo::TargetIDSetting::On):
    OS << "On";
    break;
  }
  return OS;
}

} // namespace llvm<|MERGE_RESOLUTION|>--- conflicted
+++ resolved
@@ -261,12 +261,8 @@
 namespace IsaInfo {
 
 AMDGPUTargetID::AMDGPUTargetID(const MCSubtargetInfo &STI)
-<<<<<<< HEAD
     : STI(STI), XnackSetting(TargetIDSetting::Any),
       SramEccSetting(TargetIDSetting::Any) {
-=======
-    : XnackSetting(TargetIDSetting::Any), SramEccSetting(TargetIDSetting::Any) {
->>>>>>> 3e206a59
   if (!STI.getFeatureBits().test(FeatureSupportsXNACK))
     XnackSetting = TargetIDSetting::Unsupported;
   if (!STI.getFeatureBits().test(FeatureSupportsSRAMECC))
@@ -295,11 +291,7 @@
   bool XnackSupported = isXnackSupported();
   bool SramEccSupported = isSramEccSupported();
 
-<<<<<<< HEAD
-  if (XnackRequested.hasValue()) {
-=======
   if (XnackRequested) {
->>>>>>> 3e206a59
     if (XnackSupported) {
       XnackSetting =
           *XnackRequested ? TargetIDSetting::On : TargetIDSetting::Off;
@@ -316,11 +308,7 @@
     }
   }
 
-<<<<<<< HEAD
-  if (SramEccRequested.hasValue()) {
-=======
   if (SramEccRequested) {
->>>>>>> 3e206a59
     if (SramEccSupported) {
       SramEccSetting =
           *SramEccRequested ? TargetIDSetting::On : TargetIDSetting::Off;
@@ -361,25 +349,18 @@
   }
 }
 
-<<<<<<< HEAD
 std::string AMDGPUTargetID::toString() const {
   std::string StringRep = "";
   raw_string_ostream StreamRep(StringRep);
 
   auto TargetTriple = STI.getTargetTriple();
   auto Version = getIsaVersion(STI.getCPU());
-=======
-void streamIsaVersion(const MCSubtargetInfo *STI, raw_ostream &Stream) {
-  auto TargetTriple = STI->getTargetTriple();
-  auto Version = getIsaVersion(STI->getCPU());
->>>>>>> 3e206a59
 
   StreamRep << TargetTriple.getArchName() << '-'
             << TargetTriple.getVendorName() << '-'
             << TargetTriple.getOSName() << '-'
             << TargetTriple.getEnvironmentName() << '-';
 
-<<<<<<< HEAD
   std::string Processor = "";
   // TODO: Following else statement is present here because we used various
   // alias names for GPUs up until GFX9 (e.g. 'fiji' is same as 'gfx803').
@@ -463,12 +444,6 @@
   }
 
   StreamRep << Processor << Features;
-=======
-  if (hasXNACK(*STI))
-    Stream << "+xnack";
-  if (hasSRAMECC(*STI))
-    Stream << "+sramecc";
->>>>>>> 3e206a59
 
   StreamRep.flush();
   return StringRep;
