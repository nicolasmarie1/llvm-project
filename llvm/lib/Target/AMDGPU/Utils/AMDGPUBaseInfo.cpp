--- conflicted
+++ resolved
@@ -31,18 +31,11 @@
 #define GET_INSTRMAP_INFO
 #include "AMDGPUGenInstrInfo.inc"
 
-<<<<<<< HEAD
-static llvm::cl::opt<unsigned>
-    AmdhsaCodeObjectVersion("amdhsa-code-object-version", llvm::cl::Hidden,
-                            llvm::cl::desc("AMDHSA Code Object Version"),
-                            llvm::cl::init(5));
-=======
 static llvm::cl::opt<unsigned> DefaultAMDHSACodeObjectVersion(
     "amdhsa-code-object-version", llvm::cl::Hidden,
-    llvm::cl::init(llvm::AMDGPU::AMDHSA_COV4),
+    llvm::cl::init(llvm::AMDGPU::AMDHSA_COV5),
     llvm::cl::desc("Set default AMDHSA Code Object Version (module flag "
                    "or asm directive still take priority if present)"));
->>>>>>> 30d6806a
 
 namespace {
 
@@ -195,12 +188,6 @@
     report_fatal_error("Unsupported AMDHSA Code Object Version " +
                        Twine(CodeObjectVersion));
   }
-<<<<<<< HEAD
-
-  // Default code object version.
-  return AMDHSA_COV5;
-=======
->>>>>>> 30d6806a
 }
 
 unsigned getMultigridSyncArgImplicitArgPosition(unsigned CodeObjectVersion) {
