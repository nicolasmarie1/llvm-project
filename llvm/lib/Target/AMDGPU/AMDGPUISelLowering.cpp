//===-- AMDGPUISelLowering.cpp - AMDGPU Common DAG lowering functions -----===//
//
// Part of the LLVM Project, under the Apache License v2.0 with LLVM Exceptions.
// See https://llvm.org/LICENSE.txt for license information.
// SPDX-License-Identifier: Apache-2.0 WITH LLVM-exception
//
//===----------------------------------------------------------------------===//
//
/// \file
/// This is the parent TargetLowering class for hardware code gen
/// targets.
//
//===----------------------------------------------------------------------===//

#include "AMDGPUISelLowering.h"
#include "AMDGPU.h"
#include "AMDGPUInstrInfo.h"
#include "AMDGPUMachineFunction.h"
#include "GCNSubtarget.h"
#include "SIMachineFunctionInfo.h"
#include "llvm/CodeGen/Analysis.h"
#include "llvm/CodeGen/MachineFrameInfo.h"
#include "llvm/IR/DiagnosticInfo.h"
#include "llvm/IR/IntrinsicsAMDGPU.h"
#include "llvm/Support/CommandLine.h"
#include "llvm/Support/KnownBits.h"
#include "llvm/Target/TargetMachine.h"

using namespace llvm;

#include "AMDGPUGenCallingConv.inc"

static cl::opt<bool> AMDGPUBypassSlowDiv(
  "amdgpu-bypass-slow-div",
  cl::desc("Skip 64-bit divide for dynamic 32-bit values"),
  cl::init(true));

// Find a larger type to do a load / store of a vector with.
EVT AMDGPUTargetLowering::getEquivalentMemType(LLVMContext &Ctx, EVT VT) {
  unsigned StoreSize = VT.getStoreSizeInBits();
  if (StoreSize <= 32)
    return EVT::getIntegerVT(Ctx, StoreSize);

  assert(StoreSize % 32 == 0 && "Store size not a multiple of 32");
  return EVT::getVectorVT(Ctx, MVT::i32, StoreSize / 32);
}

unsigned AMDGPUTargetLowering::numBitsUnsigned(SDValue Op, SelectionDAG &DAG) {
  return DAG.computeKnownBits(Op).countMaxActiveBits();
}

unsigned AMDGPUTargetLowering::numBitsSigned(SDValue Op, SelectionDAG &DAG) {
  // In order for this to be a signed 24-bit value, bit 23, must
  // be a sign bit.
  return DAG.ComputeMaxSignificantBits(Op);
}

AMDGPUTargetLowering::AMDGPUTargetLowering(const TargetMachine &TM,
                                           const AMDGPUSubtarget &STI)
    : TargetLowering(TM), Subtarget(&STI) {
  // Lower floating point store/load to integer store/load to reduce the number
  // of patterns in tablegen.
  setOperationAction(ISD::LOAD, MVT::f32, Promote);
  AddPromotedToType(ISD::LOAD, MVT::f32, MVT::i32);

  setOperationAction(ISD::LOAD, MVT::v2f32, Promote);
  AddPromotedToType(ISD::LOAD, MVT::v2f32, MVT::v2i32);

  setOperationAction(ISD::LOAD, MVT::v3f32, Promote);
  AddPromotedToType(ISD::LOAD, MVT::v3f32, MVT::v3i32);

  setOperationAction(ISD::LOAD, MVT::v4f32, Promote);
  AddPromotedToType(ISD::LOAD, MVT::v4f32, MVT::v4i32);

  setOperationAction(ISD::LOAD, MVT::v5f32, Promote);
  AddPromotedToType(ISD::LOAD, MVT::v5f32, MVT::v5i32);

  setOperationAction(ISD::LOAD, MVT::v6f32, Promote);
  AddPromotedToType(ISD::LOAD, MVT::v6f32, MVT::v6i32);

  setOperationAction(ISD::LOAD, MVT::v7f32, Promote);
  AddPromotedToType(ISD::LOAD, MVT::v7f32, MVT::v7i32);

  setOperationAction(ISD::LOAD, MVT::v8f32, Promote);
  AddPromotedToType(ISD::LOAD, MVT::v8f32, MVT::v8i32);

  setOperationAction(ISD::LOAD, MVT::v9f32, Promote);
  AddPromotedToType(ISD::LOAD, MVT::v9f32, MVT::v9i32);

  setOperationAction(ISD::LOAD, MVT::v10f32, Promote);
  AddPromotedToType(ISD::LOAD, MVT::v10f32, MVT::v10i32);

  setOperationAction(ISD::LOAD, MVT::v11f32, Promote);
  AddPromotedToType(ISD::LOAD, MVT::v11f32, MVT::v11i32);

  setOperationAction(ISD::LOAD, MVT::v12f32, Promote);
  AddPromotedToType(ISD::LOAD, MVT::v12f32, MVT::v12i32);

  setOperationAction(ISD::LOAD, MVT::v16f32, Promote);
  AddPromotedToType(ISD::LOAD, MVT::v16f32, MVT::v16i32);

  setOperationAction(ISD::LOAD, MVT::v32f32, Promote);
  AddPromotedToType(ISD::LOAD, MVT::v32f32, MVT::v32i32);

  setOperationAction(ISD::LOAD, MVT::i64, Promote);
  AddPromotedToType(ISD::LOAD, MVT::i64, MVT::v2i32);

  setOperationAction(ISD::LOAD, MVT::v2i64, Promote);
  AddPromotedToType(ISD::LOAD, MVT::v2i64, MVT::v4i32);

  setOperationAction(ISD::LOAD, MVT::f64, Promote);
  AddPromotedToType(ISD::LOAD, MVT::f64, MVT::v2i32);

  setOperationAction(ISD::LOAD, MVT::v2f64, Promote);
  AddPromotedToType(ISD::LOAD, MVT::v2f64, MVT::v4i32);

  setOperationAction(ISD::LOAD, MVT::v3i64, Promote);
  AddPromotedToType(ISD::LOAD, MVT::v3i64, MVT::v6i32);

  setOperationAction(ISD::LOAD, MVT::v4i64, Promote);
  AddPromotedToType(ISD::LOAD, MVT::v4i64, MVT::v8i32);

  setOperationAction(ISD::LOAD, MVT::v3f64, Promote);
  AddPromotedToType(ISD::LOAD, MVT::v3f64, MVT::v6i32);

  setOperationAction(ISD::LOAD, MVT::v4f64, Promote);
  AddPromotedToType(ISD::LOAD, MVT::v4f64, MVT::v8i32);

  setOperationAction(ISD::LOAD, MVT::v8i64, Promote);
  AddPromotedToType(ISD::LOAD, MVT::v8i64, MVT::v16i32);

  setOperationAction(ISD::LOAD, MVT::v8f64, Promote);
  AddPromotedToType(ISD::LOAD, MVT::v8f64, MVT::v16i32);

  setOperationAction(ISD::LOAD, MVT::v16i64, Promote);
  AddPromotedToType(ISD::LOAD, MVT::v16i64, MVT::v32i32);

  setOperationAction(ISD::LOAD, MVT::v16f64, Promote);
  AddPromotedToType(ISD::LOAD, MVT::v16f64, MVT::v32i32);

  // There are no 64-bit extloads. These should be done as a 32-bit extload and
  // an extension to 64-bit.
  for (MVT VT : MVT::integer_valuetypes())
    setLoadExtAction({ISD::EXTLOAD, ISD::SEXTLOAD, ISD::ZEXTLOAD}, MVT::i64, VT,
                     Expand);

  for (MVT VT : MVT::integer_valuetypes()) {
    if (VT == MVT::i64)
      continue;

    for (auto Op : {ISD::SEXTLOAD, ISD::ZEXTLOAD, ISD::EXTLOAD}) {
      setLoadExtAction(Op, VT, MVT::i1, Promote);
      setLoadExtAction(Op, VT, MVT::i8, Legal);
      setLoadExtAction(Op, VT, MVT::i16, Legal);
      setLoadExtAction(Op, VT, MVT::i32, Expand);
    }
  }

  for (MVT VT : MVT::integer_fixedlen_vector_valuetypes())
    for (auto MemVT :
         {MVT::v2i8, MVT::v4i8, MVT::v2i16, MVT::v3i16, MVT::v4i16})
      setLoadExtAction({ISD::SEXTLOAD, ISD::ZEXTLOAD, ISD::EXTLOAD}, VT, MemVT,
                       Expand);

  setLoadExtAction(ISD::EXTLOAD, MVT::f32, MVT::f16, Expand);
  setLoadExtAction(ISD::EXTLOAD, MVT::f32, MVT::bf16, Expand);
  setLoadExtAction(ISD::EXTLOAD, MVT::v2f32, MVT::v2f16, Expand);
  setLoadExtAction(ISD::EXTLOAD, MVT::v3f32, MVT::v3f16, Expand);
  setLoadExtAction(ISD::EXTLOAD, MVT::v4f32, MVT::v4f16, Expand);
  setLoadExtAction(ISD::EXTLOAD, MVT::v8f32, MVT::v8f16, Expand);
  setLoadExtAction(ISD::EXTLOAD, MVT::v16f32, MVT::v16f16, Expand);
  setLoadExtAction(ISD::EXTLOAD, MVT::v32f32, MVT::v32f16, Expand);

  setLoadExtAction(ISD::EXTLOAD, MVT::f64, MVT::f32, Expand);
  setLoadExtAction(ISD::EXTLOAD, MVT::v2f64, MVT::v2f32, Expand);
  setLoadExtAction(ISD::EXTLOAD, MVT::v3f64, MVT::v3f32, Expand);
  setLoadExtAction(ISD::EXTLOAD, MVT::v4f64, MVT::v4f32, Expand);
  setLoadExtAction(ISD::EXTLOAD, MVT::v8f64, MVT::v8f32, Expand);
  setLoadExtAction(ISD::EXTLOAD, MVT::v16f64, MVT::v16f32, Expand);

  setLoadExtAction(ISD::EXTLOAD, MVT::f64, MVT::f16, Expand);
  setLoadExtAction(ISD::EXTLOAD, MVT::f64, MVT::bf16, Expand);
  setLoadExtAction(ISD::EXTLOAD, MVT::v2f64, MVT::v2f16, Expand);
  setLoadExtAction(ISD::EXTLOAD, MVT::v3f64, MVT::v3f16, Expand);
  setLoadExtAction(ISD::EXTLOAD, MVT::v4f64, MVT::v4f16, Expand);
  setLoadExtAction(ISD::EXTLOAD, MVT::v8f64, MVT::v8f16, Expand);
  setLoadExtAction(ISD::EXTLOAD, MVT::v16f64, MVT::v16f16, Expand);

  setOperationAction(ISD::STORE, MVT::f32, Promote);
  AddPromotedToType(ISD::STORE, MVT::f32, MVT::i32);

  setOperationAction(ISD::STORE, MVT::v2f32, Promote);
  AddPromotedToType(ISD::STORE, MVT::v2f32, MVT::v2i32);

  setOperationAction(ISD::STORE, MVT::v3f32, Promote);
  AddPromotedToType(ISD::STORE, MVT::v3f32, MVT::v3i32);

  setOperationAction(ISD::STORE, MVT::v4f32, Promote);
  AddPromotedToType(ISD::STORE, MVT::v4f32, MVT::v4i32);

  setOperationAction(ISD::STORE, MVT::v5f32, Promote);
  AddPromotedToType(ISD::STORE, MVT::v5f32, MVT::v5i32);

  setOperationAction(ISD::STORE, MVT::v6f32, Promote);
  AddPromotedToType(ISD::STORE, MVT::v6f32, MVT::v6i32);

  setOperationAction(ISD::STORE, MVT::v7f32, Promote);
  AddPromotedToType(ISD::STORE, MVT::v7f32, MVT::v7i32);

  setOperationAction(ISD::STORE, MVT::v8f32, Promote);
  AddPromotedToType(ISD::STORE, MVT::v8f32, MVT::v8i32);

  setOperationAction(ISD::STORE, MVT::v9f32, Promote);
  AddPromotedToType(ISD::STORE, MVT::v9f32, MVT::v9i32);

  setOperationAction(ISD::STORE, MVT::v10f32, Promote);
  AddPromotedToType(ISD::STORE, MVT::v10f32, MVT::v10i32);

  setOperationAction(ISD::STORE, MVT::v11f32, Promote);
  AddPromotedToType(ISD::STORE, MVT::v11f32, MVT::v11i32);

  setOperationAction(ISD::STORE, MVT::v12f32, Promote);
  AddPromotedToType(ISD::STORE, MVT::v12f32, MVT::v12i32);

  setOperationAction(ISD::STORE, MVT::v16f32, Promote);
  AddPromotedToType(ISD::STORE, MVT::v16f32, MVT::v16i32);

  setOperationAction(ISD::STORE, MVT::v32f32, Promote);
  AddPromotedToType(ISD::STORE, MVT::v32f32, MVT::v32i32);

  setOperationAction(ISD::STORE, MVT::i64, Promote);
  AddPromotedToType(ISD::STORE, MVT::i64, MVT::v2i32);

  setOperationAction(ISD::STORE, MVT::v2i64, Promote);
  AddPromotedToType(ISD::STORE, MVT::v2i64, MVT::v4i32);

  setOperationAction(ISD::STORE, MVT::f64, Promote);
  AddPromotedToType(ISD::STORE, MVT::f64, MVT::v2i32);

  setOperationAction(ISD::STORE, MVT::v2f64, Promote);
  AddPromotedToType(ISD::STORE, MVT::v2f64, MVT::v4i32);

  setOperationAction(ISD::STORE, MVT::v3i64, Promote);
  AddPromotedToType(ISD::STORE, MVT::v3i64, MVT::v6i32);

  setOperationAction(ISD::STORE, MVT::v3f64, Promote);
  AddPromotedToType(ISD::STORE, MVT::v3f64, MVT::v6i32);

  setOperationAction(ISD::STORE, MVT::v4i64, Promote);
  AddPromotedToType(ISD::STORE, MVT::v4i64, MVT::v8i32);

  setOperationAction(ISD::STORE, MVT::v4f64, Promote);
  AddPromotedToType(ISD::STORE, MVT::v4f64, MVT::v8i32);

  setOperationAction(ISD::STORE, MVT::v8i64, Promote);
  AddPromotedToType(ISD::STORE, MVT::v8i64, MVT::v16i32);

  setOperationAction(ISD::STORE, MVT::v8f64, Promote);
  AddPromotedToType(ISD::STORE, MVT::v8f64, MVT::v16i32);

  setOperationAction(ISD::STORE, MVT::v16i64, Promote);
  AddPromotedToType(ISD::STORE, MVT::v16i64, MVT::v32i32);

  setOperationAction(ISD::STORE, MVT::v16f64, Promote);
  AddPromotedToType(ISD::STORE, MVT::v16f64, MVT::v32i32);

  setTruncStoreAction(MVT::i64, MVT::i1, Expand);
  setTruncStoreAction(MVT::i64, MVT::i8, Expand);
  setTruncStoreAction(MVT::i64, MVT::i16, Expand);
  setTruncStoreAction(MVT::i64, MVT::i32, Expand);

  setTruncStoreAction(MVT::v2i64, MVT::v2i1, Expand);
  setTruncStoreAction(MVT::v2i64, MVT::v2i8, Expand);
  setTruncStoreAction(MVT::v2i64, MVT::v2i16, Expand);
  setTruncStoreAction(MVT::v2i64, MVT::v2i32, Expand);

  setTruncStoreAction(MVT::f32, MVT::bf16, Expand);
  setTruncStoreAction(MVT::f32, MVT::f16, Expand);
  setTruncStoreAction(MVT::v2f32, MVT::v2f16, Expand);
  setTruncStoreAction(MVT::v3f32, MVT::v3f16, Expand);
  setTruncStoreAction(MVT::v4f32, MVT::v4f16, Expand);
  setTruncStoreAction(MVT::v8f32, MVT::v8f16, Expand);
  setTruncStoreAction(MVT::v16f32, MVT::v16f16, Expand);
  setTruncStoreAction(MVT::v32f32, MVT::v32f16, Expand);

  setTruncStoreAction(MVT::f64, MVT::bf16, Expand);
  setTruncStoreAction(MVT::f64, MVT::f16, Expand);
  setTruncStoreAction(MVT::f64, MVT::f32, Expand);

  setTruncStoreAction(MVT::v2f64, MVT::v2f32, Expand);
  setTruncStoreAction(MVT::v2f64, MVT::v2f16, Expand);

  setTruncStoreAction(MVT::v3i64, MVT::v3i32, Expand);
  setTruncStoreAction(MVT::v3i64, MVT::v3i16, Expand);
  setTruncStoreAction(MVT::v3f64, MVT::v3f32, Expand);
  setTruncStoreAction(MVT::v3f64, MVT::v3f16, Expand);

  setTruncStoreAction(MVT::v4i64, MVT::v4i32, Expand);
  setTruncStoreAction(MVT::v4i64, MVT::v4i16, Expand);
  setTruncStoreAction(MVT::v4f64, MVT::v4f32, Expand);
  setTruncStoreAction(MVT::v4f64, MVT::v4f16, Expand);

  setTruncStoreAction(MVT::v8f64, MVT::v8f32, Expand);
  setTruncStoreAction(MVT::v8f64, MVT::v8f16, Expand);

  setTruncStoreAction(MVT::v16f64, MVT::v16f32, Expand);
  setTruncStoreAction(MVT::v16f64, MVT::v16f16, Expand);
  setTruncStoreAction(MVT::v16i64, MVT::v16i16, Expand);
  setTruncStoreAction(MVT::v16i64, MVT::v16i16, Expand);
  setTruncStoreAction(MVT::v16i64, MVT::v16i8, Expand);
  setTruncStoreAction(MVT::v16i64, MVT::v16i8, Expand);
  setTruncStoreAction(MVT::v16i64, MVT::v16i1, Expand);

  setOperationAction(ISD::Constant, {MVT::i32, MVT::i64}, Legal);
  setOperationAction(ISD::ConstantFP, {MVT::f32, MVT::f64}, Legal);

  setOperationAction({ISD::BR_JT, ISD::BRIND}, MVT::Other, Expand);

  // This is totally unsupported, just custom lower to produce an error.
  setOperationAction(ISD::DYNAMIC_STACKALLOC, MVT::i32, Custom);

  // Library functions.  These default to Expand, but we have instructions
  // for them.
  setOperationAction({ISD::FCEIL, ISD::FEXP2, ISD::FPOW, ISD::FLOG2, ISD::FABS,
                      ISD::FFLOOR, ISD::FRINT, ISD::FTRUNC, ISD::FMINNUM,
                      ISD::FMAXNUM},
                     MVT::f32, Legal);

  setOperationAction(ISD::FROUND, {MVT::f32, MVT::f64}, Custom);

  setOperationAction({ISD::FLOG, ISD::FLOG10, ISD::FEXP}, MVT::f32, Custom);

  setOperationAction(ISD::FNEARBYINT, {MVT::f16, MVT::f32, MVT::f64}, Custom);

  setOperationAction(ISD::FROUNDEVEN, {MVT::f16, MVT::f32, MVT::f64}, Custom);

  setOperationAction(ISD::FREM, {MVT::f16, MVT::f32, MVT::f64}, Custom);

  if (Subtarget->has16BitInsts())
    setOperationAction(ISD::IS_FPCLASS, {MVT::f16, MVT::f32, MVT::f64}, Legal);
  else
    setOperationAction(ISD::IS_FPCLASS, {MVT::f32, MVT::f64}, Legal);

  // FIXME: These IS_FPCLASS vector fp types are marked custom so it reaches
  // scalarization code. Can be removed when IS_FPCLASS expand isn't called by
  // default unless marked custom/legal.
  setOperationAction(
      ISD::IS_FPCLASS,
      {MVT::v2f16, MVT::v3f16, MVT::v4f16, MVT::v16f16, MVT::v2f32, MVT::v3f32,
       MVT::v4f32, MVT::v5f32, MVT::v6f32, MVT::v7f32, MVT::v8f32, MVT::v16f32,
       MVT::v2f64, MVT::v3f64, MVT::v4f64, MVT::v8f64, MVT::v16f64},
      Custom);

  // Expand to fneg + fadd.
  setOperationAction(ISD::FSUB, MVT::f64, Expand);

  setOperationAction(ISD::CONCAT_VECTORS,
                     {MVT::v3i32,  MVT::v3f32,  MVT::v4i32,  MVT::v4f32,
                      MVT::v5i32,  MVT::v5f32,  MVT::v6i32,  MVT::v6f32,
                      MVT::v7i32,  MVT::v7f32,  MVT::v8i32,  MVT::v8f32,
                      MVT::v9i32,  MVT::v9f32,  MVT::v10i32, MVT::v10f32,
                      MVT::v11i32, MVT::v11f32, MVT::v12i32, MVT::v12f32},
                     Custom);
  setOperationAction(
      ISD::EXTRACT_SUBVECTOR,
      {MVT::v2f16,  MVT::v2i16,  MVT::v4f16,  MVT::v4i16,  MVT::v2f32,
       MVT::v2i32,  MVT::v3f32,  MVT::v3i32,  MVT::v4f32,  MVT::v4i32,
       MVT::v5f32,  MVT::v5i32,  MVT::v6f32,  MVT::v6i32,  MVT::v7f32,
       MVT::v7i32,  MVT::v8f32,  MVT::v8i32,  MVT::v9f32,  MVT::v9i32,
       MVT::v10i32, MVT::v10f32, MVT::v11i32, MVT::v11f32, MVT::v12i32,
       MVT::v12f32, MVT::v16f16, MVT::v16i16, MVT::v16f32, MVT::v16i32,
       MVT::v32f32, MVT::v32i32, MVT::v2f64,  MVT::v2i64,  MVT::v3f64,
       MVT::v3i64,  MVT::v4f64,  MVT::v4i64,  MVT::v8f64,  MVT::v8i64,
       MVT::v16f64, MVT::v16i64},
      Custom);

  setOperationAction(ISD::FP16_TO_FP, MVT::f64, Expand);
  setOperationAction(ISD::FP_TO_FP16, {MVT::f64, MVT::f32}, Custom);

  const MVT ScalarIntVTs[] = { MVT::i32, MVT::i64 };
  for (MVT VT : ScalarIntVTs) {
    // These should use [SU]DIVREM, so set them to expand
    setOperationAction({ISD::SDIV, ISD::UDIV, ISD::SREM, ISD::UREM}, VT,
                       Expand);

    // GPU does not have divrem function for signed or unsigned.
    setOperationAction({ISD::SDIVREM, ISD::UDIVREM}, VT, Custom);

    // GPU does not have [S|U]MUL_LOHI functions as a single instruction.
    setOperationAction({ISD::SMUL_LOHI, ISD::UMUL_LOHI}, VT, Expand);

    setOperationAction({ISD::BSWAP, ISD::CTTZ, ISD::CTLZ}, VT, Expand);

    // AMDGPU uses ADDC/SUBC/ADDE/SUBE
    setOperationAction({ISD::ADDC, ISD::SUBC, ISD::ADDE, ISD::SUBE}, VT, Legal);
  }

  // The hardware supports 32-bit FSHR, but not FSHL.
  setOperationAction(ISD::FSHR, MVT::i32, Legal);

  // The hardware supports 32-bit ROTR, but not ROTL.
  setOperationAction(ISD::ROTL, {MVT::i32, MVT::i64}, Expand);
  setOperationAction(ISD::ROTR, MVT::i64, Expand);

  setOperationAction({ISD::MULHU, ISD::MULHS}, MVT::i16, Expand);

  setOperationAction({ISD::MUL, ISD::MULHU, ISD::MULHS}, MVT::i64, Expand);
  setOperationAction(
      {ISD::UINT_TO_FP, ISD::SINT_TO_FP, ISD::FP_TO_SINT, ISD::FP_TO_UINT},
      MVT::i64, Custom);
  setOperationAction(ISD::SELECT_CC, MVT::i64, Expand);

  setOperationAction({ISD::SMIN, ISD::UMIN, ISD::SMAX, ISD::UMAX}, MVT::i32,
                     Legal);

  setOperationAction(
      {ISD::CTTZ, ISD::CTTZ_ZERO_UNDEF, ISD::CTLZ, ISD::CTLZ_ZERO_UNDEF},
      MVT::i64, Custom);

  static const MVT::SimpleValueType VectorIntTypes[] = {
      MVT::v2i32, MVT::v3i32, MVT::v4i32, MVT::v5i32, MVT::v6i32, MVT::v7i32,
      MVT::v9i32, MVT::v10i32, MVT::v11i32, MVT::v12i32};

  for (MVT VT : VectorIntTypes) {
    // Expand the following operations for the current type by default.
    setOperationAction({ISD::ADD,        ISD::AND,     ISD::FP_TO_SINT,
                        ISD::FP_TO_UINT, ISD::MUL,     ISD::MULHU,
                        ISD::MULHS,      ISD::OR,      ISD::SHL,
                        ISD::SRA,        ISD::SRL,     ISD::ROTL,
                        ISD::ROTR,       ISD::SUB,     ISD::SINT_TO_FP,
                        ISD::UINT_TO_FP, ISD::SDIV,    ISD::UDIV,
                        ISD::SREM,       ISD::UREM,    ISD::SMUL_LOHI,
                        ISD::UMUL_LOHI,  ISD::SDIVREM, ISD::UDIVREM,
                        ISD::SELECT,     ISD::VSELECT, ISD::SELECT_CC,
                        ISD::XOR,        ISD::BSWAP,   ISD::CTPOP,
                        ISD::CTTZ,       ISD::CTLZ,    ISD::VECTOR_SHUFFLE,
                        ISD::SETCC},
                       VT, Expand);
  }

  static const MVT::SimpleValueType FloatVectorTypes[] = {
      MVT::v2f32, MVT::v3f32,  MVT::v4f32, MVT::v5f32, MVT::v6f32, MVT::v7f32,
      MVT::v9f32, MVT::v10f32, MVT::v11f32, MVT::v12f32};

  for (MVT VT : FloatVectorTypes) {
    setOperationAction(
        {ISD::FABS,    ISD::FMINNUM,      ISD::FMAXNUM,   ISD::FADD,
         ISD::FCEIL,   ISD::FCOS,         ISD::FDIV,      ISD::FEXP2,
         ISD::FEXP,    ISD::FLOG2,        ISD::FREM,      ISD::FLOG,
         ISD::FLOG10,  ISD::FPOW,         ISD::FFLOOR,    ISD::FTRUNC,
         ISD::FMUL,    ISD::FMA,          ISD::FRINT,     ISD::FNEARBYINT,
         ISD::FSQRT,   ISD::FSIN,         ISD::FSUB,      ISD::FNEG,
         ISD::VSELECT, ISD::SELECT_CC,    ISD::FCOPYSIGN, ISD::VECTOR_SHUFFLE,
         ISD::SETCC,   ISD::FCANONICALIZE},
        VT, Expand);
  }

  // This causes using an unrolled select operation rather than expansion with
  // bit operations. This is in general better, but the alternative using BFI
  // instructions may be better if the select sources are SGPRs.
  setOperationAction(ISD::SELECT, MVT::v2f32, Promote);
  AddPromotedToType(ISD::SELECT, MVT::v2f32, MVT::v2i32);

  setOperationAction(ISD::SELECT, MVT::v3f32, Promote);
  AddPromotedToType(ISD::SELECT, MVT::v3f32, MVT::v3i32);

  setOperationAction(ISD::SELECT, MVT::v4f32, Promote);
  AddPromotedToType(ISD::SELECT, MVT::v4f32, MVT::v4i32);

  setOperationAction(ISD::SELECT, MVT::v5f32, Promote);
  AddPromotedToType(ISD::SELECT, MVT::v5f32, MVT::v5i32);

  setOperationAction(ISD::SELECT, MVT::v6f32, Promote);
  AddPromotedToType(ISD::SELECT, MVT::v6f32, MVT::v6i32);

  setOperationAction(ISD::SELECT, MVT::v7f32, Promote);
  AddPromotedToType(ISD::SELECT, MVT::v7f32, MVT::v7i32);

  setOperationAction(ISD::SELECT, MVT::v9f32, Promote);
  AddPromotedToType(ISD::SELECT, MVT::v9f32, MVT::v9i32);

  setOperationAction(ISD::SELECT, MVT::v10f32, Promote);
  AddPromotedToType(ISD::SELECT, MVT::v10f32, MVT::v10i32);

  setOperationAction(ISD::SELECT, MVT::v11f32, Promote);
  AddPromotedToType(ISD::SELECT, MVT::v11f32, MVT::v11i32);

  setOperationAction(ISD::SELECT, MVT::v12f32, Promote);
  AddPromotedToType(ISD::SELECT, MVT::v12f32, MVT::v12i32);

  // There are no libcalls of any kind.
  for (int I = 0; I < RTLIB::UNKNOWN_LIBCALL; ++I)
    setLibcallName(static_cast<RTLIB::Libcall>(I), nullptr);

  setSchedulingPreference(Sched::RegPressure);
  setJumpIsExpensive(true);

  // FIXME: This is only partially true. If we have to do vector compares, any
  // SGPR pair can be a condition register. If we have a uniform condition, we
  // are better off doing SALU operations, where there is only one SCC. For now,
  // we don't have a way of knowing during instruction selection if a condition
  // will be uniform and we always use vector compares. Assume we are using
  // vector compares until that is fixed.
  setHasMultipleConditionRegisters(true);

  setMinCmpXchgSizeInBits(32);
  setSupportsUnalignedAtomics(false);

  PredictableSelectIsExpensive = false;

  // We want to find all load dependencies for long chains of stores to enable
  // merging into very wide vectors. The problem is with vectors with > 4
  // elements. MergeConsecutiveStores will attempt to merge these because x8/x16
  // vectors are a legal type, even though we have to split the loads
  // usually. When we can more precisely specify load legality per address
  // space, we should be able to make FindBetterChain/MergeConsecutiveStores
  // smarter so that they can figure out what to do in 2 iterations without all
  // N > 4 stores on the same chain.
  GatherAllAliasesMaxDepth = 16;

  // memcpy/memmove/memset are expanded in the IR, so we shouldn't need to worry
  // about these during lowering.
  MaxStoresPerMemcpy  = 0xffffffff;
  MaxStoresPerMemmove = 0xffffffff;
  MaxStoresPerMemset  = 0xffffffff;

  // The expansion for 64-bit division is enormous.
  if (AMDGPUBypassSlowDiv)
    addBypassSlowDiv(64, 32);

  setTargetDAGCombine({ISD::BITCAST,    ISD::SHL,
                       ISD::SRA,        ISD::SRL,
                       ISD::TRUNCATE,   ISD::MUL,
                       ISD::SMUL_LOHI,  ISD::UMUL_LOHI,
                       ISD::MULHU,      ISD::MULHS,
                       ISD::SELECT,     ISD::SELECT_CC,
                       ISD::STORE,      ISD::FADD,
                       ISD::FSUB,       ISD::FNEG,
                       ISD::FABS,       ISD::AssertZext,
                       ISD::AssertSext, ISD::INTRINSIC_WO_CHAIN});
}

bool AMDGPUTargetLowering::mayIgnoreSignedZero(SDValue Op) const {
  if (getTargetMachine().Options.NoSignedZerosFPMath)
    return true;

  const auto Flags = Op.getNode()->getFlags();
  if (Flags.hasNoSignedZeros())
    return true;

  return false;
}

//===----------------------------------------------------------------------===//
// Target Information
//===----------------------------------------------------------------------===//

LLVM_READNONE
static bool fnegFoldsIntoOp(unsigned Opc) {
  switch (Opc) {
  case ISD::FADD:
  case ISD::FSUB:
  case ISD::FMUL:
  case ISD::FMA:
  case ISD::FMAD:
  case ISD::FMINNUM:
  case ISD::FMAXNUM:
  case ISD::FMINNUM_IEEE:
  case ISD::FMAXNUM_IEEE:
  case ISD::FSIN:
  case ISD::FTRUNC:
  case ISD::FRINT:
  case ISD::FNEARBYINT:
  case ISD::FCANONICALIZE:
  case AMDGPUISD::RCP:
  case AMDGPUISD::RCP_LEGACY:
  case AMDGPUISD::RCP_IFLAG:
  case AMDGPUISD::SIN_HW:
  case AMDGPUISD::FMUL_LEGACY:
  case AMDGPUISD::FMIN_LEGACY:
  case AMDGPUISD::FMAX_LEGACY:
  case AMDGPUISD::FMED3:
    // TODO: handle llvm.amdgcn.fma.legacy
    return true;
  default:
    return false;
  }
}

/// \p returns true if the operation will definitely need to use a 64-bit
/// encoding, and thus will use a VOP3 encoding regardless of the source
/// modifiers.
LLVM_READONLY
static bool opMustUseVOP3Encoding(const SDNode *N, MVT VT) {
  return N->getNumOperands() > 2 || VT == MVT::f64;
}

// Most FP instructions support source modifiers, but this could be refined
// slightly.
LLVM_READONLY
static bool hasSourceMods(const SDNode *N) {
  if (isa<MemSDNode>(N))
    return false;

  switch (N->getOpcode()) {
  case ISD::CopyToReg:
  case ISD::SELECT:
  case ISD::FDIV:
  case ISD::FREM:
  case ISD::INLINEASM:
  case ISD::INLINEASM_BR:
  case AMDGPUISD::DIV_SCALE:
  case ISD::INTRINSIC_W_CHAIN:

  // TODO: Should really be looking at the users of the bitcast. These are
  // problematic because bitcasts are used to legalize all stores to integer
  // types.
  case ISD::BITCAST:
    return false;
  case ISD::INTRINSIC_WO_CHAIN: {
    switch (cast<ConstantSDNode>(N->getOperand(0))->getZExtValue()) {
    case Intrinsic::amdgcn_interp_p1:
    case Intrinsic::amdgcn_interp_p2:
    case Intrinsic::amdgcn_interp_mov:
    case Intrinsic::amdgcn_interp_p1_f16:
    case Intrinsic::amdgcn_interp_p2_f16:
      return false;
    default:
      return true;
    }
  }
  default:
    return true;
  }
}

bool AMDGPUTargetLowering::allUsesHaveSourceMods(const SDNode *N,
                                                 unsigned CostThreshold) {
  // Some users (such as 3-operand FMA/MAD) must use a VOP3 encoding, and thus
  // it is truly free to use a source modifier in all cases. If there are
  // multiple users but for each one will necessitate using VOP3, there will be
  // a code size increase. Try to avoid increasing code size unless we know it
  // will save on the instruction count.
  unsigned NumMayIncreaseSize = 0;
  MVT VT = N->getValueType(0).getScalarType().getSimpleVT();

  // XXX - Should this limit number of uses to check?
  for (const SDNode *U : N->uses()) {
    if (!hasSourceMods(U))
      return false;

    if (!opMustUseVOP3Encoding(U, VT)) {
      if (++NumMayIncreaseSize > CostThreshold)
        return false;
    }
  }

  return true;
}

EVT AMDGPUTargetLowering::getTypeForExtReturn(LLVMContext &Context, EVT VT,
                                              ISD::NodeType ExtendKind) const {
  assert(!VT.isVector() && "only scalar expected");

  // Round to the next multiple of 32-bits.
  unsigned Size = VT.getSizeInBits();
  if (Size <= 32)
    return MVT::i32;
  return EVT::getIntegerVT(Context, 32 * ((Size + 31) / 32));
}

MVT AMDGPUTargetLowering::getVectorIdxTy(const DataLayout &) const {
  return MVT::i32;
}

bool AMDGPUTargetLowering::isSelectSupported(SelectSupportKind SelType) const {
  return true;
}

// The backend supports 32 and 64 bit floating point immediates.
// FIXME: Why are we reporting vectors of FP immediates as legal?
bool AMDGPUTargetLowering::isFPImmLegal(const APFloat &Imm, EVT VT,
                                        bool ForCodeSize) const {
  EVT ScalarVT = VT.getScalarType();
  return (ScalarVT == MVT::f32 || ScalarVT == MVT::f64 ||
         (ScalarVT == MVT::f16 && Subtarget->has16BitInsts()));
}

// We don't want to shrink f64 / f32 constants.
bool AMDGPUTargetLowering::ShouldShrinkFPConstant(EVT VT) const {
  EVT ScalarVT = VT.getScalarType();
  return (ScalarVT != MVT::f32 && ScalarVT != MVT::f64);
}

bool AMDGPUTargetLowering::shouldReduceLoadWidth(SDNode *N,
                                                 ISD::LoadExtType ExtTy,
                                                 EVT NewVT) const {
  // TODO: This may be worth removing. Check regression tests for diffs.
  if (!TargetLoweringBase::shouldReduceLoadWidth(N, ExtTy, NewVT))
    return false;

  unsigned NewSize = NewVT.getStoreSizeInBits();

  // If we are reducing to a 32-bit load or a smaller multi-dword load,
  // this is always better.
  if (NewSize >= 32)
    return true;

  EVT OldVT = N->getValueType(0);
  unsigned OldSize = OldVT.getStoreSizeInBits();

  MemSDNode *MN = cast<MemSDNode>(N);
  unsigned AS = MN->getAddressSpace();
  // Do not shrink an aligned scalar load to sub-dword.
  // Scalar engine cannot do sub-dword loads.
  if (OldSize >= 32 && NewSize < 32 && MN->getAlign() >= Align(4) &&
      (AS == AMDGPUAS::CONSTANT_ADDRESS ||
       AS == AMDGPUAS::CONSTANT_ADDRESS_32BIT ||
       (isa<LoadSDNode>(N) && AS == AMDGPUAS::GLOBAL_ADDRESS &&
        MN->isInvariant())) &&
      AMDGPUInstrInfo::isUniformMMO(MN->getMemOperand()))
    return false;

  // Don't produce extloads from sub 32-bit types. SI doesn't have scalar
  // extloads, so doing one requires using a buffer_load. In cases where we
  // still couldn't use a scalar load, using the wider load shouldn't really
  // hurt anything.

  // If the old size already had to be an extload, there's no harm in continuing
  // to reduce the width.
  return (OldSize < 32);
}

bool AMDGPUTargetLowering::isLoadBitCastBeneficial(EVT LoadTy, EVT CastTy,
                                                   const SelectionDAG &DAG,
                                                   const MachineMemOperand &MMO) const {

  assert(LoadTy.getSizeInBits() == CastTy.getSizeInBits());

  if (LoadTy.getScalarType() == MVT::i32)
    return false;

  unsigned LScalarSize = LoadTy.getScalarSizeInBits();
  unsigned CastScalarSize = CastTy.getScalarSizeInBits();

  if ((LScalarSize >= CastScalarSize) && (CastScalarSize < 32))
    return false;

  unsigned Fast = 0;
  return allowsMemoryAccessForAlignment(*DAG.getContext(), DAG.getDataLayout(),
                                        CastTy, MMO, &Fast) &&
         Fast;
}

// SI+ has instructions for cttz / ctlz for 32-bit values. This is probably also
// profitable with the expansion for 64-bit since it's generally good to
// speculate things.
bool AMDGPUTargetLowering::isCheapToSpeculateCttz(Type *Ty) const {
  return true;
}

bool AMDGPUTargetLowering::isCheapToSpeculateCtlz(Type *Ty) const {
  return true;
}

bool AMDGPUTargetLowering::isSDNodeAlwaysUniform(const SDNode *N) const {
  switch (N->getOpcode()) {
  case ISD::EntryToken:
  case ISD::TokenFactor:
    return true;
  case ISD::INTRINSIC_WO_CHAIN: {
    unsigned IntrID = cast<ConstantSDNode>(N->getOperand(0))->getZExtValue();
    switch (IntrID) {
    case Intrinsic::amdgcn_readfirstlane:
    case Intrinsic::amdgcn_readlane:
      return true;
    }
    return false;
  }
  case ISD::LOAD:
    if (cast<LoadSDNode>(N)->getMemOperand()->getAddrSpace() ==
        AMDGPUAS::CONSTANT_ADDRESS_32BIT)
      return true;
    return false;
  case AMDGPUISD::SETCC: // ballot-style instruction
    return true;
  }
  return false;
}

SDValue AMDGPUTargetLowering::getNegatedExpression(
    SDValue Op, SelectionDAG &DAG, bool LegalOperations, bool ForCodeSize,
    NegatibleCost &Cost, unsigned Depth) const {

  switch (Op.getOpcode()) {
  case ISD::FMA:
  case ISD::FMAD: {
    // Negating a fma is not free if it has users without source mods.
    if (!allUsesHaveSourceMods(Op.getNode()))
      return SDValue();
    break;
  }
  case AMDGPUISD::RCP: {
    SDValue Src = Op.getOperand(0);
    EVT VT = Op.getValueType();
    SDLoc SL(Op);

    SDValue NegSrc = getNegatedExpression(Src, DAG, LegalOperations,
                                          ForCodeSize, Cost, Depth);
    if (NegSrc)
      return DAG.getNode(AMDGPUISD::RCP, SL, VT, NegSrc, Op->getFlags());
    return SDValue();
  }
  default:
    break;
  }

  return TargetLowering::getNegatedExpression(Op, DAG, LegalOperations,
                                              ForCodeSize, Cost, Depth);
}

//===---------------------------------------------------------------------===//
// Target Properties
//===---------------------------------------------------------------------===//

bool AMDGPUTargetLowering::isFAbsFree(EVT VT) const {
  assert(VT.isFloatingPoint());

  // Packed operations do not have a fabs modifier.
  return VT == MVT::f32 || VT == MVT::f64 ||
         (Subtarget->has16BitInsts() && VT == MVT::f16);
}

bool AMDGPUTargetLowering::isFNegFree(EVT VT) const {
  assert(VT.isFloatingPoint());
  // Report this based on the end legalized type.
  VT = VT.getScalarType();
  return VT == MVT::f32 || VT == MVT::f64 || VT == MVT::f16;
}

bool AMDGPUTargetLowering:: storeOfVectorConstantIsCheap(EVT MemVT,
                                                         unsigned NumElem,
                                                         unsigned AS) const {
  return true;
}

bool AMDGPUTargetLowering::aggressivelyPreferBuildVectorSources(EVT VecVT) const {
  // There are few operations which truly have vector input operands. Any vector
  // operation is going to involve operations on each component, and a
  // build_vector will be a copy per element, so it always makes sense to use a
  // build_vector input in place of the extracted element to avoid a copy into a
  // super register.
  //
  // We should probably only do this if all users are extracts only, but this
  // should be the common case.
  return true;
}

bool AMDGPUTargetLowering::isTruncateFree(EVT Source, EVT Dest) const {
  // Truncate is just accessing a subregister.

  unsigned SrcSize = Source.getSizeInBits();
  unsigned DestSize = Dest.getSizeInBits();

  return DestSize < SrcSize && DestSize % 32 == 0 ;
}

bool AMDGPUTargetLowering::isTruncateFree(Type *Source, Type *Dest) const {
  // Truncate is just accessing a subregister.

  unsigned SrcSize = Source->getScalarSizeInBits();
  unsigned DestSize = Dest->getScalarSizeInBits();

  if (DestSize== 16 && Subtarget->has16BitInsts())
    return SrcSize >= 32;

  return DestSize < SrcSize && DestSize % 32 == 0;
}

bool AMDGPUTargetLowering::isZExtFree(Type *Src, Type *Dest) const {
  unsigned SrcSize = Src->getScalarSizeInBits();
  unsigned DestSize = Dest->getScalarSizeInBits();

  if (SrcSize == 16 && Subtarget->has16BitInsts())
    return DestSize >= 32;

  return SrcSize == 32 && DestSize == 64;
}

bool AMDGPUTargetLowering::isZExtFree(EVT Src, EVT Dest) const {
  // Any register load of a 64-bit value really requires 2 32-bit moves. For all
  // practical purposes, the extra mov 0 to load a 64-bit is free.  As used,
  // this will enable reducing 64-bit operations the 32-bit, which is always
  // good.

  if (Src == MVT::i16)
    return Dest == MVT::i32 ||Dest == MVT::i64 ;

  return Src == MVT::i32 && Dest == MVT::i64;
}

bool AMDGPUTargetLowering::isZExtFree(SDValue Val, EVT VT2) const {
  return isZExtFree(Val.getValueType(), VT2);
}

bool AMDGPUTargetLowering::isNarrowingProfitable(EVT SrcVT, EVT DestVT) const {
  // There aren't really 64-bit registers, but pairs of 32-bit ones and only a
  // limited number of native 64-bit operations. Shrinking an operation to fit
  // in a single 32-bit register should always be helpful. As currently used,
  // this is much less general than the name suggests, and is only used in
  // places trying to reduce the sizes of loads. Shrinking loads to < 32-bits is
  // not profitable, and may actually be harmful.
  return SrcVT.getSizeInBits() > 32 && DestVT.getSizeInBits() == 32;
}

bool AMDGPUTargetLowering::isDesirableToCommuteWithShift(
    const SDNode* N, CombineLevel Level) const {
  assert((N->getOpcode() == ISD::SHL || N->getOpcode() == ISD::SRA ||
          N->getOpcode() == ISD::SRL) &&
         "Expected shift op");
  // Always commute pre-type legalization and right shifts.
  // We're looking for shl(or(x,y),z) patterns.
  if (Level < CombineLevel::AfterLegalizeTypes ||
      N->getOpcode() != ISD::SHL || N->getOperand(0).getOpcode() != ISD::OR)
    return true;

  // If only user is a i32 right-shift, then don't destroy a BFE pattern.
  if (N->getValueType(0) == MVT::i32 && N->use_size() == 1 &&
      (N->use_begin()->getOpcode() == ISD::SRA ||
       N->use_begin()->getOpcode() == ISD::SRL))
    return false;

  // Don't destroy or(shl(load_zext(),c), load_zext()) patterns.
  auto IsShiftAndLoad = [](SDValue LHS, SDValue RHS) {
    if (LHS.getOpcode() != ISD::SHL)
      return false;
    auto *RHSLd = dyn_cast<LoadSDNode>(RHS);
    auto *LHS0 = dyn_cast<LoadSDNode>(LHS.getOperand(0));
    auto *LHS1 = dyn_cast<ConstantSDNode>(LHS.getOperand(1));
    return LHS0 && LHS1 && RHSLd && LHS0->getExtensionType() == ISD::ZEXTLOAD &&
           LHS1->getAPIntValue() == LHS0->getMemoryVT().getScalarSizeInBits() &&
           RHSLd->getExtensionType() == ISD::ZEXTLOAD;
  };
  SDValue LHS = N->getOperand(0).getOperand(0);
  SDValue RHS = N->getOperand(0).getOperand(1);
  return !(IsShiftAndLoad(LHS, RHS) || IsShiftAndLoad(RHS, LHS));
}

//===---------------------------------------------------------------------===//
// TargetLowering Callbacks
//===---------------------------------------------------------------------===//

CCAssignFn *AMDGPUCallLowering::CCAssignFnForCall(CallingConv::ID CC,
                                                  bool IsVarArg) {
  switch (CC) {
  case CallingConv::AMDGPU_VS:
  case CallingConv::AMDGPU_GS:
  case CallingConv::AMDGPU_PS:
  case CallingConv::AMDGPU_CS:
  case CallingConv::AMDGPU_HS:
  case CallingConv::AMDGPU_ES:
  case CallingConv::AMDGPU_LS:
    return CC_AMDGPU;
  case CallingConv::C:
  case CallingConv::Fast:
  case CallingConv::Cold:
    return CC_AMDGPU_Func;
  case CallingConv::AMDGPU_Gfx:
    return CC_SI_Gfx;
  case CallingConv::AMDGPU_KERNEL:
  case CallingConv::SPIR_KERNEL:
  default:
    report_fatal_error("Unsupported calling convention for call");
  }
}

CCAssignFn *AMDGPUCallLowering::CCAssignFnForReturn(CallingConv::ID CC,
                                                    bool IsVarArg) {
  switch (CC) {
  case CallingConv::AMDGPU_KERNEL:
  case CallingConv::SPIR_KERNEL:
    llvm_unreachable("kernels should not be handled here");
  case CallingConv::AMDGPU_VS:
  case CallingConv::AMDGPU_GS:
  case CallingConv::AMDGPU_PS:
  case CallingConv::AMDGPU_CS:
  case CallingConv::AMDGPU_HS:
  case CallingConv::AMDGPU_ES:
  case CallingConv::AMDGPU_LS:
    return RetCC_SI_Shader;
  case CallingConv::AMDGPU_Gfx:
    return RetCC_SI_Gfx;
  case CallingConv::C:
  case CallingConv::Fast:
  case CallingConv::Cold:
    return RetCC_AMDGPU_Func;
  default:
    report_fatal_error("Unsupported calling convention.");
  }
}

/// The SelectionDAGBuilder will automatically promote function arguments
/// with illegal types.  However, this does not work for the AMDGPU targets
/// since the function arguments are stored in memory as these illegal types.
/// In order to handle this properly we need to get the original types sizes
/// from the LLVM IR Function and fixup the ISD:InputArg values before
/// passing them to AnalyzeFormalArguments()

/// When the SelectionDAGBuilder computes the Ins, it takes care of splitting
/// input values across multiple registers.  Each item in the Ins array
/// represents a single value that will be stored in registers.  Ins[x].VT is
/// the value type of the value that will be stored in the register, so
/// whatever SDNode we lower the argument to needs to be this type.
///
/// In order to correctly lower the arguments we need to know the size of each
/// argument.  Since Ins[x].VT gives us the size of the register that will
/// hold the value, we need to look at Ins[x].ArgVT to see the 'real' type
/// for the original function argument so that we can deduce the correct memory
/// type to use for Ins[x].  In most cases the correct memory type will be
/// Ins[x].ArgVT.  However, this will not always be the case.  If, for example,
/// we have a kernel argument of type v8i8, this argument will be split into
/// 8 parts and each part will be represented by its own item in the Ins array.
/// For each part the Ins[x].ArgVT will be the v8i8, which is the full type of
/// the argument before it was split.  From this, we deduce that the memory type
/// for each individual part is i8.  We pass the memory type as LocVT to the
/// calling convention analysis function and the register type (Ins[x].VT) as
/// the ValVT.
void AMDGPUTargetLowering::analyzeFormalArgumentsCompute(
  CCState &State,
  const SmallVectorImpl<ISD::InputArg> &Ins) const {
  const MachineFunction &MF = State.getMachineFunction();
  const Function &Fn = MF.getFunction();
  LLVMContext &Ctx = Fn.getParent()->getContext();
  const AMDGPUSubtarget &ST = AMDGPUSubtarget::get(MF);
  const unsigned ExplicitOffset = ST.getExplicitKernelArgOffset(Fn);
  CallingConv::ID CC = Fn.getCallingConv();

  Align MaxAlign = Align(1);
  uint64_t ExplicitArgOffset = 0;
  const DataLayout &DL = Fn.getParent()->getDataLayout();

  unsigned InIndex = 0;

  for (const Argument &Arg : Fn.args()) {
    const bool IsByRef = Arg.hasByRefAttr();
    Type *BaseArgTy = Arg.getType();
    Type *MemArgTy = IsByRef ? Arg.getParamByRefType() : BaseArgTy;
    Align Alignment = DL.getValueOrABITypeAlignment(
        IsByRef ? Arg.getParamAlign() : std::nullopt, MemArgTy);
    MaxAlign = std::max(Alignment, MaxAlign);
    uint64_t AllocSize = DL.getTypeAllocSize(MemArgTy);

    uint64_t ArgOffset = alignTo(ExplicitArgOffset, Alignment) + ExplicitOffset;
    ExplicitArgOffset = alignTo(ExplicitArgOffset, Alignment) + AllocSize;

    // We're basically throwing away everything passed into us and starting over
    // to get accurate in-memory offsets. The "PartOffset" is completely useless
    // to us as computed in Ins.
    //
    // We also need to figure out what type legalization is trying to do to get
    // the correct memory offsets.

    SmallVector<EVT, 16> ValueVTs;
    SmallVector<uint64_t, 16> Offsets;
    ComputeValueVTs(*this, DL, BaseArgTy, ValueVTs, &Offsets, ArgOffset);

    for (unsigned Value = 0, NumValues = ValueVTs.size();
         Value != NumValues; ++Value) {
      uint64_t BasePartOffset = Offsets[Value];

      EVT ArgVT = ValueVTs[Value];
      EVT MemVT = ArgVT;
      MVT RegisterVT = getRegisterTypeForCallingConv(Ctx, CC, ArgVT);
      unsigned NumRegs = getNumRegistersForCallingConv(Ctx, CC, ArgVT);

      if (NumRegs == 1) {
        // This argument is not split, so the IR type is the memory type.
        if (ArgVT.isExtended()) {
          // We have an extended type, like i24, so we should just use the
          // register type.
          MemVT = RegisterVT;
        } else {
          MemVT = ArgVT;
        }
      } else if (ArgVT.isVector() && RegisterVT.isVector() &&
                 ArgVT.getScalarType() == RegisterVT.getScalarType()) {
        assert(ArgVT.getVectorNumElements() > RegisterVT.getVectorNumElements());
        // We have a vector value which has been split into a vector with
        // the same scalar type, but fewer elements.  This should handle
        // all the floating-point vector types.
        MemVT = RegisterVT;
      } else if (ArgVT.isVector() &&
                 ArgVT.getVectorNumElements() == NumRegs) {
        // This arg has been split so that each element is stored in a separate
        // register.
        MemVT = ArgVT.getScalarType();
      } else if (ArgVT.isExtended()) {
        // We have an extended type, like i65.
        MemVT = RegisterVT;
      } else {
        unsigned MemoryBits = ArgVT.getStoreSizeInBits() / NumRegs;
        assert(ArgVT.getStoreSizeInBits() % NumRegs == 0);
        if (RegisterVT.isInteger()) {
          MemVT = EVT::getIntegerVT(State.getContext(), MemoryBits);
        } else if (RegisterVT.isVector()) {
          assert(!RegisterVT.getScalarType().isFloatingPoint());
          unsigned NumElements = RegisterVT.getVectorNumElements();
          assert(MemoryBits % NumElements == 0);
          // This vector type has been split into another vector type with
          // a different elements size.
          EVT ScalarVT = EVT::getIntegerVT(State.getContext(),
                                           MemoryBits / NumElements);
          MemVT = EVT::getVectorVT(State.getContext(), ScalarVT, NumElements);
        } else {
          llvm_unreachable("cannot deduce memory type.");
        }
      }

      // Convert one element vectors to scalar.
      if (MemVT.isVector() && MemVT.getVectorNumElements() == 1)
        MemVT = MemVT.getScalarType();

      // Round up vec3/vec5 argument.
      if (MemVT.isVector() && !MemVT.isPow2VectorType()) {
        assert(MemVT.getVectorNumElements() == 3 ||
               MemVT.getVectorNumElements() == 5 ||
               (MemVT.getVectorNumElements() >= 9 &&
                MemVT.getVectorNumElements() <= 12));
        MemVT = MemVT.getPow2VectorType(State.getContext());
      } else if (!MemVT.isSimple() && !MemVT.isVector()) {
        MemVT = MemVT.getRoundIntegerType(State.getContext());
      }

      unsigned PartOffset = 0;
      for (unsigned i = 0; i != NumRegs; ++i) {
        State.addLoc(CCValAssign::getCustomMem(InIndex++, RegisterVT,
                                               BasePartOffset + PartOffset,
                                               MemVT.getSimpleVT(),
                                               CCValAssign::Full));
        PartOffset += MemVT.getStoreSize();
      }
    }
  }
}

SDValue AMDGPUTargetLowering::LowerReturn(
  SDValue Chain, CallingConv::ID CallConv,
  bool isVarArg,
  const SmallVectorImpl<ISD::OutputArg> &Outs,
  const SmallVectorImpl<SDValue> &OutVals,
  const SDLoc &DL, SelectionDAG &DAG) const {
  // FIXME: Fails for r600 tests
  //assert(!isVarArg && Outs.empty() && OutVals.empty() &&
  // "wave terminate should not have return values");
  return DAG.getNode(AMDGPUISD::ENDPGM, DL, MVT::Other, Chain);
}

//===---------------------------------------------------------------------===//
// Target specific lowering
//===---------------------------------------------------------------------===//

/// Selects the correct CCAssignFn for a given CallingConvention value.
CCAssignFn *AMDGPUTargetLowering::CCAssignFnForCall(CallingConv::ID CC,
                                                    bool IsVarArg) {
  return AMDGPUCallLowering::CCAssignFnForCall(CC, IsVarArg);
}

CCAssignFn *AMDGPUTargetLowering::CCAssignFnForReturn(CallingConv::ID CC,
                                                      bool IsVarArg) {
  return AMDGPUCallLowering::CCAssignFnForReturn(CC, IsVarArg);
}

SDValue AMDGPUTargetLowering::addTokenForArgument(SDValue Chain,
                                                  SelectionDAG &DAG,
                                                  MachineFrameInfo &MFI,
                                                  int ClobberedFI) const {
  SmallVector<SDValue, 8> ArgChains;
  int64_t FirstByte = MFI.getObjectOffset(ClobberedFI);
  int64_t LastByte = FirstByte + MFI.getObjectSize(ClobberedFI) - 1;

  // Include the original chain at the beginning of the list. When this is
  // used by target LowerCall hooks, this helps legalize find the
  // CALLSEQ_BEGIN node.
  ArgChains.push_back(Chain);

  // Add a chain value for each stack argument corresponding
  for (SDNode *U : DAG.getEntryNode().getNode()->uses()) {
    if (LoadSDNode *L = dyn_cast<LoadSDNode>(U)) {
      if (FrameIndexSDNode *FI = dyn_cast<FrameIndexSDNode>(L->getBasePtr())) {
        if (FI->getIndex() < 0) {
          int64_t InFirstByte = MFI.getObjectOffset(FI->getIndex());
          int64_t InLastByte = InFirstByte;
          InLastByte += MFI.getObjectSize(FI->getIndex()) - 1;

          if ((InFirstByte <= FirstByte && FirstByte <= InLastByte) ||
              (FirstByte <= InFirstByte && InFirstByte <= LastByte))
            ArgChains.push_back(SDValue(L, 1));
        }
      }
    }
  }

  // Build a tokenfactor for all the chains.
  return DAG.getNode(ISD::TokenFactor, SDLoc(Chain), MVT::Other, ArgChains);
}

SDValue AMDGPUTargetLowering::lowerUnhandledCall(CallLoweringInfo &CLI,
                                                 SmallVectorImpl<SDValue> &InVals,
                                                 StringRef Reason) const {
  SDValue Callee = CLI.Callee;
  SelectionDAG &DAG = CLI.DAG;

  const Function &Fn = DAG.getMachineFunction().getFunction();

  StringRef FuncName("<unknown>");

  if (const ExternalSymbolSDNode *G = dyn_cast<ExternalSymbolSDNode>(Callee))
    FuncName = G->getSymbol();
  else if (const GlobalAddressSDNode *G = dyn_cast<GlobalAddressSDNode>(Callee))
    FuncName = G->getGlobal()->getName();

  DiagnosticInfoUnsupported NoCalls(
    Fn, Reason + FuncName, CLI.DL.getDebugLoc());
  DAG.getContext()->diagnose(NoCalls);

  if (!CLI.IsTailCall) {
    for (unsigned I = 0, E = CLI.Ins.size(); I != E; ++I)
      InVals.push_back(DAG.getUNDEF(CLI.Ins[I].VT));
  }

  return DAG.getEntryNode();
}

SDValue AMDGPUTargetLowering::LowerCall(CallLoweringInfo &CLI,
                                        SmallVectorImpl<SDValue> &InVals) const {
  return lowerUnhandledCall(CLI, InVals, "unsupported call to function ");
}

SDValue AMDGPUTargetLowering::LowerDYNAMIC_STACKALLOC(SDValue Op,
                                                      SelectionDAG &DAG) const {
  const Function &Fn = DAG.getMachineFunction().getFunction();

  DiagnosticInfoUnsupported NoDynamicAlloca(Fn, "unsupported dynamic alloca",
                                            SDLoc(Op).getDebugLoc());
  DAG.getContext()->diagnose(NoDynamicAlloca);
  auto Ops = {DAG.getConstant(0, SDLoc(), Op.getValueType()), Op.getOperand(0)};
  return DAG.getMergeValues(Ops, SDLoc());
}

SDValue AMDGPUTargetLowering::LowerOperation(SDValue Op,
                                             SelectionDAG &DAG) const {
  switch (Op.getOpcode()) {
  default:
    Op->print(errs(), &DAG);
    llvm_unreachable("Custom lowering code for this "
                     "instruction is not implemented yet!");
    break;
  case ISD::SIGN_EXTEND_INREG: return LowerSIGN_EXTEND_INREG(Op, DAG);
  case ISD::CONCAT_VECTORS: return LowerCONCAT_VECTORS(Op, DAG);
  case ISD::EXTRACT_SUBVECTOR: return LowerEXTRACT_SUBVECTOR(Op, DAG);
  case ISD::UDIVREM: return LowerUDIVREM(Op, DAG);
  case ISD::SDIVREM: return LowerSDIVREM(Op, DAG);
  case ISD::FREM: return LowerFREM(Op, DAG);
  case ISD::FCEIL: return LowerFCEIL(Op, DAG);
  case ISD::FTRUNC: return LowerFTRUNC(Op, DAG);
  case ISD::FRINT: return LowerFRINT(Op, DAG);
  case ISD::FNEARBYINT: return LowerFNEARBYINT(Op, DAG);
  case ISD::FROUNDEVEN:
    return LowerFROUNDEVEN(Op, DAG);
  case ISD::FROUND: return LowerFROUND(Op, DAG);
  case ISD::FFLOOR: return LowerFFLOOR(Op, DAG);
  case ISD::FLOG:
    return LowerFLOG(Op, DAG, numbers::ln2f);
  case ISD::FLOG10:
    return LowerFLOG(Op, DAG, numbers::ln2f / numbers::ln10f);
  case ISD::FEXP:
    return lowerFEXP(Op, DAG);
  case ISD::SINT_TO_FP: return LowerSINT_TO_FP(Op, DAG);
  case ISD::UINT_TO_FP: return LowerUINT_TO_FP(Op, DAG);
  case ISD::FP_TO_FP16: return LowerFP_TO_FP16(Op, DAG);
  case ISD::FP_TO_SINT:
  case ISD::FP_TO_UINT:
    return LowerFP_TO_INT(Op, DAG);
  case ISD::CTTZ:
  case ISD::CTTZ_ZERO_UNDEF:
  case ISD::CTLZ:
  case ISD::CTLZ_ZERO_UNDEF:
    return LowerCTLZ_CTTZ(Op, DAG);
  case ISD::DYNAMIC_STACKALLOC: return LowerDYNAMIC_STACKALLOC(Op, DAG);
  }
  return Op;
}

void AMDGPUTargetLowering::ReplaceNodeResults(SDNode *N,
                                              SmallVectorImpl<SDValue> &Results,
                                              SelectionDAG &DAG) const {
  switch (N->getOpcode()) {
  case ISD::SIGN_EXTEND_INREG:
    // Different parts of legalization seem to interpret which type of
    // sign_extend_inreg is the one to check for custom lowering. The extended
    // from type is what really matters, but some places check for custom
    // lowering of the result type. This results in trying to use
    // ReplaceNodeResults to sext_in_reg to an illegal type, so we'll just do
    // nothing here and let the illegal result integer be handled normally.
    return;
  default:
    return;
  }
}

SDValue AMDGPUTargetLowering::LowerGlobalAddress(AMDGPUMachineFunction* MFI,
                                                 SDValue Op,
                                                 SelectionDAG &DAG) const {

  const DataLayout &DL = DAG.getDataLayout();
  GlobalAddressSDNode *G = cast<GlobalAddressSDNode>(Op);
  const GlobalValue *GV = G->getGlobal();

  if (G->getAddressSpace() == AMDGPUAS::LOCAL_ADDRESS ||
      G->getAddressSpace() == AMDGPUAS::REGION_ADDRESS) {
    if (!MFI->isModuleEntryFunction() &&
        !GV->getName().equals("llvm.amdgcn.module.lds")) {
      SDLoc DL(Op);
      const Function &Fn = DAG.getMachineFunction().getFunction();
      DiagnosticInfoUnsupported BadLDSDecl(
        Fn, "local memory global used by non-kernel function",
        DL.getDebugLoc(), DS_Warning);
      DAG.getContext()->diagnose(BadLDSDecl);

      // We currently don't have a way to correctly allocate LDS objects that
      // aren't directly associated with a kernel. We do force inlining of
      // functions that use local objects. However, if these dead functions are
      // not eliminated, we don't want a compile time error. Just emit a warning
      // and a trap, since there should be no callable path here.
      SDValue Trap = DAG.getNode(ISD::TRAP, DL, MVT::Other, DAG.getEntryNode());
      SDValue OutputChain = DAG.getNode(ISD::TokenFactor, DL, MVT::Other,
                                        Trap, DAG.getRoot());
      DAG.setRoot(OutputChain);
      return DAG.getUNDEF(Op.getValueType());
    }

    // XXX: What does the value of G->getOffset() mean?
    assert(G->getOffset() == 0 &&
         "Do not know what to do with an non-zero offset");

    // TODO: We could emit code to handle the initialization somewhere.
    // We ignore the initializer for now and legalize it to allow selection.
    // The initializer will anyway get errored out during assembly emission.
    unsigned Offset = MFI->allocateLDSGlobal(DL, *cast<GlobalVariable>(GV));
    return DAG.getConstant(Offset, SDLoc(Op), Op.getValueType());
  }
  return SDValue();
}

SDValue AMDGPUTargetLowering::LowerCONCAT_VECTORS(SDValue Op,
                                                  SelectionDAG &DAG) const {
  SmallVector<SDValue, 8> Args;
  SDLoc SL(Op);

  EVT VT = Op.getValueType();
  if (VT.getVectorElementType().getSizeInBits() < 32) {
    unsigned OpBitSize = Op.getOperand(0).getValueType().getSizeInBits();
    if (OpBitSize >= 32 && OpBitSize % 32 == 0) {
      unsigned NewNumElt = OpBitSize / 32;
      EVT NewEltVT = (NewNumElt == 1) ? MVT::i32
                                      : EVT::getVectorVT(*DAG.getContext(),
                                                         MVT::i32, NewNumElt);
      for (const SDUse &U : Op->ops()) {
        SDValue In = U.get();
        SDValue NewIn = DAG.getNode(ISD::BITCAST, SL, NewEltVT, In);
        if (NewNumElt > 1)
          DAG.ExtractVectorElements(NewIn, Args);
        else
          Args.push_back(NewIn);
      }

      EVT NewVT = EVT::getVectorVT(*DAG.getContext(), MVT::i32,
                                   NewNumElt * Op.getNumOperands());
      SDValue BV = DAG.getBuildVector(NewVT, SL, Args);
      return DAG.getNode(ISD::BITCAST, SL, VT, BV);
    }
  }

  for (const SDUse &U : Op->ops())
    DAG.ExtractVectorElements(U.get(), Args);

  return DAG.getBuildVector(Op.getValueType(), SL, Args);
}

SDValue AMDGPUTargetLowering::LowerEXTRACT_SUBVECTOR(SDValue Op,
                                                     SelectionDAG &DAG) const {

  SmallVector<SDValue, 8> Args;
  unsigned Start = cast<ConstantSDNode>(Op.getOperand(1))->getZExtValue();
  EVT VT = Op.getValueType();
  EVT SrcVT = Op.getOperand(0).getValueType();

  // For these types, we have some TableGen patterns except if the index is 1
  if (((SrcVT == MVT::v4f16 && VT == MVT::v2f16) ||
       (SrcVT == MVT::v4i16 && VT == MVT::v2i16)) &&
      Start != 1)
    return Op;

  if (((SrcVT == MVT::v8f16 && VT == MVT::v4f16) ||
       (SrcVT == MVT::v8i16 && VT == MVT::v4i16)) &&
      (Start == 0 || Start == 4))
    return Op;

  if (((SrcVT == MVT::v16f16 && VT == MVT::v8f16) ||
       (SrcVT == MVT::v16i16 && VT == MVT::v8i16)) &&
      (Start == 0 || Start == 8))
    return Op;

  DAG.ExtractVectorElements(Op.getOperand(0), Args, Start,
                            VT.getVectorNumElements());

  return DAG.getBuildVector(Op.getValueType(), SDLoc(Op), Args);
}

// TODO: Handle fabs too
static SDValue peekFNeg(SDValue Val) {
  if (Val.getOpcode() == ISD::FNEG)
    return Val.getOperand(0);

  return Val;
}
SDValue AMDGPUTargetLowering::combineFMinMaxLegacyImpl(
    const SDLoc &DL, EVT VT, SDValue LHS, SDValue RHS, SDValue True,
    SDValue False, SDValue CC, DAGCombinerInfo &DCI) const {
  SelectionDAG &DAG = DCI.DAG;
  ISD::CondCode CCOpcode = cast<CondCodeSDNode>(CC)->get();
  switch (CCOpcode) {
  case ISD::SETOEQ:
  case ISD::SETONE:
  case ISD::SETUNE:
  case ISD::SETNE:
  case ISD::SETUEQ:
  case ISD::SETEQ:
  case ISD::SETFALSE:
  case ISD::SETFALSE2:
  case ISD::SETTRUE:
  case ISD::SETTRUE2:
  case ISD::SETUO:
  case ISD::SETO:
    break;
  case ISD::SETULE:
  case ISD::SETULT: {
    if (LHS == True)
      return DAG.getNode(AMDGPUISD::FMIN_LEGACY, DL, VT, RHS, LHS);
    return DAG.getNode(AMDGPUISD::FMAX_LEGACY, DL, VT, LHS, RHS);
  }
  case ISD::SETOLE:
  case ISD::SETOLT:
  case ISD::SETLE:
  case ISD::SETLT: {
    // Ordered. Assume ordered for undefined.

    // Only do this after legalization to avoid interfering with other combines
    // which might occur.
    if (DCI.getDAGCombineLevel() < AfterLegalizeDAG &&
        !DCI.isCalledByLegalizer())
      return SDValue();

    // We need to permute the operands to get the correct NaN behavior. The
    // selected operand is the second one based on the failing compare with NaN,
    // so permute it based on the compare type the hardware uses.
    if (LHS == True)
      return DAG.getNode(AMDGPUISD::FMIN_LEGACY, DL, VT, LHS, RHS);
    return DAG.getNode(AMDGPUISD::FMAX_LEGACY, DL, VT, RHS, LHS);
  }
  case ISD::SETUGE:
  case ISD::SETUGT: {
    if (LHS == True)
      return DAG.getNode(AMDGPUISD::FMAX_LEGACY, DL, VT, RHS, LHS);
    return DAG.getNode(AMDGPUISD::FMIN_LEGACY, DL, VT, LHS, RHS);
  }
  case ISD::SETGT:
  case ISD::SETGE:
  case ISD::SETOGE:
  case ISD::SETOGT: {
    if (DCI.getDAGCombineLevel() < AfterLegalizeDAG &&
        !DCI.isCalledByLegalizer())
      return SDValue();

    if (LHS == True)
      return DAG.getNode(AMDGPUISD::FMAX_LEGACY, DL, VT, LHS, RHS);
    return DAG.getNode(AMDGPUISD::FMIN_LEGACY, DL, VT, RHS, LHS);
  }
  case ISD::SETCC_INVALID:
    llvm_unreachable("Invalid setcc condcode!");
  }
  return SDValue();
}

/// Generate Min/Max node
SDValue AMDGPUTargetLowering::combineFMinMaxLegacy(const SDLoc &DL, EVT VT,
                                                   SDValue LHS, SDValue RHS,
                                                   SDValue True, SDValue False,
                                                   SDValue CC,
                                                   DAGCombinerInfo &DCI) const {
  if ((LHS == True && RHS == False) || (LHS == False && RHS == True))
    return combineFMinMaxLegacyImpl(DL, VT, LHS, RHS, True, False, CC, DCI);

  SelectionDAG &DAG = DCI.DAG;

  // If we can't directly match this, try to see if we can fold an fneg to
  // match.

  ConstantFPSDNode *CRHS = dyn_cast<ConstantFPSDNode>(RHS);
  ConstantFPSDNode *CFalse = dyn_cast<ConstantFPSDNode>(False);
  SDValue NegTrue = peekFNeg(True);

  // Undo the combine foldFreeOpFromSelect does if it helps us match the
  // fmin/fmax.
  //
  // select (fcmp olt (lhs, K)), (fneg lhs), -K
  // -> fneg (fmin_legacy lhs, K)
  //
  // TODO: Use getNegatedExpression
  if (LHS == NegTrue && CFalse && CRHS) {
    APFloat NegRHS = neg(CRHS->getValueAPF());
    if (NegRHS == CFalse->getValueAPF()) {
      SDValue Combined =
          combineFMinMaxLegacyImpl(DL, VT, LHS, RHS, NegTrue, False, CC, DCI);
      if (Combined)
        return DAG.getNode(ISD::FNEG, DL, VT, Combined);
      return SDValue();
    }
  }

  return SDValue();
}

std::pair<SDValue, SDValue>
AMDGPUTargetLowering::split64BitValue(SDValue Op, SelectionDAG &DAG) const {
  SDLoc SL(Op);

  SDValue Vec = DAG.getNode(ISD::BITCAST, SL, MVT::v2i32, Op);

  const SDValue Zero = DAG.getConstant(0, SL, MVT::i32);
  const SDValue One = DAG.getConstant(1, SL, MVT::i32);

  SDValue Lo = DAG.getNode(ISD::EXTRACT_VECTOR_ELT, SL, MVT::i32, Vec, Zero);
  SDValue Hi = DAG.getNode(ISD::EXTRACT_VECTOR_ELT, SL, MVT::i32, Vec, One);

  return std::pair(Lo, Hi);
}

SDValue AMDGPUTargetLowering::getLoHalf64(SDValue Op, SelectionDAG &DAG) const {
  SDLoc SL(Op);

  SDValue Vec = DAG.getNode(ISD::BITCAST, SL, MVT::v2i32, Op);
  const SDValue Zero = DAG.getConstant(0, SL, MVT::i32);
  return DAG.getNode(ISD::EXTRACT_VECTOR_ELT, SL, MVT::i32, Vec, Zero);
}

SDValue AMDGPUTargetLowering::getHiHalf64(SDValue Op, SelectionDAG &DAG) const {
  SDLoc SL(Op);

  SDValue Vec = DAG.getNode(ISD::BITCAST, SL, MVT::v2i32, Op);
  const SDValue One = DAG.getConstant(1, SL, MVT::i32);
  return DAG.getNode(ISD::EXTRACT_VECTOR_ELT, SL, MVT::i32, Vec, One);
}

// Split a vector type into two parts. The first part is a power of two vector.
// The second part is whatever is left over, and is a scalar if it would
// otherwise be a 1-vector.
std::pair<EVT, EVT>
AMDGPUTargetLowering::getSplitDestVTs(const EVT &VT, SelectionDAG &DAG) const {
  EVT LoVT, HiVT;
  EVT EltVT = VT.getVectorElementType();
  unsigned NumElts = VT.getVectorNumElements();
  unsigned LoNumElts = PowerOf2Ceil((NumElts + 1) / 2);
  LoVT = EVT::getVectorVT(*DAG.getContext(), EltVT, LoNumElts);
  HiVT = NumElts - LoNumElts == 1
             ? EltVT
             : EVT::getVectorVT(*DAG.getContext(), EltVT, NumElts - LoNumElts);
  return std::pair(LoVT, HiVT);
}

// Split a vector value into two parts of types LoVT and HiVT. HiVT could be
// scalar.
std::pair<SDValue, SDValue>
AMDGPUTargetLowering::splitVector(const SDValue &N, const SDLoc &DL,
                                  const EVT &LoVT, const EVT &HiVT,
                                  SelectionDAG &DAG) const {
  assert(LoVT.getVectorNumElements() +
                 (HiVT.isVector() ? HiVT.getVectorNumElements() : 1) <=
             N.getValueType().getVectorNumElements() &&
         "More vector elements requested than available!");
  SDValue Lo = DAG.getNode(ISD::EXTRACT_SUBVECTOR, DL, LoVT, N,
                           DAG.getVectorIdxConstant(0, DL));
  SDValue Hi = DAG.getNode(
      HiVT.isVector() ? ISD::EXTRACT_SUBVECTOR : ISD::EXTRACT_VECTOR_ELT, DL,
      HiVT, N, DAG.getVectorIdxConstant(LoVT.getVectorNumElements(), DL));
  return std::pair(Lo, Hi);
}

SDValue AMDGPUTargetLowering::SplitVectorLoad(const SDValue Op,
                                              SelectionDAG &DAG) const {
  LoadSDNode *Load = cast<LoadSDNode>(Op);
  EVT VT = Op.getValueType();
  SDLoc SL(Op);


  // If this is a 2 element vector, we really want to scalarize and not create
  // weird 1 element vectors.
  if (VT.getVectorNumElements() == 2) {
    SDValue Ops[2];
    std::tie(Ops[0], Ops[1]) = scalarizeVectorLoad(Load, DAG);
    return DAG.getMergeValues(Ops, SL);
  }

  SDValue BasePtr = Load->getBasePtr();
  EVT MemVT = Load->getMemoryVT();

  const MachinePointerInfo &SrcValue = Load->getMemOperand()->getPointerInfo();

  EVT LoVT, HiVT;
  EVT LoMemVT, HiMemVT;
  SDValue Lo, Hi;

  std::tie(LoVT, HiVT) = getSplitDestVTs(VT, DAG);
  std::tie(LoMemVT, HiMemVT) = getSplitDestVTs(MemVT, DAG);
  std::tie(Lo, Hi) = splitVector(Op, SL, LoVT, HiVT, DAG);

  unsigned Size = LoMemVT.getStoreSize();
  Align BaseAlign = Load->getAlign();
  Align HiAlign = commonAlignment(BaseAlign, Size);

  SDValue LoLoad = DAG.getExtLoad(Load->getExtensionType(), SL, LoVT,
                                  Load->getChain(), BasePtr, SrcValue, LoMemVT,
                                  BaseAlign, Load->getMemOperand()->getFlags());
  SDValue HiPtr = DAG.getObjectPtrOffset(SL, BasePtr, TypeSize::Fixed(Size));
  SDValue HiLoad =
      DAG.getExtLoad(Load->getExtensionType(), SL, HiVT, Load->getChain(),
                     HiPtr, SrcValue.getWithOffset(LoMemVT.getStoreSize()),
                     HiMemVT, HiAlign, Load->getMemOperand()->getFlags());

  SDValue Join;
  if (LoVT == HiVT) {
    // This is the case that the vector is power of two so was evenly split.
    Join = DAG.getNode(ISD::CONCAT_VECTORS, SL, VT, LoLoad, HiLoad);
  } else {
    Join = DAG.getNode(ISD::INSERT_SUBVECTOR, SL, VT, DAG.getUNDEF(VT), LoLoad,
                       DAG.getVectorIdxConstant(0, SL));
    Join = DAG.getNode(
        HiVT.isVector() ? ISD::INSERT_SUBVECTOR : ISD::INSERT_VECTOR_ELT, SL,
        VT, Join, HiLoad,
        DAG.getVectorIdxConstant(LoVT.getVectorNumElements(), SL));
  }

  SDValue Ops[] = {Join, DAG.getNode(ISD::TokenFactor, SL, MVT::Other,
                                     LoLoad.getValue(1), HiLoad.getValue(1))};

  return DAG.getMergeValues(Ops, SL);
}

SDValue AMDGPUTargetLowering::WidenOrSplitVectorLoad(SDValue Op,
                                                     SelectionDAG &DAG) const {
  LoadSDNode *Load = cast<LoadSDNode>(Op);
  EVT VT = Op.getValueType();
  SDValue BasePtr = Load->getBasePtr();
  EVT MemVT = Load->getMemoryVT();
  SDLoc SL(Op);
  const MachinePointerInfo &SrcValue = Load->getMemOperand()->getPointerInfo();
  Align BaseAlign = Load->getAlign();
  unsigned NumElements = MemVT.getVectorNumElements();

  // Widen from vec3 to vec4 when the load is at least 8-byte aligned
  // or 16-byte fully dereferenceable. Otherwise, split the vector load.
  if (NumElements != 3 ||
      (BaseAlign < Align(8) &&
       !SrcValue.isDereferenceable(16, *DAG.getContext(), DAG.getDataLayout())))
    return SplitVectorLoad(Op, DAG);

  assert(NumElements == 3);

  EVT WideVT =
      EVT::getVectorVT(*DAG.getContext(), VT.getVectorElementType(), 4);
  EVT WideMemVT =
      EVT::getVectorVT(*DAG.getContext(), MemVT.getVectorElementType(), 4);
  SDValue WideLoad = DAG.getExtLoad(
      Load->getExtensionType(), SL, WideVT, Load->getChain(), BasePtr, SrcValue,
      WideMemVT, BaseAlign, Load->getMemOperand()->getFlags());
  return DAG.getMergeValues(
      {DAG.getNode(ISD::EXTRACT_SUBVECTOR, SL, VT, WideLoad,
                   DAG.getVectorIdxConstant(0, SL)),
       WideLoad.getValue(1)},
      SL);
}

SDValue AMDGPUTargetLowering::SplitVectorStore(SDValue Op,
                                               SelectionDAG &DAG) const {
  StoreSDNode *Store = cast<StoreSDNode>(Op);
  SDValue Val = Store->getValue();
  EVT VT = Val.getValueType();

  // If this is a 2 element vector, we really want to scalarize and not create
  // weird 1 element vectors.
  if (VT.getVectorNumElements() == 2)
    return scalarizeVectorStore(Store, DAG);

  EVT MemVT = Store->getMemoryVT();
  SDValue Chain = Store->getChain();
  SDValue BasePtr = Store->getBasePtr();
  SDLoc SL(Op);

  EVT LoVT, HiVT;
  EVT LoMemVT, HiMemVT;
  SDValue Lo, Hi;

  std::tie(LoVT, HiVT) = getSplitDestVTs(VT, DAG);
  std::tie(LoMemVT, HiMemVT) = getSplitDestVTs(MemVT, DAG);
  std::tie(Lo, Hi) = splitVector(Val, SL, LoVT, HiVT, DAG);

  SDValue HiPtr = DAG.getObjectPtrOffset(SL, BasePtr, LoMemVT.getStoreSize());

  const MachinePointerInfo &SrcValue = Store->getMemOperand()->getPointerInfo();
  Align BaseAlign = Store->getAlign();
  unsigned Size = LoMemVT.getStoreSize();
  Align HiAlign = commonAlignment(BaseAlign, Size);

  SDValue LoStore =
      DAG.getTruncStore(Chain, SL, Lo, BasePtr, SrcValue, LoMemVT, BaseAlign,
                        Store->getMemOperand()->getFlags());
  SDValue HiStore =
      DAG.getTruncStore(Chain, SL, Hi, HiPtr, SrcValue.getWithOffset(Size),
                        HiMemVT, HiAlign, Store->getMemOperand()->getFlags());

  return DAG.getNode(ISD::TokenFactor, SL, MVT::Other, LoStore, HiStore);
}

// This is a shortcut for integer division because we have fast i32<->f32
// conversions, and fast f32 reciprocal instructions. The fractional part of a
// float is enough to accurately represent up to a 24-bit signed integer.
SDValue AMDGPUTargetLowering::LowerDIVREM24(SDValue Op, SelectionDAG &DAG,
                                            bool Sign) const {
  SDLoc DL(Op);
  EVT VT = Op.getValueType();
  SDValue LHS = Op.getOperand(0);
  SDValue RHS = Op.getOperand(1);
  MVT IntVT = MVT::i32;
  MVT FltVT = MVT::f32;

  unsigned LHSSignBits = DAG.ComputeNumSignBits(LHS);
  if (LHSSignBits < 9)
    return SDValue();

  unsigned RHSSignBits = DAG.ComputeNumSignBits(RHS);
  if (RHSSignBits < 9)
    return SDValue();

  unsigned BitSize = VT.getSizeInBits();
  unsigned SignBits = std::min(LHSSignBits, RHSSignBits);
  unsigned DivBits = BitSize - SignBits;
  if (Sign)
    ++DivBits;

  ISD::NodeType ToFp = Sign ? ISD::SINT_TO_FP : ISD::UINT_TO_FP;
  ISD::NodeType ToInt = Sign ? ISD::FP_TO_SINT : ISD::FP_TO_UINT;

  SDValue jq = DAG.getConstant(1, DL, IntVT);

  if (Sign) {
    // char|short jq = ia ^ ib;
    jq = DAG.getNode(ISD::XOR, DL, VT, LHS, RHS);

    // jq = jq >> (bitsize - 2)
    jq = DAG.getNode(ISD::SRA, DL, VT, jq,
                     DAG.getConstant(BitSize - 2, DL, VT));

    // jq = jq | 0x1
    jq = DAG.getNode(ISD::OR, DL, VT, jq, DAG.getConstant(1, DL, VT));
  }

  // int ia = (int)LHS;
  SDValue ia = LHS;

  // int ib, (int)RHS;
  SDValue ib = RHS;

  // float fa = (float)ia;
  SDValue fa = DAG.getNode(ToFp, DL, FltVT, ia);

  // float fb = (float)ib;
  SDValue fb = DAG.getNode(ToFp, DL, FltVT, ib);

  SDValue fq = DAG.getNode(ISD::FMUL, DL, FltVT,
                           fa, DAG.getNode(AMDGPUISD::RCP, DL, FltVT, fb));

  // fq = trunc(fq);
  fq = DAG.getNode(ISD::FTRUNC, DL, FltVT, fq);

  // float fqneg = -fq;
  SDValue fqneg = DAG.getNode(ISD::FNEG, DL, FltVT, fq);

  MachineFunction &MF = DAG.getMachineFunction();

  bool UseFmadFtz = false;
  if (Subtarget->isGCN()) {
    const SIMachineFunctionInfo *MFI = MF.getInfo<SIMachineFunctionInfo>();
    UseFmadFtz = MFI->getMode().allFP32Denormals();
  }

  // float fr = mad(fqneg, fb, fa);
  unsigned OpCode = !Subtarget->hasMadMacF32Insts() ? (unsigned)ISD::FMA
                    : UseFmadFtz ? (unsigned)AMDGPUISD::FMAD_FTZ
                                 : (unsigned)ISD::FMAD;
  SDValue fr = DAG.getNode(OpCode, DL, FltVT, fqneg, fb, fa);

  // int iq = (int)fq;
  SDValue iq = DAG.getNode(ToInt, DL, IntVT, fq);

  // fr = fabs(fr);
  fr = DAG.getNode(ISD::FABS, DL, FltVT, fr);

  // fb = fabs(fb);
  fb = DAG.getNode(ISD::FABS, DL, FltVT, fb);

  EVT SetCCVT = getSetCCResultType(DAG.getDataLayout(), *DAG.getContext(), VT);

  // int cv = fr >= fb;
  SDValue cv = DAG.getSetCC(DL, SetCCVT, fr, fb, ISD::SETOGE);

  // jq = (cv ? jq : 0);
  jq = DAG.getNode(ISD::SELECT, DL, VT, cv, jq, DAG.getConstant(0, DL, VT));

  // dst = iq + jq;
  SDValue Div = DAG.getNode(ISD::ADD, DL, VT, iq, jq);

  // Rem needs compensation, it's easier to recompute it
  SDValue Rem = DAG.getNode(ISD::MUL, DL, VT, Div, RHS);
  Rem = DAG.getNode(ISD::SUB, DL, VT, LHS, Rem);

  // Truncate to number of bits this divide really is.
  if (Sign) {
    SDValue InRegSize
      = DAG.getValueType(EVT::getIntegerVT(*DAG.getContext(), DivBits));
    Div = DAG.getNode(ISD::SIGN_EXTEND_INREG, DL, VT, Div, InRegSize);
    Rem = DAG.getNode(ISD::SIGN_EXTEND_INREG, DL, VT, Rem, InRegSize);
  } else {
    SDValue TruncMask = DAG.getConstant((UINT64_C(1) << DivBits) - 1, DL, VT);
    Div = DAG.getNode(ISD::AND, DL, VT, Div, TruncMask);
    Rem = DAG.getNode(ISD::AND, DL, VT, Rem, TruncMask);
  }

  return DAG.getMergeValues({ Div, Rem }, DL);
}

void AMDGPUTargetLowering::LowerUDIVREM64(SDValue Op,
                                      SelectionDAG &DAG,
                                      SmallVectorImpl<SDValue> &Results) const {
  SDLoc DL(Op);
  EVT VT = Op.getValueType();

  assert(VT == MVT::i64 && "LowerUDIVREM64 expects an i64");

  EVT HalfVT = VT.getHalfSizedIntegerVT(*DAG.getContext());

  SDValue One = DAG.getConstant(1, DL, HalfVT);
  SDValue Zero = DAG.getConstant(0, DL, HalfVT);

  //HiLo split
  SDValue LHS = Op.getOperand(0);
  SDValue LHS_Lo = DAG.getNode(ISD::EXTRACT_ELEMENT, DL, HalfVT, LHS, Zero);
  SDValue LHS_Hi = DAG.getNode(ISD::EXTRACT_ELEMENT, DL, HalfVT, LHS, One);

  SDValue RHS = Op.getOperand(1);
  SDValue RHS_Lo = DAG.getNode(ISD::EXTRACT_ELEMENT, DL, HalfVT, RHS, Zero);
  SDValue RHS_Hi = DAG.getNode(ISD::EXTRACT_ELEMENT, DL, HalfVT, RHS, One);

  if (DAG.MaskedValueIsZero(RHS, APInt::getHighBitsSet(64, 32)) &&
      DAG.MaskedValueIsZero(LHS, APInt::getHighBitsSet(64, 32))) {

    SDValue Res = DAG.getNode(ISD::UDIVREM, DL, DAG.getVTList(HalfVT, HalfVT),
                              LHS_Lo, RHS_Lo);

    SDValue DIV = DAG.getBuildVector(MVT::v2i32, DL, {Res.getValue(0), Zero});
    SDValue REM = DAG.getBuildVector(MVT::v2i32, DL, {Res.getValue(1), Zero});

    Results.push_back(DAG.getNode(ISD::BITCAST, DL, MVT::i64, DIV));
    Results.push_back(DAG.getNode(ISD::BITCAST, DL, MVT::i64, REM));
    return;
  }

  if (isTypeLegal(MVT::i64)) {
    // The algorithm here is based on ideas from "Software Integer Division",
    // Tom Rodeheffer, August 2008.

    MachineFunction &MF = DAG.getMachineFunction();
    const SIMachineFunctionInfo *MFI = MF.getInfo<SIMachineFunctionInfo>();

    // Compute denominator reciprocal.
    unsigned FMAD = !Subtarget->hasMadMacF32Insts() ?
                    (unsigned)ISD::FMA :
                    !MFI->getMode().allFP32Denormals() ?
                    (unsigned)ISD::FMAD :
                    (unsigned)AMDGPUISD::FMAD_FTZ;

    SDValue Cvt_Lo = DAG.getNode(ISD::UINT_TO_FP, DL, MVT::f32, RHS_Lo);
    SDValue Cvt_Hi = DAG.getNode(ISD::UINT_TO_FP, DL, MVT::f32, RHS_Hi);
    SDValue Mad1 = DAG.getNode(FMAD, DL, MVT::f32, Cvt_Hi,
      DAG.getConstantFP(APInt(32, 0x4f800000).bitsToFloat(), DL, MVT::f32),
      Cvt_Lo);
    SDValue Rcp = DAG.getNode(AMDGPUISD::RCP, DL, MVT::f32, Mad1);
    SDValue Mul1 = DAG.getNode(ISD::FMUL, DL, MVT::f32, Rcp,
      DAG.getConstantFP(APInt(32, 0x5f7ffffc).bitsToFloat(), DL, MVT::f32));
    SDValue Mul2 = DAG.getNode(ISD::FMUL, DL, MVT::f32, Mul1,
      DAG.getConstantFP(APInt(32, 0x2f800000).bitsToFloat(), DL, MVT::f32));
    SDValue Trunc = DAG.getNode(ISD::FTRUNC, DL, MVT::f32, Mul2);
    SDValue Mad2 = DAG.getNode(FMAD, DL, MVT::f32, Trunc,
      DAG.getConstantFP(APInt(32, 0xcf800000).bitsToFloat(), DL, MVT::f32),
      Mul1);
    SDValue Rcp_Lo = DAG.getNode(ISD::FP_TO_UINT, DL, HalfVT, Mad2);
    SDValue Rcp_Hi = DAG.getNode(ISD::FP_TO_UINT, DL, HalfVT, Trunc);
    SDValue Rcp64 = DAG.getBitcast(VT,
                        DAG.getBuildVector(MVT::v2i32, DL, {Rcp_Lo, Rcp_Hi}));

    SDValue Zero64 = DAG.getConstant(0, DL, VT);
    SDValue One64  = DAG.getConstant(1, DL, VT);
    SDValue Zero1 = DAG.getConstant(0, DL, MVT::i1);
    SDVTList HalfCarryVT = DAG.getVTList(HalfVT, MVT::i1);

    // First round of UNR (Unsigned integer Newton-Raphson).
    SDValue Neg_RHS = DAG.getNode(ISD::SUB, DL, VT, Zero64, RHS);
    SDValue Mullo1 = DAG.getNode(ISD::MUL, DL, VT, Neg_RHS, Rcp64);
    SDValue Mulhi1 = DAG.getNode(ISD::MULHU, DL, VT, Rcp64, Mullo1);
    SDValue Mulhi1_Lo = DAG.getNode(ISD::EXTRACT_ELEMENT, DL, HalfVT, Mulhi1,
                                    Zero);
    SDValue Mulhi1_Hi =
        DAG.getNode(ISD::EXTRACT_ELEMENT, DL, HalfVT, Mulhi1, One);
    SDValue Add1_Lo = DAG.getNode(ISD::ADDCARRY, DL, HalfCarryVT, Rcp_Lo,
                                  Mulhi1_Lo, Zero1);
    SDValue Add1_Hi = DAG.getNode(ISD::ADDCARRY, DL, HalfCarryVT, Rcp_Hi,
                                  Mulhi1_Hi, Add1_Lo.getValue(1));
    SDValue Add1 = DAG.getBitcast(VT,
                        DAG.getBuildVector(MVT::v2i32, DL, {Add1_Lo, Add1_Hi}));

    // Second round of UNR.
    SDValue Mullo2 = DAG.getNode(ISD::MUL, DL, VT, Neg_RHS, Add1);
    SDValue Mulhi2 = DAG.getNode(ISD::MULHU, DL, VT, Add1, Mullo2);
    SDValue Mulhi2_Lo = DAG.getNode(ISD::EXTRACT_ELEMENT, DL, HalfVT, Mulhi2,
                                    Zero);
    SDValue Mulhi2_Hi =
        DAG.getNode(ISD::EXTRACT_ELEMENT, DL, HalfVT, Mulhi2, One);
    SDValue Add2_Lo = DAG.getNode(ISD::ADDCARRY, DL, HalfCarryVT, Add1_Lo,
                                  Mulhi2_Lo, Zero1);
    SDValue Add2_Hi = DAG.getNode(ISD::ADDCARRY, DL, HalfCarryVT, Add1_Hi,
                                  Mulhi2_Hi, Add2_Lo.getValue(1));
    SDValue Add2 = DAG.getBitcast(VT,
                        DAG.getBuildVector(MVT::v2i32, DL, {Add2_Lo, Add2_Hi}));

    SDValue Mulhi3 = DAG.getNode(ISD::MULHU, DL, VT, LHS, Add2);

    SDValue Mul3 = DAG.getNode(ISD::MUL, DL, VT, RHS, Mulhi3);

    SDValue Mul3_Lo = DAG.getNode(ISD::EXTRACT_ELEMENT, DL, HalfVT, Mul3, Zero);
    SDValue Mul3_Hi = DAG.getNode(ISD::EXTRACT_ELEMENT, DL, HalfVT, Mul3, One);
    SDValue Sub1_Lo = DAG.getNode(ISD::SUBCARRY, DL, HalfCarryVT, LHS_Lo,
                                  Mul3_Lo, Zero1);
    SDValue Sub1_Hi = DAG.getNode(ISD::SUBCARRY, DL, HalfCarryVT, LHS_Hi,
                                  Mul3_Hi, Sub1_Lo.getValue(1));
    SDValue Sub1_Mi = DAG.getNode(ISD::SUB, DL, HalfVT, LHS_Hi, Mul3_Hi);
    SDValue Sub1 = DAG.getBitcast(VT,
                        DAG.getBuildVector(MVT::v2i32, DL, {Sub1_Lo, Sub1_Hi}));

    SDValue MinusOne = DAG.getConstant(0xffffffffu, DL, HalfVT);
    SDValue C1 = DAG.getSelectCC(DL, Sub1_Hi, RHS_Hi, MinusOne, Zero,
                                 ISD::SETUGE);
    SDValue C2 = DAG.getSelectCC(DL, Sub1_Lo, RHS_Lo, MinusOne, Zero,
                                 ISD::SETUGE);
    SDValue C3 = DAG.getSelectCC(DL, Sub1_Hi, RHS_Hi, C2, C1, ISD::SETEQ);

    // TODO: Here and below portions of the code can be enclosed into if/endif.
    // Currently control flow is unconditional and we have 4 selects after
    // potential endif to substitute PHIs.

    // if C3 != 0 ...
    SDValue Sub2_Lo = DAG.getNode(ISD::SUBCARRY, DL, HalfCarryVT, Sub1_Lo,
                                  RHS_Lo, Zero1);
    SDValue Sub2_Mi = DAG.getNode(ISD::SUBCARRY, DL, HalfCarryVT, Sub1_Mi,
                                  RHS_Hi, Sub1_Lo.getValue(1));
    SDValue Sub2_Hi = DAG.getNode(ISD::SUBCARRY, DL, HalfCarryVT, Sub2_Mi,
                                  Zero, Sub2_Lo.getValue(1));
    SDValue Sub2 = DAG.getBitcast(VT,
                        DAG.getBuildVector(MVT::v2i32, DL, {Sub2_Lo, Sub2_Hi}));

    SDValue Add3 = DAG.getNode(ISD::ADD, DL, VT, Mulhi3, One64);

    SDValue C4 = DAG.getSelectCC(DL, Sub2_Hi, RHS_Hi, MinusOne, Zero,
                                 ISD::SETUGE);
    SDValue C5 = DAG.getSelectCC(DL, Sub2_Lo, RHS_Lo, MinusOne, Zero,
                                 ISD::SETUGE);
    SDValue C6 = DAG.getSelectCC(DL, Sub2_Hi, RHS_Hi, C5, C4, ISD::SETEQ);

    // if (C6 != 0)
    SDValue Add4 = DAG.getNode(ISD::ADD, DL, VT, Add3, One64);

    SDValue Sub3_Lo = DAG.getNode(ISD::SUBCARRY, DL, HalfCarryVT, Sub2_Lo,
                                  RHS_Lo, Zero1);
    SDValue Sub3_Mi = DAG.getNode(ISD::SUBCARRY, DL, HalfCarryVT, Sub2_Mi,
                                  RHS_Hi, Sub2_Lo.getValue(1));
    SDValue Sub3_Hi = DAG.getNode(ISD::SUBCARRY, DL, HalfCarryVT, Sub3_Mi,
                                  Zero, Sub3_Lo.getValue(1));
    SDValue Sub3 = DAG.getBitcast(VT,
                        DAG.getBuildVector(MVT::v2i32, DL, {Sub3_Lo, Sub3_Hi}));

    // endif C6
    // endif C3

    SDValue Sel1 = DAG.getSelectCC(DL, C6, Zero, Add4, Add3, ISD::SETNE);
    SDValue Div  = DAG.getSelectCC(DL, C3, Zero, Sel1, Mulhi3, ISD::SETNE);

    SDValue Sel2 = DAG.getSelectCC(DL, C6, Zero, Sub3, Sub2, ISD::SETNE);
    SDValue Rem  = DAG.getSelectCC(DL, C3, Zero, Sel2, Sub1, ISD::SETNE);

    Results.push_back(Div);
    Results.push_back(Rem);

    return;
  }

  // r600 expandion.
  // Get Speculative values
  SDValue DIV_Part = DAG.getNode(ISD::UDIV, DL, HalfVT, LHS_Hi, RHS_Lo);
  SDValue REM_Part = DAG.getNode(ISD::UREM, DL, HalfVT, LHS_Hi, RHS_Lo);

  SDValue REM_Lo = DAG.getSelectCC(DL, RHS_Hi, Zero, REM_Part, LHS_Hi, ISD::SETEQ);
  SDValue REM = DAG.getBuildVector(MVT::v2i32, DL, {REM_Lo, Zero});
  REM = DAG.getNode(ISD::BITCAST, DL, MVT::i64, REM);

  SDValue DIV_Hi = DAG.getSelectCC(DL, RHS_Hi, Zero, DIV_Part, Zero, ISD::SETEQ);
  SDValue DIV_Lo = Zero;

  const unsigned halfBitWidth = HalfVT.getSizeInBits();

  for (unsigned i = 0; i < halfBitWidth; ++i) {
    const unsigned bitPos = halfBitWidth - i - 1;
    SDValue POS = DAG.getConstant(bitPos, DL, HalfVT);
    // Get value of high bit
    SDValue HBit = DAG.getNode(ISD::SRL, DL, HalfVT, LHS_Lo, POS);
    HBit = DAG.getNode(ISD::AND, DL, HalfVT, HBit, One);
    HBit = DAG.getNode(ISD::ZERO_EXTEND, DL, VT, HBit);

    // Shift
    REM = DAG.getNode(ISD::SHL, DL, VT, REM, DAG.getConstant(1, DL, VT));
    // Add LHS high bit
    REM = DAG.getNode(ISD::OR, DL, VT, REM, HBit);

    SDValue BIT = DAG.getConstant(1ULL << bitPos, DL, HalfVT);
    SDValue realBIT = DAG.getSelectCC(DL, REM, RHS, BIT, Zero, ISD::SETUGE);

    DIV_Lo = DAG.getNode(ISD::OR, DL, HalfVT, DIV_Lo, realBIT);

    // Update REM
    SDValue REM_sub = DAG.getNode(ISD::SUB, DL, VT, REM, RHS);
    REM = DAG.getSelectCC(DL, REM, RHS, REM_sub, REM, ISD::SETUGE);
  }

  SDValue DIV = DAG.getBuildVector(MVT::v2i32, DL, {DIV_Lo, DIV_Hi});
  DIV = DAG.getNode(ISD::BITCAST, DL, MVT::i64, DIV);
  Results.push_back(DIV);
  Results.push_back(REM);
}

SDValue AMDGPUTargetLowering::LowerUDIVREM(SDValue Op,
                                           SelectionDAG &DAG) const {
  SDLoc DL(Op);
  EVT VT = Op.getValueType();

  if (VT == MVT::i64) {
    SmallVector<SDValue, 2> Results;
    LowerUDIVREM64(Op, DAG, Results);
    return DAG.getMergeValues(Results, DL);
  }

  if (VT == MVT::i32) {
    if (SDValue Res = LowerDIVREM24(Op, DAG, false))
      return Res;
  }

  SDValue X = Op.getOperand(0);
  SDValue Y = Op.getOperand(1);

  // See AMDGPUCodeGenPrepare::expandDivRem32 for a description of the
  // algorithm used here.

  // Initial estimate of inv(y).
  SDValue Z = DAG.getNode(AMDGPUISD::URECIP, DL, VT, Y);

  // One round of UNR.
  SDValue NegY = DAG.getNode(ISD::SUB, DL, VT, DAG.getConstant(0, DL, VT), Y);
  SDValue NegYZ = DAG.getNode(ISD::MUL, DL, VT, NegY, Z);
  Z = DAG.getNode(ISD::ADD, DL, VT, Z,
                  DAG.getNode(ISD::MULHU, DL, VT, Z, NegYZ));

  // Quotient/remainder estimate.
  SDValue Q = DAG.getNode(ISD::MULHU, DL, VT, X, Z);
  SDValue R =
      DAG.getNode(ISD::SUB, DL, VT, X, DAG.getNode(ISD::MUL, DL, VT, Q, Y));

  // First quotient/remainder refinement.
  EVT CCVT = getSetCCResultType(DAG.getDataLayout(), *DAG.getContext(), VT);
  SDValue One = DAG.getConstant(1, DL, VT);
  SDValue Cond = DAG.getSetCC(DL, CCVT, R, Y, ISD::SETUGE);
  Q = DAG.getNode(ISD::SELECT, DL, VT, Cond,
                  DAG.getNode(ISD::ADD, DL, VT, Q, One), Q);
  R = DAG.getNode(ISD::SELECT, DL, VT, Cond,
                  DAG.getNode(ISD::SUB, DL, VT, R, Y), R);

  // Second quotient/remainder refinement.
  Cond = DAG.getSetCC(DL, CCVT, R, Y, ISD::SETUGE);
  Q = DAG.getNode(ISD::SELECT, DL, VT, Cond,
                  DAG.getNode(ISD::ADD, DL, VT, Q, One), Q);
  R = DAG.getNode(ISD::SELECT, DL, VT, Cond,
                  DAG.getNode(ISD::SUB, DL, VT, R, Y), R);

  return DAG.getMergeValues({Q, R}, DL);
}

SDValue AMDGPUTargetLowering::LowerSDIVREM(SDValue Op,
                                           SelectionDAG &DAG) const {
  SDLoc DL(Op);
  EVT VT = Op.getValueType();

  SDValue LHS = Op.getOperand(0);
  SDValue RHS = Op.getOperand(1);

  SDValue Zero = DAG.getConstant(0, DL, VT);
  SDValue NegOne = DAG.getConstant(-1, DL, VT);

  if (VT == MVT::i32) {
    if (SDValue Res = LowerDIVREM24(Op, DAG, true))
      return Res;
  }

  if (VT == MVT::i64 &&
      DAG.ComputeNumSignBits(LHS) > 32 &&
      DAG.ComputeNumSignBits(RHS) > 32) {
    EVT HalfVT = VT.getHalfSizedIntegerVT(*DAG.getContext());

    //HiLo split
    SDValue LHS_Lo = DAG.getNode(ISD::EXTRACT_ELEMENT, DL, HalfVT, LHS, Zero);
    SDValue RHS_Lo = DAG.getNode(ISD::EXTRACT_ELEMENT, DL, HalfVT, RHS, Zero);
    SDValue DIVREM = DAG.getNode(ISD::SDIVREM, DL, DAG.getVTList(HalfVT, HalfVT),
                                 LHS_Lo, RHS_Lo);
    SDValue Res[2] = {
      DAG.getNode(ISD::SIGN_EXTEND, DL, VT, DIVREM.getValue(0)),
      DAG.getNode(ISD::SIGN_EXTEND, DL, VT, DIVREM.getValue(1))
    };
    return DAG.getMergeValues(Res, DL);
  }

  SDValue LHSign = DAG.getSelectCC(DL, LHS, Zero, NegOne, Zero, ISD::SETLT);
  SDValue RHSign = DAG.getSelectCC(DL, RHS, Zero, NegOne, Zero, ISD::SETLT);
  SDValue DSign = DAG.getNode(ISD::XOR, DL, VT, LHSign, RHSign);
  SDValue RSign = LHSign; // Remainder sign is the same as LHS

  LHS = DAG.getNode(ISD::ADD, DL, VT, LHS, LHSign);
  RHS = DAG.getNode(ISD::ADD, DL, VT, RHS, RHSign);

  LHS = DAG.getNode(ISD::XOR, DL, VT, LHS, LHSign);
  RHS = DAG.getNode(ISD::XOR, DL, VT, RHS, RHSign);

  SDValue Div = DAG.getNode(ISD::UDIVREM, DL, DAG.getVTList(VT, VT), LHS, RHS);
  SDValue Rem = Div.getValue(1);

  Div = DAG.getNode(ISD::XOR, DL, VT, Div, DSign);
  Rem = DAG.getNode(ISD::XOR, DL, VT, Rem, RSign);

  Div = DAG.getNode(ISD::SUB, DL, VT, Div, DSign);
  Rem = DAG.getNode(ISD::SUB, DL, VT, Rem, RSign);

  SDValue Res[2] = {
    Div,
    Rem
  };
  return DAG.getMergeValues(Res, DL);
}

// (frem x, y) -> (fma (fneg (ftrunc (fdiv x, y))), y, x)
SDValue AMDGPUTargetLowering::LowerFREM(SDValue Op, SelectionDAG &DAG) const {
  SDLoc SL(Op);
  EVT VT = Op.getValueType();
  auto Flags = Op->getFlags();
  SDValue X = Op.getOperand(0);
  SDValue Y = Op.getOperand(1);

  SDValue Div = DAG.getNode(ISD::FDIV, SL, VT, X, Y, Flags);
  SDValue Trunc = DAG.getNode(ISD::FTRUNC, SL, VT, Div, Flags);
  SDValue Neg = DAG.getNode(ISD::FNEG, SL, VT, Trunc, Flags);
  // TODO: For f32 use FMAD instead if !hasFastFMA32?
  return DAG.getNode(ISD::FMA, SL, VT, Neg, Y, X, Flags);
}

SDValue AMDGPUTargetLowering::LowerFCEIL(SDValue Op, SelectionDAG &DAG) const {
  SDLoc SL(Op);
  SDValue Src = Op.getOperand(0);

  // result = trunc(src)
  // if (src > 0.0 && src != result)
  //   result += 1.0

  SDValue Trunc = DAG.getNode(ISD::FTRUNC, SL, MVT::f64, Src);

  const SDValue Zero = DAG.getConstantFP(0.0, SL, MVT::f64);
  const SDValue One = DAG.getConstantFP(1.0, SL, MVT::f64);

  EVT SetCCVT =
      getSetCCResultType(DAG.getDataLayout(), *DAG.getContext(), MVT::f64);

  SDValue Lt0 = DAG.getSetCC(SL, SetCCVT, Src, Zero, ISD::SETOGT);
  SDValue NeTrunc = DAG.getSetCC(SL, SetCCVT, Src, Trunc, ISD::SETONE);
  SDValue And = DAG.getNode(ISD::AND, SL, SetCCVT, Lt0, NeTrunc);

  SDValue Add = DAG.getNode(ISD::SELECT, SL, MVT::f64, And, One, Zero);
  // TODO: Should this propagate fast-math-flags?
  return DAG.getNode(ISD::FADD, SL, MVT::f64, Trunc, Add);
}

static SDValue extractF64Exponent(SDValue Hi, const SDLoc &SL,
                                  SelectionDAG &DAG) {
  const unsigned FractBits = 52;
  const unsigned ExpBits = 11;

  SDValue ExpPart = DAG.getNode(AMDGPUISD::BFE_U32, SL, MVT::i32,
                                Hi,
                                DAG.getConstant(FractBits - 32, SL, MVT::i32),
                                DAG.getConstant(ExpBits, SL, MVT::i32));
  SDValue Exp = DAG.getNode(ISD::SUB, SL, MVT::i32, ExpPart,
                            DAG.getConstant(1023, SL, MVT::i32));

  return Exp;
}

SDValue AMDGPUTargetLowering::LowerFTRUNC(SDValue Op, SelectionDAG &DAG) const {
  SDLoc SL(Op);
  SDValue Src = Op.getOperand(0);

  assert(Op.getValueType() == MVT::f64);

  const SDValue Zero = DAG.getConstant(0, SL, MVT::i32);

  // Extract the upper half, since this is where we will find the sign and
  // exponent.
  SDValue Hi = getHiHalf64(Src, DAG);

  SDValue Exp = extractF64Exponent(Hi, SL, DAG);

  const unsigned FractBits = 52;

  // Extract the sign bit.
  const SDValue SignBitMask = DAG.getConstant(UINT32_C(1) << 31, SL, MVT::i32);
  SDValue SignBit = DAG.getNode(ISD::AND, SL, MVT::i32, Hi, SignBitMask);

  // Extend back to 64-bits.
  SDValue SignBit64 = DAG.getBuildVector(MVT::v2i32, SL, {Zero, SignBit});
  SignBit64 = DAG.getNode(ISD::BITCAST, SL, MVT::i64, SignBit64);

  SDValue BcInt = DAG.getNode(ISD::BITCAST, SL, MVT::i64, Src);
  const SDValue FractMask
    = DAG.getConstant((UINT64_C(1) << FractBits) - 1, SL, MVT::i64);

  SDValue Shr = DAG.getNode(ISD::SRA, SL, MVT::i64, FractMask, Exp);
  SDValue Not = DAG.getNOT(SL, Shr, MVT::i64);
  SDValue Tmp0 = DAG.getNode(ISD::AND, SL, MVT::i64, BcInt, Not);

  EVT SetCCVT =
      getSetCCResultType(DAG.getDataLayout(), *DAG.getContext(), MVT::i32);

  const SDValue FiftyOne = DAG.getConstant(FractBits - 1, SL, MVT::i32);

  SDValue ExpLt0 = DAG.getSetCC(SL, SetCCVT, Exp, Zero, ISD::SETLT);
  SDValue ExpGt51 = DAG.getSetCC(SL, SetCCVT, Exp, FiftyOne, ISD::SETGT);

  SDValue Tmp1 = DAG.getNode(ISD::SELECT, SL, MVT::i64, ExpLt0, SignBit64, Tmp0);
  SDValue Tmp2 = DAG.getNode(ISD::SELECT, SL, MVT::i64, ExpGt51, BcInt, Tmp1);

  return DAG.getNode(ISD::BITCAST, SL, MVT::f64, Tmp2);
}

SDValue AMDGPUTargetLowering::LowerFRINT(SDValue Op, SelectionDAG &DAG) const {
  SDLoc SL(Op);
  SDValue Src = Op.getOperand(0);

  assert(Op.getValueType() == MVT::f64);

  APFloat C1Val(APFloat::IEEEdouble(), "0x1.0p+52");
  SDValue C1 = DAG.getConstantFP(C1Val, SL, MVT::f64);
  SDValue CopySign = DAG.getNode(ISD::FCOPYSIGN, SL, MVT::f64, C1, Src);

  // TODO: Should this propagate fast-math-flags?

  SDValue Tmp1 = DAG.getNode(ISD::FADD, SL, MVT::f64, Src, CopySign);
  SDValue Tmp2 = DAG.getNode(ISD::FSUB, SL, MVT::f64, Tmp1, CopySign);

  SDValue Fabs = DAG.getNode(ISD::FABS, SL, MVT::f64, Src);

  APFloat C2Val(APFloat::IEEEdouble(), "0x1.fffffffffffffp+51");
  SDValue C2 = DAG.getConstantFP(C2Val, SL, MVT::f64);

  EVT SetCCVT =
      getSetCCResultType(DAG.getDataLayout(), *DAG.getContext(), MVT::f64);
  SDValue Cond = DAG.getSetCC(SL, SetCCVT, Fabs, C2, ISD::SETOGT);

  return DAG.getSelect(SL, MVT::f64, Cond, Src, Tmp2);
}

SDValue AMDGPUTargetLowering::LowerFNEARBYINT(SDValue Op, SelectionDAG &DAG) const {
  // FNEARBYINT and FRINT are the same, except in their handling of FP
  // exceptions. Those aren't really meaningful for us, and OpenCL only has
  // rint, so just treat them as equivalent.
  return DAG.getNode(ISD::FRINT, SDLoc(Op), Op.getValueType(), Op.getOperand(0));
}

SDValue AMDGPUTargetLowering::LowerFROUNDEVEN(SDValue Op,
                                              SelectionDAG &DAG) const {
  auto VT = Op.getValueType();
  auto Arg = Op.getOperand(0u);
  return DAG.getNode(ISD::FRINT, SDLoc(Op), VT, Arg);
}

// XXX - May require not supporting f32 denormals?

// Don't handle v2f16. The extra instructions to scalarize and repack around the
// compare and vselect end up producing worse code than scalarizing the whole
// operation.
SDValue AMDGPUTargetLowering::LowerFROUND(SDValue Op, SelectionDAG &DAG) const {
  SDLoc SL(Op);
  SDValue X = Op.getOperand(0);
  EVT VT = Op.getValueType();

  SDValue T = DAG.getNode(ISD::FTRUNC, SL, VT, X);

  // TODO: Should this propagate fast-math-flags?

  SDValue Diff = DAG.getNode(ISD::FSUB, SL, VT, X, T);

  SDValue AbsDiff = DAG.getNode(ISD::FABS, SL, VT, Diff);

  const SDValue Zero = DAG.getConstantFP(0.0, SL, VT);
  const SDValue One = DAG.getConstantFP(1.0, SL, VT);
  const SDValue Half = DAG.getConstantFP(0.5, SL, VT);

  SDValue SignOne = DAG.getNode(ISD::FCOPYSIGN, SL, VT, One, X);

  EVT SetCCVT =
      getSetCCResultType(DAG.getDataLayout(), *DAG.getContext(), VT);

  SDValue Cmp = DAG.getSetCC(SL, SetCCVT, AbsDiff, Half, ISD::SETOGE);

  SDValue Sel = DAG.getNode(ISD::SELECT, SL, VT, Cmp, SignOne, Zero);

  return DAG.getNode(ISD::FADD, SL, VT, T, Sel);
}

SDValue AMDGPUTargetLowering::LowerFFLOOR(SDValue Op, SelectionDAG &DAG) const {
  SDLoc SL(Op);
  SDValue Src = Op.getOperand(0);

  // result = trunc(src);
  // if (src < 0.0 && src != result)
  //   result += -1.0.

  SDValue Trunc = DAG.getNode(ISD::FTRUNC, SL, MVT::f64, Src);

  const SDValue Zero = DAG.getConstantFP(0.0, SL, MVT::f64);
  const SDValue NegOne = DAG.getConstantFP(-1.0, SL, MVT::f64);

  EVT SetCCVT =
      getSetCCResultType(DAG.getDataLayout(), *DAG.getContext(), MVT::f64);

  SDValue Lt0 = DAG.getSetCC(SL, SetCCVT, Src, Zero, ISD::SETOLT);
  SDValue NeTrunc = DAG.getSetCC(SL, SetCCVT, Src, Trunc, ISD::SETONE);
  SDValue And = DAG.getNode(ISD::AND, SL, SetCCVT, Lt0, NeTrunc);

  SDValue Add = DAG.getNode(ISD::SELECT, SL, MVT::f64, And, NegOne, Zero);
  // TODO: Should this propagate fast-math-flags?
  return DAG.getNode(ISD::FADD, SL, MVT::f64, Trunc, Add);
}

SDValue AMDGPUTargetLowering::LowerFLOG(SDValue Op, SelectionDAG &DAG,
                                        double Log2BaseInverted) const {
  EVT VT = Op.getValueType();

  SDLoc SL(Op);
  SDValue Operand = Op.getOperand(0);
  SDValue Log2Operand = DAG.getNode(ISD::FLOG2, SL, VT, Operand);
  SDValue Log2BaseInvertedOperand = DAG.getConstantFP(Log2BaseInverted, SL, VT);

  return DAG.getNode(ISD::FMUL, SL, VT, Log2Operand, Log2BaseInvertedOperand);
}

// exp2(M_LOG2E_F * f);
SDValue AMDGPUTargetLowering::lowerFEXP(SDValue Op, SelectionDAG &DAG) const {
  EVT VT = Op.getValueType();
  SDLoc SL(Op);
  SDValue Src = Op.getOperand(0);

  const SDValue K = DAG.getConstantFP(numbers::log2e, SL, VT);
  SDValue Mul = DAG.getNode(ISD::FMUL, SL, VT, Src, K, Op->getFlags());
  return DAG.getNode(ISD::FEXP2, SL, VT, Mul, Op->getFlags());
}

static bool isCtlzOpc(unsigned Opc) {
  return Opc == ISD::CTLZ || Opc == ISD::CTLZ_ZERO_UNDEF;
}

static bool isCttzOpc(unsigned Opc) {
  return Opc == ISD::CTTZ || Opc == ISD::CTTZ_ZERO_UNDEF;
}

SDValue AMDGPUTargetLowering::LowerCTLZ_CTTZ(SDValue Op, SelectionDAG &DAG) const {
  SDLoc SL(Op);
  SDValue Src = Op.getOperand(0);

  assert(isCtlzOpc(Op.getOpcode()) || isCttzOpc(Op.getOpcode()));
  bool Ctlz = isCtlzOpc(Op.getOpcode());
  unsigned NewOpc = Ctlz ? AMDGPUISD::FFBH_U32 : AMDGPUISD::FFBL_B32;

  bool ZeroUndef = Op.getOpcode() == ISD::CTLZ_ZERO_UNDEF ||
                   Op.getOpcode() == ISD::CTTZ_ZERO_UNDEF;

  if (Src.getValueType() == MVT::i32) {
    // (ctlz hi:lo) -> (umin (ffbh src), 32)
    // (cttz hi:lo) -> (umin (ffbl src), 32)
    // (ctlz_zero_undef src) -> (ffbh src)
    // (cttz_zero_undef src) -> (ffbl src)
    SDValue NewOpr = DAG.getNode(NewOpc, SL, MVT::i32, Src);
    if (!ZeroUndef) {
      const SDValue Const32 = DAG.getConstant(32, SL, MVT::i32);
      NewOpr = DAG.getNode(ISD::UMIN, SL, MVT::i32, NewOpr, Const32);
    }
    return NewOpr;
  }

  SDValue Lo, Hi;
  std::tie(Lo, Hi) = split64BitValue(Src, DAG);

  SDValue OprLo = DAG.getNode(NewOpc, SL, MVT::i32, Lo);
  SDValue OprHi = DAG.getNode(NewOpc, SL, MVT::i32, Hi);

  // (ctlz hi:lo) -> (umin3 (ffbh hi), (uaddsat (ffbh lo), 32), 64)
  // (cttz hi:lo) -> (umin3 (uaddsat (ffbl hi), 32), (ffbl lo), 64)
  // (ctlz_zero_undef hi:lo) -> (umin (ffbh hi), (add (ffbh lo), 32))
  // (cttz_zero_undef hi:lo) -> (umin (add (ffbl hi), 32), (ffbl lo))

  unsigned AddOpc = ZeroUndef ? ISD::ADD : ISD::UADDSAT;
  const SDValue Const32 = DAG.getConstant(32, SL, MVT::i32);
  if (Ctlz)
    OprLo = DAG.getNode(AddOpc, SL, MVT::i32, OprLo, Const32);
  else
    OprHi = DAG.getNode(AddOpc, SL, MVT::i32, OprHi, Const32);

  SDValue NewOpr;
  NewOpr = DAG.getNode(ISD::UMIN, SL, MVT::i32, OprLo, OprHi);
  if (!ZeroUndef) {
    const SDValue Const64 = DAG.getConstant(64, SL, MVT::i32);
    NewOpr = DAG.getNode(ISD::UMIN, SL, MVT::i32, NewOpr, Const64);
  }

  return DAG.getNode(ISD::ZERO_EXTEND, SL, MVT::i64, NewOpr);
}

SDValue AMDGPUTargetLowering::LowerINT_TO_FP32(SDValue Op, SelectionDAG &DAG,
                                               bool Signed) const {
  // The regular method converting a 64-bit integer to float roughly consists of
  // 2 steps: normalization and rounding. In fact, after normalization, the
  // conversion from a 64-bit integer to a float is essentially the same as the
  // one from a 32-bit integer. The only difference is that it has more
  // trailing bits to be rounded. To leverage the native 32-bit conversion, a
  // 64-bit integer could be preprocessed and fit into a 32-bit integer then
  // converted into the correct float number. The basic steps for the unsigned
  // conversion are illustrated in the following pseudo code:
  //
  // f32 uitofp(i64 u) {
  //   i32 hi, lo = split(u);
  //   // Only count the leading zeros in hi as we have native support of the
  //   // conversion from i32 to f32. If hi is all 0s, the conversion is
  //   // reduced to a 32-bit one automatically.
  //   i32 shamt = clz(hi); // Return 32 if hi is all 0s.
  //   u <<= shamt;
  //   hi, lo = split(u);
  //   hi |= (lo != 0) ? 1 : 0; // Adjust rounding bit in hi based on lo.
  //   // convert it as a 32-bit integer and scale the result back.
  //   return uitofp(hi) * 2^(32 - shamt);
  // }
  //
  // The signed one follows the same principle but uses 'ffbh_i32' to count its
  // sign bits instead. If 'ffbh_i32' is not available, its absolute value is
  // converted instead followed by negation based its sign bit.

  SDLoc SL(Op);
  SDValue Src = Op.getOperand(0);

  SDValue Lo, Hi;
  std::tie(Lo, Hi) = split64BitValue(Src, DAG);
  SDValue Sign;
  SDValue ShAmt;
  if (Signed && Subtarget->isGCN()) {
    // We also need to consider the sign bit in Lo if Hi has just sign bits,
    // i.e. Hi is 0 or -1. However, that only needs to take the MSB into
    // account. That is, the maximal shift is
    // - 32 if Lo and Hi have opposite signs;
    // - 33 if Lo and Hi have the same sign.
    //
    // Or, MaxShAmt = 33 + OppositeSign, where
    //
    // OppositeSign is defined as ((Lo ^ Hi) >> 31), which is
    // - -1 if Lo and Hi have opposite signs; and
    // -  0 otherwise.
    //
    // All in all, ShAmt is calculated as
    //
    //  umin(sffbh(Hi), 33 + (Lo^Hi)>>31) - 1.
    //
    // or
    //
    //  umin(sffbh(Hi) - 1, 32 + (Lo^Hi)>>31).
    //
    // to reduce the critical path.
    SDValue OppositeSign = DAG.getNode(
        ISD::SRA, SL, MVT::i32, DAG.getNode(ISD::XOR, SL, MVT::i32, Lo, Hi),
        DAG.getConstant(31, SL, MVT::i32));
    SDValue MaxShAmt =
        DAG.getNode(ISD::ADD, SL, MVT::i32, DAG.getConstant(32, SL, MVT::i32),
                    OppositeSign);
    // Count the leading sign bits.
    ShAmt = DAG.getNode(AMDGPUISD::FFBH_I32, SL, MVT::i32, Hi);
    // Different from unsigned conversion, the shift should be one bit less to
    // preserve the sign bit.
    ShAmt = DAG.getNode(ISD::SUB, SL, MVT::i32, ShAmt,
                        DAG.getConstant(1, SL, MVT::i32));
    ShAmt = DAG.getNode(ISD::UMIN, SL, MVT::i32, ShAmt, MaxShAmt);
  } else {
    if (Signed) {
      // Without 'ffbh_i32', only leading zeros could be counted. Take the
      // absolute value first.
      Sign = DAG.getNode(ISD::SRA, SL, MVT::i64, Src,
                         DAG.getConstant(63, SL, MVT::i64));
      SDValue Abs =
          DAG.getNode(ISD::XOR, SL, MVT::i64,
                      DAG.getNode(ISD::ADD, SL, MVT::i64, Src, Sign), Sign);
      std::tie(Lo, Hi) = split64BitValue(Abs, DAG);
    }
    // Count the leading zeros.
    ShAmt = DAG.getNode(ISD::CTLZ, SL, MVT::i32, Hi);
    // The shift amount for signed integers is [0, 32].
  }
  // Normalize the given 64-bit integer.
  SDValue Norm = DAG.getNode(ISD::SHL, SL, MVT::i64, Src, ShAmt);
  // Split it again.
  std::tie(Lo, Hi) = split64BitValue(Norm, DAG);
  // Calculate the adjust bit for rounding.
  // (lo != 0) ? 1 : 0 => (lo >= 1) ? 1 : 0 => umin(1, lo)
  SDValue Adjust = DAG.getNode(ISD::UMIN, SL, MVT::i32,
                               DAG.getConstant(1, SL, MVT::i32), Lo);
  // Get the 32-bit normalized integer.
  Norm = DAG.getNode(ISD::OR, SL, MVT::i32, Hi, Adjust);
  // Convert the normalized 32-bit integer into f32.
  unsigned Opc =
      (Signed && Subtarget->isGCN()) ? ISD::SINT_TO_FP : ISD::UINT_TO_FP;
  SDValue FVal = DAG.getNode(Opc, SL, MVT::f32, Norm);

  // Finally, need to scale back the converted floating number as the original
  // 64-bit integer is converted as a 32-bit one.
  ShAmt = DAG.getNode(ISD::SUB, SL, MVT::i32, DAG.getConstant(32, SL, MVT::i32),
                      ShAmt);
  // On GCN, use LDEXP directly.
  if (Subtarget->isGCN())
    return DAG.getNode(AMDGPUISD::LDEXP, SL, MVT::f32, FVal, ShAmt);

  // Otherwise, align 'ShAmt' to the exponent part and add it into the exponent
  // part directly to emulate the multiplication of 2^ShAmt. That 8-bit
  // exponent is enough to avoid overflowing into the sign bit.
  SDValue Exp = DAG.getNode(ISD::SHL, SL, MVT::i32, ShAmt,
                            DAG.getConstant(23, SL, MVT::i32));
  SDValue IVal =
      DAG.getNode(ISD::ADD, SL, MVT::i32,
                  DAG.getNode(ISD::BITCAST, SL, MVT::i32, FVal), Exp);
  if (Signed) {
    // Set the sign bit.
    Sign = DAG.getNode(ISD::SHL, SL, MVT::i32,
                       DAG.getNode(ISD::TRUNCATE, SL, MVT::i32, Sign),
                       DAG.getConstant(31, SL, MVT::i32));
    IVal = DAG.getNode(ISD::OR, SL, MVT::i32, IVal, Sign);
  }
  return DAG.getNode(ISD::BITCAST, SL, MVT::f32, IVal);
}

SDValue AMDGPUTargetLowering::LowerINT_TO_FP64(SDValue Op, SelectionDAG &DAG,
                                               bool Signed) const {
  SDLoc SL(Op);
  SDValue Src = Op.getOperand(0);

  SDValue Lo, Hi;
  std::tie(Lo, Hi) = split64BitValue(Src, DAG);

  SDValue CvtHi = DAG.getNode(Signed ? ISD::SINT_TO_FP : ISD::UINT_TO_FP,
                              SL, MVT::f64, Hi);

  SDValue CvtLo = DAG.getNode(ISD::UINT_TO_FP, SL, MVT::f64, Lo);

  SDValue LdExp = DAG.getNode(AMDGPUISD::LDEXP, SL, MVT::f64, CvtHi,
                              DAG.getConstant(32, SL, MVT::i32));
  // TODO: Should this propagate fast-math-flags?
  return DAG.getNode(ISD::FADD, SL, MVT::f64, LdExp, CvtLo);
}

SDValue AMDGPUTargetLowering::LowerUINT_TO_FP(SDValue Op,
                                               SelectionDAG &DAG) const {
  // TODO: Factor out code common with LowerSINT_TO_FP.
  EVT DestVT = Op.getValueType();
  SDValue Src = Op.getOperand(0);
  EVT SrcVT = Src.getValueType();

  if (SrcVT == MVT::i16) {
    if (DestVT == MVT::f16)
      return Op;
    SDLoc DL(Op);

    // Promote src to i32
    SDValue Ext = DAG.getNode(ISD::ZERO_EXTEND, DL, MVT::i32, Src);
    return DAG.getNode(ISD::UINT_TO_FP, DL, DestVT, Ext);
  }

  assert(SrcVT == MVT::i64 && "operation should be legal");

  if (Subtarget->has16BitInsts() && DestVT == MVT::f16) {
    SDLoc DL(Op);

    SDValue IntToFp32 = DAG.getNode(Op.getOpcode(), DL, MVT::f32, Src);
    SDValue FPRoundFlag =
        DAG.getIntPtrConstant(0, SDLoc(Op), /*isTarget=*/true);
    SDValue FPRound =
        DAG.getNode(ISD::FP_ROUND, DL, MVT::f16, IntToFp32, FPRoundFlag);

    return FPRound;
  }

  if (DestVT == MVT::f32)
    return LowerINT_TO_FP32(Op, DAG, false);

  assert(DestVT == MVT::f64);
  return LowerINT_TO_FP64(Op, DAG, false);
}

SDValue AMDGPUTargetLowering::LowerSINT_TO_FP(SDValue Op,
                                              SelectionDAG &DAG) const {
  EVT DestVT = Op.getValueType();

  SDValue Src = Op.getOperand(0);
  EVT SrcVT = Src.getValueType();

  if (SrcVT == MVT::i16) {
    if (DestVT == MVT::f16)
      return Op;

    SDLoc DL(Op);
    // Promote src to i32
    SDValue Ext = DAG.getNode(ISD::SIGN_EXTEND, DL, MVT::i32, Src);
    return DAG.getNode(ISD::SINT_TO_FP, DL, DestVT, Ext);
  }

  assert(SrcVT == MVT::i64 && "operation should be legal");

  // TODO: Factor out code common with LowerUINT_TO_FP.

  if (Subtarget->has16BitInsts() && DestVT == MVT::f16) {
    SDLoc DL(Op);
    SDValue Src = Op.getOperand(0);

    SDValue IntToFp32 = DAG.getNode(Op.getOpcode(), DL, MVT::f32, Src);
    SDValue FPRoundFlag =
        DAG.getIntPtrConstant(0, SDLoc(Op), /*isTarget=*/true);
    SDValue FPRound =
        DAG.getNode(ISD::FP_ROUND, DL, MVT::f16, IntToFp32, FPRoundFlag);

    return FPRound;
  }

  if (DestVT == MVT::f32)
    return LowerINT_TO_FP32(Op, DAG, true);

  assert(DestVT == MVT::f64);
  return LowerINT_TO_FP64(Op, DAG, true);
}

SDValue AMDGPUTargetLowering::LowerFP64_TO_INT(SDValue Op, SelectionDAG &DAG,
                                               bool Signed) const {
  SDLoc SL(Op);

  SDValue Src = Op.getOperand(0);

  SDValue Trunc = DAG.getNode(ISD::FTRUNC, SL, MVT::f64, Src);

<<<<<<< HEAD
  SDValue K0 = DAG.getConstantFP(BitsToDouble(UINT64_C(0x3df0000000000000)), SL,
                                 MVT::f64);
  SDValue K1 = DAG.getConstantFP(BitsToDouble(UINT64_C(0xc1f0000000000000)), SL,
                                 MVT::f64);
=======
  SDValue K0, K1;
  if (SrcVT == MVT::f64) {
    K0 = DAG.getConstantFP(
        llvm::bit_cast<double>(UINT64_C(/*2^-32*/ 0x3df0000000000000)), SL,
        SrcVT);
    K1 = DAG.getConstantFP(
        llvm::bit_cast<double>(UINT64_C(/*-2^32*/ 0xc1f0000000000000)), SL,
        SrcVT);
  } else {
    K0 = DAG.getConstantFP(
        llvm::bit_cast<float>(UINT32_C(/*2^-32*/ 0x2f800000)), SL, SrcVT);
    K1 = DAG.getConstantFP(
        llvm::bit_cast<float>(UINT32_C(/*-2^32*/ 0xcf800000)), SL, SrcVT);
  }
>>>>>>> f0442173
  // TODO: Should this propagate fast-math-flags?
  SDValue Mul = DAG.getNode(ISD::FMUL, SL, MVT::f64, Trunc, K0);

  SDValue FloorMul = DAG.getNode(ISD::FFLOOR, SL, MVT::f64, Mul);


  SDValue Fma = DAG.getNode(ISD::FMA, SL, MVT::f64, FloorMul, K1, Trunc);

  SDValue Hi = DAG.getNode(Signed ? ISD::FP_TO_SINT : ISD::FP_TO_UINT, SL,
                           MVT::i32, FloorMul);
  SDValue Lo = DAG.getNode(ISD::FP_TO_UINT, SL, MVT::i32, Fma);

  SDValue Result = DAG.getBuildVector(MVT::v2i32, SL, {Lo, Hi});

  return DAG.getNode(ISD::BITCAST, SL, MVT::i64, Result);
}

SDValue AMDGPUTargetLowering::LowerFP_TO_FP16(SDValue Op, SelectionDAG &DAG) const {
  SDLoc DL(Op);
  SDValue N0 = Op.getOperand(0);

  // Convert to target node to get known bits
  if (N0.getValueType() == MVT::f32)
    return DAG.getNode(AMDGPUISD::FP_TO_FP16, DL, Op.getValueType(), N0);

  if (getTargetMachine().Options.UnsafeFPMath) {
    // There is a generic expand for FP_TO_FP16 with unsafe fast math.
    return SDValue();
  }

  assert(N0.getSimpleValueType() == MVT::f64);

  // f64 -> f16 conversion using round-to-nearest-even rounding mode.
  const unsigned ExpMask = 0x7ff;
  const unsigned ExpBiasf64 = 1023;
  const unsigned ExpBiasf16 = 15;
  SDValue Zero = DAG.getConstant(0, DL, MVT::i32);
  SDValue One = DAG.getConstant(1, DL, MVT::i32);
  SDValue U = DAG.getNode(ISD::BITCAST, DL, MVT::i64, N0);
  SDValue UH = DAG.getNode(ISD::SRL, DL, MVT::i64, U,
                           DAG.getConstant(32, DL, MVT::i64));
  UH = DAG.getZExtOrTrunc(UH, DL, MVT::i32);
  U = DAG.getZExtOrTrunc(U, DL, MVT::i32);
  SDValue E = DAG.getNode(ISD::SRL, DL, MVT::i32, UH,
                          DAG.getConstant(20, DL, MVT::i64));
  E = DAG.getNode(ISD::AND, DL, MVT::i32, E,
                  DAG.getConstant(ExpMask, DL, MVT::i32));
  // Subtract the fp64 exponent bias (1023) to get the real exponent and
  // add the f16 bias (15) to get the biased exponent for the f16 format.
  E = DAG.getNode(ISD::ADD, DL, MVT::i32, E,
                  DAG.getConstant(-ExpBiasf64 + ExpBiasf16, DL, MVT::i32));

  SDValue M = DAG.getNode(ISD::SRL, DL, MVT::i32, UH,
                          DAG.getConstant(8, DL, MVT::i32));
  M = DAG.getNode(ISD::AND, DL, MVT::i32, M,
                  DAG.getConstant(0xffe, DL, MVT::i32));

  SDValue MaskedSig = DAG.getNode(ISD::AND, DL, MVT::i32, UH,
                                  DAG.getConstant(0x1ff, DL, MVT::i32));
  MaskedSig = DAG.getNode(ISD::OR, DL, MVT::i32, MaskedSig, U);

  SDValue Lo40Set = DAG.getSelectCC(DL, MaskedSig, Zero, Zero, One, ISD::SETEQ);
  M = DAG.getNode(ISD::OR, DL, MVT::i32, M, Lo40Set);

  // (M != 0 ? 0x0200 : 0) | 0x7c00;
  SDValue I = DAG.getNode(ISD::OR, DL, MVT::i32,
      DAG.getSelectCC(DL, M, Zero, DAG.getConstant(0x0200, DL, MVT::i32),
                      Zero, ISD::SETNE), DAG.getConstant(0x7c00, DL, MVT::i32));

  // N = M | (E << 12);
  SDValue N = DAG.getNode(ISD::OR, DL, MVT::i32, M,
      DAG.getNode(ISD::SHL, DL, MVT::i32, E,
                  DAG.getConstant(12, DL, MVT::i32)));

  // B = clamp(1-E, 0, 13);
  SDValue OneSubExp = DAG.getNode(ISD::SUB, DL, MVT::i32,
                                  One, E);
  SDValue B = DAG.getNode(ISD::SMAX, DL, MVT::i32, OneSubExp, Zero);
  B = DAG.getNode(ISD::SMIN, DL, MVT::i32, B,
                  DAG.getConstant(13, DL, MVT::i32));

  SDValue SigSetHigh = DAG.getNode(ISD::OR, DL, MVT::i32, M,
                                   DAG.getConstant(0x1000, DL, MVT::i32));

  SDValue D = DAG.getNode(ISD::SRL, DL, MVT::i32, SigSetHigh, B);
  SDValue D0 = DAG.getNode(ISD::SHL, DL, MVT::i32, D, B);
  SDValue D1 = DAG.getSelectCC(DL, D0, SigSetHigh, One, Zero, ISD::SETNE);
  D = DAG.getNode(ISD::OR, DL, MVT::i32, D, D1);

  SDValue V = DAG.getSelectCC(DL, E, One, D, N, ISD::SETLT);
  SDValue VLow3 = DAG.getNode(ISD::AND, DL, MVT::i32, V,
                              DAG.getConstant(0x7, DL, MVT::i32));
  V = DAG.getNode(ISD::SRL, DL, MVT::i32, V,
                  DAG.getConstant(2, DL, MVT::i32));
  SDValue V0 = DAG.getSelectCC(DL, VLow3, DAG.getConstant(3, DL, MVT::i32),
                               One, Zero, ISD::SETEQ);
  SDValue V1 = DAG.getSelectCC(DL, VLow3, DAG.getConstant(5, DL, MVT::i32),
                               One, Zero, ISD::SETGT);
  V1 = DAG.getNode(ISD::OR, DL, MVT::i32, V0, V1);
  V = DAG.getNode(ISD::ADD, DL, MVT::i32, V, V1);

  V = DAG.getSelectCC(DL, E, DAG.getConstant(30, DL, MVT::i32),
                      DAG.getConstant(0x7c00, DL, MVT::i32), V, ISD::SETGT);
  V = DAG.getSelectCC(DL, E, DAG.getConstant(1039, DL, MVT::i32),
                      I, V, ISD::SETEQ);

  // Extract the sign bit.
  SDValue Sign = DAG.getNode(ISD::SRL, DL, MVT::i32, UH,
                            DAG.getConstant(16, DL, MVT::i32));
  Sign = DAG.getNode(ISD::AND, DL, MVT::i32, Sign,
                     DAG.getConstant(0x8000, DL, MVT::i32));

  V = DAG.getNode(ISD::OR, DL, MVT::i32, Sign, V);
  return DAG.getZExtOrTrunc(V, DL, Op.getValueType());
}

SDValue AMDGPUTargetLowering::LowerFP_TO_INT(SDValue Op,
                                             SelectionDAG &DAG) const {
  SDValue Src = Op.getOperand(0);
  unsigned OpOpcode = Op.getOpcode();
  EVT SrcVT = Src.getValueType();
  EVT DestVT = Op.getValueType();

  // Will be selected natively
  if (SrcVT == MVT::f16 && DestVT == MVT::i16)
    return Op;

  // Promote i16 to i32
  if (DestVT == MVT::i16 && (SrcVT == MVT::f32 || SrcVT == MVT::f64)) {
    SDLoc DL(Op);

    SDValue FpToInt32 = DAG.getNode(OpOpcode, DL, MVT::i32, Src);
    return DAG.getNode(ISD::TRUNCATE, DL, MVT::i16, FpToInt32);
  }

  if (SrcVT == MVT::f16 ||
      (SrcVT == MVT::f32 && Src.getOpcode() == ISD::FP16_TO_FP)) {
    SDLoc DL(Op);

    SDValue FpToInt32 = DAG.getNode(OpOpcode, DL, MVT::i32, Src);
    unsigned Ext =
        OpOpcode == ISD::FP_TO_SINT ? ISD::SIGN_EXTEND : ISD::ZERO_EXTEND;
    return DAG.getNode(Ext, DL, MVT::i64, FpToInt32);
  }

  if (DestVT == MVT::i64 && SrcVT == MVT::f64)
    return LowerFP64_TO_INT(Op, DAG, OpOpcode == ISD::FP_TO_SINT);

  return SDValue();
}

SDValue AMDGPUTargetLowering::LowerSIGN_EXTEND_INREG(SDValue Op,
                                                     SelectionDAG &DAG) const {
  EVT ExtraVT = cast<VTSDNode>(Op.getOperand(1))->getVT();
  MVT VT = Op.getSimpleValueType();
  MVT ScalarVT = VT.getScalarType();

  assert(VT.isVector());

  SDValue Src = Op.getOperand(0);
  SDLoc DL(Op);

  // TODO: Don't scalarize on Evergreen?
  unsigned NElts = VT.getVectorNumElements();
  SmallVector<SDValue, 8> Args;
  DAG.ExtractVectorElements(Src, Args, 0, NElts);

  SDValue VTOp = DAG.getValueType(ExtraVT.getScalarType());
  for (unsigned I = 0; I < NElts; ++I)
    Args[I] = DAG.getNode(ISD::SIGN_EXTEND_INREG, DL, ScalarVT, Args[I], VTOp);

  return DAG.getBuildVector(VT, DL, Args);
}

//===----------------------------------------------------------------------===//
// Custom DAG optimizations
//===----------------------------------------------------------------------===//

static bool isU24(SDValue Op, SelectionDAG &DAG) {
  return AMDGPUTargetLowering::numBitsUnsigned(Op, DAG) <= 24;
}

static bool isI24(SDValue Op, SelectionDAG &DAG) {
  EVT VT = Op.getValueType();
  return VT.getSizeInBits() >= 24 && // Types less than 24-bit should be treated
                                     // as unsigned 24-bit values.
         AMDGPUTargetLowering::numBitsSigned(Op, DAG) <= 24;
}

static SDValue simplifyMul24(SDNode *Node24,
                             TargetLowering::DAGCombinerInfo &DCI) {
  SelectionDAG &DAG = DCI.DAG;
  const TargetLowering &TLI = DAG.getTargetLoweringInfo();
  bool IsIntrin = Node24->getOpcode() == ISD::INTRINSIC_WO_CHAIN;

  SDValue LHS = IsIntrin ? Node24->getOperand(1) : Node24->getOperand(0);
  SDValue RHS = IsIntrin ? Node24->getOperand(2) : Node24->getOperand(1);
  unsigned NewOpcode = Node24->getOpcode();
  if (IsIntrin) {
    unsigned IID = cast<ConstantSDNode>(Node24->getOperand(0))->getZExtValue();
    switch (IID) {
    case Intrinsic::amdgcn_mul_i24:
      NewOpcode = AMDGPUISD::MUL_I24;
      break;
    case Intrinsic::amdgcn_mul_u24:
      NewOpcode = AMDGPUISD::MUL_U24;
      break;
    case Intrinsic::amdgcn_mulhi_i24:
      NewOpcode = AMDGPUISD::MULHI_I24;
      break;
    case Intrinsic::amdgcn_mulhi_u24:
      NewOpcode = AMDGPUISD::MULHI_U24;
      break;
    default:
      llvm_unreachable("Expected 24-bit mul intrinsic");
    }
  }

  APInt Demanded = APInt::getLowBitsSet(LHS.getValueSizeInBits(), 24);

  // First try to simplify using SimplifyMultipleUseDemandedBits which allows
  // the operands to have other uses, but will only perform simplifications that
  // involve bypassing some nodes for this user.
  SDValue DemandedLHS = TLI.SimplifyMultipleUseDemandedBits(LHS, Demanded, DAG);
  SDValue DemandedRHS = TLI.SimplifyMultipleUseDemandedBits(RHS, Demanded, DAG);
  if (DemandedLHS || DemandedRHS)
    return DAG.getNode(NewOpcode, SDLoc(Node24), Node24->getVTList(),
                       DemandedLHS ? DemandedLHS : LHS,
                       DemandedRHS ? DemandedRHS : RHS);

  // Now try SimplifyDemandedBits which can simplify the nodes used by our
  // operands if this node is the only user.
  if (TLI.SimplifyDemandedBits(LHS, Demanded, DCI))
    return SDValue(Node24, 0);
  if (TLI.SimplifyDemandedBits(RHS, Demanded, DCI))
    return SDValue(Node24, 0);

  return SDValue();
}

template <typename IntTy>
static SDValue constantFoldBFE(SelectionDAG &DAG, IntTy Src0, uint32_t Offset,
                               uint32_t Width, const SDLoc &DL) {
  if (Width + Offset < 32) {
    uint32_t Shl = static_cast<uint32_t>(Src0) << (32 - Offset - Width);
    IntTy Result = static_cast<IntTy>(Shl) >> (32 - Width);
    return DAG.getConstant(Result, DL, MVT::i32);
  }

  return DAG.getConstant(Src0 >> Offset, DL, MVT::i32);
}

static bool hasVolatileUser(SDNode *Val) {
  for (SDNode *U : Val->uses()) {
    if (MemSDNode *M = dyn_cast<MemSDNode>(U)) {
      if (M->isVolatile())
        return true;
    }
  }

  return false;
}

bool AMDGPUTargetLowering::shouldCombineMemoryType(EVT VT) const {
  // i32 vectors are the canonical memory type.
  if (VT.getScalarType() == MVT::i32 || isTypeLegal(VT))
    return false;

  if (!VT.isByteSized())
    return false;

  unsigned Size = VT.getStoreSize();

  if ((Size == 1 || Size == 2 || Size == 4) && !VT.isVector())
    return false;

  if (Size == 3 || (Size > 4 && (Size % 4 != 0)))
    return false;

  return true;
}

// Replace load of an illegal type with a store of a bitcast to a friendlier
// type.
SDValue AMDGPUTargetLowering::performLoadCombine(SDNode *N,
                                                 DAGCombinerInfo &DCI) const {
  if (!DCI.isBeforeLegalize())
    return SDValue();

  LoadSDNode *LN = cast<LoadSDNode>(N);
  if (!LN->isSimple() || !ISD::isNormalLoad(LN) || hasVolatileUser(LN))
    return SDValue();

  SDLoc SL(N);
  SelectionDAG &DAG = DCI.DAG;
  EVT VT = LN->getMemoryVT();

  unsigned Size = VT.getStoreSize();
  Align Alignment = LN->getAlign();
  if (Alignment < Size && isTypeLegal(VT)) {
    unsigned IsFast;
    unsigned AS = LN->getAddressSpace();

    // Expand unaligned loads earlier than legalization. Due to visitation order
    // problems during legalization, the emitted instructions to pack and unpack
    // the bytes again are not eliminated in the case of an unaligned copy.
    if (!allowsMisalignedMemoryAccesses(
            VT, AS, Alignment, LN->getMemOperand()->getFlags(), &IsFast)) {
      if (VT.isVector())
        return SplitVectorLoad(SDValue(LN, 0), DAG);

      SDValue Ops[2];
      std::tie(Ops[0], Ops[1]) = expandUnalignedLoad(LN, DAG);

      return DAG.getMergeValues(Ops, SDLoc(N));
    }

    if (!IsFast)
      return SDValue();
  }

  if (!shouldCombineMemoryType(VT))
    return SDValue();

  EVT NewVT = getEquivalentMemType(*DAG.getContext(), VT);

  SDValue NewLoad
    = DAG.getLoad(NewVT, SL, LN->getChain(),
                  LN->getBasePtr(), LN->getMemOperand());

  SDValue BC = DAG.getNode(ISD::BITCAST, SL, VT, NewLoad);
  DCI.CombineTo(N, BC, NewLoad.getValue(1));
  return SDValue(N, 0);
}

// Replace store of an illegal type with a store of a bitcast to a friendlier
// type.
SDValue AMDGPUTargetLowering::performStoreCombine(SDNode *N,
                                                  DAGCombinerInfo &DCI) const {
  if (!DCI.isBeforeLegalize())
    return SDValue();

  StoreSDNode *SN = cast<StoreSDNode>(N);
  if (!SN->isSimple() || !ISD::isNormalStore(SN))
    return SDValue();

  EVT VT = SN->getMemoryVT();
  unsigned Size = VT.getStoreSize();

  SDLoc SL(N);
  SelectionDAG &DAG = DCI.DAG;
  Align Alignment = SN->getAlign();
  if (Alignment < Size && isTypeLegal(VT)) {
    unsigned IsFast;
    unsigned AS = SN->getAddressSpace();

    // Expand unaligned stores earlier than legalization. Due to visitation
    // order problems during legalization, the emitted instructions to pack and
    // unpack the bytes again are not eliminated in the case of an unaligned
    // copy.
    if (!allowsMisalignedMemoryAccesses(
            VT, AS, Alignment, SN->getMemOperand()->getFlags(), &IsFast)) {
      if (VT.isVector())
        return SplitVectorStore(SDValue(SN, 0), DAG);

      return expandUnalignedStore(SN, DAG);
    }

    if (!IsFast)
      return SDValue();
  }

  if (!shouldCombineMemoryType(VT))
    return SDValue();

  EVT NewVT = getEquivalentMemType(*DAG.getContext(), VT);
  SDValue Val = SN->getValue();

  //DCI.AddToWorklist(Val.getNode());

  bool OtherUses = !Val.hasOneUse();
  SDValue CastVal = DAG.getNode(ISD::BITCAST, SL, NewVT, Val);
  if (OtherUses) {
    SDValue CastBack = DAG.getNode(ISD::BITCAST, SL, VT, CastVal);
    DAG.ReplaceAllUsesOfValueWith(Val, CastBack);
  }

  return DAG.getStore(SN->getChain(), SL, CastVal,
                      SN->getBasePtr(), SN->getMemOperand());
}

// FIXME: This should go in generic DAG combiner with an isTruncateFree check,
// but isTruncateFree is inaccurate for i16 now because of SALU vs. VALU
// issues.
SDValue AMDGPUTargetLowering::performAssertSZExtCombine(SDNode *N,
                                                        DAGCombinerInfo &DCI) const {
  SelectionDAG &DAG = DCI.DAG;
  SDValue N0 = N->getOperand(0);

  // (vt2 (assertzext (truncate vt0:x), vt1)) ->
  //     (vt2 (truncate (assertzext vt0:x, vt1)))
  if (N0.getOpcode() == ISD::TRUNCATE) {
    SDValue N1 = N->getOperand(1);
    EVT ExtVT = cast<VTSDNode>(N1)->getVT();
    SDLoc SL(N);

    SDValue Src = N0.getOperand(0);
    EVT SrcVT = Src.getValueType();
    if (SrcVT.bitsGE(ExtVT)) {
      SDValue NewInReg = DAG.getNode(N->getOpcode(), SL, SrcVT, Src, N1);
      return DAG.getNode(ISD::TRUNCATE, SL, N->getValueType(0), NewInReg);
    }
  }

  return SDValue();
}

SDValue AMDGPUTargetLowering::performIntrinsicWOChainCombine(
  SDNode *N, DAGCombinerInfo &DCI) const {
  unsigned IID = cast<ConstantSDNode>(N->getOperand(0))->getZExtValue();
  switch (IID) {
  case Intrinsic::amdgcn_mul_i24:
  case Intrinsic::amdgcn_mul_u24:
  case Intrinsic::amdgcn_mulhi_i24:
  case Intrinsic::amdgcn_mulhi_u24:
    return simplifyMul24(N, DCI);
  case Intrinsic::amdgcn_fract:
  case Intrinsic::amdgcn_rsq:
  case Intrinsic::amdgcn_rcp_legacy:
  case Intrinsic::amdgcn_rsq_legacy:
  case Intrinsic::amdgcn_rsq_clamp:
  case Intrinsic::amdgcn_ldexp: {
    // FIXME: This is probably wrong. If src is an sNaN, it won't be quieted
    SDValue Src = N->getOperand(1);
    return Src.isUndef() ? Src : SDValue();
  }
  default:
    return SDValue();
  }
}

/// Split the 64-bit value \p LHS into two 32-bit components, and perform the
/// binary operation \p Opc to it with the corresponding constant operands.
SDValue AMDGPUTargetLowering::splitBinaryBitConstantOpImpl(
  DAGCombinerInfo &DCI, const SDLoc &SL,
  unsigned Opc, SDValue LHS,
  uint32_t ValLo, uint32_t ValHi) const {
  SelectionDAG &DAG = DCI.DAG;
  SDValue Lo, Hi;
  std::tie(Lo, Hi) = split64BitValue(LHS, DAG);

  SDValue LoRHS = DAG.getConstant(ValLo, SL, MVT::i32);
  SDValue HiRHS = DAG.getConstant(ValHi, SL, MVT::i32);

  SDValue LoAnd = DAG.getNode(Opc, SL, MVT::i32, Lo, LoRHS);
  SDValue HiAnd = DAG.getNode(Opc, SL, MVT::i32, Hi, HiRHS);

  // Re-visit the ands. It's possible we eliminated one of them and it could
  // simplify the vector.
  DCI.AddToWorklist(Lo.getNode());
  DCI.AddToWorklist(Hi.getNode());

  SDValue Vec = DAG.getBuildVector(MVT::v2i32, SL, {LoAnd, HiAnd});
  return DAG.getNode(ISD::BITCAST, SL, MVT::i64, Vec);
}

SDValue AMDGPUTargetLowering::performShlCombine(SDNode *N,
                                                DAGCombinerInfo &DCI) const {
  EVT VT = N->getValueType(0);

  ConstantSDNode *RHS = dyn_cast<ConstantSDNode>(N->getOperand(1));
  if (!RHS)
    return SDValue();

  SDValue LHS = N->getOperand(0);
  unsigned RHSVal = RHS->getZExtValue();
  if (!RHSVal)
    return LHS;

  SDLoc SL(N);
  SelectionDAG &DAG = DCI.DAG;

  switch (LHS->getOpcode()) {
  default:
    break;
  case ISD::ZERO_EXTEND:
  case ISD::SIGN_EXTEND:
  case ISD::ANY_EXTEND: {
    SDValue X = LHS->getOperand(0);

    if (VT == MVT::i32 && RHSVal == 16 && X.getValueType() == MVT::i16 &&
        isOperationLegal(ISD::BUILD_VECTOR, MVT::v2i16)) {
      // Prefer build_vector as the canonical form if packed types are legal.
      // (shl ([asz]ext i16:x), 16 -> build_vector 0, x
      SDValue Vec = DAG.getBuildVector(MVT::v2i16, SL,
       { DAG.getConstant(0, SL, MVT::i16), LHS->getOperand(0) });
      return DAG.getNode(ISD::BITCAST, SL, MVT::i32, Vec);
    }

    // shl (ext x) => zext (shl x), if shift does not overflow int
    if (VT != MVT::i64)
      break;
    KnownBits Known = DAG.computeKnownBits(X);
    unsigned LZ = Known.countMinLeadingZeros();
    if (LZ < RHSVal)
      break;
    EVT XVT = X.getValueType();
    SDValue Shl = DAG.getNode(ISD::SHL, SL, XVT, X, SDValue(RHS, 0));
    return DAG.getZExtOrTrunc(Shl, SL, VT);
  }
  }

  if (VT != MVT::i64)
    return SDValue();

  // i64 (shl x, C) -> (build_pair 0, (shl x, C -32))

  // On some subtargets, 64-bit shift is a quarter rate instruction. In the
  // common case, splitting this into a move and a 32-bit shift is faster and
  // the same code size.
  if (RHSVal < 32)
    return SDValue();

  SDValue ShiftAmt = DAG.getConstant(RHSVal - 32, SL, MVT::i32);

  SDValue Lo = DAG.getNode(ISD::TRUNCATE, SL, MVT::i32, LHS);
  SDValue NewShift = DAG.getNode(ISD::SHL, SL, MVT::i32, Lo, ShiftAmt);

  const SDValue Zero = DAG.getConstant(0, SL, MVT::i32);

  SDValue Vec = DAG.getBuildVector(MVT::v2i32, SL, {Zero, NewShift});
  return DAG.getNode(ISD::BITCAST, SL, MVT::i64, Vec);
}

SDValue AMDGPUTargetLowering::performSraCombine(SDNode *N,
                                                DAGCombinerInfo &DCI) const {
  if (N->getValueType(0) != MVT::i64)
    return SDValue();

  const ConstantSDNode *RHS = dyn_cast<ConstantSDNode>(N->getOperand(1));
  if (!RHS)
    return SDValue();

  SelectionDAG &DAG = DCI.DAG;
  SDLoc SL(N);
  unsigned RHSVal = RHS->getZExtValue();

  // (sra i64:x, 32) -> build_pair x, (sra hi_32(x), 31)
  if (RHSVal == 32) {
    SDValue Hi = getHiHalf64(N->getOperand(0), DAG);
    SDValue NewShift = DAG.getNode(ISD::SRA, SL, MVT::i32, Hi,
                                   DAG.getConstant(31, SL, MVT::i32));

    SDValue BuildVec = DAG.getBuildVector(MVT::v2i32, SL, {Hi, NewShift});
    return DAG.getNode(ISD::BITCAST, SL, MVT::i64, BuildVec);
  }

  // (sra i64:x, 63) -> build_pair (sra hi_32(x), 31), (sra hi_32(x), 31)
  if (RHSVal == 63) {
    SDValue Hi = getHiHalf64(N->getOperand(0), DAG);
    SDValue NewShift = DAG.getNode(ISD::SRA, SL, MVT::i32, Hi,
                                   DAG.getConstant(31, SL, MVT::i32));
    SDValue BuildVec = DAG.getBuildVector(MVT::v2i32, SL, {NewShift, NewShift});
    return DAG.getNode(ISD::BITCAST, SL, MVT::i64, BuildVec);
  }

  return SDValue();
}

SDValue AMDGPUTargetLowering::performSrlCombine(SDNode *N,
                                                DAGCombinerInfo &DCI) const {
  auto *RHS = dyn_cast<ConstantSDNode>(N->getOperand(1));
  if (!RHS)
    return SDValue();

  EVT VT = N->getValueType(0);
  SDValue LHS = N->getOperand(0);
  unsigned ShiftAmt = RHS->getZExtValue();
  SelectionDAG &DAG = DCI.DAG;
  SDLoc SL(N);

  // fold (srl (and x, c1 << c2), c2) -> (and (srl(x, c2), c1)
  // this improves the ability to match BFE patterns in isel.
  if (LHS.getOpcode() == ISD::AND) {
    if (auto *Mask = dyn_cast<ConstantSDNode>(LHS.getOperand(1))) {
      unsigned MaskIdx, MaskLen;
      if (Mask->getAPIntValue().isShiftedMask(MaskIdx, MaskLen) &&
          MaskIdx == ShiftAmt) {
        return DAG.getNode(
            ISD::AND, SL, VT,
            DAG.getNode(ISD::SRL, SL, VT, LHS.getOperand(0), N->getOperand(1)),
            DAG.getNode(ISD::SRL, SL, VT, LHS.getOperand(1), N->getOperand(1)));
      }
    }
  }

  if (VT != MVT::i64)
    return SDValue();

  if (ShiftAmt < 32)
    return SDValue();

  // srl i64:x, C for C >= 32
  // =>
  //   build_pair (srl hi_32(x), C - 32), 0
  SDValue Zero = DAG.getConstant(0, SL, MVT::i32);

  SDValue Hi = getHiHalf64(LHS, DAG);

  SDValue NewConst = DAG.getConstant(ShiftAmt - 32, SL, MVT::i32);
  SDValue NewShift = DAG.getNode(ISD::SRL, SL, MVT::i32, Hi, NewConst);

  SDValue BuildPair = DAG.getBuildVector(MVT::v2i32, SL, {NewShift, Zero});

  return DAG.getNode(ISD::BITCAST, SL, MVT::i64, BuildPair);
}

SDValue AMDGPUTargetLowering::performTruncateCombine(
  SDNode *N, DAGCombinerInfo &DCI) const {
  SDLoc SL(N);
  SelectionDAG &DAG = DCI.DAG;
  EVT VT = N->getValueType(0);
  SDValue Src = N->getOperand(0);

  // vt1 (truncate (bitcast (build_vector vt0:x, ...))) -> vt1 (bitcast vt0:x)
  if (Src.getOpcode() == ISD::BITCAST && !VT.isVector()) {
    SDValue Vec = Src.getOperand(0);
    if (Vec.getOpcode() == ISD::BUILD_VECTOR) {
      SDValue Elt0 = Vec.getOperand(0);
      EVT EltVT = Elt0.getValueType();
      if (VT.getFixedSizeInBits() <= EltVT.getFixedSizeInBits()) {
        if (EltVT.isFloatingPoint()) {
          Elt0 = DAG.getNode(ISD::BITCAST, SL,
                             EltVT.changeTypeToInteger(), Elt0);
        }

        return DAG.getNode(ISD::TRUNCATE, SL, VT, Elt0);
      }
    }
  }

  // Equivalent of above for accessing the high element of a vector as an
  // integer operation.
  // trunc (srl (bitcast (build_vector x, y))), 16 -> trunc (bitcast y)
  if (Src.getOpcode() == ISD::SRL && !VT.isVector()) {
    if (auto K = isConstOrConstSplat(Src.getOperand(1))) {
      if (2 * K->getZExtValue() == Src.getValueType().getScalarSizeInBits()) {
        SDValue BV = stripBitcast(Src.getOperand(0));
        if (BV.getOpcode() == ISD::BUILD_VECTOR &&
            BV.getValueType().getVectorNumElements() == 2) {
          SDValue SrcElt = BV.getOperand(1);
          EVT SrcEltVT = SrcElt.getValueType();
          if (SrcEltVT.isFloatingPoint()) {
            SrcElt = DAG.getNode(ISD::BITCAST, SL,
                                 SrcEltVT.changeTypeToInteger(), SrcElt);
          }

          return DAG.getNode(ISD::TRUNCATE, SL, VT, SrcElt);
        }
      }
    }
  }

  // Partially shrink 64-bit shifts to 32-bit if reduced to 16-bit.
  //
  // i16 (trunc (srl i64:x, K)), K <= 16 ->
  //     i16 (trunc (srl (i32 (trunc x), K)))
  if (VT.getScalarSizeInBits() < 32) {
    EVT SrcVT = Src.getValueType();
    if (SrcVT.getScalarSizeInBits() > 32 &&
        (Src.getOpcode() == ISD::SRL ||
         Src.getOpcode() == ISD::SRA ||
         Src.getOpcode() == ISD::SHL)) {
      SDValue Amt = Src.getOperand(1);
      KnownBits Known = DAG.computeKnownBits(Amt);

      // - For left shifts, do the transform as long as the shift
      //   amount is still legal for i32, so when ShiftAmt < 32 (<= 31)
      // - For right shift, do it if ShiftAmt <= (32 - Size) to avoid
      //   losing information stored in the high bits when truncating.
      const unsigned MaxCstSize =
          (Src.getOpcode() == ISD::SHL) ? 31 : (32 - VT.getScalarSizeInBits());
      if (Known.getMaxValue().ule(MaxCstSize)) {
        EVT MidVT = VT.isVector() ?
          EVT::getVectorVT(*DAG.getContext(), MVT::i32,
                           VT.getVectorNumElements()) : MVT::i32;

        EVT NewShiftVT = getShiftAmountTy(MidVT, DAG.getDataLayout());
        SDValue Trunc = DAG.getNode(ISD::TRUNCATE, SL, MidVT,
                                    Src.getOperand(0));
        DCI.AddToWorklist(Trunc.getNode());

        if (Amt.getValueType() != NewShiftVT) {
          Amt = DAG.getZExtOrTrunc(Amt, SL, NewShiftVT);
          DCI.AddToWorklist(Amt.getNode());
        }

        SDValue ShrunkShift = DAG.getNode(Src.getOpcode(), SL, MidVT,
                                          Trunc, Amt);
        return DAG.getNode(ISD::TRUNCATE, SL, VT, ShrunkShift);
      }
    }
  }

  return SDValue();
}

// We need to specifically handle i64 mul here to avoid unnecessary conversion
// instructions. If we only match on the legalized i64 mul expansion,
// SimplifyDemandedBits will be unable to remove them because there will be
// multiple uses due to the separate mul + mulh[su].
static SDValue getMul24(SelectionDAG &DAG, const SDLoc &SL,
                        SDValue N0, SDValue N1, unsigned Size, bool Signed) {
  if (Size <= 32) {
    unsigned MulOpc = Signed ? AMDGPUISD::MUL_I24 : AMDGPUISD::MUL_U24;
    return DAG.getNode(MulOpc, SL, MVT::i32, N0, N1);
  }

  unsigned MulLoOpc = Signed ? AMDGPUISD::MUL_I24 : AMDGPUISD::MUL_U24;
  unsigned MulHiOpc = Signed ? AMDGPUISD::MULHI_I24 : AMDGPUISD::MULHI_U24;

  SDValue MulLo = DAG.getNode(MulLoOpc, SL, MVT::i32, N0, N1);
  SDValue MulHi = DAG.getNode(MulHiOpc, SL, MVT::i32, N0, N1);

  return DAG.getNode(ISD::BUILD_PAIR, SL, MVT::i64, MulLo, MulHi);
}

SDValue AMDGPUTargetLowering::performMulCombine(SDNode *N,
                                                DAGCombinerInfo &DCI) const {
  EVT VT = N->getValueType(0);

  // Don't generate 24-bit multiplies on values that are in SGPRs, since
  // we only have a 32-bit scalar multiply (avoid values being moved to VGPRs
  // unnecessarily). isDivergent() is used as an approximation of whether the
  // value is in an SGPR.
  if (!N->isDivergent())
    return SDValue();

  unsigned Size = VT.getSizeInBits();
  if (VT.isVector() || Size > 64)
    return SDValue();

  // There are i16 integer mul/mad.
  if (Subtarget->has16BitInsts() && VT.getScalarType().bitsLE(MVT::i16))
    return SDValue();

  SelectionDAG &DAG = DCI.DAG;
  SDLoc DL(N);

  SDValue N0 = N->getOperand(0);
  SDValue N1 = N->getOperand(1);

  // SimplifyDemandedBits has the annoying habit of turning useful zero_extends
  // in the source into any_extends if the result of the mul is truncated. Since
  // we can assume the high bits are whatever we want, use the underlying value
  // to avoid the unknown high bits from interfering.
  if (N0.getOpcode() == ISD::ANY_EXTEND)
    N0 = N0.getOperand(0);

  if (N1.getOpcode() == ISD::ANY_EXTEND)
    N1 = N1.getOperand(0);

  SDValue Mul;

  if (Subtarget->hasMulU24() && isU24(N0, DAG) && isU24(N1, DAG)) {
    N0 = DAG.getZExtOrTrunc(N0, DL, MVT::i32);
    N1 = DAG.getZExtOrTrunc(N1, DL, MVT::i32);
    Mul = getMul24(DAG, DL, N0, N1, Size, false);
  } else if (Subtarget->hasMulI24() && isI24(N0, DAG) && isI24(N1, DAG)) {
    N0 = DAG.getSExtOrTrunc(N0, DL, MVT::i32);
    N1 = DAG.getSExtOrTrunc(N1, DL, MVT::i32);
    Mul = getMul24(DAG, DL, N0, N1, Size, true);
  } else {
    return SDValue();
  }

  // We need to use sext even for MUL_U24, because MUL_U24 is used
  // for signed multiply of 8 and 16-bit types.
  return DAG.getSExtOrTrunc(Mul, DL, VT);
}

SDValue
AMDGPUTargetLowering::performMulLoHiCombine(SDNode *N,
                                            DAGCombinerInfo &DCI) const {
  if (N->getValueType(0) != MVT::i32)
    return SDValue();

  SelectionDAG &DAG = DCI.DAG;
  SDLoc DL(N);

  SDValue N0 = N->getOperand(0);
  SDValue N1 = N->getOperand(1);

  // SimplifyDemandedBits has the annoying habit of turning useful zero_extends
  // in the source into any_extends if the result of the mul is truncated. Since
  // we can assume the high bits are whatever we want, use the underlying value
  // to avoid the unknown high bits from interfering.
  if (N0.getOpcode() == ISD::ANY_EXTEND)
    N0 = N0.getOperand(0);
  if (N1.getOpcode() == ISD::ANY_EXTEND)
    N1 = N1.getOperand(0);

  // Try to use two fast 24-bit multiplies (one for each half of the result)
  // instead of one slow extending multiply.
  unsigned LoOpcode, HiOpcode;
  if (Subtarget->hasMulU24() && isU24(N0, DAG) && isU24(N1, DAG)) {
    N0 = DAG.getZExtOrTrunc(N0, DL, MVT::i32);
    N1 = DAG.getZExtOrTrunc(N1, DL, MVT::i32);
    LoOpcode = AMDGPUISD::MUL_U24;
    HiOpcode = AMDGPUISD::MULHI_U24;
  } else if (Subtarget->hasMulI24() && isI24(N0, DAG) && isI24(N1, DAG)) {
    N0 = DAG.getSExtOrTrunc(N0, DL, MVT::i32);
    N1 = DAG.getSExtOrTrunc(N1, DL, MVT::i32);
    LoOpcode = AMDGPUISD::MUL_I24;
    HiOpcode = AMDGPUISD::MULHI_I24;
  } else {
    return SDValue();
  }

  SDValue Lo = DAG.getNode(LoOpcode, DL, MVT::i32, N0, N1);
  SDValue Hi = DAG.getNode(HiOpcode, DL, MVT::i32, N0, N1);
  DCI.CombineTo(N, Lo, Hi);
  return SDValue(N, 0);
}

SDValue AMDGPUTargetLowering::performMulhsCombine(SDNode *N,
                                                  DAGCombinerInfo &DCI) const {
  EVT VT = N->getValueType(0);

  if (!Subtarget->hasMulI24() || VT.isVector())
    return SDValue();

  // Don't generate 24-bit multiplies on values that are in SGPRs, since
  // we only have a 32-bit scalar multiply (avoid values being moved to VGPRs
  // unnecessarily). isDivergent() is used as an approximation of whether the
  // value is in an SGPR.
  // This doesn't apply if no s_mul_hi is available (since we'll end up with a
  // valu op anyway)
  if (Subtarget->hasSMulHi() && !N->isDivergent())
    return SDValue();

  SelectionDAG &DAG = DCI.DAG;
  SDLoc DL(N);

  SDValue N0 = N->getOperand(0);
  SDValue N1 = N->getOperand(1);

  if (!isI24(N0, DAG) || !isI24(N1, DAG))
    return SDValue();

  N0 = DAG.getSExtOrTrunc(N0, DL, MVT::i32);
  N1 = DAG.getSExtOrTrunc(N1, DL, MVT::i32);

  SDValue Mulhi = DAG.getNode(AMDGPUISD::MULHI_I24, DL, MVT::i32, N0, N1);
  DCI.AddToWorklist(Mulhi.getNode());
  return DAG.getSExtOrTrunc(Mulhi, DL, VT);
}

SDValue AMDGPUTargetLowering::performMulhuCombine(SDNode *N,
                                                  DAGCombinerInfo &DCI) const {
  EVT VT = N->getValueType(0);

  if (!Subtarget->hasMulU24() || VT.isVector() || VT.getSizeInBits() > 32)
    return SDValue();

  // Don't generate 24-bit multiplies on values that are in SGPRs, since
  // we only have a 32-bit scalar multiply (avoid values being moved to VGPRs
  // unnecessarily). isDivergent() is used as an approximation of whether the
  // value is in an SGPR.
  // This doesn't apply if no s_mul_hi is available (since we'll end up with a
  // valu op anyway)
  if (Subtarget->hasSMulHi() && !N->isDivergent())
    return SDValue();

  SelectionDAG &DAG = DCI.DAG;
  SDLoc DL(N);

  SDValue N0 = N->getOperand(0);
  SDValue N1 = N->getOperand(1);

  if (!isU24(N0, DAG) || !isU24(N1, DAG))
    return SDValue();

  N0 = DAG.getZExtOrTrunc(N0, DL, MVT::i32);
  N1 = DAG.getZExtOrTrunc(N1, DL, MVT::i32);

  SDValue Mulhi = DAG.getNode(AMDGPUISD::MULHI_U24, DL, MVT::i32, N0, N1);
  DCI.AddToWorklist(Mulhi.getNode());
  return DAG.getZExtOrTrunc(Mulhi, DL, VT);
}

static bool isNegativeOne(SDValue Val) {
  if (ConstantSDNode *C = dyn_cast<ConstantSDNode>(Val))
    return C->isAllOnes();
  return false;
}

SDValue AMDGPUTargetLowering::getFFBX_U32(SelectionDAG &DAG,
                                          SDValue Op,
                                          const SDLoc &DL,
                                          unsigned Opc) const {
  EVT VT = Op.getValueType();
  EVT LegalVT = getTypeToTransformTo(*DAG.getContext(), VT);
  if (LegalVT != MVT::i32 && (Subtarget->has16BitInsts() &&
                              LegalVT != MVT::i16))
    return SDValue();

  if (VT != MVT::i32)
    Op = DAG.getNode(ISD::ZERO_EXTEND, DL, MVT::i32, Op);

  SDValue FFBX = DAG.getNode(Opc, DL, MVT::i32, Op);
  if (VT != MVT::i32)
    FFBX = DAG.getNode(ISD::TRUNCATE, DL, VT, FFBX);

  return FFBX;
}

// The native instructions return -1 on 0 input. Optimize out a select that
// produces -1 on 0.
//
// TODO: If zero is not undef, we could also do this if the output is compared
// against the bitwidth.
//
// TODO: Should probably combine against FFBH_U32 instead of ctlz directly.
SDValue AMDGPUTargetLowering::performCtlz_CttzCombine(const SDLoc &SL, SDValue Cond,
                                                 SDValue LHS, SDValue RHS,
                                                 DAGCombinerInfo &DCI) const {
  ConstantSDNode *CmpRhs = dyn_cast<ConstantSDNode>(Cond.getOperand(1));
  if (!CmpRhs || !CmpRhs->isZero())
    return SDValue();

  SelectionDAG &DAG = DCI.DAG;
  ISD::CondCode CCOpcode = cast<CondCodeSDNode>(Cond.getOperand(2))->get();
  SDValue CmpLHS = Cond.getOperand(0);

  // select (setcc x, 0, eq), -1, (ctlz_zero_undef x) -> ffbh_u32 x
  // select (setcc x, 0, eq), -1, (cttz_zero_undef x) -> ffbl_u32 x
  if (CCOpcode == ISD::SETEQ &&
      (isCtlzOpc(RHS.getOpcode()) || isCttzOpc(RHS.getOpcode())) &&
      RHS.getOperand(0) == CmpLHS && isNegativeOne(LHS)) {
    unsigned Opc =
        isCttzOpc(RHS.getOpcode()) ? AMDGPUISD::FFBL_B32 : AMDGPUISD::FFBH_U32;
    return getFFBX_U32(DAG, CmpLHS, SL, Opc);
  }

  // select (setcc x, 0, ne), (ctlz_zero_undef x), -1 -> ffbh_u32 x
  // select (setcc x, 0, ne), (cttz_zero_undef x), -1 -> ffbl_u32 x
  if (CCOpcode == ISD::SETNE &&
      (isCtlzOpc(LHS.getOpcode()) || isCttzOpc(LHS.getOpcode())) &&
      LHS.getOperand(0) == CmpLHS && isNegativeOne(RHS)) {
    unsigned Opc =
        isCttzOpc(LHS.getOpcode()) ? AMDGPUISD::FFBL_B32 : AMDGPUISD::FFBH_U32;

    return getFFBX_U32(DAG, CmpLHS, SL, Opc);
  }

  return SDValue();
}

static SDValue distributeOpThroughSelect(TargetLowering::DAGCombinerInfo &DCI,
                                         unsigned Op,
                                         const SDLoc &SL,
                                         SDValue Cond,
                                         SDValue N1,
                                         SDValue N2) {
  SelectionDAG &DAG = DCI.DAG;
  EVT VT = N1.getValueType();

  SDValue NewSelect = DAG.getNode(ISD::SELECT, SL, VT, Cond,
                                  N1.getOperand(0), N2.getOperand(0));
  DCI.AddToWorklist(NewSelect.getNode());
  return DAG.getNode(Op, SL, VT, NewSelect);
}

// Pull a free FP operation out of a select so it may fold into uses.
//
// select c, (fneg x), (fneg y) -> fneg (select c, x, y)
// select c, (fneg x), k -> fneg (select c, x, (fneg k))
//
// select c, (fabs x), (fabs y) -> fabs (select c, x, y)
// select c, (fabs x), +k -> fabs (select c, x, k)
static SDValue foldFreeOpFromSelect(TargetLowering::DAGCombinerInfo &DCI,
                                    SDValue N) {
  SelectionDAG &DAG = DCI.DAG;
  SDValue Cond = N.getOperand(0);
  SDValue LHS = N.getOperand(1);
  SDValue RHS = N.getOperand(2);

  EVT VT = N.getValueType();
  if ((LHS.getOpcode() == ISD::FABS && RHS.getOpcode() == ISD::FABS) ||
      (LHS.getOpcode() == ISD::FNEG && RHS.getOpcode() == ISD::FNEG)) {
    return distributeOpThroughSelect(DCI, LHS.getOpcode(),
                                     SDLoc(N), Cond, LHS, RHS);
  }

  bool Inv = false;
  if (RHS.getOpcode() == ISD::FABS || RHS.getOpcode() == ISD::FNEG) {
    std::swap(LHS, RHS);
    Inv = true;
  }

  // TODO: Support vector constants.
  ConstantFPSDNode *CRHS = dyn_cast<ConstantFPSDNode>(RHS);
  if ((LHS.getOpcode() == ISD::FNEG || LHS.getOpcode() == ISD::FABS) && CRHS) {
    SDLoc SL(N);
    // If one side is an fneg/fabs and the other is a constant, we can push the
    // fneg/fabs down. If it's an fabs, the constant needs to be non-negative.
    SDValue NewLHS = LHS.getOperand(0);
    SDValue NewRHS = RHS;

    // Careful: if the neg can be folded up, don't try to pull it back down.
    bool ShouldFoldNeg = true;

    if (NewLHS.hasOneUse()) {
      unsigned Opc = NewLHS.getOpcode();
      if (LHS.getOpcode() == ISD::FNEG && fnegFoldsIntoOp(Opc))
        ShouldFoldNeg = false;
      if (LHS.getOpcode() == ISD::FABS && Opc == ISD::FMUL)
        ShouldFoldNeg = false;
    }

    if (ShouldFoldNeg) {
      if (LHS.getOpcode() == ISD::FNEG)
        NewRHS = DAG.getNode(ISD::FNEG, SL, VT, RHS);
      else if (CRHS->isNegative())
        return SDValue();

      if (Inv)
        std::swap(NewLHS, NewRHS);

      SDValue NewSelect = DAG.getNode(ISD::SELECT, SL, VT,
                                      Cond, NewLHS, NewRHS);
      DCI.AddToWorklist(NewSelect.getNode());
      return DAG.getNode(LHS.getOpcode(), SL, VT, NewSelect);
    }
  }

  return SDValue();
}


SDValue AMDGPUTargetLowering::performSelectCombine(SDNode *N,
                                                   DAGCombinerInfo &DCI) const {
  if (SDValue Folded = foldFreeOpFromSelect(DCI, SDValue(N, 0)))
    return Folded;

  SDValue Cond = N->getOperand(0);
  if (Cond.getOpcode() != ISD::SETCC)
    return SDValue();

  EVT VT = N->getValueType(0);
  SDValue LHS = Cond.getOperand(0);
  SDValue RHS = Cond.getOperand(1);
  SDValue CC = Cond.getOperand(2);

  SDValue True = N->getOperand(1);
  SDValue False = N->getOperand(2);

  if (Cond.hasOneUse()) { // TODO: Look for multiple select uses.
    SelectionDAG &DAG = DCI.DAG;
    if (DAG.isConstantValueOfAnyType(True) &&
        !DAG.isConstantValueOfAnyType(False)) {
      // Swap cmp + select pair to move constant to false input.
      // This will allow using VOPC cndmasks more often.
      // select (setcc x, y), k, x -> select (setccinv x, y), x, k

      SDLoc SL(N);
      ISD::CondCode NewCC =
          getSetCCInverse(cast<CondCodeSDNode>(CC)->get(), LHS.getValueType());

      SDValue NewCond = DAG.getSetCC(SL, Cond.getValueType(), LHS, RHS, NewCC);
      return DAG.getNode(ISD::SELECT, SL, VT, NewCond, False, True);
    }

    if (VT == MVT::f32 && Subtarget->hasFminFmaxLegacy()) {
      SDValue MinMax
        = combineFMinMaxLegacy(SDLoc(N), VT, LHS, RHS, True, False, CC, DCI);
      // Revisit this node so we can catch min3/max3/med3 patterns.
      //DCI.AddToWorklist(MinMax.getNode());
      return MinMax;
    }
  }

  // There's no reason to not do this if the condition has other uses.
  return performCtlz_CttzCombine(SDLoc(N), Cond, True, False, DCI);
}

static bool isInv2Pi(const APFloat &APF) {
  static const APFloat KF16(APFloat::IEEEhalf(), APInt(16, 0x3118));
  static const APFloat KF32(APFloat::IEEEsingle(), APInt(32, 0x3e22f983));
  static const APFloat KF64(APFloat::IEEEdouble(), APInt(64, 0x3fc45f306dc9c882));

  return APF.bitwiseIsEqual(KF16) ||
         APF.bitwiseIsEqual(KF32) ||
         APF.bitwiseIsEqual(KF64);
}

// 0 and 1.0 / (0.5 * pi) do not have inline immmediates, so there is an
// additional cost to negate them.
bool AMDGPUTargetLowering::isConstantCostlierToNegate(SDValue N) const {
  if (const ConstantFPSDNode *C = isConstOrConstSplatFP(N)) {
    if (C->isZero() && !C->isNegative())
      return true;

    if (Subtarget->hasInv2PiInlineImm() && isInv2Pi(C->getValueAPF()))
      return true;
  }

  return false;
}

static unsigned inverseMinMax(unsigned Opc) {
  switch (Opc) {
  case ISD::FMAXNUM:
    return ISD::FMINNUM;
  case ISD::FMINNUM:
    return ISD::FMAXNUM;
  case ISD::FMAXNUM_IEEE:
    return ISD::FMINNUM_IEEE;
  case ISD::FMINNUM_IEEE:
    return ISD::FMAXNUM_IEEE;
  case AMDGPUISD::FMAX_LEGACY:
    return AMDGPUISD::FMIN_LEGACY;
  case AMDGPUISD::FMIN_LEGACY:
    return  AMDGPUISD::FMAX_LEGACY;
  default:
    llvm_unreachable("invalid min/max opcode");
  }
}

/// \return true if it's profitable to try to push an fneg into its source
/// instruction.
bool AMDGPUTargetLowering::shouldFoldFNegIntoSrc(SDNode *N, SDValue N0) {
  unsigned Opc = N0.getOpcode();

  // If the input has multiple uses and we can either fold the negate down, or
  // the other uses cannot, give up. This both prevents unprofitable
  // transformations and infinite loops: we won't repeatedly try to fold around
  // a negate that has no 'good' form.
  if (N0.hasOneUse()) {
    // This may be able to fold into the source, but at a code size cost. Don't
    // fold if the fold into the user is free.
    if (allUsesHaveSourceMods(N, 0))
      return false;
  } else {
    if (fnegFoldsIntoOp(Opc) &&
        (allUsesHaveSourceMods(N) || !allUsesHaveSourceMods(N0.getNode())))
      return false;
  }

  return true;
}

SDValue AMDGPUTargetLowering::performFNegCombine(SDNode *N,
                                                 DAGCombinerInfo &DCI) const {
  SelectionDAG &DAG = DCI.DAG;
  SDValue N0 = N->getOperand(0);
  EVT VT = N->getValueType(0);

  unsigned Opc = N0.getOpcode();

  if (!shouldFoldFNegIntoSrc(N, N0))
    return SDValue();

  SDLoc SL(N);
  switch (Opc) {
  case ISD::FADD: {
    if (!mayIgnoreSignedZero(N0))
      return SDValue();

    // (fneg (fadd x, y)) -> (fadd (fneg x), (fneg y))
    SDValue LHS = N0.getOperand(0);
    SDValue RHS = N0.getOperand(1);

    if (LHS.getOpcode() != ISD::FNEG)
      LHS = DAG.getNode(ISD::FNEG, SL, VT, LHS);
    else
      LHS = LHS.getOperand(0);

    if (RHS.getOpcode() != ISD::FNEG)
      RHS = DAG.getNode(ISD::FNEG, SL, VT, RHS);
    else
      RHS = RHS.getOperand(0);

    SDValue Res = DAG.getNode(ISD::FADD, SL, VT, LHS, RHS, N0->getFlags());
    if (Res.getOpcode() != ISD::FADD)
      return SDValue(); // Op got folded away.
    if (!N0.hasOneUse())
      DAG.ReplaceAllUsesWith(N0, DAG.getNode(ISD::FNEG, SL, VT, Res));
    return Res;
  }
  case ISD::FMUL:
  case AMDGPUISD::FMUL_LEGACY: {
    // (fneg (fmul x, y)) -> (fmul x, (fneg y))
    // (fneg (fmul_legacy x, y)) -> (fmul_legacy x, (fneg y))
    SDValue LHS = N0.getOperand(0);
    SDValue RHS = N0.getOperand(1);

    if (LHS.getOpcode() == ISD::FNEG)
      LHS = LHS.getOperand(0);
    else if (RHS.getOpcode() == ISD::FNEG)
      RHS = RHS.getOperand(0);
    else
      RHS = DAG.getNode(ISD::FNEG, SL, VT, RHS);

    SDValue Res = DAG.getNode(Opc, SL, VT, LHS, RHS, N0->getFlags());
    if (Res.getOpcode() != Opc)
      return SDValue(); // Op got folded away.
    if (!N0.hasOneUse())
      DAG.ReplaceAllUsesWith(N0, DAG.getNode(ISD::FNEG, SL, VT, Res));
    return Res;
  }
  case ISD::FMA:
  case ISD::FMAD: {
    // TODO: handle llvm.amdgcn.fma.legacy
    if (!mayIgnoreSignedZero(N0))
      return SDValue();

    // (fneg (fma x, y, z)) -> (fma x, (fneg y), (fneg z))
    SDValue LHS = N0.getOperand(0);
    SDValue MHS = N0.getOperand(1);
    SDValue RHS = N0.getOperand(2);

    if (LHS.getOpcode() == ISD::FNEG)
      LHS = LHS.getOperand(0);
    else if (MHS.getOpcode() == ISD::FNEG)
      MHS = MHS.getOperand(0);
    else
      MHS = DAG.getNode(ISD::FNEG, SL, VT, MHS);

    if (RHS.getOpcode() != ISD::FNEG)
      RHS = DAG.getNode(ISD::FNEG, SL, VT, RHS);
    else
      RHS = RHS.getOperand(0);

    SDValue Res = DAG.getNode(Opc, SL, VT, LHS, MHS, RHS);
    if (Res.getOpcode() != Opc)
      return SDValue(); // Op got folded away.
    if (!N0.hasOneUse())
      DAG.ReplaceAllUsesWith(N0, DAG.getNode(ISD::FNEG, SL, VT, Res));
    return Res;
  }
  case ISD::FMAXNUM:
  case ISD::FMINNUM:
  case ISD::FMAXNUM_IEEE:
  case ISD::FMINNUM_IEEE:
  case AMDGPUISD::FMAX_LEGACY:
  case AMDGPUISD::FMIN_LEGACY: {
    // fneg (fmaxnum x, y) -> fminnum (fneg x), (fneg y)
    // fneg (fminnum x, y) -> fmaxnum (fneg x), (fneg y)
    // fneg (fmax_legacy x, y) -> fmin_legacy (fneg x), (fneg y)
    // fneg (fmin_legacy x, y) -> fmax_legacy (fneg x), (fneg y)

    SDValue LHS = N0.getOperand(0);
    SDValue RHS = N0.getOperand(1);

    // 0 doesn't have a negated inline immediate.
    // TODO: This constant check should be generalized to other operations.
    if (isConstantCostlierToNegate(RHS))
      return SDValue();

    SDValue NegLHS = DAG.getNode(ISD::FNEG, SL, VT, LHS);
    SDValue NegRHS = DAG.getNode(ISD::FNEG, SL, VT, RHS);
    unsigned Opposite = inverseMinMax(Opc);

    SDValue Res = DAG.getNode(Opposite, SL, VT, NegLHS, NegRHS, N0->getFlags());
    if (Res.getOpcode() != Opposite)
      return SDValue(); // Op got folded away.
    if (!N0.hasOneUse())
      DAG.ReplaceAllUsesWith(N0, DAG.getNode(ISD::FNEG, SL, VT, Res));
    return Res;
  }
  case AMDGPUISD::FMED3: {
    SDValue Ops[3];
    for (unsigned I = 0; I < 3; ++I)
      Ops[I] = DAG.getNode(ISD::FNEG, SL, VT, N0->getOperand(I), N0->getFlags());

    SDValue Res = DAG.getNode(AMDGPUISD::FMED3, SL, VT, Ops, N0->getFlags());
    if (Res.getOpcode() != AMDGPUISD::FMED3)
      return SDValue(); // Op got folded away.

    if (!N0.hasOneUse()) {
      SDValue Neg = DAG.getNode(ISD::FNEG, SL, VT, Res);
      DAG.ReplaceAllUsesWith(N0, Neg);

      for (SDNode *U : Neg->uses())
        DCI.AddToWorklist(U);
    }

    return Res;
  }
  case ISD::FP_EXTEND:
  case ISD::FTRUNC:
  case ISD::FRINT:
  case ISD::FNEARBYINT: // XXX - Should fround be handled?
  case ISD::FSIN:
  case ISD::FCANONICALIZE:
  case AMDGPUISD::RCP:
  case AMDGPUISD::RCP_LEGACY:
  case AMDGPUISD::RCP_IFLAG:
  case AMDGPUISD::SIN_HW: {
    SDValue CvtSrc = N0.getOperand(0);
    if (CvtSrc.getOpcode() == ISD::FNEG) {
      // (fneg (fp_extend (fneg x))) -> (fp_extend x)
      // (fneg (rcp (fneg x))) -> (rcp x)
      return DAG.getNode(Opc, SL, VT, CvtSrc.getOperand(0));
    }

    if (!N0.hasOneUse())
      return SDValue();

    // (fneg (fp_extend x)) -> (fp_extend (fneg x))
    // (fneg (rcp x)) -> (rcp (fneg x))
    SDValue Neg = DAG.getNode(ISD::FNEG, SL, CvtSrc.getValueType(), CvtSrc);
    return DAG.getNode(Opc, SL, VT, Neg, N0->getFlags());
  }
  case ISD::FP_ROUND: {
    SDValue CvtSrc = N0.getOperand(0);

    if (CvtSrc.getOpcode() == ISD::FNEG) {
      // (fneg (fp_round (fneg x))) -> (fp_round x)
      return DAG.getNode(ISD::FP_ROUND, SL, VT,
                         CvtSrc.getOperand(0), N0.getOperand(1));
    }

    if (!N0.hasOneUse())
      return SDValue();

    // (fneg (fp_round x)) -> (fp_round (fneg x))
    SDValue Neg = DAG.getNode(ISD::FNEG, SL, CvtSrc.getValueType(), CvtSrc);
    return DAG.getNode(ISD::FP_ROUND, SL, VT, Neg, N0.getOperand(1));
  }
  case ISD::FP16_TO_FP: {
    // v_cvt_f32_f16 supports source modifiers on pre-VI targets without legal
    // f16, but legalization of f16 fneg ends up pulling it out of the source.
    // Put the fneg back as a legal source operation that can be matched later.
    SDLoc SL(N);

    SDValue Src = N0.getOperand(0);
    EVT SrcVT = Src.getValueType();

    // fneg (fp16_to_fp x) -> fp16_to_fp (xor x, 0x8000)
    SDValue IntFNeg = DAG.getNode(ISD::XOR, SL, SrcVT, Src,
                                  DAG.getConstant(0x8000, SL, SrcVT));
    return DAG.getNode(ISD::FP16_TO_FP, SL, N->getValueType(0), IntFNeg);
  }
  default:
    return SDValue();
  }
}

SDValue AMDGPUTargetLowering::performFAbsCombine(SDNode *N,
                                                 DAGCombinerInfo &DCI) const {
  SelectionDAG &DAG = DCI.DAG;
  SDValue N0 = N->getOperand(0);

  if (!N0.hasOneUse())
    return SDValue();

  switch (N0.getOpcode()) {
  case ISD::FP16_TO_FP: {
    assert(!Subtarget->has16BitInsts() && "should only see if f16 is illegal");
    SDLoc SL(N);
    SDValue Src = N0.getOperand(0);
    EVT SrcVT = Src.getValueType();

    // fabs (fp16_to_fp x) -> fp16_to_fp (and x, 0x7fff)
    SDValue IntFAbs = DAG.getNode(ISD::AND, SL, SrcVT, Src,
                                  DAG.getConstant(0x7fff, SL, SrcVT));
    return DAG.getNode(ISD::FP16_TO_FP, SL, N->getValueType(0), IntFAbs);
  }
  default:
    return SDValue();
  }
}

SDValue AMDGPUTargetLowering::performRcpCombine(SDNode *N,
                                                DAGCombinerInfo &DCI) const {
  const auto *CFP = dyn_cast<ConstantFPSDNode>(N->getOperand(0));
  if (!CFP)
    return SDValue();

  // XXX - Should this flush denormals?
  const APFloat &Val = CFP->getValueAPF();
  APFloat One(Val.getSemantics(), "1.0");
  return DCI.DAG.getConstantFP(One / Val, SDLoc(N), N->getValueType(0));
}

SDValue AMDGPUTargetLowering::PerformDAGCombine(SDNode *N,
                                                DAGCombinerInfo &DCI) const {
  SelectionDAG &DAG = DCI.DAG;
  SDLoc DL(N);

  switch(N->getOpcode()) {
  default:
    break;
  case ISD::BITCAST: {
    EVT DestVT = N->getValueType(0);

    // Push casts through vector builds. This helps avoid emitting a large
    // number of copies when materializing floating point vector constants.
    //
    // vNt1 bitcast (vNt0 (build_vector t0:x, t0:y)) =>
    //   vnt1 = build_vector (t1 (bitcast t0:x)), (t1 (bitcast t0:y))
    if (DestVT.isVector()) {
      SDValue Src = N->getOperand(0);
      if (Src.getOpcode() == ISD::BUILD_VECTOR) {
        EVT SrcVT = Src.getValueType();
        unsigned NElts = DestVT.getVectorNumElements();

        if (SrcVT.getVectorNumElements() == NElts) {
          EVT DestEltVT = DestVT.getVectorElementType();

          SmallVector<SDValue, 8> CastedElts;
          SDLoc SL(N);
          for (unsigned I = 0, E = SrcVT.getVectorNumElements(); I != E; ++I) {
            SDValue Elt = Src.getOperand(I);
            CastedElts.push_back(DAG.getNode(ISD::BITCAST, DL, DestEltVT, Elt));
          }

          return DAG.getBuildVector(DestVT, SL, CastedElts);
        }
      }
    }

    if (DestVT.getSizeInBits() != 64 || !DestVT.isVector())
      break;

    // Fold bitcasts of constants.
    //
    // v2i32 (bitcast i64:k) -> build_vector lo_32(k), hi_32(k)
    // TODO: Generalize and move to DAGCombiner
    SDValue Src = N->getOperand(0);
    if (ConstantSDNode *C = dyn_cast<ConstantSDNode>(Src)) {
      SDLoc SL(N);
      uint64_t CVal = C->getZExtValue();
      SDValue BV = DAG.getNode(ISD::BUILD_VECTOR, SL, MVT::v2i32,
                               DAG.getConstant(Lo_32(CVal), SL, MVT::i32),
                               DAG.getConstant(Hi_32(CVal), SL, MVT::i32));
      return DAG.getNode(ISD::BITCAST, SL, DestVT, BV);
    }

    if (ConstantFPSDNode *C = dyn_cast<ConstantFPSDNode>(Src)) {
      const APInt &Val = C->getValueAPF().bitcastToAPInt();
      SDLoc SL(N);
      uint64_t CVal = Val.getZExtValue();
      SDValue Vec = DAG.getNode(ISD::BUILD_VECTOR, SL, MVT::v2i32,
                                DAG.getConstant(Lo_32(CVal), SL, MVT::i32),
                                DAG.getConstant(Hi_32(CVal), SL, MVT::i32));

      return DAG.getNode(ISD::BITCAST, SL, DestVT, Vec);
    }

    break;
  }
  case ISD::SHL: {
    if (DCI.getDAGCombineLevel() < AfterLegalizeDAG)
      break;

    return performShlCombine(N, DCI);
  }
  case ISD::SRL: {
    if (DCI.getDAGCombineLevel() < AfterLegalizeDAG)
      break;

    return performSrlCombine(N, DCI);
  }
  case ISD::SRA: {
    if (DCI.getDAGCombineLevel() < AfterLegalizeDAG)
      break;

    return performSraCombine(N, DCI);
  }
  case ISD::TRUNCATE:
    return performTruncateCombine(N, DCI);
  case ISD::MUL:
    return performMulCombine(N, DCI);
  case ISD::SMUL_LOHI:
  case ISD::UMUL_LOHI:
    return performMulLoHiCombine(N, DCI);
  case ISD::MULHS:
    return performMulhsCombine(N, DCI);
  case ISD::MULHU:
    return performMulhuCombine(N, DCI);
  case AMDGPUISD::MUL_I24:
  case AMDGPUISD::MUL_U24:
  case AMDGPUISD::MULHI_I24:
  case AMDGPUISD::MULHI_U24:
    return simplifyMul24(N, DCI);
  case ISD::SELECT:
    return performSelectCombine(N, DCI);
  case ISD::FNEG:
    return performFNegCombine(N, DCI);
  case ISD::FABS:
    return performFAbsCombine(N, DCI);
  case AMDGPUISD::BFE_I32:
  case AMDGPUISD::BFE_U32: {
    assert(!N->getValueType(0).isVector() &&
           "Vector handling of BFE not implemented");
    ConstantSDNode *Width = dyn_cast<ConstantSDNode>(N->getOperand(2));
    if (!Width)
      break;

    uint32_t WidthVal = Width->getZExtValue() & 0x1f;
    if (WidthVal == 0)
      return DAG.getConstant(0, DL, MVT::i32);

    ConstantSDNode *Offset = dyn_cast<ConstantSDNode>(N->getOperand(1));
    if (!Offset)
      break;

    SDValue BitsFrom = N->getOperand(0);
    uint32_t OffsetVal = Offset->getZExtValue() & 0x1f;

    bool Signed = N->getOpcode() == AMDGPUISD::BFE_I32;

    if (OffsetVal == 0) {
      // This is already sign / zero extended, so try to fold away extra BFEs.
      unsigned SignBits =  Signed ? (32 - WidthVal + 1) : (32 - WidthVal);

      unsigned OpSignBits = DAG.ComputeNumSignBits(BitsFrom);
      if (OpSignBits >= SignBits)
        return BitsFrom;

      EVT SmallVT = EVT::getIntegerVT(*DAG.getContext(), WidthVal);
      if (Signed) {
        // This is a sign_extend_inreg. Replace it to take advantage of existing
        // DAG Combines. If not eliminated, we will match back to BFE during
        // selection.

        // TODO: The sext_inreg of extended types ends, although we can could
        // handle them in a single BFE.
        return DAG.getNode(ISD::SIGN_EXTEND_INREG, DL, MVT::i32, BitsFrom,
                           DAG.getValueType(SmallVT));
      }

      return DAG.getZeroExtendInReg(BitsFrom, DL, SmallVT);
    }

    if (ConstantSDNode *CVal = dyn_cast<ConstantSDNode>(BitsFrom)) {
      if (Signed) {
        return constantFoldBFE<int32_t>(DAG,
                                        CVal->getSExtValue(),
                                        OffsetVal,
                                        WidthVal,
                                        DL);
      }

      return constantFoldBFE<uint32_t>(DAG,
                                       CVal->getZExtValue(),
                                       OffsetVal,
                                       WidthVal,
                                       DL);
    }

    if ((OffsetVal + WidthVal) >= 32 &&
        !(Subtarget->hasSDWA() && OffsetVal == 16 && WidthVal == 16)) {
      SDValue ShiftVal = DAG.getConstant(OffsetVal, DL, MVT::i32);
      return DAG.getNode(Signed ? ISD::SRA : ISD::SRL, DL, MVT::i32,
                         BitsFrom, ShiftVal);
    }

    if (BitsFrom.hasOneUse()) {
      APInt Demanded = APInt::getBitsSet(32,
                                         OffsetVal,
                                         OffsetVal + WidthVal);

      KnownBits Known;
      TargetLowering::TargetLoweringOpt TLO(DAG, !DCI.isBeforeLegalize(),
                                            !DCI.isBeforeLegalizeOps());
      const TargetLowering &TLI = DAG.getTargetLoweringInfo();
      if (TLI.ShrinkDemandedConstant(BitsFrom, Demanded, TLO) ||
          TLI.SimplifyDemandedBits(BitsFrom, Demanded, Known, TLO)) {
        DCI.CommitTargetLoweringOpt(TLO);
      }
    }

    break;
  }
  case ISD::LOAD:
    return performLoadCombine(N, DCI);
  case ISD::STORE:
    return performStoreCombine(N, DCI);
  case AMDGPUISD::RCP:
  case AMDGPUISD::RCP_IFLAG:
    return performRcpCombine(N, DCI);
  case ISD::AssertZext:
  case ISD::AssertSext:
    return performAssertSZExtCombine(N, DCI);
  case ISD::INTRINSIC_WO_CHAIN:
    return performIntrinsicWOChainCombine(N, DCI);
  }
  return SDValue();
}

//===----------------------------------------------------------------------===//
// Helper functions
//===----------------------------------------------------------------------===//

SDValue AMDGPUTargetLowering::CreateLiveInRegister(SelectionDAG &DAG,
                                                   const TargetRegisterClass *RC,
                                                   Register Reg, EVT VT,
                                                   const SDLoc &SL,
                                                   bool RawReg) const {
  MachineFunction &MF = DAG.getMachineFunction();
  MachineRegisterInfo &MRI = MF.getRegInfo();
  Register VReg;

  if (!MRI.isLiveIn(Reg)) {
    VReg = MRI.createVirtualRegister(RC);
    MRI.addLiveIn(Reg, VReg);
  } else {
    VReg = MRI.getLiveInVirtReg(Reg);
  }

  if (RawReg)
    return DAG.getRegister(VReg, VT);

  return DAG.getCopyFromReg(DAG.getEntryNode(), SL, VReg, VT);
}

// This may be called multiple times, and nothing prevents creating multiple
// objects at the same offset. See if we already defined this object.
static int getOrCreateFixedStackObject(MachineFrameInfo &MFI, unsigned Size,
                                       int64_t Offset) {
  for (int I = MFI.getObjectIndexBegin(); I < 0; ++I) {
    if (MFI.getObjectOffset(I) == Offset) {
      assert(MFI.getObjectSize(I) == Size);
      return I;
    }
  }

  return MFI.CreateFixedObject(Size, Offset, true);
}

SDValue AMDGPUTargetLowering::loadStackInputValue(SelectionDAG &DAG,
                                                  EVT VT,
                                                  const SDLoc &SL,
                                                  int64_t Offset) const {
  MachineFunction &MF = DAG.getMachineFunction();
  MachineFrameInfo &MFI = MF.getFrameInfo();
  int FI = getOrCreateFixedStackObject(MFI, VT.getStoreSize(), Offset);

  auto SrcPtrInfo = MachinePointerInfo::getStack(MF, Offset);
  SDValue Ptr = DAG.getFrameIndex(FI, MVT::i32);

  return DAG.getLoad(VT, SL, DAG.getEntryNode(), Ptr, SrcPtrInfo, Align(4),
                     MachineMemOperand::MODereferenceable |
                         MachineMemOperand::MOInvariant);
}

SDValue AMDGPUTargetLowering::storeStackInputValue(SelectionDAG &DAG,
                                                   const SDLoc &SL,
                                                   SDValue Chain,
                                                   SDValue ArgVal,
                                                   int64_t Offset) const {
  MachineFunction &MF = DAG.getMachineFunction();
  MachinePointerInfo DstInfo = MachinePointerInfo::getStack(MF, Offset);
  const SIMachineFunctionInfo *Info = MF.getInfo<SIMachineFunctionInfo>();

  SDValue Ptr = DAG.getConstant(Offset, SL, MVT::i32);
  // Stores to the argument stack area are relative to the stack pointer.
  SDValue SP =
      DAG.getCopyFromReg(Chain, SL, Info->getStackPtrOffsetReg(), MVT::i32);
  Ptr = DAG.getNode(ISD::ADD, SL, MVT::i32, SP, Ptr);
  SDValue Store = DAG.getStore(Chain, SL, ArgVal, Ptr, DstInfo, Align(4),
                               MachineMemOperand::MODereferenceable);
  return Store;
}

SDValue AMDGPUTargetLowering::loadInputValue(SelectionDAG &DAG,
                                             const TargetRegisterClass *RC,
                                             EVT VT, const SDLoc &SL,
                                             const ArgDescriptor &Arg) const {
  assert(Arg && "Attempting to load missing argument");

  SDValue V = Arg.isRegister() ?
    CreateLiveInRegister(DAG, RC, Arg.getRegister(), VT, SL) :
    loadStackInputValue(DAG, VT, SL, Arg.getStackOffset());

  if (!Arg.isMasked())
    return V;

  unsigned Mask = Arg.getMask();
  unsigned Shift = llvm::countr_zero<unsigned>(Mask);
  V = DAG.getNode(ISD::SRL, SL, VT, V,
                  DAG.getShiftAmountConstant(Shift, VT, SL));
  return DAG.getNode(ISD::AND, SL, VT, V,
                     DAG.getConstant(Mask >> Shift, SL, VT));
}

uint32_t AMDGPUTargetLowering::getImplicitParameterOffset(
    const MachineFunction &MF, const ImplicitParameter Param) const {
  const AMDGPUMachineFunction *MFI = MF.getInfo<AMDGPUMachineFunction>();
  const AMDGPUSubtarget &ST =
      AMDGPUSubtarget::get(getTargetMachine(), MF.getFunction());
  unsigned ExplicitArgOffset = ST.getExplicitKernelArgOffset(MF.getFunction());
  const Align Alignment = ST.getAlignmentForImplicitArgPtr();
  uint64_t ArgOffset = alignTo(MFI->getExplicitKernArgSize(), Alignment) +
                       ExplicitArgOffset;
  switch (Param) {
  case FIRST_IMPLICIT:
    return ArgOffset;
  case PRIVATE_BASE:
    return ArgOffset + AMDGPU::ImplicitArg::PRIVATE_BASE_OFFSET;
  case SHARED_BASE:
    return ArgOffset + AMDGPU::ImplicitArg::SHARED_BASE_OFFSET;
  case QUEUE_PTR:
    return ArgOffset + AMDGPU::ImplicitArg::QUEUE_PTR_OFFSET;
  }
  llvm_unreachable("unexpected implicit parameter type");
}

#define NODE_NAME_CASE(node) case AMDGPUISD::node: return #node;

const char* AMDGPUTargetLowering::getTargetNodeName(unsigned Opcode) const {
  switch ((AMDGPUISD::NodeType)Opcode) {
  case AMDGPUISD::FIRST_NUMBER: break;
  // AMDIL DAG nodes
  NODE_NAME_CASE(UMUL);
  NODE_NAME_CASE(BRANCH_COND);

  // AMDGPU DAG nodes
  NODE_NAME_CASE(IF)
  NODE_NAME_CASE(ELSE)
  NODE_NAME_CASE(LOOP)
  NODE_NAME_CASE(CALL)
  NODE_NAME_CASE(TC_RETURN)
  NODE_NAME_CASE(TRAP)
  NODE_NAME_CASE(RET_FLAG)
  NODE_NAME_CASE(RETURN_TO_EPILOG)
  NODE_NAME_CASE(ENDPGM)
  NODE_NAME_CASE(DWORDADDR)
  NODE_NAME_CASE(FRACT)
  NODE_NAME_CASE(SETCC)
  NODE_NAME_CASE(SETREG)
  NODE_NAME_CASE(DENORM_MODE)
  NODE_NAME_CASE(FMA_W_CHAIN)
  NODE_NAME_CASE(FMUL_W_CHAIN)
  NODE_NAME_CASE(CLAMP)
  NODE_NAME_CASE(COS_HW)
  NODE_NAME_CASE(SIN_HW)
  NODE_NAME_CASE(FMAX_LEGACY)
  NODE_NAME_CASE(FMIN_LEGACY)
  NODE_NAME_CASE(FMAX3)
  NODE_NAME_CASE(SMAX3)
  NODE_NAME_CASE(UMAX3)
  NODE_NAME_CASE(FMIN3)
  NODE_NAME_CASE(SMIN3)
  NODE_NAME_CASE(UMIN3)
  NODE_NAME_CASE(FMED3)
  NODE_NAME_CASE(SMED3)
  NODE_NAME_CASE(UMED3)
  NODE_NAME_CASE(FDOT2)
  NODE_NAME_CASE(URECIP)
  NODE_NAME_CASE(DIV_SCALE)
  NODE_NAME_CASE(DIV_FMAS)
  NODE_NAME_CASE(DIV_FIXUP)
  NODE_NAME_CASE(FMAD_FTZ)
  NODE_NAME_CASE(RCP)
  NODE_NAME_CASE(RSQ)
  NODE_NAME_CASE(RCP_LEGACY)
  NODE_NAME_CASE(RCP_IFLAG)
  NODE_NAME_CASE(FMUL_LEGACY)
  NODE_NAME_CASE(RSQ_CLAMP)
  NODE_NAME_CASE(LDEXP)
  NODE_NAME_CASE(FP_CLASS)
  NODE_NAME_CASE(DOT4)
  NODE_NAME_CASE(CARRY)
  NODE_NAME_CASE(BORROW)
  NODE_NAME_CASE(BFE_U32)
  NODE_NAME_CASE(BFE_I32)
  NODE_NAME_CASE(BFI)
  NODE_NAME_CASE(BFM)
  NODE_NAME_CASE(FFBH_U32)
  NODE_NAME_CASE(FFBH_I32)
  NODE_NAME_CASE(FFBL_B32)
  NODE_NAME_CASE(MUL_U24)
  NODE_NAME_CASE(MUL_I24)
  NODE_NAME_CASE(MULHI_U24)
  NODE_NAME_CASE(MULHI_I24)
  NODE_NAME_CASE(MAD_U24)
  NODE_NAME_CASE(MAD_I24)
  NODE_NAME_CASE(MAD_I64_I32)
  NODE_NAME_CASE(MAD_U64_U32)
  NODE_NAME_CASE(PERM)
  NODE_NAME_CASE(TEXTURE_FETCH)
  NODE_NAME_CASE(R600_EXPORT)
  NODE_NAME_CASE(CONST_ADDRESS)
  NODE_NAME_CASE(REGISTER_LOAD)
  NODE_NAME_CASE(REGISTER_STORE)
  NODE_NAME_CASE(SAMPLE)
  NODE_NAME_CASE(SAMPLEB)
  NODE_NAME_CASE(SAMPLED)
  NODE_NAME_CASE(SAMPLEL)
  NODE_NAME_CASE(CVT_F32_UBYTE0)
  NODE_NAME_CASE(CVT_F32_UBYTE1)
  NODE_NAME_CASE(CVT_F32_UBYTE2)
  NODE_NAME_CASE(CVT_F32_UBYTE3)
  NODE_NAME_CASE(CVT_PKRTZ_F16_F32)
  NODE_NAME_CASE(CVT_PKNORM_I16_F32)
  NODE_NAME_CASE(CVT_PKNORM_U16_F32)
  NODE_NAME_CASE(CVT_PK_I16_I32)
  NODE_NAME_CASE(CVT_PK_U16_U32)
  NODE_NAME_CASE(FP_TO_FP16)
  NODE_NAME_CASE(BUILD_VERTICAL_VECTOR)
  NODE_NAME_CASE(CONST_DATA_PTR)
  NODE_NAME_CASE(PC_ADD_REL_OFFSET)
  NODE_NAME_CASE(LDS)
  NODE_NAME_CASE(FPTRUNC_ROUND_UPWARD)
  NODE_NAME_CASE(FPTRUNC_ROUND_DOWNWARD)
  NODE_NAME_CASE(DUMMY_CHAIN)
  case AMDGPUISD::FIRST_MEM_OPCODE_NUMBER: break;
  NODE_NAME_CASE(LOAD_D16_HI)
  NODE_NAME_CASE(LOAD_D16_LO)
  NODE_NAME_CASE(LOAD_D16_HI_I8)
  NODE_NAME_CASE(LOAD_D16_HI_U8)
  NODE_NAME_CASE(LOAD_D16_LO_I8)
  NODE_NAME_CASE(LOAD_D16_LO_U8)
  NODE_NAME_CASE(STORE_MSKOR)
  NODE_NAME_CASE(LOAD_CONSTANT)
  NODE_NAME_CASE(TBUFFER_STORE_FORMAT)
  NODE_NAME_CASE(TBUFFER_STORE_FORMAT_D16)
  NODE_NAME_CASE(TBUFFER_LOAD_FORMAT)
  NODE_NAME_CASE(TBUFFER_LOAD_FORMAT_D16)
  NODE_NAME_CASE(DS_ORDERED_COUNT)
  NODE_NAME_CASE(ATOMIC_CMP_SWAP)
  NODE_NAME_CASE(ATOMIC_LOAD_FMIN)
  NODE_NAME_CASE(ATOMIC_LOAD_FMAX)
  NODE_NAME_CASE(BUFFER_LOAD)
  NODE_NAME_CASE(BUFFER_LOAD_UBYTE)
  NODE_NAME_CASE(BUFFER_LOAD_USHORT)
  NODE_NAME_CASE(BUFFER_LOAD_BYTE)
  NODE_NAME_CASE(BUFFER_LOAD_SHORT)
  NODE_NAME_CASE(BUFFER_LOAD_FORMAT)
  NODE_NAME_CASE(BUFFER_LOAD_FORMAT_TFE)
  NODE_NAME_CASE(BUFFER_LOAD_FORMAT_D16)
  NODE_NAME_CASE(SBUFFER_LOAD)
  NODE_NAME_CASE(BUFFER_STORE)
  NODE_NAME_CASE(BUFFER_STORE_BYTE)
  NODE_NAME_CASE(BUFFER_STORE_SHORT)
  NODE_NAME_CASE(BUFFER_STORE_FORMAT)
  NODE_NAME_CASE(BUFFER_STORE_FORMAT_D16)
  NODE_NAME_CASE(BUFFER_ATOMIC_SWAP)
  NODE_NAME_CASE(BUFFER_ATOMIC_ADD)
  NODE_NAME_CASE(BUFFER_ATOMIC_SUB)
  NODE_NAME_CASE(BUFFER_ATOMIC_SMIN)
  NODE_NAME_CASE(BUFFER_ATOMIC_UMIN)
  NODE_NAME_CASE(BUFFER_ATOMIC_SMAX)
  NODE_NAME_CASE(BUFFER_ATOMIC_UMAX)
  NODE_NAME_CASE(BUFFER_ATOMIC_AND)
  NODE_NAME_CASE(BUFFER_ATOMIC_OR)
  NODE_NAME_CASE(BUFFER_ATOMIC_XOR)
  NODE_NAME_CASE(BUFFER_ATOMIC_INC)
  NODE_NAME_CASE(BUFFER_ATOMIC_DEC)
  NODE_NAME_CASE(BUFFER_ATOMIC_CMPSWAP)
  NODE_NAME_CASE(BUFFER_ATOMIC_CSUB)
  NODE_NAME_CASE(BUFFER_ATOMIC_FADD)
  NODE_NAME_CASE(BUFFER_ATOMIC_FMIN)
  NODE_NAME_CASE(BUFFER_ATOMIC_FMAX)

  case AMDGPUISD::LAST_AMDGPU_ISD_NUMBER: break;
  }
  return nullptr;
}

SDValue AMDGPUTargetLowering::getSqrtEstimate(SDValue Operand,
                                              SelectionDAG &DAG, int Enabled,
                                              int &RefinementSteps,
                                              bool &UseOneConstNR,
                                              bool Reciprocal) const {
  EVT VT = Operand.getValueType();

  if (VT == MVT::f32) {
    RefinementSteps = 0;
    return DAG.getNode(AMDGPUISD::RSQ, SDLoc(Operand), VT, Operand);
  }

  // TODO: There is also f64 rsq instruction, but the documentation is less
  // clear on its precision.

  return SDValue();
}

SDValue AMDGPUTargetLowering::getRecipEstimate(SDValue Operand,
                                               SelectionDAG &DAG, int Enabled,
                                               int &RefinementSteps) const {
  EVT VT = Operand.getValueType();

  if (VT == MVT::f32) {
    // Reciprocal, < 1 ulp error.
    //
    // This reciprocal approximation converges to < 0.5 ulp error with one
    // newton rhapson performed with two fused multiple adds (FMAs).

    RefinementSteps = 0;
    return DAG.getNode(AMDGPUISD::RCP, SDLoc(Operand), VT, Operand);
  }

  // TODO: There is also f64 rcp instruction, but the documentation is less
  // clear on its precision.

  return SDValue();
}

static unsigned workitemIntrinsicDim(unsigned ID) {
  switch (ID) {
  case Intrinsic::amdgcn_workitem_id_x:
    return 0;
  case Intrinsic::amdgcn_workitem_id_y:
    return 1;
  case Intrinsic::amdgcn_workitem_id_z:
    return 2;
  default:
    llvm_unreachable("not a workitem intrinsic");
  }
}

void AMDGPUTargetLowering::computeKnownBitsForTargetNode(
    const SDValue Op, KnownBits &Known,
    const APInt &DemandedElts, const SelectionDAG &DAG, unsigned Depth) const {

  Known.resetAll(); // Don't know anything.

  unsigned Opc = Op.getOpcode();

  switch (Opc) {
  default:
    break;
  case AMDGPUISD::CARRY:
  case AMDGPUISD::BORROW: {
    Known.Zero = APInt::getHighBitsSet(32, 31);
    break;
  }

  case AMDGPUISD::BFE_I32:
  case AMDGPUISD::BFE_U32: {
    ConstantSDNode *CWidth = dyn_cast<ConstantSDNode>(Op.getOperand(2));
    if (!CWidth)
      return;

    uint32_t Width = CWidth->getZExtValue() & 0x1f;

    if (Opc == AMDGPUISD::BFE_U32)
      Known.Zero = APInt::getHighBitsSet(32, 32 - Width);

    break;
  }
  case AMDGPUISD::FP_TO_FP16: {
    unsigned BitWidth = Known.getBitWidth();

    // High bits are zero.
    Known.Zero = APInt::getHighBitsSet(BitWidth, BitWidth - 16);
    break;
  }
  case AMDGPUISD::MUL_U24:
  case AMDGPUISD::MUL_I24: {
    KnownBits LHSKnown = DAG.computeKnownBits(Op.getOperand(0), Depth + 1);
    KnownBits RHSKnown = DAG.computeKnownBits(Op.getOperand(1), Depth + 1);
    unsigned TrailZ = LHSKnown.countMinTrailingZeros() +
                      RHSKnown.countMinTrailingZeros();
    Known.Zero.setLowBits(std::min(TrailZ, 32u));
    // Skip extra check if all bits are known zeros.
    if (TrailZ >= 32)
      break;

    // Truncate to 24 bits.
    LHSKnown = LHSKnown.trunc(24);
    RHSKnown = RHSKnown.trunc(24);

    if (Opc == AMDGPUISD::MUL_I24) {
      unsigned LHSValBits = LHSKnown.countMaxSignificantBits();
      unsigned RHSValBits = RHSKnown.countMaxSignificantBits();
      unsigned MaxValBits = LHSValBits + RHSValBits;
      if (MaxValBits > 32)
        break;
      unsigned SignBits = 32 - MaxValBits + 1;
      bool LHSNegative = LHSKnown.isNegative();
      bool LHSNonNegative = LHSKnown.isNonNegative();
      bool LHSPositive = LHSKnown.isStrictlyPositive();
      bool RHSNegative = RHSKnown.isNegative();
      bool RHSNonNegative = RHSKnown.isNonNegative();
      bool RHSPositive = RHSKnown.isStrictlyPositive();

      if ((LHSNonNegative && RHSNonNegative) || (LHSNegative && RHSNegative))
        Known.Zero.setHighBits(SignBits);
      else if ((LHSNegative && RHSPositive) || (LHSPositive && RHSNegative))
        Known.One.setHighBits(SignBits);
    } else {
      unsigned LHSValBits = LHSKnown.countMaxActiveBits();
      unsigned RHSValBits = RHSKnown.countMaxActiveBits();
      unsigned MaxValBits = LHSValBits + RHSValBits;
      if (MaxValBits >= 32)
        break;
      Known.Zero.setBitsFrom(MaxValBits);
    }
    break;
  }
  case AMDGPUISD::PERM: {
    ConstantSDNode *CMask = dyn_cast<ConstantSDNode>(Op.getOperand(2));
    if (!CMask)
      return;

    KnownBits LHSKnown = DAG.computeKnownBits(Op.getOperand(0), Depth + 1);
    KnownBits RHSKnown = DAG.computeKnownBits(Op.getOperand(1), Depth + 1);
    unsigned Sel = CMask->getZExtValue();

    for (unsigned I = 0; I < 32; I += 8) {
      unsigned SelBits = Sel & 0xff;
      if (SelBits < 4) {
        SelBits *= 8;
        Known.One |= ((RHSKnown.One.getZExtValue() >> SelBits) & 0xff) << I;
        Known.Zero |= ((RHSKnown.Zero.getZExtValue() >> SelBits) & 0xff) << I;
      } else if (SelBits < 7) {
        SelBits = (SelBits & 3) * 8;
        Known.One |= ((LHSKnown.One.getZExtValue() >> SelBits) & 0xff) << I;
        Known.Zero |= ((LHSKnown.Zero.getZExtValue() >> SelBits) & 0xff) << I;
      } else if (SelBits == 0x0c) {
        Known.Zero |= 0xFFull << I;
      } else if (SelBits > 0x0c) {
        Known.One |= 0xFFull << I;
      }
      Sel >>= 8;
    }
    break;
  }
  case AMDGPUISD::BUFFER_LOAD_UBYTE:  {
    Known.Zero.setHighBits(24);
    break;
  }
  case AMDGPUISD::BUFFER_LOAD_USHORT: {
    Known.Zero.setHighBits(16);
    break;
  }
  case AMDGPUISD::LDS: {
    auto GA = cast<GlobalAddressSDNode>(Op.getOperand(0).getNode());
    Align Alignment = GA->getGlobal()->getPointerAlignment(DAG.getDataLayout());

    Known.Zero.setHighBits(16);
    Known.Zero.setLowBits(Log2(Alignment));
    break;
  }
  case ISD::INTRINSIC_WO_CHAIN: {
    unsigned IID = cast<ConstantSDNode>(Op.getOperand(0))->getZExtValue();
    switch (IID) {
    case Intrinsic::amdgcn_mbcnt_lo:
    case Intrinsic::amdgcn_mbcnt_hi: {
      const GCNSubtarget &ST =
          DAG.getMachineFunction().getSubtarget<GCNSubtarget>();
      // These return at most the (wavefront size - 1) + src1
      // As long as src1 is an immediate we can calc known bits
      KnownBits Src1Known = DAG.computeKnownBits(Op.getOperand(2), Depth + 1);
      unsigned Src1ValBits = Src1Known.countMaxActiveBits();
      unsigned MaxActiveBits = std::max(Src1ValBits, ST.getWavefrontSizeLog2());
      // Cater for potential carry
      MaxActiveBits += Src1ValBits ? 1 : 0;
      unsigned Size = Op.getValueType().getSizeInBits();
      if (MaxActiveBits < Size)
        Known.Zero.setHighBits(Size - MaxActiveBits);
      break;
    }
    case Intrinsic::amdgcn_workitem_id_x:
    case Intrinsic::amdgcn_workitem_id_y:
    case Intrinsic::amdgcn_workitem_id_z: {
      unsigned MaxValue = Subtarget->getMaxWorkitemID(
          DAG.getMachineFunction().getFunction(), workitemIntrinsicDim(IID));
      Known.Zero.setHighBits(llvm::countl_zero(MaxValue));
      break;
    }
    default:
      break;
    }
  }
  }
}

unsigned AMDGPUTargetLowering::ComputeNumSignBitsForTargetNode(
    SDValue Op, const APInt &DemandedElts, const SelectionDAG &DAG,
    unsigned Depth) const {
  switch (Op.getOpcode()) {
  case AMDGPUISD::BFE_I32: {
    ConstantSDNode *Width = dyn_cast<ConstantSDNode>(Op.getOperand(2));
    if (!Width)
      return 1;

    unsigned SignBits = 32 - Width->getZExtValue() + 1;
    if (!isNullConstant(Op.getOperand(1)))
      return SignBits;

    // TODO: Could probably figure something out with non-0 offsets.
    unsigned Op0SignBits = DAG.ComputeNumSignBits(Op.getOperand(0), Depth + 1);
    return std::max(SignBits, Op0SignBits);
  }

  case AMDGPUISD::BFE_U32: {
    ConstantSDNode *Width = dyn_cast<ConstantSDNode>(Op.getOperand(2));
    return Width ? 32 - (Width->getZExtValue() & 0x1f) : 1;
  }

  case AMDGPUISD::CARRY:
  case AMDGPUISD::BORROW:
    return 31;
  case AMDGPUISD::BUFFER_LOAD_BYTE:
    return 25;
  case AMDGPUISD::BUFFER_LOAD_SHORT:
    return 17;
  case AMDGPUISD::BUFFER_LOAD_UBYTE:
    return 24;
  case AMDGPUISD::BUFFER_LOAD_USHORT:
    return 16;
  case AMDGPUISD::FP_TO_FP16:
    return 16;
  default:
    return 1;
  }
}

unsigned AMDGPUTargetLowering::computeNumSignBitsForTargetInstr(
  GISelKnownBits &Analysis, Register R,
  const APInt &DemandedElts, const MachineRegisterInfo &MRI,
  unsigned Depth) const {
  const MachineInstr *MI = MRI.getVRegDef(R);
  if (!MI)
    return 1;

  // TODO: Check range metadata on MMO.
  switch (MI->getOpcode()) {
  case AMDGPU::G_AMDGPU_BUFFER_LOAD_SBYTE:
    return 25;
  case AMDGPU::G_AMDGPU_BUFFER_LOAD_SSHORT:
    return 17;
  case AMDGPU::G_AMDGPU_BUFFER_LOAD_UBYTE:
    return 24;
  case AMDGPU::G_AMDGPU_BUFFER_LOAD_USHORT:
    return 16;
  default:
    return 1;
  }
}

bool AMDGPUTargetLowering::isKnownNeverNaNForTargetNode(SDValue Op,
                                                        const SelectionDAG &DAG,
                                                        bool SNaN,
                                                        unsigned Depth) const {
  unsigned Opcode = Op.getOpcode();
  switch (Opcode) {
  case AMDGPUISD::FMIN_LEGACY:
  case AMDGPUISD::FMAX_LEGACY: {
    if (SNaN)
      return true;

    // TODO: Can check no nans on one of the operands for each one, but which
    // one?
    return false;
  }
  case AMDGPUISD::FMUL_LEGACY:
  case AMDGPUISD::CVT_PKRTZ_F16_F32: {
    if (SNaN)
      return true;
    return DAG.isKnownNeverNaN(Op.getOperand(0), SNaN, Depth + 1) &&
           DAG.isKnownNeverNaN(Op.getOperand(1), SNaN, Depth + 1);
  }
  case AMDGPUISD::FMED3:
  case AMDGPUISD::FMIN3:
  case AMDGPUISD::FMAX3:
  case AMDGPUISD::FMAD_FTZ: {
    if (SNaN)
      return true;
    return DAG.isKnownNeverNaN(Op.getOperand(0), SNaN, Depth + 1) &&
           DAG.isKnownNeverNaN(Op.getOperand(1), SNaN, Depth + 1) &&
           DAG.isKnownNeverNaN(Op.getOperand(2), SNaN, Depth + 1);
  }
  case AMDGPUISD::CVT_F32_UBYTE0:
  case AMDGPUISD::CVT_F32_UBYTE1:
  case AMDGPUISD::CVT_F32_UBYTE2:
  case AMDGPUISD::CVT_F32_UBYTE3:
    return true;

  case AMDGPUISD::RCP:
  case AMDGPUISD::RSQ:
  case AMDGPUISD::RCP_LEGACY:
  case AMDGPUISD::RSQ_CLAMP: {
    if (SNaN)
      return true;

    // TODO: Need is known positive check.
    return false;
  }
  case AMDGPUISD::LDEXP:
  case AMDGPUISD::FRACT: {
    if (SNaN)
      return true;
    return DAG.isKnownNeverNaN(Op.getOperand(0), SNaN, Depth + 1);
  }
  case AMDGPUISD::DIV_SCALE:
  case AMDGPUISD::DIV_FMAS:
  case AMDGPUISD::DIV_FIXUP:
    // TODO: Refine on operands.
    return SNaN;
  case AMDGPUISD::SIN_HW:
  case AMDGPUISD::COS_HW: {
    // TODO: Need check for infinity
    return SNaN;
  }
  case ISD::INTRINSIC_WO_CHAIN: {
    unsigned IntrinsicID
      = cast<ConstantSDNode>(Op.getOperand(0))->getZExtValue();
    // TODO: Handle more intrinsics
    switch (IntrinsicID) {
    case Intrinsic::amdgcn_cubeid:
      return true;

    case Intrinsic::amdgcn_frexp_mant: {
      if (SNaN)
        return true;
      return DAG.isKnownNeverNaN(Op.getOperand(1), SNaN, Depth + 1);
    }
    case Intrinsic::amdgcn_cvt_pkrtz: {
      if (SNaN)
        return true;
      return DAG.isKnownNeverNaN(Op.getOperand(1), SNaN, Depth + 1) &&
             DAG.isKnownNeverNaN(Op.getOperand(2), SNaN, Depth + 1);
    }
    case Intrinsic::amdgcn_rcp:
    case Intrinsic::amdgcn_rsq:
    case Intrinsic::amdgcn_rcp_legacy:
    case Intrinsic::amdgcn_rsq_legacy:
    case Intrinsic::amdgcn_rsq_clamp: {
      if (SNaN)
        return true;

      // TODO: Need is known positive check.
      return false;
    }
    case Intrinsic::amdgcn_trig_preop:
    case Intrinsic::amdgcn_fdot2:
      // TODO: Refine on operand
      return SNaN;
    case Intrinsic::amdgcn_fma_legacy:
      if (SNaN)
        return true;
      return DAG.isKnownNeverNaN(Op.getOperand(1), SNaN, Depth + 1) &&
             DAG.isKnownNeverNaN(Op.getOperand(2), SNaN, Depth + 1) &&
             DAG.isKnownNeverNaN(Op.getOperand(3), SNaN, Depth + 1);
    default:
      return false;
    }
  }
  default:
    return false;
  }
}

TargetLowering::AtomicExpansionKind
AMDGPUTargetLowering::shouldExpandAtomicRMWInIR(AtomicRMWInst *RMW) const {
  switch (RMW->getOperation()) {
  case AtomicRMWInst::Nand:
  case AtomicRMWInst::FAdd:
  case AtomicRMWInst::FSub:
  case AtomicRMWInst::FMax:
  case AtomicRMWInst::FMin:
    return AtomicExpansionKind::CmpXChg;
  default: {
    if (auto *IntTy = dyn_cast<IntegerType>(RMW->getType())) {
      unsigned Size = IntTy->getBitWidth();
      if (Size == 32 || Size == 64)
        return AtomicExpansionKind::None;
    }

    return AtomicExpansionKind::CmpXChg;
  }
  }
}

bool AMDGPUTargetLowering::isConstantUnsignedBitfieldExtractLegal(
    unsigned Opc, LLT Ty1, LLT Ty2) const {
  return (Ty1 == LLT::scalar(32) || Ty1 == LLT::scalar(64)) &&
         Ty2 == LLT::scalar(32);
}<|MERGE_RESOLUTION|>--- conflicted
+++ resolved
@@ -2692,15 +2692,31 @@
   SDLoc SL(Op);
 
   SDValue Src = Op.getOperand(0);
-
-  SDValue Trunc = DAG.getNode(ISD::FTRUNC, SL, MVT::f64, Src);
-
-<<<<<<< HEAD
-  SDValue K0 = DAG.getConstantFP(BitsToDouble(UINT64_C(0x3df0000000000000)), SL,
-                                 MVT::f64);
-  SDValue K1 = DAG.getConstantFP(BitsToDouble(UINT64_C(0xc1f0000000000000)), SL,
-                                 MVT::f64);
-=======
+  EVT SrcVT = Src.getValueType();
+
+  // The basic idea of converting a floating point number into a pair of 32-bit
+  // integers is illustrated as follows:
+  //
+  //     tf := trunc(val);
+  //    hif := floor(tf * 2^-32);
+  //    lof := tf - hif * 2^32; // lof is always positive due to floor.
+  //     hi := fptoi(hif);
+  //     lo := fptoi(lof);
+  //
+  SDValue Trunc = DAG.getNode(ISD::FTRUNC, SL, SrcVT, Src);
+  SDValue Sign;
+  if (Signed && SrcVT == MVT::f32) {
+    // However, a 32-bit floating point number has only 23 bits mantissa and
+    // it's not enough to hold all the significant bits of `lof` if val is
+    // negative. To avoid the loss of precision, We need to take the absolute
+    // value after truncating and flip the result back based on the original
+    // signedness.
+    Sign = DAG.getNode(ISD::SRA, SL, MVT::i32,
+                       DAG.getNode(ISD::BITCAST, SL, MVT::i32, Trunc),
+                       DAG.getConstant(31, SL, MVT::i32));
+    Trunc = DAG.getNode(ISD::FABS, SL, SrcVT, Trunc);
+  }
+
   SDValue K0, K1;
   if (SrcVT == MVT::f64) {
     K0 = DAG.getConstantFP(
@@ -2715,7 +2731,6 @@
     K1 = DAG.getConstantFP(
         llvm::bit_cast<float>(UINT32_C(/*-2^32*/ 0xcf800000)), SL, SrcVT);
   }
->>>>>>> f0442173
   // TODO: Should this propagate fast-math-flags?
   SDValue Mul = DAG.getNode(ISD::FMUL, SL, MVT::f64, Trunc, K0);
 
