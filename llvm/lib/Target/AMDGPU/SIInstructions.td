//===-- SIInstructions.td - SI Instruction Defintions ---------------------===//
//
//                     The LLVM Compiler Infrastructure
//
// This file is distributed under the University of Illinois Open Source
// License. See LICENSE.TXT for details.
//
//===----------------------------------------------------------------------===//
// This file was originally auto-generated from a GPU register header file and
// all the instruction definitions were originally commented out.  Instructions
// that are not yet supported remain commented out.
//===----------------------------------------------------------------------===//

def isGCN : Predicate<"Subtarget->getGeneration() "
                      ">= SISubtarget::SOUTHERN_ISLANDS">,
            AssemblerPredicate<"FeatureGCN">;
def isSI : Predicate<"Subtarget->getGeneration() "
                      "== SISubtarget::SOUTHERN_ISLANDS">,
           AssemblerPredicate<"FeatureSouthernIslands">;

def has16BankLDS : Predicate<"Subtarget->getLDSBankCount() == 16">;
def has32BankLDS : Predicate<"Subtarget->getLDSBankCount() == 32">;

include "SOPInstructions.td"
include "SMInstructions.td"
include "FLATInstructions.td"
include "BUFInstructions.td"

let SubtargetPredicate = isGCN in {

//===----------------------------------------------------------------------===//
// EXP Instructions
//===----------------------------------------------------------------------===//

defm EXP : EXP_m;

//===----------------------------------------------------------------------===//
// VOPC Instructions
//===----------------------------------------------------------------------===//

let isCompare = 1, isCommutable = 1 in {

defm V_CMP_F_F32 : VOPC_F32 <vopc<0x0, 0x40>, "v_cmp_f_f32">;
defm V_CMP_LT_F32 : VOPC_F32 <vopc<0x1, 0x41>, "v_cmp_lt_f32", COND_OLT, "v_cmp_gt_f32">;
defm V_CMP_EQ_F32 : VOPC_F32 <vopc<0x2, 0x42>, "v_cmp_eq_f32", COND_OEQ>;
defm V_CMP_LE_F32 : VOPC_F32 <vopc<0x3, 0x43>, "v_cmp_le_f32", COND_OLE, "v_cmp_ge_f32">;
defm V_CMP_GT_F32 : VOPC_F32 <vopc<0x4, 0x44>, "v_cmp_gt_f32", COND_OGT>;
defm V_CMP_LG_F32 : VOPC_F32 <vopc<0x5, 0x45>, "v_cmp_lg_f32", COND_ONE>;
defm V_CMP_GE_F32 : VOPC_F32 <vopc<0x6, 0x46>, "v_cmp_ge_f32", COND_OGE>;
defm V_CMP_O_F32 : VOPC_F32 <vopc<0x7, 0x47>, "v_cmp_o_f32", COND_O>;
defm V_CMP_U_F32 : VOPC_F32 <vopc<0x8, 0x48>, "v_cmp_u_f32", COND_UO>;
defm V_CMP_NGE_F32 : VOPC_F32 <vopc<0x9, 0x49>, "v_cmp_nge_f32",  COND_ULT, "v_cmp_nle_f32">;
defm V_CMP_NLG_F32 : VOPC_F32 <vopc<0xa, 0x4a>, "v_cmp_nlg_f32", COND_UEQ>;
defm V_CMP_NGT_F32 : VOPC_F32 <vopc<0xb, 0x4b>, "v_cmp_ngt_f32", COND_ULE, "v_cmp_nlt_f32">;
defm V_CMP_NLE_F32 : VOPC_F32 <vopc<0xc, 0x4c>, "v_cmp_nle_f32", COND_UGT>;
defm V_CMP_NEQ_F32 : VOPC_F32 <vopc<0xd, 0x4d>, "v_cmp_neq_f32", COND_UNE>;
defm V_CMP_NLT_F32 : VOPC_F32 <vopc<0xe, 0x4e>, "v_cmp_nlt_f32", COND_UGE>;
defm V_CMP_TRU_F32 : VOPC_F32 <vopc<0xf, 0x4f>, "v_cmp_tru_f32">;


defm V_CMPX_F_F32 : VOPCX_F32 <vopc<0x10, 0x50>, "v_cmpx_f_f32">;
defm V_CMPX_LT_F32 : VOPCX_F32 <vopc<0x11, 0x51>, "v_cmpx_lt_f32", "v_cmpx_gt_f32">;
defm V_CMPX_EQ_F32 : VOPCX_F32 <vopc<0x12, 0x52>, "v_cmpx_eq_f32">;
defm V_CMPX_LE_F32 : VOPCX_F32 <vopc<0x13, 0x53>, "v_cmpx_le_f32", "v_cmpx_ge_f32">;
defm V_CMPX_GT_F32 : VOPCX_F32 <vopc<0x14, 0x54>, "v_cmpx_gt_f32">;
defm V_CMPX_LG_F32 : VOPCX_F32 <vopc<0x15, 0x55>, "v_cmpx_lg_f32">;
defm V_CMPX_GE_F32 : VOPCX_F32 <vopc<0x16, 0x56>, "v_cmpx_ge_f32">;
defm V_CMPX_O_F32 : VOPCX_F32 <vopc<0x17, 0x57>, "v_cmpx_o_f32">;
defm V_CMPX_U_F32 : VOPCX_F32 <vopc<0x18, 0x58>, "v_cmpx_u_f32">;
defm V_CMPX_NGE_F32 : VOPCX_F32 <vopc<0x19, 0x59>, "v_cmpx_nge_f32">;
defm V_CMPX_NLG_F32 : VOPCX_F32 <vopc<0x1a, 0x5a>, "v_cmpx_nlg_f32">;
defm V_CMPX_NGT_F32 : VOPCX_F32 <vopc<0x1b, 0x5b>, "v_cmpx_ngt_f32">;
defm V_CMPX_NLE_F32 : VOPCX_F32 <vopc<0x1c, 0x5c>, "v_cmpx_nle_f32">;
defm V_CMPX_NEQ_F32 : VOPCX_F32 <vopc<0x1d, 0x5d>, "v_cmpx_neq_f32">;
defm V_CMPX_NLT_F32 : VOPCX_F32 <vopc<0x1e, 0x5e>, "v_cmpx_nlt_f32">;
defm V_CMPX_TRU_F32 : VOPCX_F32 <vopc<0x1f, 0x5f>, "v_cmpx_tru_f32">;


defm V_CMP_F_F64 : VOPC_F64 <vopc<0x20, 0x60>, "v_cmp_f_f64">;
defm V_CMP_LT_F64 : VOPC_F64 <vopc<0x21, 0x61>, "v_cmp_lt_f64", COND_OLT, "v_cmp_gt_f64">;
defm V_CMP_EQ_F64 : VOPC_F64 <vopc<0x22, 0x62>, "v_cmp_eq_f64", COND_OEQ>;
defm V_CMP_LE_F64 : VOPC_F64 <vopc<0x23, 0x63>, "v_cmp_le_f64", COND_OLE, "v_cmp_ge_f64">;
defm V_CMP_GT_F64 : VOPC_F64 <vopc<0x24, 0x64>, "v_cmp_gt_f64", COND_OGT>;
defm V_CMP_LG_F64 : VOPC_F64 <vopc<0x25, 0x65>, "v_cmp_lg_f64", COND_ONE>;
defm V_CMP_GE_F64 : VOPC_F64 <vopc<0x26, 0x66>, "v_cmp_ge_f64", COND_OGE>;
defm V_CMP_O_F64 : VOPC_F64 <vopc<0x27, 0x67>, "v_cmp_o_f64", COND_O>;
defm V_CMP_U_F64 : VOPC_F64 <vopc<0x28, 0x68>, "v_cmp_u_f64", COND_UO>;
defm V_CMP_NGE_F64 : VOPC_F64 <vopc<0x29, 0x69>, "v_cmp_nge_f64", COND_ULT, "v_cmp_nle_f64">;
defm V_CMP_NLG_F64 : VOPC_F64 <vopc<0x2a, 0x6a>, "v_cmp_nlg_f64", COND_UEQ>;
defm V_CMP_NGT_F64 : VOPC_F64 <vopc<0x2b, 0x6b>, "v_cmp_ngt_f64", COND_ULE, "v_cmp_nlt_f64">;
defm V_CMP_NLE_F64 : VOPC_F64 <vopc<0x2c, 0x6c>, "v_cmp_nle_f64", COND_UGT>;
defm V_CMP_NEQ_F64 : VOPC_F64 <vopc<0x2d, 0x6d>, "v_cmp_neq_f64", COND_UNE>;
defm V_CMP_NLT_F64 : VOPC_F64 <vopc<0x2e, 0x6e>, "v_cmp_nlt_f64", COND_UGE>;
defm V_CMP_TRU_F64 : VOPC_F64 <vopc<0x2f, 0x6f>, "v_cmp_tru_f64">;


defm V_CMPX_F_F64 : VOPCX_F64 <vopc<0x30, 0x70>, "v_cmpx_f_f64">;
defm V_CMPX_LT_F64 : VOPCX_F64 <vopc<0x31, 0x71>, "v_cmpx_lt_f64", "v_cmpx_gt_f64">;
defm V_CMPX_EQ_F64 : VOPCX_F64 <vopc<0x32, 0x72>, "v_cmpx_eq_f64">;
defm V_CMPX_LE_F64 : VOPCX_F64 <vopc<0x33, 0x73>, "v_cmpx_le_f64", "v_cmpx_ge_f64">;
defm V_CMPX_GT_F64 : VOPCX_F64 <vopc<0x34, 0x74>, "v_cmpx_gt_f64">;
defm V_CMPX_LG_F64 : VOPCX_F64 <vopc<0x35, 0x75>, "v_cmpx_lg_f64">;
defm V_CMPX_GE_F64 : VOPCX_F64 <vopc<0x36, 0x76>, "v_cmpx_ge_f64">;
defm V_CMPX_O_F64 : VOPCX_F64 <vopc<0x37, 0x77>, "v_cmpx_o_f64">;
defm V_CMPX_U_F64 : VOPCX_F64 <vopc<0x38, 0x78>, "v_cmpx_u_f64">;
defm V_CMPX_NGE_F64 : VOPCX_F64 <vopc<0x39, 0x79>, "v_cmpx_nge_f64", "v_cmpx_nle_f64">;
defm V_CMPX_NLG_F64 : VOPCX_F64 <vopc<0x3a, 0x7a>, "v_cmpx_nlg_f64">;
defm V_CMPX_NGT_F64 : VOPCX_F64 <vopc<0x3b, 0x7b>, "v_cmpx_ngt_f64", "v_cmpx_nlt_f64">;
defm V_CMPX_NLE_F64 : VOPCX_F64 <vopc<0x3c, 0x7c>, "v_cmpx_nle_f64">;
defm V_CMPX_NEQ_F64 : VOPCX_F64 <vopc<0x3d, 0x7d>, "v_cmpx_neq_f64">;
defm V_CMPX_NLT_F64 : VOPCX_F64 <vopc<0x3e, 0x7e>, "v_cmpx_nlt_f64">;
defm V_CMPX_TRU_F64 : VOPCX_F64 <vopc<0x3f, 0x7f>, "v_cmpx_tru_f64">;


let SubtargetPredicate = isSICI in {

defm V_CMPS_F_F32 : VOPC_F32 <vopc<0x40>, "v_cmps_f_f32">;
defm V_CMPS_LT_F32 : VOPC_F32 <vopc<0x41>, "v_cmps_lt_f32", COND_NULL, "v_cmps_gt_f32">;
defm V_CMPS_EQ_F32 : VOPC_F32 <vopc<0x42>, "v_cmps_eq_f32">;
defm V_CMPS_LE_F32 : VOPC_F32 <vopc<0x43>, "v_cmps_le_f32", COND_NULL, "v_cmps_ge_f32">;
defm V_CMPS_GT_F32 : VOPC_F32 <vopc<0x44>, "v_cmps_gt_f32">;
defm V_CMPS_LG_F32 : VOPC_F32 <vopc<0x45>, "v_cmps_lg_f32">;
defm V_CMPS_GE_F32 : VOPC_F32 <vopc<0x46>, "v_cmps_ge_f32">;
defm V_CMPS_O_F32 : VOPC_F32 <vopc<0x47>, "v_cmps_o_f32">;
defm V_CMPS_U_F32 : VOPC_F32 <vopc<0x48>, "v_cmps_u_f32">;
defm V_CMPS_NGE_F32 : VOPC_F32 <vopc<0x49>, "v_cmps_nge_f32", COND_NULL, "v_cmps_nle_f32">;
defm V_CMPS_NLG_F32 : VOPC_F32 <vopc<0x4a>, "v_cmps_nlg_f32">;
defm V_CMPS_NGT_F32 : VOPC_F32 <vopc<0x4b>, "v_cmps_ngt_f32", COND_NULL, "v_cmps_nlt_f32">;
defm V_CMPS_NLE_F32 : VOPC_F32 <vopc<0x4c>, "v_cmps_nle_f32">;
defm V_CMPS_NEQ_F32 : VOPC_F32 <vopc<0x4d>, "v_cmps_neq_f32">;
defm V_CMPS_NLT_F32 : VOPC_F32 <vopc<0x4e>, "v_cmps_nlt_f32">;
defm V_CMPS_TRU_F32 : VOPC_F32 <vopc<0x4f>, "v_cmps_tru_f32">;


defm V_CMPSX_F_F32 : VOPCX_F32 <vopc<0x50>, "v_cmpsx_f_f32">;
defm V_CMPSX_LT_F32 : VOPCX_F32 <vopc<0x51>, "v_cmpsx_lt_f32", "v_cmpsx_gt_f32">;
defm V_CMPSX_EQ_F32 : VOPCX_F32 <vopc<0x52>, "v_cmpsx_eq_f32">;
defm V_CMPSX_LE_F32 : VOPCX_F32 <vopc<0x53>, "v_cmpsx_le_f32", "v_cmpsx_ge_f32">;
defm V_CMPSX_GT_F32 : VOPCX_F32 <vopc<0x54>, "v_cmpsx_gt_f32">;
defm V_CMPSX_LG_F32 : VOPCX_F32 <vopc<0x55>, "v_cmpsx_lg_f32">;
defm V_CMPSX_GE_F32 : VOPCX_F32 <vopc<0x56>, "v_cmpsx_ge_f32">;
defm V_CMPSX_O_F32 : VOPCX_F32 <vopc<0x57>, "v_cmpsx_o_f32">;
defm V_CMPSX_U_F32 : VOPCX_F32 <vopc<0x58>, "v_cmpsx_u_f32">;
defm V_CMPSX_NGE_F32 : VOPCX_F32 <vopc<0x59>, "v_cmpsx_nge_f32", "v_cmpsx_nle_f32">;
defm V_CMPSX_NLG_F32 : VOPCX_F32 <vopc<0x5a>, "v_cmpsx_nlg_f32">;
defm V_CMPSX_NGT_F32 : VOPCX_F32 <vopc<0x5b>, "v_cmpsx_ngt_f32", "v_cmpsx_nlt_f32">;
defm V_CMPSX_NLE_F32 : VOPCX_F32 <vopc<0x5c>, "v_cmpsx_nle_f32">;
defm V_CMPSX_NEQ_F32 : VOPCX_F32 <vopc<0x5d>, "v_cmpsx_neq_f32">;
defm V_CMPSX_NLT_F32 : VOPCX_F32 <vopc<0x5e>, "v_cmpsx_nlt_f32">;
defm V_CMPSX_TRU_F32 : VOPCX_F32 <vopc<0x5f>, "v_cmpsx_tru_f32">;


defm V_CMPS_F_F64 : VOPC_F64 <vopc<0x60>, "v_cmps_f_f64">;
defm V_CMPS_LT_F64 : VOPC_F64 <vopc<0x61>, "v_cmps_lt_f64", COND_NULL, "v_cmps_gt_f64">;
defm V_CMPS_EQ_F64 : VOPC_F64 <vopc<0x62>, "v_cmps_eq_f64">;
defm V_CMPS_LE_F64 : VOPC_F64 <vopc<0x63>, "v_cmps_le_f64", COND_NULL, "v_cmps_ge_f64">;
defm V_CMPS_GT_F64 : VOPC_F64 <vopc<0x64>, "v_cmps_gt_f64">;
defm V_CMPS_LG_F64 : VOPC_F64 <vopc<0x65>, "v_cmps_lg_f64">;
defm V_CMPS_GE_F64 : VOPC_F64 <vopc<0x66>, "v_cmps_ge_f64">;
defm V_CMPS_O_F64 : VOPC_F64 <vopc<0x67>, "v_cmps_o_f64">;
defm V_CMPS_U_F64 : VOPC_F64 <vopc<0x68>, "v_cmps_u_f64">;
defm V_CMPS_NGE_F64 : VOPC_F64 <vopc<0x69>, "v_cmps_nge_f64", COND_NULL, "v_cmps_nle_f64">;
defm V_CMPS_NLG_F64 : VOPC_F64 <vopc<0x6a>, "v_cmps_nlg_f64">;
defm V_CMPS_NGT_F64 : VOPC_F64 <vopc<0x6b>, "v_cmps_ngt_f64", COND_NULL, "v_cmps_nlt_f64">;
defm V_CMPS_NLE_F64 : VOPC_F64 <vopc<0x6c>, "v_cmps_nle_f64">;
defm V_CMPS_NEQ_F64 : VOPC_F64 <vopc<0x6d>, "v_cmps_neq_f64">;
defm V_CMPS_NLT_F64 : VOPC_F64 <vopc<0x6e>, "v_cmps_nlt_f64">;
defm V_CMPS_TRU_F64 : VOPC_F64 <vopc<0x6f>, "v_cmps_tru_f64">;


defm V_CMPSX_F_F64 : VOPCX_F64 <vopc<0x70>, "v_cmpsx_f_f64">;
defm V_CMPSX_LT_F64 : VOPCX_F64 <vopc<0x71>, "v_cmpsx_lt_f64", "v_cmpsx_gt_f64">;
defm V_CMPSX_EQ_F64 : VOPCX_F64 <vopc<0x72>, "v_cmpsx_eq_f64">;
defm V_CMPSX_LE_F64 : VOPCX_F64 <vopc<0x73>, "v_cmpsx_le_f64", "v_cmpsx_ge_f64">;
defm V_CMPSX_GT_F64 : VOPCX_F64 <vopc<0x74>, "v_cmpsx_gt_f64">;
defm V_CMPSX_LG_F64 : VOPCX_F64 <vopc<0x75>, "v_cmpsx_lg_f64">;
defm V_CMPSX_GE_F64 : VOPCX_F64 <vopc<0x76>, "v_cmpsx_ge_f64">;
defm V_CMPSX_O_F64 : VOPCX_F64 <vopc<0x77>, "v_cmpsx_o_f64">;
defm V_CMPSX_U_F64 : VOPCX_F64 <vopc<0x78>, "v_cmpsx_u_f64">;
defm V_CMPSX_NGE_F64 : VOPCX_F64 <vopc<0x79>, "v_cmpsx_nge_f64", "v_cmpsx_nle_f64">;
defm V_CMPSX_NLG_F64 : VOPCX_F64 <vopc<0x7a>, "v_cmpsx_nlg_f64">;
defm V_CMPSX_NGT_F64 : VOPCX_F64 <vopc<0x7b>, "v_cmpsx_ngt_f64", "v_cmpsx_nlt_f64">;
defm V_CMPSX_NLE_F64 : VOPCX_F64 <vopc<0x7c>, "v_cmpsx_nle_f64">;
defm V_CMPSX_NEQ_F64 : VOPCX_F64 <vopc<0x7d>, "v_cmpsx_neq_f64">;
defm V_CMPSX_NLT_F64 : VOPCX_F64 <vopc<0x7e>, "v_cmpsx_nlt_f64">;
defm V_CMPSX_TRU_F64 : VOPCX_F64 <vopc<0x7f>, "v_cmpsx_tru_f64">;

} // End SubtargetPredicate = isSICI

defm V_CMP_F_I32 : VOPC_I32 <vopc<0x80, 0xc0>, "v_cmp_f_i32">;
defm V_CMP_LT_I32 : VOPC_I32 <vopc<0x81, 0xc1>, "v_cmp_lt_i32", COND_SLT, "v_cmp_gt_i32">;
defm V_CMP_EQ_I32 : VOPC_I32 <vopc<0x82, 0xc2>, "v_cmp_eq_i32", COND_EQ>;
defm V_CMP_LE_I32 : VOPC_I32 <vopc<0x83, 0xc3>, "v_cmp_le_i32", COND_SLE, "v_cmp_ge_i32">;
defm V_CMP_GT_I32 : VOPC_I32 <vopc<0x84, 0xc4>, "v_cmp_gt_i32", COND_SGT>;
defm V_CMP_NE_I32 : VOPC_I32 <vopc<0x85, 0xc5>, "v_cmp_ne_i32", COND_NE>;
defm V_CMP_GE_I32 : VOPC_I32 <vopc<0x86, 0xc6>, "v_cmp_ge_i32", COND_SGE>;
defm V_CMP_T_I32 : VOPC_I32 <vopc<0x87, 0xc7>, "v_cmp_t_i32">;


defm V_CMPX_F_I32 : VOPCX_I32 <vopc<0x90, 0xd0>, "v_cmpx_f_i32">;
defm V_CMPX_LT_I32 : VOPCX_I32 <vopc<0x91, 0xd1>, "v_cmpx_lt_i32", "v_cmpx_gt_i32">;
defm V_CMPX_EQ_I32 : VOPCX_I32 <vopc<0x92, 0xd2>, "v_cmpx_eq_i32">;
defm V_CMPX_LE_I32 : VOPCX_I32 <vopc<0x93, 0xd3>, "v_cmpx_le_i32", "v_cmpx_ge_i32">;
defm V_CMPX_GT_I32 : VOPCX_I32 <vopc<0x94, 0xd4>, "v_cmpx_gt_i32">;
defm V_CMPX_NE_I32 : VOPCX_I32 <vopc<0x95, 0xd5>, "v_cmpx_ne_i32">;
defm V_CMPX_GE_I32 : VOPCX_I32 <vopc<0x96, 0xd6>, "v_cmpx_ge_i32">;
defm V_CMPX_T_I32 : VOPCX_I32 <vopc<0x97, 0xd7>, "v_cmpx_t_i32">;


defm V_CMP_F_I64 : VOPC_I64 <vopc<0xa0, 0xe0>, "v_cmp_f_i64">;
defm V_CMP_LT_I64 : VOPC_I64 <vopc<0xa1, 0xe1>, "v_cmp_lt_i64", COND_SLT, "v_cmp_gt_i64">;
defm V_CMP_EQ_I64 : VOPC_I64 <vopc<0xa2, 0xe2>, "v_cmp_eq_i64", COND_EQ>;
defm V_CMP_LE_I64 : VOPC_I64 <vopc<0xa3, 0xe3>, "v_cmp_le_i64", COND_SLE, "v_cmp_ge_i64">;
defm V_CMP_GT_I64 : VOPC_I64 <vopc<0xa4, 0xe4>, "v_cmp_gt_i64", COND_SGT>;
defm V_CMP_NE_I64 : VOPC_I64 <vopc<0xa5, 0xe5>, "v_cmp_ne_i64", COND_NE>;
defm V_CMP_GE_I64 : VOPC_I64 <vopc<0xa6, 0xe6>, "v_cmp_ge_i64", COND_SGE>;
defm V_CMP_T_I64 : VOPC_I64 <vopc<0xa7, 0xe7>, "v_cmp_t_i64">;


defm V_CMPX_F_I64 : VOPCX_I64 <vopc<0xb0, 0xf0>, "v_cmpx_f_i64">;
defm V_CMPX_LT_I64 : VOPCX_I64 <vopc<0xb1, 0xf1>, "v_cmpx_lt_i64", "v_cmpx_gt_i64">;
defm V_CMPX_EQ_I64 : VOPCX_I64 <vopc<0xb2, 0xf2>, "v_cmpx_eq_i64">;
defm V_CMPX_LE_I64 : VOPCX_I64 <vopc<0xb3, 0xf3>, "v_cmpx_le_i64", "v_cmpx_ge_i64">;
defm V_CMPX_GT_I64 : VOPCX_I64 <vopc<0xb4, 0xf4>, "v_cmpx_gt_i64">;
defm V_CMPX_NE_I64 : VOPCX_I64 <vopc<0xb5, 0xf5>, "v_cmpx_ne_i64">;
defm V_CMPX_GE_I64 : VOPCX_I64 <vopc<0xb6, 0xf6>, "v_cmpx_ge_i64">;
defm V_CMPX_T_I64 : VOPCX_I64 <vopc<0xb7, 0xf7>, "v_cmpx_t_i64">;


defm V_CMP_F_U32 : VOPC_I32 <vopc<0xc0, 0xc8>, "v_cmp_f_u32">;
defm V_CMP_LT_U32 : VOPC_I32 <vopc<0xc1, 0xc9>, "v_cmp_lt_u32", COND_ULT, "v_cmp_gt_u32">;
defm V_CMP_EQ_U32 : VOPC_I32 <vopc<0xc2, 0xca>, "v_cmp_eq_u32", COND_EQ>;
defm V_CMP_LE_U32 : VOPC_I32 <vopc<0xc3, 0xcb>, "v_cmp_le_u32", COND_ULE, "v_cmp_ge_u32">;
defm V_CMP_GT_U32 : VOPC_I32 <vopc<0xc4, 0xcc>, "v_cmp_gt_u32", COND_UGT>;
defm V_CMP_NE_U32 : VOPC_I32 <vopc<0xc5, 0xcd>, "v_cmp_ne_u32", COND_NE>;
defm V_CMP_GE_U32 : VOPC_I32 <vopc<0xc6, 0xce>, "v_cmp_ge_u32", COND_UGE>;
defm V_CMP_T_U32 : VOPC_I32 <vopc<0xc7, 0xcf>, "v_cmp_t_u32">;


defm V_CMPX_F_U32 : VOPCX_I32 <vopc<0xd0, 0xd8>, "v_cmpx_f_u32">;
defm V_CMPX_LT_U32 : VOPCX_I32 <vopc<0xd1, 0xd9>, "v_cmpx_lt_u32", "v_cmpx_gt_u32">;
defm V_CMPX_EQ_U32 : VOPCX_I32 <vopc<0xd2, 0xda>, "v_cmpx_eq_u32">;
defm V_CMPX_LE_U32 : VOPCX_I32 <vopc<0xd3, 0xdb>, "v_cmpx_le_u32", "v_cmpx_le_u32">;
defm V_CMPX_GT_U32 : VOPCX_I32 <vopc<0xd4, 0xdc>, "v_cmpx_gt_u32">;
defm V_CMPX_NE_U32 : VOPCX_I32 <vopc<0xd5, 0xdd>, "v_cmpx_ne_u32">;
defm V_CMPX_GE_U32 : VOPCX_I32 <vopc<0xd6, 0xde>, "v_cmpx_ge_u32">;
defm V_CMPX_T_U32 : VOPCX_I32 <vopc<0xd7, 0xdf>, "v_cmpx_t_u32">;


defm V_CMP_F_U64 : VOPC_I64 <vopc<0xe0, 0xe8>, "v_cmp_f_u64">;
defm V_CMP_LT_U64 : VOPC_I64 <vopc<0xe1, 0xe9>, "v_cmp_lt_u64", COND_ULT, "v_cmp_gt_u64">;
defm V_CMP_EQ_U64 : VOPC_I64 <vopc<0xe2, 0xea>, "v_cmp_eq_u64", COND_EQ>;
defm V_CMP_LE_U64 : VOPC_I64 <vopc<0xe3, 0xeb>, "v_cmp_le_u64", COND_ULE, "v_cmp_ge_u64">;
defm V_CMP_GT_U64 : VOPC_I64 <vopc<0xe4, 0xec>, "v_cmp_gt_u64", COND_UGT>;
defm V_CMP_NE_U64 : VOPC_I64 <vopc<0xe5, 0xed>, "v_cmp_ne_u64", COND_NE>;
defm V_CMP_GE_U64 : VOPC_I64 <vopc<0xe6, 0xee>, "v_cmp_ge_u64", COND_UGE>;
defm V_CMP_T_U64 : VOPC_I64 <vopc<0xe7, 0xef>, "v_cmp_t_u64">;

defm V_CMPX_F_U64 : VOPCX_I64 <vopc<0xf0, 0xf8>, "v_cmpx_f_u64">;
defm V_CMPX_LT_U64 : VOPCX_I64 <vopc<0xf1, 0xf9>, "v_cmpx_lt_u64", "v_cmpx_gt_u64">;
defm V_CMPX_EQ_U64 : VOPCX_I64 <vopc<0xf2, 0xfa>, "v_cmpx_eq_u64">;
defm V_CMPX_LE_U64 : VOPCX_I64 <vopc<0xf3, 0xfb>, "v_cmpx_le_u64", "v_cmpx_ge_u64">;
defm V_CMPX_GT_U64 : VOPCX_I64 <vopc<0xf4, 0xfc>, "v_cmpx_gt_u64">;
defm V_CMPX_NE_U64 : VOPCX_I64 <vopc<0xf5, 0xfd>, "v_cmpx_ne_u64">;
defm V_CMPX_GE_U64 : VOPCX_I64 <vopc<0xf6, 0xfe>, "v_cmpx_ge_u64">;
defm V_CMPX_T_U64 : VOPCX_I64 <vopc<0xf7, 0xff>, "v_cmpx_t_u64">;

} // End isCompare = 1, isCommutable = 1

defm V_CMP_CLASS_F32 : VOPC_CLASS_F32 <vopc<0x88, 0x10>, "v_cmp_class_f32">;
defm V_CMPX_CLASS_F32 : VOPCX_CLASS_F32 <vopc<0x98, 0x11>, "v_cmpx_class_f32">;
defm V_CMP_CLASS_F64 : VOPC_CLASS_F64 <vopc<0xa8, 0x12>, "v_cmp_class_f64">;
defm V_CMPX_CLASS_F64 : VOPCX_CLASS_F64 <vopc<0xb8, 0x13>, "v_cmpx_class_f64">;

//===----------------------------------------------------------------------===//
// VOP1 Instructions
//===----------------------------------------------------------------------===//

let vdst = 0, src0 = 0, VOPAsmPrefer32Bit = 1 in {
defm V_NOP : VOP1Inst <vop1<0x0>, "v_nop", VOP_NONE>;
}

let isMoveImm = 1, isReMaterializable = 1, isAsCheapAsAMove = 1 in {
defm V_MOV_B32 : VOP1Inst <vop1<0x1>, "v_mov_b32", VOP_I32_I32>;
} // End isMoveImm = 1

let Uses = [EXEC] in {

// FIXME: Specify SchedRW for READFIRSTLANE_B32

def V_READFIRSTLANE_B32 : VOP1 <
  0x00000002,
  (outs SReg_32:$vdst),
  (ins VGPR_32:$src0),
  "v_readfirstlane_b32 $vdst, $src0",
  [(set i32:$vdst, (int_amdgcn_readfirstlane i32:$src0))]
> {
  let isConvergent = 1;
}

}

let SchedRW = [WriteQuarterRate32] in {

defm V_CVT_I32_F64 : VOP1Inst <vop1<0x3>, "v_cvt_i32_f64",
  VOP_I32_F64, fp_to_sint
>;
defm V_CVT_F64_I32 : VOP1Inst <vop1<0x4>, "v_cvt_f64_i32",
  VOP_F64_I32, sint_to_fp
>;
defm V_CVT_F32_I32 : VOP1Inst <vop1<0x5>, "v_cvt_f32_i32",
  VOP_F32_I32, sint_to_fp
>;
defm V_CVT_F32_U32 : VOP1Inst <vop1<0x6>, "v_cvt_f32_u32",
  VOP_F32_I32, uint_to_fp
>;
defm V_CVT_U32_F32 : VOP1Inst <vop1<0x7>, "v_cvt_u32_f32",
  VOP_I32_F32, fp_to_uint
>;
defm V_CVT_I32_F32 : VOP1Inst <vop1<0x8>, "v_cvt_i32_f32",
  VOP_I32_F32, fp_to_sint
>;
defm V_CVT_F16_F32 : VOP1Inst <vop1<0xa>, "v_cvt_f16_f32",
  VOP_I32_F32, fp_to_f16
>;
defm V_CVT_F32_F16 : VOP1Inst <vop1<0xb>, "v_cvt_f32_f16",
  VOP_F32_I32, f16_to_fp
>;
defm V_CVT_RPI_I32_F32 : VOP1Inst <vop1<0xc>, "v_cvt_rpi_i32_f32",
  VOP_I32_F32, cvt_rpi_i32_f32>;
defm V_CVT_FLR_I32_F32 : VOP1Inst <vop1<0xd>, "v_cvt_flr_i32_f32",
  VOP_I32_F32, cvt_flr_i32_f32>;
defm V_CVT_OFF_F32_I4 : VOP1Inst  <vop1<0x0e>, "v_cvt_off_f32_i4", VOP_F32_I32>;
defm V_CVT_F32_F64 : VOP1Inst <vop1<0xf>, "v_cvt_f32_f64",
  VOP_F32_F64, fpround
>;
defm V_CVT_F64_F32 : VOP1Inst <vop1<0x10>, "v_cvt_f64_f32",
  VOP_F64_F32, fpextend
>;
defm V_CVT_F32_UBYTE0 : VOP1Inst <vop1<0x11>, "v_cvt_f32_ubyte0",
  VOP_F32_I32, AMDGPUcvt_f32_ubyte0
>;
defm V_CVT_F32_UBYTE1 : VOP1Inst <vop1<0x12>, "v_cvt_f32_ubyte1",
  VOP_F32_I32, AMDGPUcvt_f32_ubyte1
>;
defm V_CVT_F32_UBYTE2 : VOP1Inst <vop1<0x13>, "v_cvt_f32_ubyte2",
  VOP_F32_I32, AMDGPUcvt_f32_ubyte2
>;
defm V_CVT_F32_UBYTE3 : VOP1Inst <vop1<0x14>, "v_cvt_f32_ubyte3",
  VOP_F32_I32, AMDGPUcvt_f32_ubyte3
>;
defm V_CVT_U32_F64 : VOP1Inst <vop1<0x15>, "v_cvt_u32_f64",
  VOP_I32_F64, fp_to_uint
>;
defm V_CVT_F64_U32 : VOP1Inst <vop1<0x16>, "v_cvt_f64_u32",
  VOP_F64_I32, uint_to_fp
>;

} // End SchedRW = [WriteQuarterRate32]

defm V_FRACT_F32 : VOP1Inst <vop1<0x20, 0x1b>, "v_fract_f32",
  VOP_F32_F32, AMDGPUfract
>;
defm V_TRUNC_F32 : VOP1Inst <vop1<0x21, 0x1c>, "v_trunc_f32",
  VOP_F32_F32, ftrunc
>;
defm V_CEIL_F32 : VOP1Inst <vop1<0x22, 0x1d>, "v_ceil_f32",
  VOP_F32_F32, fceil
>;
defm V_RNDNE_F32 : VOP1Inst <vop1<0x23, 0x1e>, "v_rndne_f32",
  VOP_F32_F32, frint
>;
defm V_FLOOR_F32 : VOP1Inst <vop1<0x24, 0x1f>, "v_floor_f32",
  VOP_F32_F32, ffloor
>;
defm V_EXP_F32 : VOP1Inst <vop1<0x25, 0x20>, "v_exp_f32",
  VOP_F32_F32, fexp2
>;

let SchedRW = [WriteQuarterRate32] in {

defm V_LOG_F32 : VOP1Inst <vop1<0x27, 0x21>, "v_log_f32",
  VOP_F32_F32, flog2
>;
defm V_RCP_F32 : VOP1Inst <vop1<0x2a, 0x22>, "v_rcp_f32",
  VOP_F32_F32, AMDGPUrcp
>;
defm V_RCP_IFLAG_F32 : VOP1Inst <vop1<0x2b, 0x23>, "v_rcp_iflag_f32",
  VOP_F32_F32
>;
defm V_RSQ_F32 : VOP1Inst <vop1<0x2e, 0x24>, "v_rsq_f32",
  VOP_F32_F32, AMDGPUrsq
>;

} // End SchedRW = [WriteQuarterRate32]

let SchedRW = [WriteDouble] in {

defm V_RCP_F64 : VOP1Inst <vop1<0x2f, 0x25>, "v_rcp_f64",
  VOP_F64_F64, AMDGPUrcp
>;
defm V_RSQ_F64 : VOP1Inst <vop1<0x31, 0x26>, "v_rsq_f64",
  VOP_F64_F64, AMDGPUrsq
>;

} // End SchedRW = [WriteDouble];

defm V_SQRT_F32 : VOP1Inst <vop1<0x33, 0x27>, "v_sqrt_f32",
  VOP_F32_F32, fsqrt
>;

let SchedRW = [WriteDouble] in {

defm V_SQRT_F64 : VOP1Inst <vop1<0x34, 0x28>, "v_sqrt_f64",
  VOP_F64_F64, fsqrt
>;

} // End SchedRW = [WriteDouble]

let SchedRW = [WriteQuarterRate32] in {

defm V_SIN_F32 : VOP1Inst <vop1<0x35, 0x29>, "v_sin_f32",
  VOP_F32_F32, AMDGPUsin
>;
defm V_COS_F32 : VOP1Inst <vop1<0x36, 0x2a>, "v_cos_f32",
  VOP_F32_F32, AMDGPUcos
>;

} // End SchedRW = [WriteQuarterRate32]

defm V_NOT_B32 : VOP1Inst <vop1<0x37, 0x2b>, "v_not_b32", VOP_I32_I32>;
defm V_BFREV_B32 : VOP1Inst <vop1<0x38, 0x2c>, "v_bfrev_b32", VOP_I32_I32>;
defm V_FFBH_U32 : VOP1Inst <vop1<0x39, 0x2d>, "v_ffbh_u32", VOP_I32_I32>;
defm V_FFBL_B32 : VOP1Inst <vop1<0x3a, 0x2e>, "v_ffbl_b32", VOP_I32_I32>;
defm V_FFBH_I32 : VOP1Inst <vop1<0x3b, 0x2f>, "v_ffbh_i32", VOP_I32_I32>;
defm V_FREXP_EXP_I32_F64 : VOP1Inst <vop1<0x3c,0x30>, "v_frexp_exp_i32_f64",
  VOP_I32_F64, int_amdgcn_frexp_exp
>;

let SchedRW = [WriteDoubleAdd] in {
defm V_FREXP_MANT_F64 : VOP1Inst <vop1<0x3d, 0x31>, "v_frexp_mant_f64",
  VOP_F64_F64, int_amdgcn_frexp_mant
>;

defm V_FRACT_F64 : VOP1Inst <vop1<0x3e, 0x32>, "v_fract_f64",
  VOP_F64_F64, AMDGPUfract
>;
} // End SchedRW = [WriteDoubleAdd]


defm V_FREXP_EXP_I32_F32 : VOP1Inst <vop1<0x3f, 0x33>, "v_frexp_exp_i32_f32",
  VOP_I32_F32, int_amdgcn_frexp_exp
>;
defm V_FREXP_MANT_F32 : VOP1Inst <vop1<0x40, 0x34>, "v_frexp_mant_f32",
  VOP_F32_F32, int_amdgcn_frexp_mant
>;
let vdst = 0, src0 = 0, VOPAsmPrefer32Bit = 1 in {
defm V_CLREXCP : VOP1Inst <vop1<0x41,0x35>, "v_clrexcp", VOP_NO_EXT<VOP_NONE>>;
}

let Uses = [M0, EXEC] in {
// v_movreld_b32 is a special case because the destination output
 // register is really a source. It isn't actually read (but may be
 // written), and is only to provide the base register to start
 // indexing from. Tablegen seems to not let you define an implicit
 // virtual register output for the super register being written into,
 // so this must have an implicit def of the register added to it.
defm V_MOVRELD_B32 : VOP1Inst <vop1<0x42, 0x36>, "v_movreld_b32", VOP_MOVRELD>;
defm V_MOVRELS_B32 : VOP1Inst <vop1<0x43, 0x37>, "v_movrels_b32", VOP_I32_VI32_NO_EXT>;
defm V_MOVRELSD_B32 : VOP1Inst <vop1<0x44, 0x38>, "v_movrelsd_b32", VOP_NO_EXT<VOP_I32_I32>>;

} // End Uses = [M0, EXEC]

// These instruction only exist on SI and CI
let SubtargetPredicate = isSICI in {

let SchedRW = [WriteQuarterRate32] in {

defm V_MOV_FED_B32 : VOP1InstSI <vop1<0x9>, "v_mov_fed_b32", VOP_I32_I32>;
defm V_LOG_CLAMP_F32 : VOP1InstSI <vop1<0x26>, "v_log_clamp_f32",
  VOP_F32_F32, int_amdgcn_log_clamp>;
defm V_RCP_CLAMP_F32 : VOP1InstSI <vop1<0x28>, "v_rcp_clamp_f32", VOP_F32_F32>;
defm V_RCP_LEGACY_F32 : VOP1InstSI <vop1<0x29>, "v_rcp_legacy_f32",
  VOP_F32_F32, AMDGPUrcp_legacy>;
defm V_RSQ_CLAMP_F32 : VOP1InstSI <vop1<0x2c>, "v_rsq_clamp_f32",
  VOP_F32_F32, AMDGPUrsq_clamp
>;
defm V_RSQ_LEGACY_F32 : VOP1InstSI <vop1<0x2d>, "v_rsq_legacy_f32",
  VOP_F32_F32, AMDGPUrsq_legacy
>;

} // End SchedRW = [WriteQuarterRate32]

let SchedRW = [WriteDouble] in {

defm V_RCP_CLAMP_F64 : VOP1InstSI <vop1<0x30>, "v_rcp_clamp_f64", VOP_F64_F64>;
defm V_RSQ_CLAMP_F64 : VOP1InstSI <vop1<0x32>, "v_rsq_clamp_f64",
  VOP_F64_F64, AMDGPUrsq_clamp
>;

} // End SchedRW = [WriteDouble]

} // End SubtargetPredicate = isSICI

//===----------------------------------------------------------------------===//
// VINTRP Instructions
//===----------------------------------------------------------------------===//

let Uses = [M0, EXEC] in {

// FIXME: Specify SchedRW for VINTRP insturctions.

multiclass V_INTERP_P1_F32_m : VINTRP_m <
  0x00000000,
  (outs VGPR_32:$dst),
  (ins VGPR_32:$i, i32imm:$attr_chan, i32imm:$attr),
  "v_interp_p1_f32 $dst, $i, $attr_chan, $attr, [m0]",
  [(set f32:$dst, (AMDGPUinterp_p1 i32:$i, (i32 imm:$attr_chan),
                                           (i32 imm:$attr)))]
>;

let OtherPredicates = [has32BankLDS] in {

defm V_INTERP_P1_F32 : V_INTERP_P1_F32_m;

} // End OtherPredicates = [has32BankLDS]

let OtherPredicates = [has16BankLDS], Constraints = "@earlyclobber $dst", isAsmParserOnly=1 in {

defm V_INTERP_P1_F32_16bank : V_INTERP_P1_F32_m;

} // End OtherPredicates = [has32BankLDS], Constraints = "@earlyclobber $dst", isAsmParserOnly=1

let DisableEncoding = "$src0", Constraints = "$src0 = $dst" in {

defm V_INTERP_P2_F32 : VINTRP_m <
  0x00000001,
  (outs VGPR_32:$dst),
  (ins VGPR_32:$src0, VGPR_32:$j, i32imm:$attr_chan, i32imm:$attr),
  "v_interp_p2_f32 $dst, [$src0], $j, $attr_chan, $attr, [m0]",
  [(set f32:$dst, (AMDGPUinterp_p2 f32:$src0, i32:$j, (i32 imm:$attr_chan),
                                                     (i32 imm:$attr)))]>;

} // End DisableEncoding = "$src0", Constraints = "$src0 = $dst"

defm V_INTERP_MOV_F32 : VINTRP_m <
  0x00000002,
  (outs VGPR_32:$dst),
  (ins InterpSlot:$src0, i32imm:$attr_chan, i32imm:$attr),
  "v_interp_mov_f32 $dst, $src0, $attr_chan, $attr, [m0]",
  [(set f32:$dst, (AMDGPUinterp_mov (i32 imm:$src0), (i32 imm:$attr_chan),
                                    (i32 imm:$attr)))]>;

} // End Uses = [M0, EXEC]

//===----------------------------------------------------------------------===//
// VOP2 Instructions
//===----------------------------------------------------------------------===//

defm V_CNDMASK_B32 : VOP2eInst <vop2<0x0, 0x0>, "v_cndmask_b32",
  VOP2e_I32_I32_I32_I1
>;

let isCommutable = 1 in {
defm V_ADD_F32 : VOP2Inst <vop2<0x3, 0x1>, "v_add_f32",
  VOP_F32_F32_F32, fadd
>;

defm V_SUB_F32 : VOP2Inst <vop2<0x4, 0x2>, "v_sub_f32", VOP_F32_F32_F32, fsub>;
defm V_SUBREV_F32 : VOP2Inst <vop2<0x5, 0x3>, "v_subrev_f32",
  VOP_F32_F32_F32, null_frag, "v_sub_f32"
>;
} // End isCommutable = 1

let isCommutable = 1 in {

defm V_MUL_LEGACY_F32 : VOP2Inst <vop2<0x7, 0x4>, "v_mul_legacy_f32",
  VOP_F32_F32_F32, AMDGPUfmul_legacy
>;

defm V_MUL_F32 : VOP2Inst <vop2<0x8, 0x5>, "v_mul_f32",
  VOP_F32_F32_F32, fmul
>;

defm V_MUL_I32_I24 : VOP2Inst <vop2<0x9, 0x6>, "v_mul_i32_i24",
  VOP_I32_I32_I32, AMDGPUmul_i24
>;

defm V_MUL_HI_I32_I24 : VOP2Inst <vop2<0xa,0x7>, "v_mul_hi_i32_i24",
  VOP_I32_I32_I32, AMDGPUmulhi_i24
>;

defm V_MUL_U32_U24 : VOP2Inst <vop2<0xb, 0x8>, "v_mul_u32_u24",
  VOP_I32_I32_I32, AMDGPUmul_u24
>;

defm V_MUL_HI_U32_U24 : VOP2Inst <vop2<0xc,0x9>, "v_mul_hi_u32_u24",
 VOP_I32_I32_I32, AMDGPUmulhi_u24
>;

defm V_MIN_F32 : VOP2Inst <vop2<0xf, 0xa>, "v_min_f32", VOP_F32_F32_F32,
  fminnum>;
defm V_MAX_F32 : VOP2Inst <vop2<0x10, 0xb>, "v_max_f32", VOP_F32_F32_F32,
  fmaxnum>;
defm V_MIN_I32 : VOP2Inst <vop2<0x11, 0xc>, "v_min_i32", VOP_I32_I32_I32>;
defm V_MAX_I32 : VOP2Inst <vop2<0x12, 0xd>, "v_max_i32", VOP_I32_I32_I32>;
defm V_MIN_U32 : VOP2Inst <vop2<0x13, 0xe>, "v_min_u32", VOP_I32_I32_I32>;
defm V_MAX_U32 : VOP2Inst <vop2<0x14, 0xf>, "v_max_u32", VOP_I32_I32_I32>;

defm V_LSHRREV_B32 : VOP2Inst <
  vop2<0x16, 0x10>, "v_lshrrev_b32", VOP_I32_I32_I32, null_frag,
    "v_lshr_b32"
>;

defm V_ASHRREV_I32 : VOP2Inst <
  vop2<0x18, 0x11>, "v_ashrrev_i32", VOP_I32_I32_I32, null_frag,
    "v_ashr_i32"
>;

defm V_LSHLREV_B32 : VOP2Inst <
  vop2<0x1a, 0x12>, "v_lshlrev_b32", VOP_I32_I32_I32, null_frag,
    "v_lshl_b32"
>;

defm V_AND_B32 : VOP2Inst <vop2<0x1b, 0x13>, "v_and_b32", VOP_I32_I32_I32>;
defm V_OR_B32 : VOP2Inst <vop2<0x1c, 0x14>, "v_or_b32", VOP_I32_I32_I32>;
defm V_XOR_B32 : VOP2Inst <vop2<0x1d, 0x15>, "v_xor_b32", VOP_I32_I32_I32>;

let Constraints = "$vdst = $src2", DisableEncoding="$src2",
    isConvertibleToThreeAddress = 1 in {
defm V_MAC_F32 : VOP2Inst <vop2<0x1f, 0x16>, "v_mac_f32", VOP_MAC>;
}
} // End isCommutable = 1

defm V_MADMK_F32 : VOP2MADK <vop2<0x20, 0x17>, "v_madmk_f32", VOP_MADMK>;

let isCommutable = 1 in {
defm V_MADAK_F32 : VOP2MADK <vop2<0x21, 0x18>, "v_madak_f32", VOP_MADAK>;
} // End isCommutable = 1

let isCommutable = 1 in {
// No patterns so that the scalar instructions are always selected.
// The scalar versions will be replaced with vector when needed later.

// V_ADD_I32, V_SUB_I32, and V_SUBREV_I32 where renamed to *_U32 in VI,
// but the VI instructions behave the same as the SI versions.
defm V_ADD_I32 : VOP2bInst <vop2<0x25, 0x19>, "v_add_i32",
  VOP2b_I32_I1_I32_I32
>;
defm V_SUB_I32 : VOP2bInst <vop2<0x26, 0x1a>, "v_sub_i32", VOP2b_I32_I1_I32_I32>;

defm V_SUBREV_I32 : VOP2bInst <vop2<0x27, 0x1b>, "v_subrev_i32",
  VOP2b_I32_I1_I32_I32, null_frag, "v_sub_i32"
>;

defm V_ADDC_U32 : VOP2bInst <vop2<0x28, 0x1c>, "v_addc_u32",
  VOP2b_I32_I1_I32_I32_I1
>;
defm V_SUBB_U32 : VOP2bInst <vop2<0x29, 0x1d>, "v_subb_u32",
  VOP2b_I32_I1_I32_I32_I1
>;
defm V_SUBBREV_U32 : VOP2bInst <vop2<0x2a, 0x1e>, "v_subbrev_u32",
  VOP2b_I32_I1_I32_I32_I1, null_frag, "v_subb_u32"
>;

} // End isCommutable = 1

// These are special and do not read the exec mask.
let isConvergent = 1, Uses = []<Register> in {

defm V_READLANE_B32 : VOP2SI_3VI_m <
  vop3 <0x001, 0x289>,
  "v_readlane_b32",
  (outs SReg_32:$vdst),
  (ins VGPR_32:$src0, SCSrc_b32:$src1),
  "v_readlane_b32 $vdst, $src0, $src1",
  [(set i32:$vdst, (int_amdgcn_readlane i32:$src0, i32:$src1))]
>;

defm V_WRITELANE_B32 : VOP2SI_3VI_m <
  vop3 <0x002, 0x28a>,
  "v_writelane_b32",
  (outs VGPR_32:$vdst),
  (ins SReg_32:$src0, SCSrc_b32:$src1),
  "v_writelane_b32 $vdst, $src0, $src1"
>;

} // End isConvergent = 1

// These instructions only exist on SI and CI
let SubtargetPredicate = isSICI in {

let isCommutable = 1 in {
defm V_MAC_LEGACY_F32 : VOP2InstSI <vop2<0x6>, "v_mac_legacy_f32",
  VOP_F32_F32_F32
>;
} // End isCommutable = 1

defm V_MIN_LEGACY_F32 : VOP2InstSI <vop2<0xd>, "v_min_legacy_f32",
  VOP_F32_F32_F32, AMDGPUfmin_legacy
>;
defm V_MAX_LEGACY_F32 : VOP2InstSI <vop2<0xe>, "v_max_legacy_f32",
  VOP_F32_F32_F32, AMDGPUfmax_legacy
>;

let isCommutable = 1 in {
defm V_LSHR_B32 : VOP2InstSI <vop2<0x15>, "v_lshr_b32", VOP_I32_I32_I32>;
defm V_ASHR_I32 : VOP2InstSI <vop2<0x17>, "v_ashr_i32", VOP_I32_I32_I32>;
defm V_LSHL_B32 : VOP2InstSI <vop2<0x19>, "v_lshl_b32", VOP_I32_I32_I32>;
} // End isCommutable = 1
} // End let SubtargetPredicate = SICI

defm V_BFM_B32 : VOP2_VI3_Inst <vop23<0x1e, 0x293>, "v_bfm_b32",
  VOP_I32_I32_I32
>;
defm V_BCNT_U32_B32 : VOP2_VI3_Inst <vop23<0x22, 0x28b>, "v_bcnt_u32_b32",
  VOP_I32_I32_I32
>;
defm V_MBCNT_LO_U32_B32 : VOP2_VI3_Inst <vop23<0x23, 0x28c>, "v_mbcnt_lo_u32_b32",
  VOP_I32_I32_I32, int_amdgcn_mbcnt_lo
>;
defm V_MBCNT_HI_U32_B32 : VOP2_VI3_Inst <vop23<0x24, 0x28d>, "v_mbcnt_hi_u32_b32",
  VOP_I32_I32_I32, int_amdgcn_mbcnt_hi
>;
defm V_LDEXP_F32 : VOP2_VI3_Inst <vop23<0x2b, 0x288>, "v_ldexp_f32",
  VOP_F32_F32_I32, AMDGPUldexp
>;

defm V_CVT_PKACCUM_U8_F32 : VOP2_VI3_Inst <vop23<0x2c, 0x1f0>, "v_cvt_pkaccum_u8_f32",
  VOP_I32_F32_I32>; // TODO: set "Uses = dst"

defm V_CVT_PKNORM_I16_F32 : VOP2_VI3_Inst <vop23<0x2d, 0x294>, "v_cvt_pknorm_i16_f32",
  VOP_I32_F32_F32
>;
defm V_CVT_PKNORM_U16_F32 : VOP2_VI3_Inst <vop23<0x2e, 0x295>, "v_cvt_pknorm_u16_f32",
  VOP_I32_F32_F32
>;
defm V_CVT_PKRTZ_F16_F32 : VOP2_VI3_Inst <vop23<0x2f, 0x296>, "v_cvt_pkrtz_f16_f32",
  VOP_I32_F32_F32, int_SI_packf16
>;
defm V_CVT_PK_U16_U32 : VOP2_VI3_Inst <vop23<0x30, 0x297>, "v_cvt_pk_u16_u32",
  VOP_I32_I32_I32
>;
defm V_CVT_PK_I16_I32 : VOP2_VI3_Inst <vop23<0x31, 0x298>, "v_cvt_pk_i16_i32",
  VOP_I32_I32_I32
>;

//===----------------------------------------------------------------------===//
// VOP3 Instructions
//===----------------------------------------------------------------------===//

let isCommutable = 1 in {
defm V_MAD_LEGACY_F32 : VOP3Inst <vop3<0x140, 0x1c0>, "v_mad_legacy_f32",
  VOP_F32_F32_F32_F32
>;

defm V_MAD_F32 : VOP3Inst <vop3<0x141, 0x1c1>, "v_mad_f32",
  VOP_F32_F32_F32_F32, fmad
>;

defm V_MAD_I32_I24 : VOP3Inst <vop3<0x142, 0x1c2>, "v_mad_i32_i24",
  VOP_I32_I32_I32_I32, AMDGPUmad_i24
>;
defm V_MAD_U32_U24 : VOP3Inst <vop3<0x143, 0x1c3>, "v_mad_u32_u24",
  VOP_I32_I32_I32_I32, AMDGPUmad_u24
>;
} // End isCommutable = 1

defm V_CUBEID_F32 : VOP3Inst <vop3<0x144, 0x1c4>, "v_cubeid_f32",
  VOP_F32_F32_F32_F32, int_amdgcn_cubeid
>;
defm V_CUBESC_F32 : VOP3Inst <vop3<0x145, 0x1c5>, "v_cubesc_f32",
  VOP_F32_F32_F32_F32, int_amdgcn_cubesc
>;
defm V_CUBETC_F32 : VOP3Inst <vop3<0x146, 0x1c6>, "v_cubetc_f32",
  VOP_F32_F32_F32_F32, int_amdgcn_cubetc
>;
defm V_CUBEMA_F32 : VOP3Inst <vop3<0x147, 0x1c7>, "v_cubema_f32",
  VOP_F32_F32_F32_F32, int_amdgcn_cubema
>;

defm V_BFE_U32 : VOP3Inst <vop3<0x148, 0x1c8>, "v_bfe_u32",
  VOP_I32_I32_I32_I32, AMDGPUbfe_u32
>;
defm V_BFE_I32 : VOP3Inst <vop3<0x149, 0x1c9>, "v_bfe_i32",
  VOP_I32_I32_I32_I32, AMDGPUbfe_i32
>;

defm V_BFI_B32 : VOP3Inst <vop3<0x14a, 0x1ca>, "v_bfi_b32",
  VOP_I32_I32_I32_I32, AMDGPUbfi
>;

let isCommutable = 1 in {
defm V_FMA_F32 : VOP3Inst <vop3<0x14b, 0x1cb>, "v_fma_f32",
  VOP_F32_F32_F32_F32, fma
>;
defm V_FMA_F64 : VOP3Inst <vop3<0x14c, 0x1cc>, "v_fma_f64",
  VOP_F64_F64_F64_F64, fma
>;

defm V_LERP_U8 : VOP3Inst <vop3<0x14d, 0x1cd>, "v_lerp_u8",
  VOP_I32_I32_I32_I32, int_amdgcn_lerp
>;
} // End isCommutable = 1

//def V_LERP_U8 : VOP3_U8 <0x0000014d, "v_lerp_u8", []>;
defm V_ALIGNBIT_B32 : VOP3Inst <vop3<0x14e, 0x1ce>, "v_alignbit_b32",
  VOP_I32_I32_I32_I32
>;
defm V_ALIGNBYTE_B32 : VOP3Inst <vop3<0x14f, 0x1cf>, "v_alignbyte_b32",
  VOP_I32_I32_I32_I32
>;

defm V_MIN3_F32 : VOP3Inst <vop3<0x151, 0x1d0>, "v_min3_f32",
  VOP_F32_F32_F32_F32, AMDGPUfmin3>;

defm V_MIN3_I32 : VOP3Inst <vop3<0x152, 0x1d1>, "v_min3_i32",
  VOP_I32_I32_I32_I32, AMDGPUsmin3
>;
defm V_MIN3_U32 : VOP3Inst <vop3<0x153, 0x1d2>, "v_min3_u32",
  VOP_I32_I32_I32_I32, AMDGPUumin3
>;
defm V_MAX3_F32 : VOP3Inst <vop3<0x154, 0x1d3>, "v_max3_f32",
  VOP_F32_F32_F32_F32, AMDGPUfmax3
>;
defm V_MAX3_I32 : VOP3Inst <vop3<0x155, 0x1d4>, "v_max3_i32",
  VOP_I32_I32_I32_I32, AMDGPUsmax3
>;
defm V_MAX3_U32 : VOP3Inst <vop3<0x156, 0x1d5>, "v_max3_u32",
  VOP_I32_I32_I32_I32, AMDGPUumax3
>;
defm V_MED3_F32 : VOP3Inst <vop3<0x157, 0x1d6>, "v_med3_f32",
  VOP_F32_F32_F32_F32, AMDGPUfmed3
>;
defm V_MED3_I32 : VOP3Inst <vop3<0x158, 0x1d7>, "v_med3_i32",
  VOP_I32_I32_I32_I32, AMDGPUsmed3
>;
defm V_MED3_U32 : VOP3Inst <vop3<0x159, 0x1d8>, "v_med3_u32",
  VOP_I32_I32_I32_I32, AMDGPUumed3
>;

defm V_SAD_U8 : VOP3Inst <vop3 <0x15a, 0x1d9>, "v_sad_u8",
  VOP_I32_I32_I32_I32, int_amdgcn_sad_u8>;

defm V_SAD_HI_U8 : VOP3Inst <vop3 <0x15b, 0x1da>, "v_sad_hi_u8",
  VOP_I32_I32_I32_I32, int_amdgcn_sad_hi_u8>;

defm V_SAD_U16 : VOP3Inst <vop3<0x15c, 0x1db>, "v_sad_u16",
  VOP_I32_I32_I32_I32, int_amdgcn_sad_u16>;

defm V_SAD_U32 : VOP3Inst <vop3<0x15d, 0x1dc>, "v_sad_u32",
  VOP_I32_I32_I32_I32
>;

defm V_CVT_PK_U8_F32 : VOP3Inst<vop3<0x15e, 0x1dd>, "v_cvt_pk_u8_f32",
  VOP_I32_F32_I32_I32, int_amdgcn_cvt_pk_u8_f32
>;

//def V_CVT_PK_U8_F32 : VOP3_U8 <0x0000015e, "v_cvt_pk_u8_f32", []>;
defm V_DIV_FIXUP_F32 : VOP3Inst <
  vop3<0x15f, 0x1de>, "v_div_fixup_f32", VOP_F32_F32_F32_F32, AMDGPUdiv_fixup
>;

let SchedRW = [WriteDoubleAdd] in {

defm V_DIV_FIXUP_F64 : VOP3Inst <
  vop3<0x160, 0x1df>, "v_div_fixup_f64", VOP_F64_F64_F64_F64, AMDGPUdiv_fixup
>;

} // End SchedRW = [WriteDouble]

let SchedRW = [WriteDoubleAdd] in {
let isCommutable = 1 in {

defm V_ADD_F64 : VOP3Inst <vop3<0x164, 0x280>, "v_add_f64",
  VOP_F64_F64_F64, fadd, 1
>;
defm V_MUL_F64 : VOP3Inst <vop3<0x165, 0x281>, "v_mul_f64",
  VOP_F64_F64_F64, fmul, 1
>;

defm V_MIN_F64 : VOP3Inst <vop3<0x166, 0x282>, "v_min_f64",
  VOP_F64_F64_F64, fminnum, 1
>;
defm V_MAX_F64 : VOP3Inst <vop3<0x167, 0x283>, "v_max_f64",
  VOP_F64_F64_F64, fmaxnum, 1
>;

} // End isCommutable = 1

defm V_LDEXP_F64 : VOP3Inst <vop3<0x168, 0x284>, "v_ldexp_f64",
  VOP_F64_F64_I32, AMDGPUldexp, 1
>;

} // End let SchedRW = [WriteDoubleAdd]

let isCommutable = 1, SchedRW = [WriteQuarterRate32] in {

defm V_MUL_LO_U32 : VOP3Inst <vop3<0x169, 0x285>, "v_mul_lo_u32",
  VOP_I32_I32_I32
>;
defm V_MUL_HI_U32 : VOP3Inst <vop3<0x16a, 0x286>, "v_mul_hi_u32",
  VOP_I32_I32_I32, mulhu
>;

let DisableVIDecoder=1 in { // removed from VI as identical to V_MUL_LO_U32
defm V_MUL_LO_I32 : VOP3Inst <vop3<0x16b, 0x285>, "v_mul_lo_i32",
  VOP_I32_I32_I32
>;
}

defm V_MUL_HI_I32 : VOP3Inst <vop3<0x16c, 0x287>, "v_mul_hi_i32",
  VOP_I32_I32_I32, mulhs
>;

} // End isCommutable = 1, SchedRW = [WriteQuarterRate32]

let SchedRW = [WriteFloatFMA, WriteSALU] in {
defm V_DIV_SCALE_F32 : VOP3bInst <vop3<0x16d, 0x1e0>, "v_div_scale_f32",
  VOP3b_F32_I1_F32_F32_F32, [], 1
>;
}

let SchedRW = [WriteDouble, WriteSALU] in {
// Double precision division pre-scale.
defm V_DIV_SCALE_F64 : VOP3bInst <vop3<0x16e, 0x1e1>, "v_div_scale_f64",
  VOP3b_F64_I1_F64_F64_F64, [], 1
>;
} // End SchedRW = [WriteDouble]

let isCommutable = 1, Uses = [VCC, EXEC] in {

let SchedRW = [WriteFloatFMA] in {
// v_div_fmas_f32:
//   result = src0 * src1 + src2
//   if (vcc)
//     result *= 2^32
//
defm V_DIV_FMAS_F32 : VOP3_VCC_Inst <vop3<0x16f, 0x1e2>, "v_div_fmas_f32",
  VOP_F32_F32_F32_F32, AMDGPUdiv_fmas
>;
}

let SchedRW = [WriteDouble] in {
// v_div_fmas_f64:
//   result = src0 * src1 + src2
//   if (vcc)
//     result *= 2^64
//
defm V_DIV_FMAS_F64 : VOP3_VCC_Inst <vop3<0x170, 0x1e3>, "v_div_fmas_f64",
  VOP_F64_F64_F64_F64, AMDGPUdiv_fmas
>;

} // End SchedRW = [WriteDouble]
} // End isCommutable = 1, Uses = [VCC, EXEC]

defm V_MSAD_U8 : VOP3Inst <vop3<0x171, 0x1e4>, "v_msad_u8",
  VOP_I32_I32_I32_I32, int_amdgcn_msad_u8>;

defm V_MQSAD_PK_U16_U8 : VOP3Inst <vop3<0x173, 0x1e6>, "v_mqsad_pk_u16_u8",
  VOP_I64_I64_I32_I64, int_amdgcn_mqsad_pk_u16_u8>;

//def V_MQSAD_U8 : VOP3_U8 <0x00000173, "v_mqsad_u8", []>;

let SchedRW = [WriteDouble] in {
defm V_TRIG_PREOP_F64 : VOP3Inst <
  vop3<0x174, 0x292>, "v_trig_preop_f64", VOP_F64_F64_I32, AMDGPUtrig_preop
>;

} // End SchedRW = [WriteDouble]

// These instructions only exist on SI and CI
let SubtargetPredicate = isSICI in {

defm V_LSHL_B64 : VOP3Inst <vop3<0x161>, "v_lshl_b64", VOP_I64_I64_I32>;
defm V_LSHR_B64 : VOP3Inst <vop3<0x162>, "v_lshr_b64", VOP_I64_I64_I32>;
defm V_ASHR_I64 : VOP3Inst <vop3<0x163>, "v_ashr_i64", VOP_I64_I64_I32>;

defm V_MULLIT_F32 : VOP3Inst <vop3<0x150>, "v_mullit_f32",
  VOP_F32_F32_F32_F32>;

} // End SubtargetPredicate = isSICI

let SubtargetPredicate = isVI, DisableSIDecoder = 1 in {

defm V_LSHLREV_B64 : VOP3Inst <vop3<0, 0x28f>, "v_lshlrev_b64",
  VOP_I64_I32_I64
>;
defm V_LSHRREV_B64 : VOP3Inst <vop3<0, 0x290>, "v_lshrrev_b64",
  VOP_I64_I32_I64
>;
defm V_ASHRREV_I64 : VOP3Inst <vop3<0, 0x291>, "v_ashrrev_i64",
  VOP_I64_I32_I64
>;

} // End SubtargetPredicate = isVI

//===----------------------------------------------------------------------===//
// Pseudo Instructions
//===----------------------------------------------------------------------===//

def ATOMIC_FENCE : InstSI<
  (outs), (ins i32imm:$ordering, i32imm:$scope),
  "ATOMIC_FENCE $ordering, $scope",
  [(atomic_fence (i32 imm:$ordering), (i32 imm:$scope))]> {
  let hasSideEffects = 1;
  let isCodeGenOnly = 1;
  let isPseudo = 1;
  let SALU = 1;
}

let hasSideEffects = 0, mayLoad = 0, mayStore = 0, Uses = [EXEC] in {

// For use in patterns
def V_CNDMASK_B64_PSEUDO : VOP3Common <(outs VReg_64:$vdst),
  (ins VSrc_b64:$src0, VSrc_b64:$src1, SSrc_b64:$src2), "", []> {
  let isPseudo = 1;
  let isCodeGenOnly = 1;
  let usesCustomInserter = 1;
}

// 64-bit vector move instruction.  This is mainly used by the SIFoldOperands
// pass to enable folding of inline immediates.
def V_MOV_B64_PSEUDO : PseudoInstSI <(outs VReg_64:$vdst), (ins VSrc_b64:$src0)> {
  let VALU = 1;
}
} // End let hasSideEffects = 0, mayLoad = 0, mayStore = 0, Uses = [EXEC]

let usesCustomInserter = 1, SALU = 1 in {
def GET_GROUPSTATICSIZE : PseudoInstSI <(outs SReg_32:$sdst), (ins),
  [(set SReg_32:$sdst, (int_amdgcn_groupstaticsize))]>;
} // End let usesCustomInserter = 1, SALU = 1

// SI pseudo instructions. These are used by the CFG structurizer pass
// and should be lowered to ISA instructions prior to codegen.

let hasSideEffects = 1 in {

// Dummy terminator instruction to use after control flow instructions
// replaced with exec mask operations.
def SI_MASK_BRANCH : PseudoInstSI <
  (outs), (ins brtarget:$target)> {
  let isBranch = 0;
  let isTerminator = 1;
  let isBarrier = 0;
  let SALU = 1;
  let Uses = [EXEC];
}

let isTerminator = 1 in {

def SI_IF: CFPseudoInstSI <
  (outs SReg_64:$dst), (ins SReg_64:$vcc, brtarget:$target),
  [(set i64:$dst, (int_amdgcn_if i1:$vcc, bb:$target))], 1, 1> {
  let Constraints = "";
  let Size = 8;
}

def SI_ELSE : CFPseudoInstSI <
  (outs SReg_64:$dst), (ins SReg_64:$src, brtarget:$target, i1imm:$execfix), [], 1, 1> {
  let Constraints = "$src = $dst";
  let Size = 12;
}

def SI_LOOP : CFPseudoInstSI <
  (outs), (ins SReg_64:$saved, brtarget:$target),
  [(int_amdgcn_loop i64:$saved, bb:$target)], 1, 1> {
  let Size = 8;
  let isBranch = 1;
}

} // End isBranch = 1, isTerminator = 1

def SI_END_CF : CFPseudoInstSI <
  (outs), (ins SReg_64:$saved),
  [(int_amdgcn_end_cf i64:$saved)], 1, 1> {
  let Size = 4;
}

def SI_BREAK : CFPseudoInstSI <
  (outs SReg_64:$dst), (ins SReg_64:$src),
  [(set i64:$dst, (int_amdgcn_break i64:$src))], 1> {
  let Size = 4;
}

def SI_IF_BREAK : CFPseudoInstSI <
  (outs SReg_64:$dst), (ins SReg_64:$vcc, SReg_64:$src),
  [(set i64:$dst, (int_amdgcn_if_break i1:$vcc, i64:$src))]> {
  let Size = 4;
}

def SI_ELSE_BREAK : CFPseudoInstSI <
  (outs SReg_64:$dst), (ins SReg_64:$src0, SReg_64:$src1),
  [(set i64:$dst, (int_amdgcn_else_break i64:$src0, i64:$src1))]> {
  let Size = 4;
}

let Uses = [EXEC], Defs = [EXEC,VCC] in {
def SI_KILL : PseudoInstSI <
  (outs), (ins VSrc_b32:$src),
  [(AMDGPUkill i32:$src)]> {
  let isConvergent = 1;
  let usesCustomInserter = 1;
}

def SI_KILL_TERMINATOR : SPseudoInstSI <
  (outs), (ins VSrc_b32:$src)> {
  let isTerminator = 1;
}

} // End Uses = [EXEC], Defs = [EXEC,VCC]

} // End mayLoad = 1, mayStore = 1, hasSideEffects = 1

def SI_PS_LIVE : PseudoInstSI <
  (outs SReg_64:$dst), (ins),
  [(set i1:$dst, (int_amdgcn_ps_live))]> {
  let SALU = 1;
}

// Used as an isel pseudo to directly emit initialization with an
// s_mov_b32 rather than a copy of another initialized
// register. MachineCSE skips copies, and we don't want to have to
// fold operands before it runs.
def SI_INIT_M0 : SPseudoInstSI <(outs), (ins SSrc_b32:$src)> {
  let Defs = [M0];
  let usesCustomInserter = 1;
  let isAsCheapAsAMove = 1;
  let isReMaterializable = 1;
}

def SI_RETURN : SPseudoInstSI <
  (outs), (ins variable_ops), [(AMDGPUreturn)]> {
  let isTerminator = 1;
  let isBarrier = 1;
  let isReturn = 1;
  let hasSideEffects = 1;
  let hasNoSchedulingInfo = 1;
  let DisableWQM = 1;
}

let Defs = [M0, EXEC],
  UseNamedOperandTable = 1 in {

class SI_INDIRECT_SRC<RegisterClass rc> : VPseudoInstSI <
  (outs VGPR_32:$vdst),
  (ins rc:$src, VS_32:$idx, i32imm:$offset)> {
  let usesCustomInserter = 1;
}

class SI_INDIRECT_DST<RegisterClass rc> : VPseudoInstSI <
  (outs rc:$vdst),
  (ins rc:$src, VS_32:$idx, i32imm:$offset, VGPR_32:$val)> {
  let Constraints = "$src = $vdst";
  let usesCustomInserter = 1;
}

// TODO: We can support indirect SGPR access.
def SI_INDIRECT_SRC_V1 : SI_INDIRECT_SRC<VGPR_32>;
def SI_INDIRECT_SRC_V2 : SI_INDIRECT_SRC<VReg_64>;
def SI_INDIRECT_SRC_V4 : SI_INDIRECT_SRC<VReg_128>;
def SI_INDIRECT_SRC_V8 : SI_INDIRECT_SRC<VReg_256>;
def SI_INDIRECT_SRC_V16 : SI_INDIRECT_SRC<VReg_512>;

def SI_INDIRECT_DST_V1 : SI_INDIRECT_DST<VGPR_32>;
def SI_INDIRECT_DST_V2 : SI_INDIRECT_DST<VReg_64>;
def SI_INDIRECT_DST_V4 : SI_INDIRECT_DST<VReg_128>;
def SI_INDIRECT_DST_V8 : SI_INDIRECT_DST<VReg_256>;
def SI_INDIRECT_DST_V16 : SI_INDIRECT_DST<VReg_512>;

} // End Uses = [EXEC], Defs = [M0, EXEC]

multiclass SI_SPILL_SGPR <RegisterClass sgpr_class> {
  let UseNamedOperandTable = 1, SGPRSpill = 1, Uses = [EXEC] in {
    def _SAVE : PseudoInstSI <
      (outs),
      (ins sgpr_class:$data, i32imm:$addr)> {
      let mayStore = 1;
      let mayLoad = 0;
    }

    def _RESTORE : PseudoInstSI <
      (outs sgpr_class:$data),
      (ins i32imm:$addr)> {
      let mayStore = 0;
      let mayLoad = 1;
    }
  } // End UseNamedOperandTable = 1
}

// You cannot use M0 as the output of v_readlane_b32 instructions or
// use it in the sdata operand of SMEM instructions. We still need to
// be able to spill the physical register m0, so allow it for
// SI_SPILL_32_* instructions.
defm SI_SPILL_S32  : SI_SPILL_SGPR <SReg_32>;
defm SI_SPILL_S64  : SI_SPILL_SGPR <SReg_64>;
defm SI_SPILL_S128 : SI_SPILL_SGPR <SReg_128>;
defm SI_SPILL_S256 : SI_SPILL_SGPR <SReg_256>;
defm SI_SPILL_S512 : SI_SPILL_SGPR <SReg_512>;

multiclass SI_SPILL_VGPR <RegisterClass vgpr_class> {
  let UseNamedOperandTable = 1, VGPRSpill = 1,
       SchedRW = [WriteVMEM] in {
    def _SAVE : VPseudoInstSI <
      (outs),
      (ins vgpr_class:$vdata, i32imm:$vaddr, SReg_128:$scratch_rsrc,
           SReg_32:$scratch_offset, i32imm:$offset)> {
      let mayStore = 1;
      let mayLoad = 0;
      // (2 * 4) + (8 * num_subregs) bytes maximum
      let Size = !add(!shl(!srl(vgpr_class.Size, 5), 3), 8);
    }

    def _RESTORE : VPseudoInstSI <
      (outs vgpr_class:$vdata),
      (ins i32imm:$vaddr, SReg_128:$scratch_rsrc, SReg_32:$scratch_offset,
           i32imm:$offset)> {
      let mayStore = 0;
      let mayLoad = 1;

      // (2 * 4) + (8 * num_subregs) bytes maximum
      let Size = !add(!shl(!srl(vgpr_class.Size, 5), 3), 8);
    }
  } // End UseNamedOperandTable = 1, VGPRSpill = 1, SchedRW = [WriteVMEM]
}

defm SI_SPILL_V32  : SI_SPILL_VGPR <VGPR_32>;
defm SI_SPILL_V64  : SI_SPILL_VGPR <VReg_64>;
defm SI_SPILL_V96  : SI_SPILL_VGPR <VReg_96>;
defm SI_SPILL_V128 : SI_SPILL_VGPR <VReg_128>;
defm SI_SPILL_V256 : SI_SPILL_VGPR <VReg_256>;
defm SI_SPILL_V512 : SI_SPILL_VGPR <VReg_512>;

def SI_PC_ADD_REL_OFFSET : SPseudoInstSI <
  (outs SReg_64:$dst),
  (ins si_ga:$ptr),
  [(set SReg_64:$dst, (i64 (SIpc_add_rel_offset (tglobaladdr:$ptr))))]> {
  let Defs = [SCC];
}

} // End SubtargetPredicate = isGCN

let Predicates = [isGCN] in {

def : Pat<
  (int_amdgcn_else i64:$src, bb:$target),
  (SI_ELSE $src, $target, 0)
>;

def : Pat <
  (int_AMDGPU_kilp),
  (SI_KILL 0xbf800000)
>;

def : Pat <
  (int_SI_export imm:$en, imm:$vm, imm:$done, imm:$tgt, imm:$compr,
                 f32:$src0, f32:$src1, f32:$src2, f32:$src3),
  (EXP imm:$en, imm:$tgt, imm:$compr, imm:$done, imm:$vm,
       $src0, $src1, $src2, $src3)
>;

//===----------------------------------------------------------------------===//
// V_ICMPIntrinsic Pattern.
//===----------------------------------------------------------------------===//
class ICMP_Pattern <PatLeaf cond, Instruction inst, ValueType vt> : Pat <
  (AMDGPUsetcc vt:$src0, vt:$src1, cond),
  (inst $src0, $src1)
>;

def : ICMP_Pattern <COND_EQ, V_CMP_EQ_I32_e64, i32>;
def : ICMP_Pattern <COND_NE, V_CMP_NE_I32_e64, i32>;
def : ICMP_Pattern <COND_UGT, V_CMP_GT_U32_e64, i32>;
def : ICMP_Pattern <COND_UGE, V_CMP_GE_U32_e64, i32>;
def : ICMP_Pattern <COND_ULT, V_CMP_LT_U32_e64, i32>;
def : ICMP_Pattern <COND_ULE, V_CMP_LE_U32_e64, i32>;
def : ICMP_Pattern <COND_SGT, V_CMP_GT_I32_e64, i32>;
def : ICMP_Pattern <COND_SGE, V_CMP_GE_I32_e64, i32>;
def : ICMP_Pattern <COND_SLT, V_CMP_LT_I32_e64, i32>;
def : ICMP_Pattern <COND_SLE, V_CMP_LE_I32_e64, i32>;

def : ICMP_Pattern <COND_EQ, V_CMP_EQ_I64_e64, i64>;
def : ICMP_Pattern <COND_NE, V_CMP_NE_I64_e64, i64>;
def : ICMP_Pattern <COND_UGT, V_CMP_GT_U64_e64, i64>;
def : ICMP_Pattern <COND_UGE, V_CMP_GE_U64_e64, i64>;
def : ICMP_Pattern <COND_ULT, V_CMP_LT_U64_e64, i64>;
def : ICMP_Pattern <COND_ULE, V_CMP_LE_U64_e64, i64>;
def : ICMP_Pattern <COND_SGT, V_CMP_GT_I64_e64, i64>;
def : ICMP_Pattern <COND_SGE, V_CMP_GE_I64_e64, i64>;
def : ICMP_Pattern <COND_SLT, V_CMP_LT_I64_e64, i64>;
def : ICMP_Pattern <COND_SLE, V_CMP_LE_I64_e64, i64>;

class FCMP_Pattern <PatLeaf cond, Instruction inst, ValueType vt> : Pat <
  (i64 (AMDGPUsetcc (vt (VOP3Mods vt:$src0, i32:$src0_modifiers)),
                   (vt (VOP3Mods vt:$src1, i32:$src1_modifiers)), cond)),
  (inst $src0_modifiers, $src0, $src1_modifiers, $src1,
        DSTCLAMP.NONE, DSTOMOD.NONE)
>;

def : FCMP_Pattern <COND_OEQ, V_CMP_EQ_F32_e64, f32>;
def : FCMP_Pattern <COND_ONE, V_CMP_NEQ_F32_e64, f32>;
def : FCMP_Pattern <COND_OGT, V_CMP_GT_F32_e64, f32>;
def : FCMP_Pattern <COND_OGE, V_CMP_GE_F32_e64, f32>;
def : FCMP_Pattern <COND_OLT, V_CMP_LT_F32_e64, f32>;
def : FCMP_Pattern <COND_OLE, V_CMP_LE_F32_e64, f32>;

def : FCMP_Pattern <COND_OEQ, V_CMP_EQ_F64_e64, f64>;
def : FCMP_Pattern <COND_ONE, V_CMP_NEQ_F64_e64, f64>;
def : FCMP_Pattern <COND_OGT, V_CMP_GT_F64_e64, f64>;
def : FCMP_Pattern <COND_OGE, V_CMP_GE_F64_e64, f64>;
def : FCMP_Pattern <COND_OLT, V_CMP_LT_F64_e64, f64>;
def : FCMP_Pattern <COND_OLE, V_CMP_LE_F64_e64, f64>;

def : FCMP_Pattern <COND_UEQ, V_CMP_NLG_F32_e64, f32>;
def : FCMP_Pattern <COND_UNE, V_CMP_NEQ_F32_e64, f32>;
def : FCMP_Pattern <COND_UGT, V_CMP_NLE_F32_e64, f32>;
def : FCMP_Pattern <COND_UGE, V_CMP_NLT_F32_e64, f32>;
def : FCMP_Pattern <COND_ULT, V_CMP_NGE_F32_e64, f32>;
def : FCMP_Pattern <COND_ULE, V_CMP_NGT_F32_e64, f32>;

def : FCMP_Pattern <COND_UEQ, V_CMP_NLG_F64_e64, f64>;
def : FCMP_Pattern <COND_UNE, V_CMP_NEQ_F64_e64, f64>;
def : FCMP_Pattern <COND_UGT, V_CMP_NLE_F64_e64, f64>;
def : FCMP_Pattern <COND_UGE, V_CMP_NLT_F64_e64, f64>;
def : FCMP_Pattern <COND_ULT, V_CMP_NGE_F64_e64, f64>;
def : FCMP_Pattern <COND_ULE, V_CMP_NGT_F64_e64, f64>;

//===----------------------------------------------------------------------===//
// VOP1 Patterns
//===----------------------------------------------------------------------===//

let Predicates = [UnsafeFPMath] in {

//def : RcpPat<V_RCP_F64_e32, f64>;
//defm : RsqPat<V_RSQ_F64_e32, f64>;
//defm : RsqPat<V_RSQ_F32_e32, f32>;

def : RsqPat<V_RSQ_F32_e32, f32>;
def : RsqPat<V_RSQ_F64_e32, f64>;

// Convert (x - floor(x)) to fract(x)
def : Pat <
  (f32 (fsub (f32 (VOP3Mods f32:$x, i32:$mods)),
             (f32 (ffloor (f32 (VOP3Mods f32:$x, i32:$mods)))))),
  (V_FRACT_F32_e64 $mods, $x, DSTCLAMP.NONE, DSTOMOD.NONE)
>;

// Convert (x + (-floor(x))) to fract(x)
def : Pat <
  (f64 (fadd (f64 (VOP3Mods f64:$x, i32:$mods)),
             (f64 (fneg (f64 (ffloor (f64 (VOP3Mods f64:$x, i32:$mods)))))))),
  (V_FRACT_F64_e64 $mods, $x, DSTCLAMP.NONE, DSTOMOD.NONE)
>;

} // End Predicates = [UnsafeFPMath]

//===----------------------------------------------------------------------===//
// VOP2 Patterns
//===----------------------------------------------------------------------===//

def : Pat <
  (i32 (add (i32 (ctpop i32:$popcnt)), i32:$val)),
  (V_BCNT_U32_B32_e64 $popcnt, $val)
>;

def : Pat <
  (i32 (select i1:$src0, i32:$src1, i32:$src2)),
  (V_CNDMASK_B32_e64 $src2, $src1, $src0)
>;

// Pattern for V_MAC_F32
def : Pat <
  (fmad  (VOP3NoMods0 f32:$src0, i32:$src0_modifiers, i1:$clamp, i32:$omod),
         (VOP3NoMods f32:$src1, i32:$src1_modifiers),
         (VOP3NoMods f32:$src2, i32:$src2_modifiers)),
  (V_MAC_F32_e64 $src0_modifiers, $src0, $src1_modifiers, $src1,
                 $src2_modifiers, $src2, $clamp, $omod)
>;

/********** ============================================ **********/
/********** Extraction, Insertion, Building and Casting  **********/
/********** ============================================ **********/

foreach Index = 0-2 in {
  def Extract_Element_v2i32_#Index : Extract_Element <
    i32, v2i32, Index, !cast<SubRegIndex>(sub#Index)
  >;
  def Insert_Element_v2i32_#Index : Insert_Element <
    i32, v2i32, Index, !cast<SubRegIndex>(sub#Index)
  >;

  def Extract_Element_v2f32_#Index : Extract_Element <
    f32, v2f32, Index, !cast<SubRegIndex>(sub#Index)
  >;
  def Insert_Element_v2f32_#Index : Insert_Element <
    f32, v2f32, Index, !cast<SubRegIndex>(sub#Index)
  >;
}

foreach Index = 0-3 in {
  def Extract_Element_v4i32_#Index : Extract_Element <
    i32, v4i32, Index, !cast<SubRegIndex>(sub#Index)
  >;
  def Insert_Element_v4i32_#Index : Insert_Element <
    i32, v4i32, Index, !cast<SubRegIndex>(sub#Index)
  >;

  def Extract_Element_v4f32_#Index : Extract_Element <
    f32, v4f32, Index, !cast<SubRegIndex>(sub#Index)
  >;
  def Insert_Element_v4f32_#Index : Insert_Element <
    f32, v4f32, Index, !cast<SubRegIndex>(sub#Index)
  >;
}

foreach Index = 0-7 in {
  def Extract_Element_v8i32_#Index : Extract_Element <
    i32, v8i32, Index, !cast<SubRegIndex>(sub#Index)
  >;
  def Insert_Element_v8i32_#Index : Insert_Element <
    i32, v8i32, Index, !cast<SubRegIndex>(sub#Index)
  >;

  def Extract_Element_v8f32_#Index : Extract_Element <
    f32, v8f32, Index, !cast<SubRegIndex>(sub#Index)
  >;
  def Insert_Element_v8f32_#Index : Insert_Element <
    f32, v8f32, Index, !cast<SubRegIndex>(sub#Index)
  >;
}

foreach Index = 0-15 in {
  def Extract_Element_v16i32_#Index : Extract_Element <
    i32, v16i32, Index, !cast<SubRegIndex>(sub#Index)
  >;
  def Insert_Element_v16i32_#Index : Insert_Element <
    i32, v16i32, Index, !cast<SubRegIndex>(sub#Index)
  >;

  def Extract_Element_v16f32_#Index : Extract_Element <
    f32, v16f32, Index, !cast<SubRegIndex>(sub#Index)
  >;
  def Insert_Element_v16f32_#Index : Insert_Element <
    f32, v16f32, Index, !cast<SubRegIndex>(sub#Index)
  >;
}

// FIXME: Why do only some of these type combinations for SReg and
// VReg?
// 32-bit bitcast
def : BitConvert <i32, f32, VGPR_32>;
def : BitConvert <f32, i32, VGPR_32>;
def : BitConvert <i32, f32, SReg_32>;
def : BitConvert <f32, i32, SReg_32>;

// 64-bit bitcast
def : BitConvert <i64, f64, VReg_64>;
def : BitConvert <f64, i64, VReg_64>;
def : BitConvert <v2i32, v2f32, VReg_64>;
def : BitConvert <v2f32, v2i32, VReg_64>;
def : BitConvert <i64, v2i32, VReg_64>;
def : BitConvert <v2i32, i64, VReg_64>;
def : BitConvert <i64, v2f32, VReg_64>;
def : BitConvert <v2f32, i64, VReg_64>;
def : BitConvert <f64, v2f32, VReg_64>;
def : BitConvert <v2f32, f64, VReg_64>;
def : BitConvert <f64, v2i32, VReg_64>;
def : BitConvert <v2i32, f64, VReg_64>;
def : BitConvert <v4i32, v4f32, VReg_128>;
def : BitConvert <v4f32, v4i32, VReg_128>;

// 128-bit bitcast
def : BitConvert <v2i64, v4i32, SReg_128>;
def : BitConvert <v4i32, v2i64, SReg_128>;
def : BitConvert <v2f64, v4f32, VReg_128>;
def : BitConvert <v2f64, v4i32, VReg_128>;
def : BitConvert <v4f32, v2f64, VReg_128>;
def : BitConvert <v4i32, v2f64, VReg_128>;
def : BitConvert <v2i64, v2f64, VReg_128>;
def : BitConvert <v2f64, v2i64, VReg_128>;

// 256-bit bitcast
def : BitConvert <v8i32, v8f32, SReg_256>;
def : BitConvert <v8f32, v8i32, SReg_256>;
def : BitConvert <v8i32, v8f32, VReg_256>;
def : BitConvert <v8f32, v8i32, VReg_256>;

// 512-bit bitcast
def : BitConvert <v16i32, v16f32, VReg_512>;
def : BitConvert <v16f32, v16i32, VReg_512>;

/********** =================== **********/
/********** Src & Dst modifiers **********/
/********** =================== **********/

def : Pat <
  (AMDGPUclamp (VOP3Mods0Clamp f32:$src0, i32:$src0_modifiers, i32:$omod),
               (f32 FP_ZERO), (f32 FP_ONE)),
  (V_ADD_F32_e64 $src0_modifiers, $src0, 0, 0, 1, $omod)
>;

/********** ================================ **********/
/********** Floating point absolute/negative **********/
/********** ================================ **********/

// Prevent expanding both fneg and fabs.

def : Pat <
  (fneg (fabs f32:$src)),
  (S_OR_B32 $src, (S_MOV_B32 0x80000000)) // Set sign bit
>;

// FIXME: Should use S_OR_B32
def : Pat <
  (fneg (fabs f64:$src)),
  (REG_SEQUENCE VReg_64,
    (i32 (EXTRACT_SUBREG f64:$src, sub0)),
    sub0,
    (V_OR_B32_e32 (EXTRACT_SUBREG f64:$src, sub1),
                  (V_MOV_B32_e32 0x80000000)), // Set sign bit.
    sub1)
>;

def : Pat <
  (fabs f32:$src),
  (V_AND_B32_e32 $src, (V_MOV_B32_e32 0x7fffffff))
>;

def : Pat <
  (fneg f32:$src),
  (V_XOR_B32_e32 $src, (V_MOV_B32_e32 0x80000000))
>;

def : Pat <
  (fabs f64:$src),
  (REG_SEQUENCE VReg_64,
    (i32 (EXTRACT_SUBREG f64:$src, sub0)),
    sub0,
    (V_AND_B32_e32 (EXTRACT_SUBREG f64:$src, sub1),
                   (V_MOV_B32_e32 0x7fffffff)), // Set sign bit.
     sub1)
>;

def : Pat <
  (fneg f64:$src),
  (REG_SEQUENCE VReg_64,
    (i32 (EXTRACT_SUBREG f64:$src, sub0)),
    sub0,
    (V_XOR_B32_e32 (EXTRACT_SUBREG f64:$src, sub1),
                   (V_MOV_B32_e32 0x80000000)),
    sub1)
>;

/********** ================== **********/
/********** Immediate Patterns **********/
/********** ================== **********/

def : Pat <
  (SGPRImm<(i32 imm)>:$imm),
  (S_MOV_B32 imm:$imm)
>;

def : Pat <
  (SGPRImm<(f32 fpimm)>:$imm),
  (S_MOV_B32 (f32 (bitcast_fpimm_to_i32 $imm)))
>;

def : Pat <
  (i32 imm:$imm),
  (V_MOV_B32_e32 imm:$imm)
>;

def : Pat <
  (f32 fpimm:$imm),
  (V_MOV_B32_e32 (f32 (bitcast_fpimm_to_i32 $imm)))
>;

def : Pat <
  (i64 InlineImm<i64>:$imm),
  (S_MOV_B64 InlineImm<i64>:$imm)
>;

// XXX - Should this use a s_cmp to set SCC?

// Set to sign-extended 64-bit value (true = -1, false = 0)
def : Pat <
  (i1 imm:$imm),
  (S_MOV_B64 (i64 (as_i64imm $imm)))
>;

def : Pat <
  (f64 InlineFPImm<f64>:$imm),
  (S_MOV_B64 (f64 (bitcast_fpimm_to_i64 InlineFPImm<f64>:$imm)))
>;

/********** ================== **********/
/********** Intrinsic Patterns **********/
/********** ================== **********/

def : POW_Common <V_LOG_F32_e32, V_EXP_F32_e32, V_MUL_LEGACY_F32_e32>;

def : Pat <
  (int_AMDGPU_cube v4f32:$src),
  (REG_SEQUENCE VReg_128,
    (V_CUBETC_F32 0 /* src0_modifiers */, (EXTRACT_SUBREG $src, sub0),
                  0 /* src1_modifiers */, (EXTRACT_SUBREG $src, sub1),
                  0 /* src2_modifiers */, (EXTRACT_SUBREG $src, sub2),
                  0 /* clamp */, 0 /* omod */), sub0,
    (V_CUBESC_F32 0 /* src0_modifiers */, (EXTRACT_SUBREG $src, sub0),
                  0 /* src1_modifiers */,(EXTRACT_SUBREG $src, sub1),
                  0 /* src2_modifiers */,(EXTRACT_SUBREG $src, sub2),
                  0 /* clamp */, 0 /* omod */), sub1,
    (V_CUBEMA_F32 0 /* src1_modifiers */,(EXTRACT_SUBREG $src, sub0),
                  0 /* src1_modifiers */,(EXTRACT_SUBREG $src, sub1),
                  0 /* src1_modifiers */,(EXTRACT_SUBREG $src, sub2),
                  0 /* clamp */, 0 /* omod */), sub2,
    (V_CUBEID_F32 0 /* src1_modifiers */,(EXTRACT_SUBREG $src, sub0),
                  0 /* src1_modifiers */,(EXTRACT_SUBREG $src, sub1),
                  0 /* src1_modifiers */,(EXTRACT_SUBREG $src, sub2),
                  0 /* clamp */, 0 /* omod */), sub3)
>;

def : Pat <
  (i32 (sext i1:$src0)),
  (V_CNDMASK_B32_e64 (i32 0), (i32 -1), $src0)
>;

class Ext32Pat <SDNode ext> : Pat <
  (i32 (ext i1:$src0)),
  (V_CNDMASK_B32_e64 (i32 0), (i32 1), $src0)
>;

def : Ext32Pat <zext>;
def : Ext32Pat <anyext>;

// The multiplication scales from [0,1] to the unsigned integer range
def : Pat <
  (AMDGPUurecip i32:$src0),
  (V_CVT_U32_F32_e32
    (V_MUL_F32_e32 CONST.FP_UINT_MAX_PLUS_1,
                   (V_RCP_IFLAG_F32_e32 (V_CVT_F32_U32_e32 $src0))))
>;

//===----------------------------------------------------------------------===//
// VOP3 Patterns
//===----------------------------------------------------------------------===//

def : IMad24Pat<V_MAD_I32_I24>;
def : UMad24Pat<V_MAD_U32_U24>;

defm : BFIPatterns <V_BFI_B32, S_MOV_B32, SReg_64>;
def : ROTRPattern <V_ALIGNBIT_B32>;

<<<<<<< HEAD
//===----------------------------------------------------------------------===//
// MUBUF Patterns
//===----------------------------------------------------------------------===//

class MUBUFLoad_Pattern <MUBUF Instr_ADDR64, ValueType vt,
                              PatFrag constant_ld> : Pat <
     (vt (constant_ld (MUBUFAddr64 v4i32:$srsrc, i64:$vaddr, i32:$soffset,
                                   i16:$offset, i1:$glc, i1:$slc, i1:$tfe))),
     (Instr_ADDR64 $vaddr, $srsrc, $soffset, $offset, $glc, $slc, $tfe)
  >;

multiclass MUBUFLoad_Atomic_Pattern <MUBUF Instr_ADDR64, MUBUF Instr_OFFSET,
                                     ValueType vt, PatFrag atomic_ld> {
  def : Pat <
     (vt (atomic_ld (MUBUFAddr64 v4i32:$srsrc, i64:$vaddr, i32:$soffset,
                                   i16:$offset, i1:$slc))),
     (Instr_ADDR64 $vaddr, $srsrc, $soffset, $offset, 0, $slc, 0)
  >;

  def : Pat <
    (vt (atomic_ld (MUBUFOffsetNoGLC v4i32:$rsrc, i32:$soffset, i16:$offset))),
    (Instr_OFFSET $rsrc, $soffset, (as_i16imm $offset), 0, 0, 0)
  >;
}

let Predicates = [isSICI] in {
def : MUBUFLoad_Pattern <BUFFER_LOAD_SBYTE_ADDR64, i32, sextloadi8_constant>;
def : MUBUFLoad_Pattern <BUFFER_LOAD_UBYTE_ADDR64, i32, az_extloadi8_constant>;
def : MUBUFLoad_Pattern <BUFFER_LOAD_SSHORT_ADDR64, i32, sextloadi16_constant>;
def : MUBUFLoad_Pattern <BUFFER_LOAD_USHORT_ADDR64, i32, az_extloadi16_constant>;

defm : MUBUFLoad_Atomic_Pattern <BUFFER_LOAD_DWORD_ADDR64, BUFFER_LOAD_DWORD_OFFSET, i32, mubuf_load_atomic>;
defm : MUBUFLoad_Atomic_Pattern <BUFFER_LOAD_DWORDX2_ADDR64, BUFFER_LOAD_DWORDX2_OFFSET, i64, mubuf_load_atomic>;
} // End Predicates = [isSICI]

class MUBUFScratchLoadPat <MUBUF Instr, ValueType vt, PatFrag ld> : Pat <
  (vt (ld (MUBUFScratch v4i32:$srsrc, i32:$vaddr,
                        i32:$soffset, u16imm:$offset))),
  (Instr $vaddr, $srsrc, $soffset, $offset, 0, 0, 0)
>;

def : MUBUFScratchLoadPat <BUFFER_LOAD_SBYTE_OFFEN, i32, sextloadi8_private>;
def : MUBUFScratchLoadPat <BUFFER_LOAD_UBYTE_OFFEN, i32, extloadi8_private>;
def : MUBUFScratchLoadPat <BUFFER_LOAD_SSHORT_OFFEN, i32, sextloadi16_private>;
def : MUBUFScratchLoadPat <BUFFER_LOAD_USHORT_OFFEN, i32, extloadi16_private>;
def : MUBUFScratchLoadPat <BUFFER_LOAD_DWORD_OFFEN, i32, load_private>;
def : MUBUFScratchLoadPat <BUFFER_LOAD_DWORDX2_OFFEN, v2i32, load_private>;
def : MUBUFScratchLoadPat <BUFFER_LOAD_DWORDX4_OFFEN, v4i32, load_private>;

// BUFFER_LOAD_DWORD*, addr64=0
multiclass MUBUF_Load_Dword <ValueType vt, MUBUF offset, MUBUF offen, MUBUF idxen,
                             MUBUF bothen> {

  def : Pat <
    (vt (int_SI_buffer_load_dword v4i32:$rsrc, (i32 imm), i32:$soffset,
                                  imm:$offset, 0, 0, imm:$glc, imm:$slc,
                                  imm:$tfe)),
    (offset $rsrc, $soffset, (as_i16imm $offset), (as_i1imm $glc),
            (as_i1imm $slc), (as_i1imm $tfe))
  >;

  def : Pat <
    (vt (int_SI_buffer_load_dword v4i32:$rsrc, i32:$vaddr, i32:$soffset,
                                  imm:$offset, 1, 0, imm:$glc, imm:$slc,
                                  imm:$tfe)),
    (offen $vaddr, $rsrc, $soffset, (as_i16imm $offset), (as_i1imm $glc), (as_i1imm $slc),
           (as_i1imm $tfe))
  >;

  def : Pat <
    (vt (int_SI_buffer_load_dword v4i32:$rsrc, i32:$vaddr, i32:$soffset,
                                  imm:$offset, 0, 1, imm:$glc, imm:$slc,
                                  imm:$tfe)),
    (idxen $vaddr, $rsrc, $soffset, (as_i16imm $offset), (as_i1imm $glc),
           (as_i1imm $slc), (as_i1imm $tfe))
  >;

  def : Pat <
    (vt (int_SI_buffer_load_dword v4i32:$rsrc, v2i32:$vaddr, i32:$soffset,
                                  imm:$offset, 1, 1, imm:$glc, imm:$slc,
                                  imm:$tfe)),
    (bothen $vaddr, $rsrc, $soffset, (as_i16imm $offset), (as_i1imm $glc), (as_i1imm $slc),
            (as_i1imm $tfe))
  >;
}

defm : MUBUF_Load_Dword <i32, BUFFER_LOAD_DWORD_OFFSET, BUFFER_LOAD_DWORD_OFFEN,
                         BUFFER_LOAD_DWORD_IDXEN, BUFFER_LOAD_DWORD_BOTHEN>;
defm : MUBUF_Load_Dword <v2i32, BUFFER_LOAD_DWORDX2_OFFSET, BUFFER_LOAD_DWORDX2_OFFEN,
                         BUFFER_LOAD_DWORDX2_IDXEN, BUFFER_LOAD_DWORDX2_BOTHEN>;
defm : MUBUF_Load_Dword <v4i32, BUFFER_LOAD_DWORDX4_OFFSET, BUFFER_LOAD_DWORDX4_OFFEN,
                         BUFFER_LOAD_DWORDX4_IDXEN, BUFFER_LOAD_DWORDX4_BOTHEN>;

multiclass MUBUFStore_Atomic_Pattern <MUBUF Instr_ADDR64, MUBUF Instr_OFFSET,
                                      ValueType vt, PatFrag atomic_st> {
  // Store follows atomic op convention so address is forst
  def : Pat <
     (atomic_st (MUBUFAddr64 v4i32:$srsrc, i64:$vaddr, i32:$soffset,
                                   i16:$offset, i1:$slc), vt:$val),
     (Instr_ADDR64 $val, $vaddr, $srsrc, $soffset, $offset, 0, $slc, 0)
  >;

  def : Pat <
    (atomic_st (MUBUFOffsetNoGLC v4i32:$rsrc, i32:$soffset, i16:$offset), vt:$val),
    (Instr_OFFSET $val, $rsrc, $soffset, (as_i16imm $offset), 0, 0, 0)
  >;
}
let Predicates = [isSICI] in {
defm : MUBUFStore_Atomic_Pattern <BUFFER_STORE_DWORD_ADDR64, BUFFER_STORE_DWORD_OFFSET, i32, global_store_atomic>;
defm : MUBUFStore_Atomic_Pattern <BUFFER_STORE_DWORDX2_ADDR64, BUFFER_STORE_DWORDX2_OFFSET, i64, global_store_atomic>;
} // End Predicates = [isSICI]

class MUBUFScratchStorePat <MUBUF Instr, ValueType vt, PatFrag st> : Pat <
  (st vt:$value, (MUBUFScratch v4i32:$srsrc, i32:$vaddr, i32:$soffset,
                               u16imm:$offset)),
  (Instr $value, $vaddr, $srsrc, $soffset, $offset, 0, 0, 0)
>;

def : MUBUFScratchStorePat <BUFFER_STORE_BYTE_OFFEN, i32, truncstorei8_private>;
def : MUBUFScratchStorePat <BUFFER_STORE_SHORT_OFFEN, i32, truncstorei16_private>;
def : MUBUFScratchStorePat <BUFFER_STORE_DWORD_OFFEN, i32, store_private>;
def : MUBUFScratchStorePat <BUFFER_STORE_DWORDX2_OFFEN, v2i32, store_private>;
def : MUBUFScratchStorePat <BUFFER_STORE_DWORDX4_OFFEN, v4i32, store_private>;

//===----------------------------------------------------------------------===//
// MTBUF Patterns
//===----------------------------------------------------------------------===//

// TBUFFER_STORE_FORMAT_*, addr64=0
class MTBUF_StoreResource <ValueType vt, int num_channels, MTBUF opcode> : Pat<
  (SItbuffer_store v4i32:$rsrc, vt:$vdata, num_channels, i32:$vaddr,
                   i32:$soffset, imm:$inst_offset, imm:$dfmt,
                   imm:$nfmt, imm:$offen, imm:$idxen,
                   imm:$glc, imm:$slc, imm:$tfe),
  (opcode
    $vdata, (as_i16imm $inst_offset), (as_i1imm $offen), (as_i1imm $idxen),
    (as_i1imm $glc), 0, (as_i8imm $dfmt), (as_i8imm $nfmt), $vaddr, $rsrc,
    (as_i1imm $slc), (as_i1imm $tfe), $soffset)
>;

def : MTBUF_StoreResource <i32, 1, TBUFFER_STORE_FORMAT_X>;
def : MTBUF_StoreResource <v2i32, 2, TBUFFER_STORE_FORMAT_XY>;
def : MTBUF_StoreResource <v4i32, 3, TBUFFER_STORE_FORMAT_XYZ>;
def : MTBUF_StoreResource <v4i32, 4, TBUFFER_STORE_FORMAT_XYZW>;

=======
>>>>>>> 8d4be3aa
/********** ====================== **********/
/**********   Indirect adressing   **********/
/********** ====================== **********/

multiclass SI_INDIRECT_Pattern <ValueType vt, ValueType eltvt, string VecSize> {
  // Extract with offset
  def : Pat<
    (eltvt (extractelt vt:$src, (MOVRELOffset i32:$idx, (i32 imm:$offset)))),
    (!cast<Instruction>("SI_INDIRECT_SRC_"#VecSize) $src, $idx, imm:$offset)
  >;

  // Insert with offset
  def : Pat<
    (insertelt vt:$src, eltvt:$val, (MOVRELOffset i32:$idx, (i32 imm:$offset))),
    (!cast<Instruction>("SI_INDIRECT_DST_"#VecSize) $src, $idx, imm:$offset, $val)
  >;
}

defm : SI_INDIRECT_Pattern <v2f32, f32, "V2">;
defm : SI_INDIRECT_Pattern <v4f32, f32, "V4">;
defm : SI_INDIRECT_Pattern <v8f32, f32, "V8">;
defm : SI_INDIRECT_Pattern <v16f32, f32, "V16">;

defm : SI_INDIRECT_Pattern <v2i32, i32, "V2">;
defm : SI_INDIRECT_Pattern <v4i32, i32, "V4">;
defm : SI_INDIRECT_Pattern <v8i32, i32, "V8">;
defm : SI_INDIRECT_Pattern <v16i32, i32, "V16">;

//===----------------------------------------------------------------------===//
// SAD Patterns
//===----------------------------------------------------------------------===//

def : Pat <
  (add (sub_oneuse (umax i32:$src0, i32:$src1),
                   (umin i32:$src0, i32:$src1)),
       i32:$src2),
  (V_SAD_U32 $src0, $src1, $src2)
>;

def : Pat <
  (add (select_oneuse (i1 (setugt i32:$src0, i32:$src1)),
                      (sub i32:$src0, i32:$src1),
                      (sub i32:$src1, i32:$src0)),
       i32:$src2),
  (V_SAD_U32 $src0, $src1, $src2)
>;

//===----------------------------------------------------------------------===//
// Conversion Patterns
//===----------------------------------------------------------------------===//

def : Pat<(i32 (sext_inreg i32:$src, i1)),
  (S_BFE_I32 i32:$src, 65536)>; // 0 | 1 << 16

// Handle sext_inreg in i64
def : Pat <
  (i64 (sext_inreg i64:$src, i1)),
  (S_BFE_I64 i64:$src, 0x10000) // 0 | 1 << 16
>;

def : Pat <
  (i64 (sext_inreg i64:$src, i8)),
  (S_BFE_I64 i64:$src, 0x80000) // 0 | 8 << 16
>;

def : Pat <
  (i64 (sext_inreg i64:$src, i16)),
  (S_BFE_I64 i64:$src, 0x100000) // 0 | 16 << 16
>;

def : Pat <
  (i64 (sext_inreg i64:$src, i32)),
  (S_BFE_I64 i64:$src, 0x200000) // 0 | 32 << 16
>;

def : Pat <
  (i64 (zext i32:$src)),
  (REG_SEQUENCE SReg_64, $src, sub0, (S_MOV_B32 0), sub1)
>;

def : Pat <
  (i64 (anyext i32:$src)),
  (REG_SEQUENCE SReg_64, $src, sub0, (i32 (IMPLICIT_DEF)), sub1)
>;

class ZExt_i64_i1_Pat <SDNode ext> : Pat <
  (i64 (ext i1:$src)),
    (REG_SEQUENCE VReg_64,
      (V_CNDMASK_B32_e64 (i32 0), (i32 1), $src), sub0,
      (S_MOV_B32 0), sub1)
>;


def : ZExt_i64_i1_Pat<zext>;
def : ZExt_i64_i1_Pat<anyext>;

// FIXME: We need to use COPY_TO_REGCLASS to work-around the fact that
// REG_SEQUENCE patterns don't support instructions with multiple outputs.
def : Pat <
  (i64 (sext i32:$src)),
    (REG_SEQUENCE SReg_64, $src, sub0,
    (i32 (COPY_TO_REGCLASS (S_ASHR_I32 $src, 31), SReg_32_XM0)), sub1)
>;

def : Pat <
  (i64 (sext i1:$src)),
  (REG_SEQUENCE VReg_64,
    (V_CNDMASK_B32_e64 0, -1, $src), sub0,
    (V_CNDMASK_B32_e64 0, -1, $src), sub1)
>;

class FPToI1Pat<Instruction Inst, int KOne, ValueType vt, SDPatternOperator fp_to_int> : Pat <
  (i1 (fp_to_int (vt (VOP3Mods vt:$src0, i32:$src0_modifiers)))),
  (i1 (Inst 0, KOne, $src0_modifiers, $src0, DSTCLAMP.NONE, DSTOMOD.NONE))
>;

def : FPToI1Pat<V_CMP_EQ_F32_e64, CONST.FP32_ONE, f32, fp_to_uint>;
def : FPToI1Pat<V_CMP_EQ_F32_e64, CONST.FP32_NEG_ONE, f32, fp_to_sint>;
def : FPToI1Pat<V_CMP_EQ_F64_e64, CONST.FP64_ONE, f64, fp_to_uint>;
def : FPToI1Pat<V_CMP_EQ_F64_e64, CONST.FP64_NEG_ONE, f64, fp_to_sint>;

// If we need to perform a logical operation on i1 values, we need to
// use vector comparisons since there is only one SCC register. Vector
// comparisions still write to a pair of SGPRs, so treat these as
// 64-bit comparisons. When legalizing SGPR copies, instructions
// resulting in the copies from SCC to these instructions will be
// moved to the VALU.
def : Pat <
  (i1 (and i1:$src0, i1:$src1)),
  (S_AND_B64 $src0, $src1)
>;

def : Pat <
  (i1 (or i1:$src0, i1:$src1)),
  (S_OR_B64 $src0, $src1)
>;

def : Pat <
  (i1 (xor i1:$src0, i1:$src1)),
  (S_XOR_B64 $src0, $src1)
>;

def : Pat <
  (f32 (sint_to_fp i1:$src)),
  (V_CNDMASK_B32_e64 (i32 0), CONST.FP32_NEG_ONE, $src)
>;

def : Pat <
  (f32 (uint_to_fp i1:$src)),
  (V_CNDMASK_B32_e64 (i32 0), CONST.FP32_ONE, $src)
>;

def : Pat <
  (f64 (sint_to_fp i1:$src)),
  (V_CVT_F64_I32_e32 (V_CNDMASK_B32_e64 (i32 0), (i32 -1), $src))
>;

def : Pat <
  (f64 (uint_to_fp i1:$src)),
  (V_CVT_F64_U32_e32 (V_CNDMASK_B32_e64 (i32 0), (i32 1), $src))
>;

//===----------------------------------------------------------------------===//
// Miscellaneous Patterns
//===----------------------------------------------------------------------===//

def : Pat <
  (i32 (trunc i64:$a)),
  (EXTRACT_SUBREG $a, sub0)
>;

def : Pat <
  (i1 (trunc i32:$a)),
  (V_CMP_EQ_I32_e64 (S_AND_B32 (i32 1), $a), 1)
>;

def : Pat <
  (i1 (trunc i64:$a)),
  (V_CMP_EQ_I32_e64 (S_AND_B32 (i32 1),
                    (EXTRACT_SUBREG $a, sub0)), 1)
>;

def : Pat <
  (i32 (bswap i32:$a)),
  (V_BFI_B32 (S_MOV_B32 0x00ff00ff),
             (V_ALIGNBIT_B32 $a, $a, 24),
             (V_ALIGNBIT_B32 $a, $a, 8))
>;

def : Pat <
  (f32 (select i1:$src2, f32:$src1, f32:$src0)),
  (V_CNDMASK_B32_e64 $src0, $src1, $src2)
>;

multiclass BFMPatterns <ValueType vt, InstSI BFM, InstSI MOV> {
  def : Pat <
    (vt (shl (vt (add (vt (shl 1, vt:$a)), -1)), vt:$b)),
    (BFM $a, $b)
  >;

  def : Pat <
    (vt (add (vt (shl 1, vt:$a)), -1)),
    (BFM $a, (MOV 0))
  >;
}

defm : BFMPatterns <i32, S_BFM_B32, S_MOV_B32>;
// FIXME: defm : BFMPatterns <i64, S_BFM_B64, S_MOV_B64>;

def : BFEPattern <V_BFE_U32, S_MOV_B32>;

def : Pat<
  (fcanonicalize f32:$src),
  (V_MUL_F32_e64 0, CONST.FP32_ONE, 0, $src, 0, 0)
>;

def : Pat<
  (fcanonicalize f64:$src),
  (V_MUL_F64 0, CONST.FP64_ONE, 0, $src, 0, 0)
>;

//===----------------------------------------------------------------------===//
// Fract Patterns
//===----------------------------------------------------------------------===//

let Predicates = [isSI] in {

// V_FRACT is buggy on SI, so the F32 version is never used and (x-floor(x)) is
// used instead. However, SI doesn't have V_FLOOR_F64, so the most efficient
// way to implement it is using V_FRACT_F64.
// The workaround for the V_FRACT bug is:
//    fract(x) = isnan(x) ? x : min(V_FRACT(x), 0.99999999999999999)

// Convert floor(x) to (x - fract(x))
def : Pat <
  (f64 (ffloor (f64 (VOP3Mods f64:$x, i32:$mods)))),
  (V_ADD_F64
      $mods,
      $x,
      SRCMODS.NEG,
      (V_CNDMASK_B64_PSEUDO
         (V_MIN_F64
             SRCMODS.NONE,
             (V_FRACT_F64_e64 $mods, $x, DSTCLAMP.NONE, DSTOMOD.NONE),
             SRCMODS.NONE,
             (V_MOV_B64_PSEUDO 0x3fefffffffffffff),
             DSTCLAMP.NONE, DSTOMOD.NONE),
         $x,
         (V_CMP_CLASS_F64_e64 SRCMODS.NONE, $x, 3/*NaN*/)),
      DSTCLAMP.NONE, DSTOMOD.NONE)
>;

} // End Predicates = [isSI]

//============================================================================//
// Miscellaneous Optimization Patterns
//============================================================================//

def : SHA256MaPattern <V_BFI_B32, V_XOR_B32_e64>;

def : IntMed3Pat<V_MED3_I32, smax, smax_oneuse, smin_oneuse>;
def : IntMed3Pat<V_MED3_U32, umax, umax_oneuse, umin_oneuse>;

//============================================================================//
// Assembler aliases
//============================================================================//

def : MnemonicAlias<"v_add_u32", "v_add_i32">;
def : MnemonicAlias<"v_sub_u32", "v_sub_i32">;
def : MnemonicAlias<"v_subrev_u32", "v_subrev_i32">;

} // End isGCN predicate<|MERGE_RESOLUTION|>--- conflicted
+++ resolved
@@ -1650,154 +1650,6 @@
 defm : BFIPatterns <V_BFI_B32, S_MOV_B32, SReg_64>;
 def : ROTRPattern <V_ALIGNBIT_B32>;
 
-<<<<<<< HEAD
-//===----------------------------------------------------------------------===//
-// MUBUF Patterns
-//===----------------------------------------------------------------------===//
-
-class MUBUFLoad_Pattern <MUBUF Instr_ADDR64, ValueType vt,
-                              PatFrag constant_ld> : Pat <
-     (vt (constant_ld (MUBUFAddr64 v4i32:$srsrc, i64:$vaddr, i32:$soffset,
-                                   i16:$offset, i1:$glc, i1:$slc, i1:$tfe))),
-     (Instr_ADDR64 $vaddr, $srsrc, $soffset, $offset, $glc, $slc, $tfe)
-  >;
-
-multiclass MUBUFLoad_Atomic_Pattern <MUBUF Instr_ADDR64, MUBUF Instr_OFFSET,
-                                     ValueType vt, PatFrag atomic_ld> {
-  def : Pat <
-     (vt (atomic_ld (MUBUFAddr64 v4i32:$srsrc, i64:$vaddr, i32:$soffset,
-                                   i16:$offset, i1:$slc))),
-     (Instr_ADDR64 $vaddr, $srsrc, $soffset, $offset, 0, $slc, 0)
-  >;
-
-  def : Pat <
-    (vt (atomic_ld (MUBUFOffsetNoGLC v4i32:$rsrc, i32:$soffset, i16:$offset))),
-    (Instr_OFFSET $rsrc, $soffset, (as_i16imm $offset), 0, 0, 0)
-  >;
-}
-
-let Predicates = [isSICI] in {
-def : MUBUFLoad_Pattern <BUFFER_LOAD_SBYTE_ADDR64, i32, sextloadi8_constant>;
-def : MUBUFLoad_Pattern <BUFFER_LOAD_UBYTE_ADDR64, i32, az_extloadi8_constant>;
-def : MUBUFLoad_Pattern <BUFFER_LOAD_SSHORT_ADDR64, i32, sextloadi16_constant>;
-def : MUBUFLoad_Pattern <BUFFER_LOAD_USHORT_ADDR64, i32, az_extloadi16_constant>;
-
-defm : MUBUFLoad_Atomic_Pattern <BUFFER_LOAD_DWORD_ADDR64, BUFFER_LOAD_DWORD_OFFSET, i32, mubuf_load_atomic>;
-defm : MUBUFLoad_Atomic_Pattern <BUFFER_LOAD_DWORDX2_ADDR64, BUFFER_LOAD_DWORDX2_OFFSET, i64, mubuf_load_atomic>;
-} // End Predicates = [isSICI]
-
-class MUBUFScratchLoadPat <MUBUF Instr, ValueType vt, PatFrag ld> : Pat <
-  (vt (ld (MUBUFScratch v4i32:$srsrc, i32:$vaddr,
-                        i32:$soffset, u16imm:$offset))),
-  (Instr $vaddr, $srsrc, $soffset, $offset, 0, 0, 0)
->;
-
-def : MUBUFScratchLoadPat <BUFFER_LOAD_SBYTE_OFFEN, i32, sextloadi8_private>;
-def : MUBUFScratchLoadPat <BUFFER_LOAD_UBYTE_OFFEN, i32, extloadi8_private>;
-def : MUBUFScratchLoadPat <BUFFER_LOAD_SSHORT_OFFEN, i32, sextloadi16_private>;
-def : MUBUFScratchLoadPat <BUFFER_LOAD_USHORT_OFFEN, i32, extloadi16_private>;
-def : MUBUFScratchLoadPat <BUFFER_LOAD_DWORD_OFFEN, i32, load_private>;
-def : MUBUFScratchLoadPat <BUFFER_LOAD_DWORDX2_OFFEN, v2i32, load_private>;
-def : MUBUFScratchLoadPat <BUFFER_LOAD_DWORDX4_OFFEN, v4i32, load_private>;
-
-// BUFFER_LOAD_DWORD*, addr64=0
-multiclass MUBUF_Load_Dword <ValueType vt, MUBUF offset, MUBUF offen, MUBUF idxen,
-                             MUBUF bothen> {
-
-  def : Pat <
-    (vt (int_SI_buffer_load_dword v4i32:$rsrc, (i32 imm), i32:$soffset,
-                                  imm:$offset, 0, 0, imm:$glc, imm:$slc,
-                                  imm:$tfe)),
-    (offset $rsrc, $soffset, (as_i16imm $offset), (as_i1imm $glc),
-            (as_i1imm $slc), (as_i1imm $tfe))
-  >;
-
-  def : Pat <
-    (vt (int_SI_buffer_load_dword v4i32:$rsrc, i32:$vaddr, i32:$soffset,
-                                  imm:$offset, 1, 0, imm:$glc, imm:$slc,
-                                  imm:$tfe)),
-    (offen $vaddr, $rsrc, $soffset, (as_i16imm $offset), (as_i1imm $glc), (as_i1imm $slc),
-           (as_i1imm $tfe))
-  >;
-
-  def : Pat <
-    (vt (int_SI_buffer_load_dword v4i32:$rsrc, i32:$vaddr, i32:$soffset,
-                                  imm:$offset, 0, 1, imm:$glc, imm:$slc,
-                                  imm:$tfe)),
-    (idxen $vaddr, $rsrc, $soffset, (as_i16imm $offset), (as_i1imm $glc),
-           (as_i1imm $slc), (as_i1imm $tfe))
-  >;
-
-  def : Pat <
-    (vt (int_SI_buffer_load_dword v4i32:$rsrc, v2i32:$vaddr, i32:$soffset,
-                                  imm:$offset, 1, 1, imm:$glc, imm:$slc,
-                                  imm:$tfe)),
-    (bothen $vaddr, $rsrc, $soffset, (as_i16imm $offset), (as_i1imm $glc), (as_i1imm $slc),
-            (as_i1imm $tfe))
-  >;
-}
-
-defm : MUBUF_Load_Dword <i32, BUFFER_LOAD_DWORD_OFFSET, BUFFER_LOAD_DWORD_OFFEN,
-                         BUFFER_LOAD_DWORD_IDXEN, BUFFER_LOAD_DWORD_BOTHEN>;
-defm : MUBUF_Load_Dword <v2i32, BUFFER_LOAD_DWORDX2_OFFSET, BUFFER_LOAD_DWORDX2_OFFEN,
-                         BUFFER_LOAD_DWORDX2_IDXEN, BUFFER_LOAD_DWORDX2_BOTHEN>;
-defm : MUBUF_Load_Dword <v4i32, BUFFER_LOAD_DWORDX4_OFFSET, BUFFER_LOAD_DWORDX4_OFFEN,
-                         BUFFER_LOAD_DWORDX4_IDXEN, BUFFER_LOAD_DWORDX4_BOTHEN>;
-
-multiclass MUBUFStore_Atomic_Pattern <MUBUF Instr_ADDR64, MUBUF Instr_OFFSET,
-                                      ValueType vt, PatFrag atomic_st> {
-  // Store follows atomic op convention so address is forst
-  def : Pat <
-     (atomic_st (MUBUFAddr64 v4i32:$srsrc, i64:$vaddr, i32:$soffset,
-                                   i16:$offset, i1:$slc), vt:$val),
-     (Instr_ADDR64 $val, $vaddr, $srsrc, $soffset, $offset, 0, $slc, 0)
-  >;
-
-  def : Pat <
-    (atomic_st (MUBUFOffsetNoGLC v4i32:$rsrc, i32:$soffset, i16:$offset), vt:$val),
-    (Instr_OFFSET $val, $rsrc, $soffset, (as_i16imm $offset), 0, 0, 0)
-  >;
-}
-let Predicates = [isSICI] in {
-defm : MUBUFStore_Atomic_Pattern <BUFFER_STORE_DWORD_ADDR64, BUFFER_STORE_DWORD_OFFSET, i32, global_store_atomic>;
-defm : MUBUFStore_Atomic_Pattern <BUFFER_STORE_DWORDX2_ADDR64, BUFFER_STORE_DWORDX2_OFFSET, i64, global_store_atomic>;
-} // End Predicates = [isSICI]
-
-class MUBUFScratchStorePat <MUBUF Instr, ValueType vt, PatFrag st> : Pat <
-  (st vt:$value, (MUBUFScratch v4i32:$srsrc, i32:$vaddr, i32:$soffset,
-                               u16imm:$offset)),
-  (Instr $value, $vaddr, $srsrc, $soffset, $offset, 0, 0, 0)
->;
-
-def : MUBUFScratchStorePat <BUFFER_STORE_BYTE_OFFEN, i32, truncstorei8_private>;
-def : MUBUFScratchStorePat <BUFFER_STORE_SHORT_OFFEN, i32, truncstorei16_private>;
-def : MUBUFScratchStorePat <BUFFER_STORE_DWORD_OFFEN, i32, store_private>;
-def : MUBUFScratchStorePat <BUFFER_STORE_DWORDX2_OFFEN, v2i32, store_private>;
-def : MUBUFScratchStorePat <BUFFER_STORE_DWORDX4_OFFEN, v4i32, store_private>;
-
-//===----------------------------------------------------------------------===//
-// MTBUF Patterns
-//===----------------------------------------------------------------------===//
-
-// TBUFFER_STORE_FORMAT_*, addr64=0
-class MTBUF_StoreResource <ValueType vt, int num_channels, MTBUF opcode> : Pat<
-  (SItbuffer_store v4i32:$rsrc, vt:$vdata, num_channels, i32:$vaddr,
-                   i32:$soffset, imm:$inst_offset, imm:$dfmt,
-                   imm:$nfmt, imm:$offen, imm:$idxen,
-                   imm:$glc, imm:$slc, imm:$tfe),
-  (opcode
-    $vdata, (as_i16imm $inst_offset), (as_i1imm $offen), (as_i1imm $idxen),
-    (as_i1imm $glc), 0, (as_i8imm $dfmt), (as_i8imm $nfmt), $vaddr, $rsrc,
-    (as_i1imm $slc), (as_i1imm $tfe), $soffset)
->;
-
-def : MTBUF_StoreResource <i32, 1, TBUFFER_STORE_FORMAT_X>;
-def : MTBUF_StoreResource <v2i32, 2, TBUFFER_STORE_FORMAT_XY>;
-def : MTBUF_StoreResource <v4i32, 3, TBUFFER_STORE_FORMAT_XYZ>;
-def : MTBUF_StoreResource <v4i32, 4, TBUFFER_STORE_FORMAT_XYZW>;
-
-=======
->>>>>>> 8d4be3aa
 /********** ====================== **********/
 /**********   Indirect adressing   **********/
 /********** ====================== **********/
