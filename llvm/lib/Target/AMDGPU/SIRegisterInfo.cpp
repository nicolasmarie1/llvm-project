--- conflicted
+++ resolved
@@ -2119,12 +2119,7 @@
     case AMDGPU::SI_SPILL_S96_SAVE:
     case AMDGPU::SI_SPILL_S64_SAVE:
     case AMDGPU::SI_SPILL_S32_SAVE: {
-<<<<<<< HEAD
-      spillSGPR(MI, Index, RS, nullptr, nullptr, false, NeedsCFI);
-      break;
-=======
       return spillSGPR(MI, Index, RS);
->>>>>>> 81bd5e2e
     }
 
     // SGPR register restore
