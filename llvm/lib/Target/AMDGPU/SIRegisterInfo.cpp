//===-- SIRegisterInfo.cpp - SI Register Information ---------------------===//
//
// Part of the LLVM Project, under the Apache License v2.0 with LLVM Exceptions.
// See https://llvm.org/LICENSE.txt for license information.
// SPDX-License-Identifier: Apache-2.0 WITH LLVM-exception
//
//===----------------------------------------------------------------------===//
//
/// \file
/// SI implementation of the TargetRegisterInfo class.
//
//===----------------------------------------------------------------------===//

#include "SIRegisterInfo.h"
#include "AMDGPURegisterBankInfo.h"
#include "AMDGPUSubtarget.h"
#include "MCTargetDesc/AMDGPUInstPrinter.h"
#include "MCTargetDesc/AMDGPUMCTargetDesc.h"
#include "SIInstrInfo.h"
#include "SIMachineFunctionInfo.h"
#include "llvm/CodeGen/LiveIntervals.h"
#include "llvm/CodeGen/MachineDominators.h"
#include "llvm/CodeGen/MachineFrameInfo.h"
#include "llvm/CodeGen/MachineInstrBuilder.h"
#include "llvm/CodeGen/MachineModuleInfo.h"
#include "llvm/CodeGen/RegisterScavenging.h"
#include "llvm/CodeGen/SlotIndexes.h"
#include "llvm/IR/Function.h"
#include "llvm/IR/LLVMContext.h"
#include <vector>

using namespace llvm;

#define GET_REGINFO_TARGET_DESC
#include "AMDGPUGenRegisterInfo.inc"

static cl::opt<bool> EnableSpillSGPRToVGPR(
  "amdgpu-spill-sgpr-to-vgpr",
  cl::desc("Enable spilling VGPRs to SGPRs"),
  cl::ReallyHidden,
  cl::init(true));

static cl::opt<bool> EnableSpillCFISavedRegs(
    "amdgpu-spill-cfi-saved-regs",
    cl::desc("Enable spilling the registers required for CFI emission"),
    cl::ReallyHidden, cl::init(false));

std::array<std::vector<int16_t>, 16> SIRegisterInfo::RegSplitParts;

SIRegisterInfo::SIRegisterInfo(const GCNSubtarget &ST)
    : AMDGPUGenRegisterInfo(AMDGPU::PC_REG, ST.getAMDGPUDwarfFlavour()), ST(ST),
      SpillSGPRToVGPR(EnableSpillSGPRToVGPR), isWave32(ST.isWave32()) {

  assert(getSubRegIndexLaneMask(AMDGPU::sub0).getAsInteger() == 3 &&
         getSubRegIndexLaneMask(AMDGPU::sub31).getAsInteger() == (3ULL << 62) &&
         (getSubRegIndexLaneMask(AMDGPU::lo16) |
          getSubRegIndexLaneMask(AMDGPU::hi16)).getAsInteger() ==
           getSubRegIndexLaneMask(AMDGPU::sub0).getAsInteger() &&
         "getNumCoveredRegs() will not work with generated subreg masks!");

  RegPressureIgnoredUnits.resize(getNumRegUnits());
  RegPressureIgnoredUnits.set(*MCRegUnitIterator(AMDGPU::M0, this));
  for (auto Reg : AMDGPU::VGPR_HI16RegClass)
    RegPressureIgnoredUnits.set(*MCRegUnitIterator(Reg, this));

  // HACK: Until this is fully tablegen'd.
  static llvm::once_flag InitializeRegSplitPartsFlag;

  static auto InitializeRegSplitPartsOnce = [this]() {
    for (unsigned Idx = 1, E = getNumSubRegIndices() - 1; Idx < E; ++Idx) {
      unsigned Size = getSubRegIdxSize(Idx);
      if (Size & 31)
        continue;
      std::vector<int16_t> &Vec = RegSplitParts[Size / 32 - 1];
      unsigned Pos = getSubRegIdxOffset(Idx);
      if (Pos % Size)
        continue;
      Pos /= Size;
      if (Vec.empty()) {
        unsigned MaxNumParts = 1024 / Size; // Maximum register is 1024 bits.
        Vec.resize(MaxNumParts);
      }
      Vec[Pos] = Idx;
    }
  };


  llvm::call_once(InitializeRegSplitPartsFlag, InitializeRegSplitPartsOnce);
}

void SIRegisterInfo::reserveRegisterTuples(BitVector &Reserved,
                                           MCRegister Reg) const {
  MCRegAliasIterator R(Reg, this, true);

  for (; R.isValid(); ++R)
    Reserved.set(*R);
}

// Forced to be here by one .inc
const MCPhysReg *SIRegisterInfo::getCalleeSavedRegs(
  const MachineFunction *MF) const {
  CallingConv::ID CC = MF->getFunction().getCallingConv();
  switch (CC) {
  case CallingConv::C:
  case CallingConv::Fast:
  case CallingConv::Cold:
    return CSR_AMDGPU_HighRegs_SaveList;
  default: {
    // Dummy to not crash RegisterClassInfo.
    static const MCPhysReg NoCalleeSavedReg = AMDGPU::NoRegister;
    return &NoCalleeSavedReg;
  }
  }
}

const MCPhysReg *
SIRegisterInfo::getCalleeSavedRegsViaCopy(const MachineFunction *MF) const {
  return nullptr;
}

const uint32_t *SIRegisterInfo::getCallPreservedMask(const MachineFunction &MF,
                                                     CallingConv::ID CC) const {
  switch (CC) {
  case CallingConv::C:
  case CallingConv::Fast:
  case CallingConv::Cold:
    return CSR_AMDGPU_HighRegs_RegMask;
  default:
    return nullptr;
  }
}

Register SIRegisterInfo::getFrameRegister(const MachineFunction &MF) const {
  const SIFrameLowering *TFI =
      MF.getSubtarget<GCNSubtarget>().getFrameLowering();
  const SIMachineFunctionInfo *FuncInfo = MF.getInfo<SIMachineFunctionInfo>();
  // During ISel lowering we always reserve the stack pointer in entry
  // functions, but never actually want to reference it when accessing our own
  // frame. If we need a frame pointer we use it, but otherwise we can just use
  // an immediate "0" which we represent by returning NoRegister.
  if (FuncInfo->isEntryFunction()) {
    return TFI->hasFP(MF) ? FuncInfo->getFrameOffsetReg() : Register();
  }
  return TFI->hasFP(MF) ? FuncInfo->getFrameOffsetReg()
                        : FuncInfo->getStackPtrOffsetReg();
}

bool SIRegisterInfo::hasBasePointer(const MachineFunction &MF) const {
  // When we need stack realignment, we can't reference off of the
  // stack pointer, so we reserve a base pointer.
  const MachineFrameInfo &MFI = MF.getFrameInfo();
  return MFI.getNumFixedObjects() && needsStackRealignment(MF);
}

Register SIRegisterInfo::getBaseRegister() const { return AMDGPU::SGPR34; }

const uint32_t *SIRegisterInfo::getAllVGPRRegMask() const {
  return CSR_AMDGPU_AllVGPRs_RegMask;
}

const uint32_t *SIRegisterInfo::getAllAllocatableSRegMask() const {
  return CSR_AMDGPU_AllAllocatableSRegs_RegMask;
}

// FIXME: TableGen should generate something to make this manageable for all
// register classes. At a minimum we could use the opposite of
// composeSubRegIndices and go up from the base 32-bit subreg.
unsigned SIRegisterInfo::getSubRegFromChannel(unsigned Channel,
                                              unsigned NumRegs) {
  // Table of NumRegs sized pieces at every 32-bit offset.
  static const uint16_t SubRegFromChannelTable[][32] = {
      {AMDGPU::sub0,  AMDGPU::sub1,  AMDGPU::sub2,  AMDGPU::sub3,
       AMDGPU::sub4,  AMDGPU::sub5,  AMDGPU::sub6,  AMDGPU::sub7,
       AMDGPU::sub8,  AMDGPU::sub9,  AMDGPU::sub10, AMDGPU::sub11,
       AMDGPU::sub12, AMDGPU::sub13, AMDGPU::sub14, AMDGPU::sub15,
       AMDGPU::sub16, AMDGPU::sub17, AMDGPU::sub18, AMDGPU::sub19,
       AMDGPU::sub20, AMDGPU::sub21, AMDGPU::sub22, AMDGPU::sub23,
       AMDGPU::sub24, AMDGPU::sub25, AMDGPU::sub26, AMDGPU::sub27,
       AMDGPU::sub28, AMDGPU::sub29, AMDGPU::sub30, AMDGPU::sub31},
      {AMDGPU::sub0_sub1,   AMDGPU::sub1_sub2,    AMDGPU::sub2_sub3,
       AMDGPU::sub3_sub4,   AMDGPU::sub4_sub5,    AMDGPU::sub5_sub6,
       AMDGPU::sub6_sub7,   AMDGPU::sub7_sub8,    AMDGPU::sub8_sub9,
       AMDGPU::sub9_sub10,  AMDGPU::sub10_sub11,  AMDGPU::sub11_sub12,
       AMDGPU::sub12_sub13, AMDGPU::sub13_sub14,  AMDGPU::sub14_sub15,
       AMDGPU::sub15_sub16, AMDGPU::sub16_sub17,  AMDGPU::sub17_sub18,
       AMDGPU::sub18_sub19, AMDGPU::sub19_sub20,  AMDGPU::sub20_sub21,
       AMDGPU::sub21_sub22, AMDGPU::sub22_sub23,  AMDGPU::sub23_sub24,
       AMDGPU::sub24_sub25, AMDGPU::sub25_sub26,  AMDGPU::sub26_sub27,
       AMDGPU::sub27_sub28, AMDGPU::sub28_sub29,  AMDGPU::sub29_sub30,
       AMDGPU::sub30_sub31, AMDGPU::NoSubRegister},
      {AMDGPU::sub0_sub1_sub2,    AMDGPU::sub1_sub2_sub3,
       AMDGPU::sub2_sub3_sub4,    AMDGPU::sub3_sub4_sub5,
       AMDGPU::sub4_sub5_sub6,    AMDGPU::sub5_sub6_sub7,
       AMDGPU::sub6_sub7_sub8,    AMDGPU::sub7_sub8_sub9,
       AMDGPU::sub8_sub9_sub10,   AMDGPU::sub9_sub10_sub11,
       AMDGPU::sub10_sub11_sub12, AMDGPU::sub11_sub12_sub13,
       AMDGPU::sub12_sub13_sub14, AMDGPU::sub13_sub14_sub15,
       AMDGPU::sub14_sub15_sub16, AMDGPU::sub15_sub16_sub17,
       AMDGPU::sub16_sub17_sub18, AMDGPU::sub17_sub18_sub19,
       AMDGPU::sub18_sub19_sub20, AMDGPU::sub19_sub20_sub21,
       AMDGPU::sub20_sub21_sub22, AMDGPU::sub21_sub22_sub23,
       AMDGPU::sub22_sub23_sub24, AMDGPU::sub23_sub24_sub25,
       AMDGPU::sub24_sub25_sub26, AMDGPU::sub25_sub26_sub27,
       AMDGPU::sub26_sub27_sub28, AMDGPU::sub27_sub28_sub29,
       AMDGPU::sub28_sub29_sub30, AMDGPU::sub29_sub30_sub31,
       AMDGPU::NoSubRegister,     AMDGPU::NoSubRegister},
      {AMDGPU::sub0_sub1_sub2_sub3,     AMDGPU::sub1_sub2_sub3_sub4,
       AMDGPU::sub2_sub3_sub4_sub5,     AMDGPU::sub3_sub4_sub5_sub6,
       AMDGPU::sub4_sub5_sub6_sub7,     AMDGPU::sub5_sub6_sub7_sub8,
       AMDGPU::sub6_sub7_sub8_sub9,     AMDGPU::sub7_sub8_sub9_sub10,
       AMDGPU::sub8_sub9_sub10_sub11,   AMDGPU::sub9_sub10_sub11_sub12,
       AMDGPU::sub10_sub11_sub12_sub13, AMDGPU::sub11_sub12_sub13_sub14,
       AMDGPU::sub12_sub13_sub14_sub15, AMDGPU::sub13_sub14_sub15_sub16,
       AMDGPU::sub14_sub15_sub16_sub17, AMDGPU::sub15_sub16_sub17_sub18,
       AMDGPU::sub16_sub17_sub18_sub19, AMDGPU::sub17_sub18_sub19_sub20,
       AMDGPU::sub18_sub19_sub20_sub21, AMDGPU::sub19_sub20_sub21_sub22,
       AMDGPU::sub20_sub21_sub22_sub23, AMDGPU::sub21_sub22_sub23_sub24,
       AMDGPU::sub22_sub23_sub24_sub25, AMDGPU::sub23_sub24_sub25_sub26,
       AMDGPU::sub24_sub25_sub26_sub27, AMDGPU::sub25_sub26_sub27_sub28,
       AMDGPU::sub26_sub27_sub28_sub29, AMDGPU::sub27_sub28_sub29_sub30,
       AMDGPU::sub28_sub29_sub30_sub31, AMDGPU::NoSubRegister,
       AMDGPU::NoSubRegister,           AMDGPU::NoSubRegister}};

  const unsigned NumRegIndex = NumRegs - 1;

  assert(NumRegIndex < array_lengthof(SubRegFromChannelTable) &&
         "Not implemented");
  assert(Channel < array_lengthof(SubRegFromChannelTable[0]));
  return SubRegFromChannelTable[NumRegIndex][Channel];
}

bool SIRegisterInfo::isCFISavedRegsSpillEnabled() const {
  return EnableSpillCFISavedRegs;
}

MCRegister SIRegisterInfo::reservedPrivateSegmentBufferReg(
  const MachineFunction &MF) const {
  unsigned BaseIdx = alignDown(ST.getMaxNumSGPRs(MF), 4) - 4;
  MCRegister BaseReg(AMDGPU::SGPR_32RegClass.getRegister(BaseIdx));
  return getMatchingSuperReg(BaseReg, AMDGPU::sub0, &AMDGPU::SGPR_128RegClass);
}

BitVector SIRegisterInfo::getReservedRegs(const MachineFunction &MF) const {
  BitVector Reserved(getNumRegs());
  Reserved.set(AMDGPU::MODE);

  // EXEC_LO and EXEC_HI could be allocated and used as regular register, but
  // this seems likely to result in bugs, so I'm marking them as reserved.
  reserveRegisterTuples(Reserved, AMDGPU::EXEC);
  reserveRegisterTuples(Reserved, AMDGPU::FLAT_SCR);

  // M0 has to be reserved so that llvm accepts it as a live-in into a block.
  reserveRegisterTuples(Reserved, AMDGPU::M0);

  // Reserve src_vccz, src_execz, src_scc.
  reserveRegisterTuples(Reserved, AMDGPU::SRC_VCCZ);
  reserveRegisterTuples(Reserved, AMDGPU::SRC_EXECZ);
  reserveRegisterTuples(Reserved, AMDGPU::SRC_SCC);

  // Reserve the memory aperture registers.
  reserveRegisterTuples(Reserved, AMDGPU::SRC_SHARED_BASE);
  reserveRegisterTuples(Reserved, AMDGPU::SRC_SHARED_LIMIT);
  reserveRegisterTuples(Reserved, AMDGPU::SRC_PRIVATE_BASE);
  reserveRegisterTuples(Reserved, AMDGPU::SRC_PRIVATE_LIMIT);

  // Reserve src_pops_exiting_wave_id - support is not implemented in Codegen.
  reserveRegisterTuples(Reserved, AMDGPU::SRC_POPS_EXITING_WAVE_ID);

  // Reserve xnack_mask registers - support is not implemented in Codegen.
  reserveRegisterTuples(Reserved, AMDGPU::XNACK_MASK);

  // Reserve lds_direct register - support is not implemented in Codegen.
  reserveRegisterTuples(Reserved, AMDGPU::LDS_DIRECT);

  // Reserve Trap Handler registers - support is not implemented in Codegen.
  reserveRegisterTuples(Reserved, AMDGPU::TBA);
  reserveRegisterTuples(Reserved, AMDGPU::TMA);
  reserveRegisterTuples(Reserved, AMDGPU::TTMP0_TTMP1);
  reserveRegisterTuples(Reserved, AMDGPU::TTMP2_TTMP3);
  reserveRegisterTuples(Reserved, AMDGPU::TTMP4_TTMP5);
  reserveRegisterTuples(Reserved, AMDGPU::TTMP6_TTMP7);
  reserveRegisterTuples(Reserved, AMDGPU::TTMP8_TTMP9);
  reserveRegisterTuples(Reserved, AMDGPU::TTMP10_TTMP11);
  reserveRegisterTuples(Reserved, AMDGPU::TTMP12_TTMP13);
  reserveRegisterTuples(Reserved, AMDGPU::TTMP14_TTMP15);

  // Reserve null register - it shall never be allocated
  reserveRegisterTuples(Reserved, AMDGPU::SGPR_NULL);

  // Disallow vcc_hi allocation in wave32. It may be allocated but most likely
  // will result in bugs.
  if (isWave32) {
    Reserved.set(AMDGPU::VCC);
    Reserved.set(AMDGPU::VCC_HI);
  }

  unsigned MaxNumSGPRs = ST.getMaxNumSGPRs(MF);
  unsigned TotalNumSGPRs = AMDGPU::SGPR_32RegClass.getNumRegs();
  for (unsigned i = MaxNumSGPRs; i < TotalNumSGPRs; ++i) {
    unsigned Reg = AMDGPU::SGPR_32RegClass.getRegister(i);
    reserveRegisterTuples(Reserved, Reg);
  }

  unsigned MaxNumVGPRs = ST.getMaxNumVGPRs(MF);
  unsigned TotalNumVGPRs = AMDGPU::VGPR_32RegClass.getNumRegs();
  for (unsigned i = MaxNumVGPRs; i < TotalNumVGPRs; ++i) {
    unsigned Reg = AMDGPU::VGPR_32RegClass.getRegister(i);
    reserveRegisterTuples(Reserved, Reg);
    Reg = AMDGPU::AGPR_32RegClass.getRegister(i);
    reserveRegisterTuples(Reserved, Reg);
  }

  for (auto Reg : AMDGPU::SReg_32RegClass) {
    Reserved.set(getSubReg(Reg, AMDGPU::hi16));
    Register Low = getSubReg(Reg, AMDGPU::lo16);
    // This is to prevent BB vcc liveness errors.
    if (!AMDGPU::SGPR_LO16RegClass.contains(Low))
      Reserved.set(Low);
  }

  for (auto Reg : AMDGPU::AGPR_32RegClass) {
    Reserved.set(getSubReg(Reg, AMDGPU::hi16));
  }

  // Reserve all the rest AGPRs if there are no instructions to use it.
  if (!ST.hasMAIInsts()) {
    for (unsigned i = 0; i < MaxNumVGPRs; ++i) {
      unsigned Reg = AMDGPU::AGPR_32RegClass.getRegister(i);
      reserveRegisterTuples(Reserved, Reg);
    }
  }

  const SIMachineFunctionInfo *MFI = MF.getInfo<SIMachineFunctionInfo>();

  Register ScratchRSrcReg = MFI->getScratchRSrcReg();
  if (ScratchRSrcReg != AMDGPU::NoRegister) {
    // Reserve 4 SGPRs for the scratch buffer resource descriptor in case we need
    // to spill.
    // TODO: May need to reserve a VGPR if doing LDS spilling.
    reserveRegisterTuples(Reserved, ScratchRSrcReg);
  }

  // We have to assume the SP is needed in case there are calls in the function,
  // which is detected after the function is lowered. If we aren't really going
  // to need SP, don't bother reserving it.
  MCRegister StackPtrReg = MFI->getStackPtrOffsetReg();

  if (StackPtrReg) {
    reserveRegisterTuples(Reserved, StackPtrReg);
    assert(!isSubRegister(ScratchRSrcReg, StackPtrReg));
  }

  MCRegister FrameReg = MFI->getFrameOffsetReg();
  if (FrameReg) {
    reserveRegisterTuples(Reserved, FrameReg);
    assert(!isSubRegister(ScratchRSrcReg, FrameReg));
  }

  if (hasBasePointer(MF)) {
    MCRegister BasePtrReg = getBaseRegister();
    reserveRegisterTuples(Reserved, BasePtrReg);
    assert(!isSubRegister(ScratchRSrcReg, BasePtrReg));
  }

  for (MCRegister Reg : MFI->WWMReservedRegs) {
    reserveRegisterTuples(Reserved, Reg);
  }

  // FIXME: Stop using reserved registers for this.
  for (MCPhysReg Reg : MFI->getAGPRSpillVGPRs())
    reserveRegisterTuples(Reserved, Reg);

  for (MCPhysReg Reg : MFI->getVGPRSpillAGPRs())
    reserveRegisterTuples(Reserved, Reg);

  if (MFI->VGPRReservedForSGPRSpill)
    for (auto SSpill : MFI->getSGPRSpillVGPRs())
      reserveRegisterTuples(Reserved, SSpill.VGPR);

  return Reserved;
}

bool SIRegisterInfo::canRealignStack(const MachineFunction &MF) const {
  const SIMachineFunctionInfo *Info = MF.getInfo<SIMachineFunctionInfo>();
  // On entry, the base address is 0, so it can't possibly need any more
  // alignment.

  // FIXME: Should be able to specify the entry frame alignment per calling
  // convention instead.
  if (Info->isEntryFunction())
    return false;

  return TargetRegisterInfo::canRealignStack(MF);
}

bool SIRegisterInfo::requiresRegisterScavenging(const MachineFunction &Fn) const {
  const SIMachineFunctionInfo *Info = Fn.getInfo<SIMachineFunctionInfo>();
  if (Info->isEntryFunction()) {
    const MachineFrameInfo &MFI = Fn.getFrameInfo();
    return MFI.hasStackObjects() || MFI.hasCalls();
  }

  // May need scavenger for dealing with callee saved registers.
  return true;
}

bool SIRegisterInfo::requiresFrameIndexScavenging(
  const MachineFunction &MF) const {
  // Do not use frame virtual registers. They used to be used for SGPRs, but
  // once we reach PrologEpilogInserter, we can no longer spill SGPRs. If the
  // scavenger fails, we can increment/decrement the necessary SGPRs to avoid a
  // spill.
  return false;
}

bool SIRegisterInfo::requiresFrameIndexReplacementScavenging(
  const MachineFunction &MF) const {
  const MachineFrameInfo &MFI = MF.getFrameInfo();
  return MFI.hasStackObjects();
}

bool SIRegisterInfo::requiresVirtualBaseRegisters(
  const MachineFunction &) const {
  // There are no special dedicated stack or frame pointers.
  return true;
}

int64_t SIRegisterInfo::getMUBUFInstrOffset(const MachineInstr *MI) const {
  assert(SIInstrInfo::isMUBUF(*MI));

  int OffIdx = AMDGPU::getNamedOperandIdx(MI->getOpcode(),
                                          AMDGPU::OpName::offset);
  return MI->getOperand(OffIdx).getImm();
}

int64_t SIRegisterInfo::getFrameIndexInstrOffset(const MachineInstr *MI,
                                                 int Idx) const {
  if (!SIInstrInfo::isMUBUF(*MI))
    return 0;

  assert(Idx == AMDGPU::getNamedOperandIdx(MI->getOpcode(),
                                           AMDGPU::OpName::vaddr) &&
         "Should never see frame index on non-address operand");

  return getMUBUFInstrOffset(MI);
}

bool SIRegisterInfo::needsFrameBaseReg(MachineInstr *MI, int64_t Offset) const {
  if (!MI->mayLoadOrStore())
    return false;

  int64_t FullOffset = Offset + getMUBUFInstrOffset(MI);

  return !isUInt<12>(FullOffset);
}

void SIRegisterInfo::materializeFrameBaseRegister(MachineBasicBlock *MBB,
                                                  Register BaseReg,
                                                  int FrameIdx,
                                                  int64_t Offset) const {
  MachineBasicBlock::iterator Ins = MBB->begin();
  DebugLoc DL; // Defaults to "unknown"

  if (Ins != MBB->end())
    DL = Ins->getDebugLoc();

  MachineFunction *MF = MBB->getParent();
  const SIInstrInfo *TII = ST.getInstrInfo();

  if (Offset == 0) {
    BuildMI(*MBB, Ins, DL, TII->get(AMDGPU::V_MOV_B32_e32), BaseReg)
      .addFrameIndex(FrameIdx);
    return;
  }

  MachineRegisterInfo &MRI = MF->getRegInfo();
  Register OffsetReg = MRI.createVirtualRegister(&AMDGPU::SReg_32_XM0RegClass);

  Register FIReg = MRI.createVirtualRegister(&AMDGPU::VGPR_32RegClass);

  BuildMI(*MBB, Ins, DL, TII->get(AMDGPU::S_MOV_B32), OffsetReg)
    .addImm(Offset);
  BuildMI(*MBB, Ins, DL, TII->get(AMDGPU::V_MOV_B32_e32), FIReg)
    .addFrameIndex(FrameIdx);

  TII->getAddNoCarry(*MBB, Ins, DL, BaseReg)
    .addReg(OffsetReg, RegState::Kill)
    .addReg(FIReg)
    .addImm(0); // clamp bit
}

void SIRegisterInfo::resolveFrameIndex(MachineInstr &MI, Register BaseReg,
                                       int64_t Offset) const {
  const SIInstrInfo *TII = ST.getInstrInfo();

#ifndef NDEBUG
  // FIXME: Is it possible to be storing a frame index to itself?
  bool SeenFI = false;
  for (const MachineOperand &MO: MI.operands()) {
    if (MO.isFI()) {
      if (SeenFI)
        llvm_unreachable("should not see multiple frame indices");

      SeenFI = true;
    }
  }
#endif

  MachineOperand *FIOp = TII->getNamedOperand(MI, AMDGPU::OpName::vaddr);
#ifndef NDEBUG
  MachineBasicBlock *MBB = MI.getParent();
  MachineFunction *MF = MBB->getParent();
#endif
  assert(FIOp && FIOp->isFI() && "frame index must be address operand");
  assert(TII->isMUBUF(MI));
  assert(TII->getNamedOperand(MI, AMDGPU::OpName::soffset)->getReg() ==
         MF->getInfo<SIMachineFunctionInfo>()->getStackPtrOffsetReg() &&
         "should only be seeing stack pointer offset relative FrameIndex");

  MachineOperand *OffsetOp = TII->getNamedOperand(MI, AMDGPU::OpName::offset);
  int64_t NewOffset = OffsetOp->getImm() + Offset;
  assert(isUInt<12>(NewOffset) && "offset should be legal");

  FIOp->ChangeToRegister(BaseReg, false);
  OffsetOp->setImm(NewOffset);
}

bool SIRegisterInfo::isFrameOffsetLegal(const MachineInstr *MI,
                                        Register BaseReg,
                                        int64_t Offset) const {
  if (!SIInstrInfo::isMUBUF(*MI))
    return false;

  int64_t NewOffset = Offset + getMUBUFInstrOffset(MI);

  return isUInt<12>(NewOffset);
}

const TargetRegisterClass *SIRegisterInfo::getPointerRegClass(
  const MachineFunction &MF, unsigned Kind) const {
  // This is inaccurate. It depends on the instruction and address space. The
  // only place where we should hit this is for dealing with frame indexes /
  // private accesses, so this is correct in that case.
  return &AMDGPU::VGPR_32RegClass;
}

static unsigned getNumSubRegsForSpillOp(unsigned Op) {

  switch (Op) {
  case AMDGPU::SI_SPILL_S1024_SAVE:
  case AMDGPU::SI_SPILL_S1024_CFI_SAVE:
  case AMDGPU::SI_SPILL_S1024_RESTORE:
  case AMDGPU::SI_SPILL_V1024_SAVE:
  case AMDGPU::SI_SPILL_V1024_CFI_SAVE:
  case AMDGPU::SI_SPILL_V1024_RESTORE:
  case AMDGPU::SI_SPILL_A1024_SAVE:
  case AMDGPU::SI_SPILL_A1024_RESTORE:
    return 32;
  case AMDGPU::SI_SPILL_S512_SAVE:
  case AMDGPU::SI_SPILL_S512_CFI_SAVE:
  case AMDGPU::SI_SPILL_S512_RESTORE:
  case AMDGPU::SI_SPILL_V512_SAVE:
  case AMDGPU::SI_SPILL_V512_CFI_SAVE:
  case AMDGPU::SI_SPILL_V512_RESTORE:
  case AMDGPU::SI_SPILL_A512_SAVE:
  case AMDGPU::SI_SPILL_A512_RESTORE:
    return 16;
  case AMDGPU::SI_SPILL_S256_SAVE:
  case AMDGPU::SI_SPILL_S256_CFI_SAVE:
  case AMDGPU::SI_SPILL_S256_RESTORE:
  case AMDGPU::SI_SPILL_V256_SAVE:
  case AMDGPU::SI_SPILL_V256_CFI_SAVE:
  case AMDGPU::SI_SPILL_V256_RESTORE:
  case AMDGPU::SI_SPILL_A256_SAVE:
  case AMDGPU::SI_SPILL_A256_RESTORE:
    return 8;
  case AMDGPU::SI_SPILL_S192_SAVE:
  case AMDGPU::SI_SPILL_S192_RESTORE:
  case AMDGPU::SI_SPILL_V192_SAVE:
  case AMDGPU::SI_SPILL_V192_RESTORE:
  case AMDGPU::SI_SPILL_A192_SAVE:
  case AMDGPU::SI_SPILL_A192_RESTORE:
    return 6;
  case AMDGPU::SI_SPILL_S160_SAVE:
  case AMDGPU::SI_SPILL_S160_CFI_SAVE:
  case AMDGPU::SI_SPILL_S160_RESTORE:
  case AMDGPU::SI_SPILL_V160_SAVE:
  case AMDGPU::SI_SPILL_V160_CFI_SAVE:
  case AMDGPU::SI_SPILL_V160_RESTORE:
  case AMDGPU::SI_SPILL_A160_SAVE:
  case AMDGPU::SI_SPILL_A160_RESTORE:
    return 5;
  case AMDGPU::SI_SPILL_S128_SAVE:
  case AMDGPU::SI_SPILL_S128_CFI_SAVE:
  case AMDGPU::SI_SPILL_S128_RESTORE:
  case AMDGPU::SI_SPILL_V128_SAVE:
  case AMDGPU::SI_SPILL_V128_CFI_SAVE:
  case AMDGPU::SI_SPILL_V128_RESTORE:
  case AMDGPU::SI_SPILL_A128_SAVE:
  case AMDGPU::SI_SPILL_A128_RESTORE:
    return 4;
  case AMDGPU::SI_SPILL_S96_SAVE:
  case AMDGPU::SI_SPILL_S96_CFI_SAVE:
  case AMDGPU::SI_SPILL_S96_RESTORE:
  case AMDGPU::SI_SPILL_V96_SAVE:
  case AMDGPU::SI_SPILL_V96_CFI_SAVE:
  case AMDGPU::SI_SPILL_V96_RESTORE:
  case AMDGPU::SI_SPILL_A96_SAVE:
  case AMDGPU::SI_SPILL_A96_RESTORE:
    return 3;
  case AMDGPU::SI_SPILL_S64_SAVE:
  case AMDGPU::SI_SPILL_S64_CFI_SAVE:
  case AMDGPU::SI_SPILL_S64_RESTORE:
  case AMDGPU::SI_SPILL_V64_SAVE:
  case AMDGPU::SI_SPILL_V64_CFI_SAVE:
  case AMDGPU::SI_SPILL_V64_RESTORE:
  case AMDGPU::SI_SPILL_A64_SAVE:
  case AMDGPU::SI_SPILL_A64_RESTORE:
    return 2;
  case AMDGPU::SI_SPILL_S32_SAVE:
  case AMDGPU::SI_SPILL_S32_CFI_SAVE:
  case AMDGPU::SI_SPILL_S32_RESTORE:
  case AMDGPU::SI_SPILL_V32_SAVE:
  case AMDGPU::SI_SPILL_V32_CFI_SAVE:
  case AMDGPU::SI_SPILL_V32_RESTORE:
  case AMDGPU::SI_SPILL_A32_SAVE:
  case AMDGPU::SI_SPILL_A32_RESTORE:
    return 1;
  default: llvm_unreachable("Invalid spill opcode");
  }
}

static int getOffsetMUBUFStore(unsigned Opc) {
  switch (Opc) {
  case AMDGPU::BUFFER_STORE_DWORD_OFFEN:
    return AMDGPU::BUFFER_STORE_DWORD_OFFSET;
  case AMDGPU::BUFFER_STORE_BYTE_OFFEN:
    return AMDGPU::BUFFER_STORE_BYTE_OFFSET;
  case AMDGPU::BUFFER_STORE_SHORT_OFFEN:
    return AMDGPU::BUFFER_STORE_SHORT_OFFSET;
  case AMDGPU::BUFFER_STORE_DWORDX2_OFFEN:
    return AMDGPU::BUFFER_STORE_DWORDX2_OFFSET;
  case AMDGPU::BUFFER_STORE_DWORDX4_OFFEN:
    return AMDGPU::BUFFER_STORE_DWORDX4_OFFSET;
  case AMDGPU::BUFFER_STORE_SHORT_D16_HI_OFFEN:
    return AMDGPU::BUFFER_STORE_SHORT_D16_HI_OFFSET;
  case AMDGPU::BUFFER_STORE_BYTE_D16_HI_OFFEN:
    return AMDGPU::BUFFER_STORE_BYTE_D16_HI_OFFSET;
  default:
    return -1;
  }
}

static int getOffsetMUBUFLoad(unsigned Opc) {
  switch (Opc) {
  case AMDGPU::BUFFER_LOAD_DWORD_OFFEN:
    return AMDGPU::BUFFER_LOAD_DWORD_OFFSET;
  case AMDGPU::BUFFER_LOAD_UBYTE_OFFEN:
    return AMDGPU::BUFFER_LOAD_UBYTE_OFFSET;
  case AMDGPU::BUFFER_LOAD_SBYTE_OFFEN:
    return AMDGPU::BUFFER_LOAD_SBYTE_OFFSET;
  case AMDGPU::BUFFER_LOAD_USHORT_OFFEN:
    return AMDGPU::BUFFER_LOAD_USHORT_OFFSET;
  case AMDGPU::BUFFER_LOAD_SSHORT_OFFEN:
    return AMDGPU::BUFFER_LOAD_SSHORT_OFFSET;
  case AMDGPU::BUFFER_LOAD_DWORDX2_OFFEN:
    return AMDGPU::BUFFER_LOAD_DWORDX2_OFFSET;
  case AMDGPU::BUFFER_LOAD_DWORDX4_OFFEN:
    return AMDGPU::BUFFER_LOAD_DWORDX4_OFFSET;
  case AMDGPU::BUFFER_LOAD_UBYTE_D16_OFFEN:
    return AMDGPU::BUFFER_LOAD_UBYTE_D16_OFFSET;
  case AMDGPU::BUFFER_LOAD_UBYTE_D16_HI_OFFEN:
    return AMDGPU::BUFFER_LOAD_UBYTE_D16_HI_OFFSET;
  case AMDGPU::BUFFER_LOAD_SBYTE_D16_OFFEN:
    return AMDGPU::BUFFER_LOAD_SBYTE_D16_OFFSET;
  case AMDGPU::BUFFER_LOAD_SBYTE_D16_HI_OFFEN:
    return AMDGPU::BUFFER_LOAD_SBYTE_D16_HI_OFFSET;
  case AMDGPU::BUFFER_LOAD_SHORT_D16_OFFEN:
    return AMDGPU::BUFFER_LOAD_SHORT_D16_OFFSET;
  case AMDGPU::BUFFER_LOAD_SHORT_D16_HI_OFFEN:
    return AMDGPU::BUFFER_LOAD_SHORT_D16_HI_OFFSET;
  default:
    return -1;
  }
}

static MachineInstrBuilder spillVGPRtoAGPR(const GCNSubtarget &ST,
                                           MachineBasicBlock::iterator MI,
                                           int Index,
                                           unsigned Lane,
                                           unsigned ValueReg,
                                           bool IsKill) {
  MachineBasicBlock *MBB = MI->getParent();
  MachineFunction *MF = MI->getParent()->getParent();
  SIMachineFunctionInfo *MFI = MF->getInfo<SIMachineFunctionInfo>();
  const SIInstrInfo *TII = ST.getInstrInfo();

  MCPhysReg Reg = MFI->getVGPRToAGPRSpill(Index, Lane);

  if (Reg == AMDGPU::NoRegister)
    return MachineInstrBuilder();

  bool IsStore = MI->mayStore();
  MachineRegisterInfo &MRI = MF->getRegInfo();
  auto *TRI = static_cast<const SIRegisterInfo*>(MRI.getTargetRegisterInfo());

  unsigned Dst = IsStore ? Reg : ValueReg;
  unsigned Src = IsStore ? ValueReg : Reg;
  unsigned Opc = (IsStore ^ TRI->isVGPR(MRI, Reg)) ? AMDGPU::V_ACCVGPR_WRITE_B32
                                                   : AMDGPU::V_ACCVGPR_READ_B32;

  return BuildMI(*MBB, MI, MI->getDebugLoc(), TII->get(Opc), Dst)
           .addReg(Src, getKillRegState(IsKill));
}

// This differs from buildSpillLoadStore by only scavenging a VGPR. It does not
// need to handle the case where an SGPR may need to be spilled while spilling.
static bool buildMUBUFOffsetLoadStore(const GCNSubtarget &ST,
                                      MachineFrameInfo &MFI,
                                      MachineBasicBlock::iterator MI,
                                      int Index,
                                      int64_t Offset) {
  const SIInstrInfo *TII = ST.getInstrInfo();
  MachineBasicBlock *MBB = MI->getParent();
  const DebugLoc &DL = MI->getDebugLoc();
  bool IsStore = MI->mayStore();

  unsigned Opc = MI->getOpcode();
  int LoadStoreOp = IsStore ?
    getOffsetMUBUFStore(Opc) : getOffsetMUBUFLoad(Opc);
  if (LoadStoreOp == -1)
    return false;

  const MachineOperand *Reg = TII->getNamedOperand(*MI, AMDGPU::OpName::vdata);
  if (spillVGPRtoAGPR(ST, MI, Index, 0, Reg->getReg(), false).getInstr())
    return true;

  MachineInstrBuilder NewMI =
      BuildMI(*MBB, MI, DL, TII->get(LoadStoreOp))
          .add(*Reg)
          .add(*TII->getNamedOperand(*MI, AMDGPU::OpName::srsrc))
          .add(*TII->getNamedOperand(*MI, AMDGPU::OpName::soffset))
          .addImm(Offset)
          .addImm(0) // glc
          .addImm(0) // slc
          .addImm(0) // tfe
          .addImm(0) // dlc
          .addImm(0) // swz
          .cloneMemRefs(*MI);

  const MachineOperand *VDataIn = TII->getNamedOperand(*MI,
                                                       AMDGPU::OpName::vdata_in);
  if (VDataIn)
    NewMI.add(*VDataIn);
  return true;
}

void SIRegisterInfo::buildSpillLoadStore(
    MachineBasicBlock::iterator MI, unsigned LoadStoreOp, int Index,
    Register ValueReg, bool IsKill, MCRegister ScratchRsrcReg,
    MCRegister ScratchOffsetReg, int64_t InstOffset, MachineMemOperand *MMO,
    RegScavenger *RS, bool NeedsCFI) const {
  MachineBasicBlock *MBB = MI->getParent();
  MachineFunction *MF = MI->getParent()->getParent();
  const SIInstrInfo *TII = ST.getInstrInfo();
  const MachineFrameInfo &MFI = MF->getFrameInfo();
  const SIFrameLowering *TFL = ST.getFrameLowering();
  const SIMachineFunctionInfo *FuncInfo = MF->getInfo<SIMachineFunctionInfo>();

  const MCInstrDesc &Desc = TII->get(LoadStoreOp);
  const DebugLoc &DL = MI->getDebugLoc();
  bool IsStore = Desc.mayStore();

  bool Scavenged = false;
  MCRegister SOffset = ScratchOffsetReg;

  const unsigned EltSize = 4;
  const TargetRegisterClass *RC = getRegClassForReg(MF->getRegInfo(), ValueReg);
  unsigned NumSubRegs = AMDGPU::getRegBitWidth(RC->getID()) / (EltSize * CHAR_BIT);
  unsigned Size = NumSubRegs * EltSize;
  int64_t Offset = InstOffset + MFI.getObjectOffset(Index);
  int64_t ScratchOffsetRegDelta = 0;
  int64_t AdditionalCFIOffset = 0;

  Align Alignment = MFI.getObjectAlign(Index);
  const MachinePointerInfo &BasePtrInfo = MMO->getPointerInfo();

  assert((Offset % EltSize) == 0 && "unexpected VGPR spill offset");

  if (!isUInt<12>(Offset + Size - EltSize)) {
    SOffset = MCRegister();

    // We currently only support spilling VGPRs to EltSize boundaries, meaning
    // we can simplify the adjustment of Offset here to just scale with
    // WavefrontSize.
    Offset *= ST.getWavefrontSize();

    // We don't have access to the register scavenger if this function is called
    // during  PEI::scavengeFrameVirtualRegs().
    if (RS)
      SOffset = RS->scavengeRegister(&AMDGPU::SGPR_32RegClass, MI, 0, false);

    if (!SOffset) {
      // There are no free SGPRs, and since we are in the process of spilling
      // VGPRs too.  Since we need a VGPR in order to spill SGPRs (this is true
      // on SI/CI and on VI it is true until we implement spilling using scalar
      // stores), we have no way to free up an SGPR.  Our solution here is to
      // add the offset directly to the ScratchOffset or StackPtrOffset
      // register, and then subtract the offset after the spill to return the
      // register to it's original value.
      if (!ScratchOffsetReg)
        ScratchOffsetReg = FuncInfo->getStackPtrOffsetReg();
      SOffset = ScratchOffsetReg;
      ScratchOffsetRegDelta = Offset;
    } else {
      Scavenged = true;
    }

    AdditionalCFIOffset = Offset;
    if (!SOffset)
      report_fatal_error("could not scavenge SGPR to spill in entry function");

    if (ScratchOffsetReg == AMDGPU::NoRegister) {
      BuildMI(*MBB, MI, DL, TII->get(AMDGPU::S_MOV_B32), SOffset)
          .addImm(Offset);
    } else {
      BuildMI(*MBB, MI, DL, TII->get(AMDGPU::S_ADD_U32), SOffset)
          .addReg(ScratchOffsetReg)
          .addImm(Offset);
    }

    Offset = 0;
  }

  Register TmpReg;

  for (unsigned i = 0, e = NumSubRegs; i != e; ++i, Offset += EltSize) {
    Register SubReg = NumSubRegs == 1
                          ? Register(ValueReg)
                          : getSubReg(ValueReg, getSubRegFromChannel(i));

    unsigned SOffsetRegState = 0;
    unsigned SrcDstRegState = getDefRegState(!IsStore);
    if (i + 1 == e) {
      SOffsetRegState |= getKillRegState(Scavenged);
      // The last implicit use carries the "Kill" flag.
      SrcDstRegState |= getKillRegState(IsKill);
    }

    auto MIB = spillVGPRtoAGPR(ST, MI, Index, i, SubReg, IsKill);

    if (!MIB.getInstr()) {
      unsigned FinalReg = SubReg;
      if (hasAGPRs(RC)) {
        if (!TmpReg) {
          assert(RS && "Needs to have RegScavenger to spill an AGPR!");
          // FIXME: change to scavengeRegisterBackwards()
          TmpReg = RS->scavengeRegister(&AMDGPU::VGPR_32RegClass, MI, 0);
          RS->setRegUsed(TmpReg);
        }
        if (IsStore)
          BuildMI(*MBB, MI, DL, TII->get(AMDGPU::V_ACCVGPR_READ_B32), TmpReg)
            .addReg(SubReg, getKillRegState(IsKill));
        SubReg = TmpReg;
      }

      MachinePointerInfo PInfo = BasePtrInfo.getWithOffset(EltSize * i);
      MachineMemOperand *NewMMO =
          MF->getMachineMemOperand(PInfo, MMO->getFlags(), EltSize,
                                   commonAlignment(Alignment, EltSize * i));

      MIB = BuildMI(*MBB, MI, DL, Desc)
                .addReg(SubReg,
                        getDefRegState(!IsStore) | getKillRegState(IsKill))
                .addReg(ScratchRsrcReg);
      if (SOffset == AMDGPU::NoRegister) {
        MIB.addImm(0);
      } else {
        MIB.addReg(SOffset, SOffsetRegState);
      }
      MIB.addImm(Offset)
          .addImm(0) // glc
          .addImm(0) // slc
          .addImm(0) // tfe
          .addImm(0) // dlc
          .addImm(0) // swz
          .addMemOperand(NewMMO);

      if (IsStore && NeedsCFI)
        TFL->buildCFIForVGPRToVMEMSpill(*MBB, MI, DL, SubReg,
                                        Offset * ST.getWavefrontSize() +
                                            AdditionalCFIOffset);

      if (!IsStore && TmpReg != AMDGPU::NoRegister)
        MIB = BuildMI(*MBB, MI, DL, TII->get(AMDGPU::V_ACCVGPR_WRITE_B32),
                      FinalReg)
          .addReg(TmpReg, RegState::Kill);
    }

    if (NumSubRegs > 1)
      MIB.addReg(ValueReg, RegState::Implicit | SrcDstRegState);
  }

  if (ScratchOffsetRegDelta != 0) {
    // Subtract the offset we added to the ScratchOffset register.
    BuildMI(*MBB, MI, DL, TII->get(AMDGPU::S_SUB_U32), SOffset)
        .addReg(SOffset)
        .addImm(ScratchOffsetRegDelta);
  }
}

// Generate a VMEM access which loads or stores the VGPR containing an SGPR
// spill such that all the lanes set in VGPRLanes are loaded or stored.
// This generates exec mask manipulation and will use SGPRs available in MI
// or VGPR lanes in the VGPR to save and restore the exec mask.
void SIRegisterInfo::buildSGPRSpillLoadStore(MachineBasicBlock::iterator MI,
                                             int Index, int Offset,
                                             unsigned EltSize, Register VGPR,
                                             int64_t VGPRLanes,
                                             RegScavenger *RS,
                                             bool IsLoad) const {
  MachineBasicBlock *MBB = MI->getParent();
  MachineFunction *MF = MBB->getParent();
  SIMachineFunctionInfo *MFI = MF->getInfo<SIMachineFunctionInfo>();
  const SIInstrInfo *TII = ST.getInstrInfo();

  Register SuperReg = MI->getOperand(0).getReg();
  const TargetRegisterClass *RC = getPhysRegClass(SuperReg);
  ArrayRef<int16_t> SplitParts = getRegSplitParts(RC, EltSize);
  unsigned NumSubRegs = SplitParts.empty() ? 1 : SplitParts.size();
  unsigned FirstPart = Offset * 32;
  unsigned ExecLane = 0;

  bool IsKill = MI->getOperand(0).isKill();
  const DebugLoc &DL = MI->getDebugLoc();

  // Cannot handle load/store to EXEC
  assert(SuperReg != AMDGPU::EXEC_LO && SuperReg != AMDGPU::EXEC_HI &&
         SuperReg != AMDGPU::EXEC && "exec should never spill");

  // On Wave32 only handle EXEC_LO.
  // On Wave64 only update EXEC_HI if there is sufficent space for a copy.
  bool OnlyExecLo = isWave32 || NumSubRegs == 1 || SuperReg == AMDGPU::EXEC_HI;

  unsigned ExecMovOpc = OnlyExecLo ? AMDGPU::S_MOV_B32 : AMDGPU::S_MOV_B64;
  Register ExecReg = OnlyExecLo ? AMDGPU::EXEC_LO : AMDGPU::EXEC;
  Register SavedExecReg;

  // Backup EXEC
  if (OnlyExecLo) {
    SavedExecReg = NumSubRegs == 1
                       ? SuperReg
                       : getSubReg(SuperReg, SplitParts[FirstPart + ExecLane]);
  } else {
    // If src/dst is an odd size it is possible subreg0 is not aligned.
    for (; ExecLane < (NumSubRegs - 1); ++ExecLane) {
      SavedExecReg = getMatchingSuperReg(
          getSubReg(SuperReg, SplitParts[FirstPart + ExecLane]), AMDGPU::sub0,
          &AMDGPU::SReg_64_XEXECRegClass);
      if (SavedExecReg)
        break;
    }
  }
  assert(SavedExecReg);
  BuildMI(*MBB, MI, DL, TII->get(ExecMovOpc), SavedExecReg).addReg(ExecReg);

  // Setup EXEC
  BuildMI(*MBB, MI, DL, TII->get(ExecMovOpc), ExecReg).addImm(VGPRLanes);

  // Load/store VGPR
  MachineFrameInfo &FrameInfo = MF->getFrameInfo();
  assert(FrameInfo.getStackID(Index) != TargetStackID::SGPRSpill);

  Register FrameReg = FrameInfo.isFixedObjectIndex(Index) && hasBasePointer(*MF)
                          ? getBaseRegister()
                          : getFrameRegister(*MF);

  Align Alignment = FrameInfo.getObjectAlign(Index);
  MachinePointerInfo PtrInfo =
      MachinePointerInfo::getFixedStack(*MF, Index);
  MachineMemOperand *MMO = MF->getMachineMemOperand(
      PtrInfo, IsLoad ? MachineMemOperand::MOLoad : MachineMemOperand::MOStore,
      EltSize, Alignment);

  if (IsLoad) {
    buildSpillLoadStore(MI, AMDGPU::BUFFER_LOAD_DWORD_OFFSET,
          Index,
          VGPR, false,
          MFI->getScratchRSrcReg(), FrameReg,
          Offset * EltSize, MMO,
          RS);
  } else {
    buildSpillLoadStore(MI, AMDGPU::BUFFER_STORE_DWORD_OFFSET, Index, VGPR,
                        IsKill, MFI->getScratchRSrcReg(), FrameReg,
                        Offset * EltSize, MMO, RS);
    // This only ever adds one VGPR spill
    MFI->addToSpilledVGPRs(1);
  }

  // Restore EXEC
  BuildMI(*MBB, MI, DL, TII->get(ExecMovOpc), ExecReg)
      .addReg(SavedExecReg, getKillRegState(IsLoad || IsKill));

  // Restore clobbered SGPRs
  if (IsLoad) {
    // Nothing to do; register will be overwritten
  } else if (!IsKill) {
    // Restore SGPRs from appropriate VGPR lanes
    if (!OnlyExecLo) {
      BuildMI(*MBB, MI, DL, TII->getMCOpcodeFromPseudo(AMDGPU::V_READLANE_B32),
              getSubReg(SuperReg, SplitParts[FirstPart + ExecLane + 1]))
          .addReg(VGPR)
          .addImm(ExecLane + 1);
    }
    BuildMI(*MBB, MI, DL, TII->getMCOpcodeFromPseudo(AMDGPU::V_READLANE_B32),
            NumSubRegs == 1
                ? SavedExecReg
                : getSubReg(SuperReg, SplitParts[FirstPart + ExecLane]))
        .addReg(VGPR, RegState::Kill)
        .addImm(ExecLane);
  }
}

bool SIRegisterInfo::spillSGPR(MachineBasicBlock::iterator MI, int Index,
                               RegScavenger *RS, bool OnlyToVGPR,
                               bool NeedsCFI) const {
  MachineBasicBlock *MBB = MI->getParent();
  MachineFunction *MF = MBB->getParent();
  SIMachineFunctionInfo *MFI = MF->getInfo<SIMachineFunctionInfo>();
<<<<<<< HEAD
  DenseSet<Register> SGPRSpillVGPRDefinedSet;
  const SIFrameLowering *TFL = ST.getFrameLowering();
=======
  DenseSet<Register> SGPRSpillVGPRDefinedSet; // FIXME: This should be removed
>>>>>>> 97febb13

  ArrayRef<SIMachineFunctionInfo::SpilledReg> VGPRSpills
    = MFI->getSGPRToVGPRSpills(Index);
  bool SpillToVGPR = !VGPRSpills.empty();
  if (OnlyToVGPR && !SpillToVGPR)
    return false;

  const SIInstrInfo *TII = ST.getInstrInfo();

  Register SuperReg = MI->getOperand(0).getReg();
  bool IsKill = MI->getOperand(0).isKill();
  const DebugLoc &DL = MI->getDebugLoc();

  assert(SpillToVGPR || (SuperReg != MFI->getStackPtrOffsetReg() &&
                         SuperReg != MFI->getFrameOffsetReg()));

  assert(SuperReg != AMDGPU::M0 && "m0 should never spill");
  assert(SuperReg != AMDGPU::EXEC_LO && SuperReg != AMDGPU::EXEC_HI &&
         SuperReg != AMDGPU::EXEC && "exec should never spill");

  unsigned EltSize = 4;
  const TargetRegisterClass *RC = getPhysRegClass(SuperReg);

  ArrayRef<int16_t> SplitParts = getRegSplitParts(RC, EltSize);
  unsigned NumSubRegs = SplitParts.empty() ? 1 : SplitParts.size();

  if (SpillToVGPR) {
    for (unsigned i = 0, e = NumSubRegs; i < e; ++i) {
      Register SubReg =
          NumSubRegs == 1 ? SuperReg : getSubReg(SuperReg, SplitParts[i]);
      SIMachineFunctionInfo::SpilledReg Spill = VGPRSpills[i];

      bool UseKill = IsKill && i == NumSubRegs - 1;

      // During SGPR spilling to VGPR, determine if the VGPR is defined. The
      // only circumstance in which we say it is undefined is when it is the
      // first spill to this VGPR in the first basic block.
      bool VGPRDefined = true;
      if (MBB == &MF->front())
        VGPRDefined = !SGPRSpillVGPRDefinedSet.insert(Spill.VGPR).second;

      // Mark the "old value of vgpr" input undef only if this is the first sgpr
      // spill to this specific vgpr in the first basic block.
      auto MIB = BuildMI(*MBB, MI, DL,
              TII->getMCOpcodeFromPseudo(AMDGPU::V_WRITELANE_B32),
              Spill.VGPR)
        .addReg(SubReg, getKillRegState(UseKill))
        .addImm(Spill.Lane)
        .addReg(Spill.VGPR, VGPRDefined ? 0 : RegState::Undef);

      if (NeedsCFI)
        TFL->buildCFIForSGPRToVGPRSpill(*MBB, MI, DL, SubReg, Spill.VGPR,
                                        Spill.Lane);
      if (i == 0 && NumSubRegs > 1) {
        // We may be spilling a super-register which is only partially defined,
        // and need to ensure later spills think the value is defined.
        MIB.addReg(SuperReg, RegState::ImplicitDefine);
      }

      if (NumSubRegs > 1)
        MIB.addReg(SuperReg, getKillRegState(UseKill) | RegState::Implicit);

      // FIXME: Since this spills to another register instead of an actual
      // frame index, we should delete the frame index when all references to
      // it are fixed.
    }
  } else {
    // Scavenged temporary VGPR to use. It must be scavenged once for any number
    // of spilled subregs.
    Register TmpVGPR = RS->scavengeRegister(&AMDGPU::VGPR_32RegClass, MI, 0);
    RS->setRegUsed(TmpVGPR);

    // SubReg carries the "Kill" flag when SubReg == SuperReg.
    unsigned SubKillState = getKillRegState((NumSubRegs == 1) && IsKill);

    unsigned PerVGPR = 32;
    unsigned NumVGPRs = (NumSubRegs + (PerVGPR - 1)) / PerVGPR;
    int64_t VGPRLanes = (1LL << std::min(PerVGPR, NumSubRegs)) - 1LL;

    for (unsigned Offset = 0; Offset < NumVGPRs; ++Offset) {
      unsigned TmpVGPRFlags = RegState::Undef;

      // Write sub registers into the VGPR
      for (unsigned i = Offset * PerVGPR,
                    e = std::min((Offset + 1) * PerVGPR, NumSubRegs);
           i < e; ++i) {
        Register SubReg =
            NumSubRegs == 1 ? SuperReg : getSubReg(SuperReg, SplitParts[i]);

        MachineInstrBuilder WriteLane =
            BuildMI(*MBB, MI, DL,
                    TII->getMCOpcodeFromPseudo(AMDGPU::V_WRITELANE_B32),
                    TmpVGPR)
                .addReg(SubReg, SubKillState)
                .addImm(i % PerVGPR)
                .addReg(TmpVGPR, TmpVGPRFlags);
        TmpVGPRFlags = 0;

        // There could be undef components of a spilled super register.
        // TODO: Can we detect this and skip the spill?
        if (NumSubRegs > 1) {
          // The last implicit use of the SuperReg carries the "Kill" flag.
          unsigned SuperKillState = 0;
          if (i + 1 == NumSubRegs)
            SuperKillState |= getKillRegState(IsKill);
          WriteLane.addReg(SuperReg, RegState::Implicit | SuperKillState);
        }
      }

      // Write out VGPR
      buildSGPRSpillLoadStore(MI, Index, Offset, EltSize, TmpVGPR, VGPRLanes,
                              RS, false);

      // TODO: Implement CFI for SpillToVMEM if/when it is fully supported.
    }
  }

  MI->eraseFromParent();
  MFI->addToSpilledSGPRs(NumSubRegs);
  return true;
}

bool SIRegisterInfo::restoreSGPR(MachineBasicBlock::iterator MI,
                                 int Index,
                                 RegScavenger *RS,
                                 bool OnlyToVGPR) const {
  MachineFunction *MF = MI->getParent()->getParent();
  MachineBasicBlock *MBB = MI->getParent();
  SIMachineFunctionInfo *MFI = MF->getInfo<SIMachineFunctionInfo>();

  ArrayRef<SIMachineFunctionInfo::SpilledReg> VGPRSpills
    = MFI->getSGPRToVGPRSpills(Index);
  bool SpillToVGPR = !VGPRSpills.empty();
  if (OnlyToVGPR && !SpillToVGPR)
    return false;

  const SIInstrInfo *TII = ST.getInstrInfo();
  const DebugLoc &DL = MI->getDebugLoc();

  Register SuperReg = MI->getOperand(0).getReg();

  assert(SuperReg != AMDGPU::M0 && "m0 should never spill");
  assert(SuperReg != AMDGPU::EXEC_LO && SuperReg != AMDGPU::EXEC_HI &&
         SuperReg != AMDGPU::EXEC && "exec should never spill");

  unsigned EltSize = 4;

  const TargetRegisterClass *RC = getPhysRegClass(SuperReg);

  ArrayRef<int16_t> SplitParts = getRegSplitParts(RC, EltSize);
  unsigned NumSubRegs = SplitParts.empty() ? 1 : SplitParts.size();

  if (SpillToVGPR) {
    for (unsigned i = 0, e = NumSubRegs; i < e; ++i) {
      Register SubReg =
          NumSubRegs == 1 ? SuperReg : getSubReg(SuperReg, SplitParts[i]);

      SIMachineFunctionInfo::SpilledReg Spill = VGPRSpills[i];
      auto MIB =
        BuildMI(*MBB, MI, DL, TII->getMCOpcodeFromPseudo(AMDGPU::V_READLANE_B32),
                SubReg)
        .addReg(Spill.VGPR)
        .addImm(Spill.Lane);
      if (NumSubRegs > 1 && i == 0)
        MIB.addReg(SuperReg, RegState::ImplicitDefine);
    }
  } else {
    Register TmpVGPR = RS->scavengeRegister(&AMDGPU::VGPR_32RegClass, MI, 0);
    RS->setRegUsed(TmpVGPR);

    unsigned PerVGPR = 32;
    unsigned NumVGPRs = (NumSubRegs + (PerVGPR - 1)) / PerVGPR;
    int64_t VGPRLanes = (1LL << std::min(PerVGPR, NumSubRegs)) - 1LL;

    for (unsigned Offset = 0; Offset < NumVGPRs; ++Offset) {
      // Load in VGPR data
      buildSGPRSpillLoadStore(MI, Index, Offset, EltSize, TmpVGPR, VGPRLanes,
                              RS, true);

      // Unpack lanes
      for (unsigned i = Offset * PerVGPR,
                    e = std::min((Offset + 1) * PerVGPR, NumSubRegs);
           i < e; ++i) {
        Register SubReg =
            NumSubRegs == 1 ? SuperReg : getSubReg(SuperReg, SplitParts[i]);

        bool LastSubReg = (i + 1 == e);
        auto MIB =
            BuildMI(*MBB, MI, DL,
                    TII->getMCOpcodeFromPseudo(AMDGPU::V_READLANE_B32), SubReg)
                .addReg(TmpVGPR, getKillRegState(LastSubReg))
                .addImm(i);
        if (NumSubRegs > 1 && i == 0)
          MIB.addReg(SuperReg, RegState::ImplicitDefine);
      }
    }
  }

  MI->eraseFromParent();
  return true;
}

/// Special case of eliminateFrameIndex. Returns true if the SGPR was spilled to
/// a VGPR and the stack slot can be safely eliminated when all other users are
/// handled.
bool SIRegisterInfo::eliminateSGPRToVGPRSpillFrameIndex(
  MachineBasicBlock::iterator MI,
  int FI,
  RegScavenger *RS) const {
  bool NeedsCFI = false;
  switch (MI->getOpcode()) {
  case AMDGPU::SI_SPILL_S1024_CFI_SAVE:
  case AMDGPU::SI_SPILL_S512_CFI_SAVE:
  case AMDGPU::SI_SPILL_S256_CFI_SAVE:
  case AMDGPU::SI_SPILL_S160_CFI_SAVE:
  case AMDGPU::SI_SPILL_S128_CFI_SAVE:
  case AMDGPU::SI_SPILL_S96_CFI_SAVE:
  case AMDGPU::SI_SPILL_S64_CFI_SAVE:
  case AMDGPU::SI_SPILL_S32_CFI_SAVE:
    NeedsCFI = true;
    LLVM_FALLTHROUGH;
  case AMDGPU::SI_SPILL_S1024_SAVE:
  case AMDGPU::SI_SPILL_S512_SAVE:
  case AMDGPU::SI_SPILL_S256_SAVE:
  case AMDGPU::SI_SPILL_S192_SAVE:
  case AMDGPU::SI_SPILL_S160_SAVE:
  case AMDGPU::SI_SPILL_S128_SAVE:
  case AMDGPU::SI_SPILL_S96_SAVE:
  case AMDGPU::SI_SPILL_S64_SAVE:
  case AMDGPU::SI_SPILL_S32_SAVE:
    return spillSGPR(MI, FI, RS, true, NeedsCFI);
  case AMDGPU::SI_SPILL_S1024_RESTORE:
  case AMDGPU::SI_SPILL_S512_RESTORE:
  case AMDGPU::SI_SPILL_S256_RESTORE:
  case AMDGPU::SI_SPILL_S192_RESTORE:
  case AMDGPU::SI_SPILL_S160_RESTORE:
  case AMDGPU::SI_SPILL_S128_RESTORE:
  case AMDGPU::SI_SPILL_S96_RESTORE:
  case AMDGPU::SI_SPILL_S64_RESTORE:
  case AMDGPU::SI_SPILL_S32_RESTORE:
    return restoreSGPR(MI, FI, RS, true);
  default:
    llvm_unreachable("not an SGPR spill instruction");
  }
}

void SIRegisterInfo::eliminateFrameIndex(MachineBasicBlock::iterator MI,
                                        int SPAdj, unsigned FIOperandNum,
                                        RegScavenger *RS) const {
  MachineFunction *MF = MI->getParent()->getParent();
  MachineBasicBlock *MBB = MI->getParent();
  SIMachineFunctionInfo *MFI = MF->getInfo<SIMachineFunctionInfo>();
  MachineFrameInfo &FrameInfo = MF->getFrameInfo();
  const SIInstrInfo *TII = ST.getInstrInfo();
  DebugLoc DL = MI->getDebugLoc();

  assert(SPAdj == 0 && "unhandled SP adjustment in call sequence?");

  MachineOperand &FIOp = MI->getOperand(FIOperandNum);
  int Index = MI->getOperand(FIOperandNum).getIndex();

  Register FrameReg = FrameInfo.isFixedObjectIndex(Index) && hasBasePointer(*MF)
                          ? getBaseRegister()
                          : getFrameRegister(*MF);

  bool NeedsCFI = false;

  switch (MI->getOpcode()) {
    // SGPR register spill
  case AMDGPU::SI_SPILL_S1024_CFI_SAVE:
  case AMDGPU::SI_SPILL_S512_CFI_SAVE:
  case AMDGPU::SI_SPILL_S256_CFI_SAVE:
  case AMDGPU::SI_SPILL_S160_CFI_SAVE:
  case AMDGPU::SI_SPILL_S128_CFI_SAVE:
  case AMDGPU::SI_SPILL_S96_CFI_SAVE:
  case AMDGPU::SI_SPILL_S64_CFI_SAVE:
  case AMDGPU::SI_SPILL_S32_CFI_SAVE: {
    NeedsCFI = true;
    LLVM_FALLTHROUGH;
  }
    case AMDGPU::SI_SPILL_S1024_SAVE:
    case AMDGPU::SI_SPILL_S512_SAVE:
    case AMDGPU::SI_SPILL_S256_SAVE:
    case AMDGPU::SI_SPILL_S192_SAVE:
    case AMDGPU::SI_SPILL_S160_SAVE:
    case AMDGPU::SI_SPILL_S128_SAVE:
    case AMDGPU::SI_SPILL_S96_SAVE:
    case AMDGPU::SI_SPILL_S64_SAVE:
    case AMDGPU::SI_SPILL_S32_SAVE: {
      spillSGPR(MI, Index, RS);
      break;
    }

    // SGPR register restore
    case AMDGPU::SI_SPILL_S1024_RESTORE:
    case AMDGPU::SI_SPILL_S512_RESTORE:
    case AMDGPU::SI_SPILL_S256_RESTORE:
    case AMDGPU::SI_SPILL_S192_RESTORE:
    case AMDGPU::SI_SPILL_S160_RESTORE:
    case AMDGPU::SI_SPILL_S128_RESTORE:
    case AMDGPU::SI_SPILL_S96_RESTORE:
    case AMDGPU::SI_SPILL_S64_RESTORE:
    case AMDGPU::SI_SPILL_S32_RESTORE: {
      restoreSGPR(MI, Index, RS);
      break;
    }

    // VGPR register spill
    case AMDGPU::SI_SPILL_V1024_CFI_SAVE:
    case AMDGPU::SI_SPILL_V512_CFI_SAVE:
    case AMDGPU::SI_SPILL_V256_CFI_SAVE:
    case AMDGPU::SI_SPILL_V160_CFI_SAVE:
    case AMDGPU::SI_SPILL_V128_CFI_SAVE:
    case AMDGPU::SI_SPILL_V96_CFI_SAVE:
    case AMDGPU::SI_SPILL_V64_CFI_SAVE:
    case AMDGPU::SI_SPILL_V32_CFI_SAVE:
      NeedsCFI = true;
      LLVM_FALLTHROUGH;
    case AMDGPU::SI_SPILL_V1024_SAVE:
    case AMDGPU::SI_SPILL_V512_SAVE:
    case AMDGPU::SI_SPILL_V256_SAVE:
    case AMDGPU::SI_SPILL_V160_SAVE:
    case AMDGPU::SI_SPILL_V128_SAVE:
    case AMDGPU::SI_SPILL_V96_SAVE:
    case AMDGPU::SI_SPILL_V64_SAVE:
    case AMDGPU::SI_SPILL_V32_SAVE:
    case AMDGPU::SI_SPILL_A1024_SAVE:
    case AMDGPU::SI_SPILL_A512_SAVE:
    case AMDGPU::SI_SPILL_A256_SAVE:
    case AMDGPU::SI_SPILL_A192_SAVE:
    case AMDGPU::SI_SPILL_A160_SAVE:
    case AMDGPU::SI_SPILL_A128_SAVE:
    case AMDGPU::SI_SPILL_A96_SAVE:
    case AMDGPU::SI_SPILL_A64_SAVE:
    case AMDGPU::SI_SPILL_A32_SAVE: {
      const MachineOperand *VData = TII->getNamedOperand(*MI,
                                                         AMDGPU::OpName::vdata);
      assert(TII->getNamedOperand(*MI, AMDGPU::OpName::soffset)->getReg() ==
             MFI->getStackPtrOffsetReg());

      buildSpillLoadStore(
          MI, AMDGPU::BUFFER_STORE_DWORD_OFFSET, Index, VData->getReg(),
          VData->isKill(),
          TII->getNamedOperand(*MI, AMDGPU::OpName::srsrc)->getReg(), FrameReg,
          TII->getNamedOperand(*MI, AMDGPU::OpName::offset)->getImm(),
          *MI->memoperands_begin(), RS, NeedsCFI);
      MFI->addToSpilledVGPRs(getNumSubRegsForSpillOp(MI->getOpcode()));
      MI->eraseFromParent();
      break;
    }
    case AMDGPU::SI_SPILL_V32_RESTORE:
    case AMDGPU::SI_SPILL_V64_RESTORE:
    case AMDGPU::SI_SPILL_V96_RESTORE:
    case AMDGPU::SI_SPILL_V128_RESTORE:
    case AMDGPU::SI_SPILL_V160_RESTORE:
    case AMDGPU::SI_SPILL_V256_RESTORE:
    case AMDGPU::SI_SPILL_V512_RESTORE:
    case AMDGPU::SI_SPILL_V1024_RESTORE:
    case AMDGPU::SI_SPILL_A32_RESTORE:
    case AMDGPU::SI_SPILL_A64_RESTORE:
    case AMDGPU::SI_SPILL_A96_RESTORE:
    case AMDGPU::SI_SPILL_A128_RESTORE:
    case AMDGPU::SI_SPILL_A160_RESTORE:
    case AMDGPU::SI_SPILL_A192_RESTORE:
    case AMDGPU::SI_SPILL_A256_RESTORE:
    case AMDGPU::SI_SPILL_A512_RESTORE:
    case AMDGPU::SI_SPILL_A1024_RESTORE: {
      const MachineOperand *VData = TII->getNamedOperand(*MI,
                                                         AMDGPU::OpName::vdata);
      assert(TII->getNamedOperand(*MI, AMDGPU::OpName::soffset)->getReg() ==
             MFI->getStackPtrOffsetReg());

      buildSpillLoadStore(MI, AMDGPU::BUFFER_LOAD_DWORD_OFFSET,
            Index,
            VData->getReg(), VData->isKill(),
            TII->getNamedOperand(*MI, AMDGPU::OpName::srsrc)->getReg(),
            FrameReg,
            TII->getNamedOperand(*MI, AMDGPU::OpName::offset)->getImm(),
            *MI->memoperands_begin(),
            RS);
      MI->eraseFromParent();
      break;
    }

    default: {
      const DebugLoc &DL = MI->getDebugLoc();
      bool IsMUBUF = TII->isMUBUF(*MI);

      if (!IsMUBUF && !MFI->isEntryFunction()) {
        // Convert to a swizzled stack address by scaling by the wave size.
        //
        // In an entry function/kernel the offset is already swizzled.

        bool IsCopy = MI->getOpcode() == AMDGPU::V_MOV_B32_e32;
        Register ResultReg =
            IsCopy ? MI->getOperand(0).getReg()
                   : RS->scavengeRegister(&AMDGPU::VGPR_32RegClass, MI, 0);

        int64_t Offset = FrameInfo.getObjectOffset(Index);
        if (Offset == 0) {
          // XXX - This never happens because of emergency scavenging slot at 0?
          BuildMI(*MBB, MI, DL, TII->get(AMDGPU::V_LSHRREV_B32_e64), ResultReg)
            .addImm(ST.getWavefrontSizeLog2())
            .addReg(FrameReg);
        } else {
          if (auto MIB = TII->getAddNoCarry(*MBB, MI, DL, ResultReg, *RS)) {
            // Reuse ResultReg in intermediate step.
            Register ScaledReg = ResultReg;

            BuildMI(*MBB, *MIB, DL, TII->get(AMDGPU::V_LSHRREV_B32_e64),
                    ScaledReg)
              .addImm(ST.getWavefrontSizeLog2())
              .addReg(FrameReg);

            const bool IsVOP2 = MIB->getOpcode() == AMDGPU::V_ADD_U32_e32;

            // TODO: Fold if use instruction is another add of a constant.
            if (IsVOP2 || AMDGPU::isInlinableLiteral32(Offset, ST.hasInv2PiInlineImm())) {
              // FIXME: This can fail
              MIB.addImm(Offset);
              MIB.addReg(ScaledReg, RegState::Kill);
              if (!IsVOP2)
                MIB.addImm(0); // clamp bit
            } else {
              assert(MIB->getOpcode() == AMDGPU::V_ADD_CO_U32_e64 &&
                     "Need to reuse carry out register");

              // Use scavenged unused carry out as offset register.
              Register ConstOffsetReg;
              if (!isWave32)
                ConstOffsetReg = getSubReg(MIB.getReg(1), AMDGPU::sub0);
              else
                ConstOffsetReg = MIB.getReg(1);

              BuildMI(*MBB, *MIB, DL, TII->get(AMDGPU::S_MOV_B32), ConstOffsetReg)
                .addImm(Offset);
              MIB.addReg(ConstOffsetReg, RegState::Kill);
              MIB.addReg(ScaledReg, RegState::Kill);
              MIB.addImm(0); // clamp bit
            }
          } else {
            // We have to produce a carry out, and there isn't a free SGPR pair
            // for it. We can keep the whole computation on the SALU to avoid
            // clobbering an additional register at the cost of an extra mov.

            // We may have 1 free scratch SGPR even though a carry out is
            // unavailable. Only one additional mov is needed.
            Register TmpScaledReg =
                RS->scavengeRegister(&AMDGPU::SReg_32_XM0RegClass, MI, 0, false);
            Register ScaledReg = TmpScaledReg.isValid() ? TmpScaledReg : FrameReg;

            BuildMI(*MBB, MI, DL, TII->get(AMDGPU::S_LSHR_B32), ScaledReg)
              .addReg(FrameReg)
              .addImm(ST.getWavefrontSizeLog2());
            BuildMI(*MBB, MI, DL, TII->get(AMDGPU::S_ADD_U32), ScaledReg)
              .addReg(ScaledReg, RegState::Kill)
              .addImm(Offset);
            BuildMI(*MBB, MI, DL, TII->get(AMDGPU::COPY), ResultReg)
              .addReg(ScaledReg, RegState::Kill);

            // If there were truly no free SGPRs, we need to undo everything.
            if (!TmpScaledReg.isValid()) {
              BuildMI(*MBB, MI, DL, TII->get(AMDGPU::S_SUB_U32), ScaledReg)
                .addReg(ScaledReg, RegState::Kill)
                .addImm(Offset);
              BuildMI(*MBB, MI, DL, TII->get(AMDGPU::S_LSHL_B32), ScaledReg)
                .addReg(FrameReg)
                .addImm(ST.getWavefrontSizeLog2());
            }
          }
        }

        // Don't introduce an extra copy if we're just materializing in a mov.
        if (IsCopy)
          MI->eraseFromParent();
        else
          FIOp.ChangeToRegister(ResultReg, false, false, true);
        return;
      }

      if (IsMUBUF) {
        // Disable offen so we don't need a 0 vgpr base.
        assert(static_cast<int>(FIOperandNum) ==
               AMDGPU::getNamedOperandIdx(MI->getOpcode(),
                                          AMDGPU::OpName::vaddr));

        auto &SOffset = *TII->getNamedOperand(*MI, AMDGPU::OpName::soffset);
        assert((SOffset.isReg() &&
                SOffset.getReg() == MFI->getStackPtrOffsetReg()) ||
               (SOffset.isImm() && SOffset.getImm() == 0));
        if (SOffset.isReg()) {
          if (FrameReg == AMDGPU::NoRegister) {
            SOffset.ChangeToImmediate(0);
          } else {
            SOffset.setReg(FrameReg);
          }
        }

        int64_t Offset = FrameInfo.getObjectOffset(Index);
        int64_t OldImm
          = TII->getNamedOperand(*MI, AMDGPU::OpName::offset)->getImm();
        int64_t NewOffset = OldImm + Offset;

        if (isUInt<12>(NewOffset) &&
            buildMUBUFOffsetLoadStore(ST, FrameInfo, MI, Index, NewOffset)) {
          MI->eraseFromParent();
          return;
        }
      }

      // If the offset is simply too big, don't convert to a scratch wave offset
      // relative index.

      int64_t Offset = FrameInfo.getObjectOffset(Index);
      FIOp.ChangeToImmediate(Offset);
      if (!TII->isImmOperandLegal(*MI, FIOperandNum, FIOp)) {
        Register TmpReg = RS->scavengeRegister(&AMDGPU::VGPR_32RegClass, MI, 0);
        BuildMI(*MBB, MI, DL, TII->get(AMDGPU::V_MOV_B32_e32), TmpReg)
          .addImm(Offset);
        FIOp.ChangeToRegister(TmpReg, false, false, true);
      }
    }
  }
}

StringRef SIRegisterInfo::getRegAsmName(MCRegister Reg) const {
  return AMDGPUInstPrinter::getRegisterName(Reg);
}

const TargetRegisterClass *
SIRegisterInfo::getVGPRClassForBitWidth(unsigned BitWidth) {
  if (BitWidth == 1)
    return &AMDGPU::VReg_1RegClass;
  if (BitWidth <= 16)
    return &AMDGPU::VGPR_LO16RegClass;
  if (BitWidth <= 32)
    return &AMDGPU::VGPR_32RegClass;
  if (BitWidth <= 64)
    return &AMDGPU::VReg_64RegClass;
  if (BitWidth <= 96)
    return &AMDGPU::VReg_96RegClass;
  if (BitWidth <= 128)
    return &AMDGPU::VReg_128RegClass;
  if (BitWidth <= 160)
    return &AMDGPU::VReg_160RegClass;
  if (BitWidth <= 192)
    return &AMDGPU::VReg_192RegClass;
  if (BitWidth <= 256)
    return &AMDGPU::VReg_256RegClass;
  if (BitWidth <= 512)
    return &AMDGPU::VReg_512RegClass;
  if (BitWidth <= 1024)
    return &AMDGPU::VReg_1024RegClass;

  return nullptr;
}

const TargetRegisterClass *
SIRegisterInfo::getAGPRClassForBitWidth(unsigned BitWidth) {
  if (BitWidth <= 16)
    return &AMDGPU::AGPR_LO16RegClass;
  if (BitWidth <= 32)
    return &AMDGPU::AGPR_32RegClass;
  if (BitWidth <= 64)
    return &AMDGPU::AReg_64RegClass;
  if (BitWidth <= 96)
    return &AMDGPU::AReg_96RegClass;
  if (BitWidth <= 128)
    return &AMDGPU::AReg_128RegClass;
  if (BitWidth <= 160)
    return &AMDGPU::AReg_160RegClass;
  if (BitWidth <= 192)
    return &AMDGPU::AReg_192RegClass;
  if (BitWidth <= 256)
    return &AMDGPU::AReg_256RegClass;
  if (BitWidth <= 512)
    return &AMDGPU::AReg_512RegClass;
  if (BitWidth <= 1024)
    return &AMDGPU::AReg_1024RegClass;

  return nullptr;
}

const TargetRegisterClass *
SIRegisterInfo::getSGPRClassForBitWidth(unsigned BitWidth) {
  if (BitWidth <= 16)
    return &AMDGPU::SGPR_LO16RegClass;
  if (BitWidth <= 32)
    return &AMDGPU::SReg_32RegClass;
  if (BitWidth <= 64)
    return &AMDGPU::SReg_64RegClass;
  if (BitWidth <= 96)
    return &AMDGPU::SGPR_96RegClass;
  if (BitWidth <= 128)
    return &AMDGPU::SGPR_128RegClass;
  if (BitWidth <= 160)
    return &AMDGPU::SGPR_160RegClass;
  if (BitWidth <= 192)
    return &AMDGPU::SGPR_192RegClass;
  if (BitWidth <= 256)
    return &AMDGPU::SGPR_256RegClass;
  if (BitWidth <= 512)
    return &AMDGPU::SGPR_512RegClass;
  if (BitWidth <= 1024)
    return &AMDGPU::SGPR_1024RegClass;

  return nullptr;
}

// FIXME: This is very slow. It might be worth creating a map from physreg to
// register class.
const TargetRegisterClass *
SIRegisterInfo::getPhysRegClass(MCRegister Reg) const {
  static const TargetRegisterClass *const BaseClasses[] = {
    &AMDGPU::VGPR_LO16RegClass,
    &AMDGPU::VGPR_HI16RegClass,
    &AMDGPU::SReg_LO16RegClass,
    &AMDGPU::AGPR_LO16RegClass,
    &AMDGPU::VGPR_32RegClass,
    &AMDGPU::SReg_32RegClass,
    &AMDGPU::AGPR_32RegClass,
    &AMDGPU::VReg_64RegClass,
    &AMDGPU::SReg_64RegClass,
    &AMDGPU::AReg_64RegClass,
    &AMDGPU::VReg_96RegClass,
    &AMDGPU::SReg_96RegClass,
    &AMDGPU::AReg_96RegClass,
    &AMDGPU::VReg_128RegClass,
    &AMDGPU::SReg_128RegClass,
    &AMDGPU::AReg_128RegClass,
    &AMDGPU::VReg_160RegClass,
    &AMDGPU::SReg_160RegClass,
    &AMDGPU::AReg_160RegClass,
    &AMDGPU::VReg_192RegClass,
    &AMDGPU::SReg_192RegClass,
    &AMDGPU::AReg_192RegClass,
    &AMDGPU::VReg_256RegClass,
    &AMDGPU::SReg_256RegClass,
    &AMDGPU::AReg_256RegClass,
    &AMDGPU::VReg_512RegClass,
    &AMDGPU::SReg_512RegClass,
    &AMDGPU::AReg_512RegClass,
    &AMDGPU::SReg_1024RegClass,
    &AMDGPU::VReg_1024RegClass,
    &AMDGPU::AReg_1024RegClass,
    &AMDGPU::SCC_CLASSRegClass,
    &AMDGPU::Pseudo_SReg_32RegClass,
    &AMDGPU::Pseudo_SReg_128RegClass,
  };

  for (const TargetRegisterClass *BaseClass : BaseClasses) {
    if (BaseClass->contains(Reg)) {
      return BaseClass;
    }
  }
  return nullptr;
}

// TODO: It might be helpful to have some target specific flags in
// TargetRegisterClass to mark which classes are VGPRs to make this trivial.
bool SIRegisterInfo::hasVGPRs(const TargetRegisterClass *RC) const {
  unsigned Size = getRegSizeInBits(*RC);
  if (Size == 16) {
    return getCommonSubClass(&AMDGPU::VGPR_LO16RegClass, RC) != nullptr ||
           getCommonSubClass(&AMDGPU::VGPR_HI16RegClass, RC) != nullptr;
  }
  const TargetRegisterClass *VRC = getVGPRClassForBitWidth(Size);
  if (!VRC) {
    assert(Size < 32 && "Invalid register class size");
    return false;
  }
  return getCommonSubClass(VRC, RC) != nullptr;
}

bool SIRegisterInfo::hasAGPRs(const TargetRegisterClass *RC) const {
  unsigned Size = getRegSizeInBits(*RC);
  if (Size < 16)
    return false;
  const TargetRegisterClass *ARC = getAGPRClassForBitWidth(Size);
  if (!ARC) {
    assert(getVGPRClassForBitWidth(Size) && "Invalid register class size");
    return false;
  }
  return getCommonSubClass(ARC, RC) != nullptr;
}

const TargetRegisterClass *
SIRegisterInfo::getEquivalentVGPRClass(const TargetRegisterClass *SRC) const {
  unsigned Size = getRegSizeInBits(*SRC);
  const TargetRegisterClass *VRC = getVGPRClassForBitWidth(Size);
  assert(VRC && "Invalid register class size");
  return VRC;
}

const TargetRegisterClass *
SIRegisterInfo::getEquivalentAGPRClass(const TargetRegisterClass *SRC) const {
  unsigned Size = getRegSizeInBits(*SRC);
  const TargetRegisterClass *ARC = getAGPRClassForBitWidth(Size);
  assert(ARC && "Invalid register class size");
  return ARC;
}

const TargetRegisterClass *
SIRegisterInfo::getEquivalentSGPRClass(const TargetRegisterClass *VRC) const {
  unsigned Size = getRegSizeInBits(*VRC);
  if (Size == 32)
    return &AMDGPU::SGPR_32RegClass;
  const TargetRegisterClass *SRC = getSGPRClassForBitWidth(Size);
  assert(SRC && "Invalid register class size");
  return SRC;
}

const TargetRegisterClass *SIRegisterInfo::getSubRegClass(
                         const TargetRegisterClass *RC, unsigned SubIdx) const {
  if (SubIdx == AMDGPU::NoSubRegister)
    return RC;

  // We can assume that each lane corresponds to one 32-bit register.
  unsigned Size = getNumChannelsFromSubReg(SubIdx) * 32;
  if (isSGPRClass(RC)) {
    if (Size == 32)
      RC = &AMDGPU::SGPR_32RegClass;
    else
      RC = getSGPRClassForBitWidth(Size);
  } else if (hasAGPRs(RC)) {
    RC = getAGPRClassForBitWidth(Size);
  } else {
    RC = getVGPRClassForBitWidth(Size);
  }
  assert(RC && "Invalid sub-register class size");
  return RC;
}

bool SIRegisterInfo::opCanUseInlineConstant(unsigned OpType) const {
  if (OpType >= AMDGPU::OPERAND_REG_INLINE_AC_FIRST &&
      OpType <= AMDGPU::OPERAND_REG_INLINE_AC_LAST)
    return !ST.hasMFMAInlineLiteralBug();

  return OpType >= AMDGPU::OPERAND_SRC_FIRST &&
         OpType <= AMDGPU::OPERAND_SRC_LAST;
}

bool SIRegisterInfo::shouldRewriteCopySrc(
  const TargetRegisterClass *DefRC,
  unsigned DefSubReg,
  const TargetRegisterClass *SrcRC,
  unsigned SrcSubReg) const {
  // We want to prefer the smallest register class possible, so we don't want to
  // stop and rewrite on anything that looks like a subregister
  // extract. Operations mostly don't care about the super register class, so we
  // only want to stop on the most basic of copies between the same register
  // class.
  //
  // e.g. if we have something like
  // %0 = ...
  // %1 = ...
  // %2 = REG_SEQUENCE %0, sub0, %1, sub1, %2, sub2
  // %3 = COPY %2, sub0
  //
  // We want to look through the COPY to find:
  //  => %3 = COPY %0

  // Plain copy.
  return getCommonSubClass(DefRC, SrcRC) != nullptr;
}

/// Returns a lowest register that is not used at any point in the function.
///        If all registers are used, then this function will return
///         AMDGPU::NoRegister. If \p ReserveHighestVGPR = true, then return
///         highest unused register.
MCRegister SIRegisterInfo::findUnusedRegister(const MachineRegisterInfo &MRI,
                                              const TargetRegisterClass *RC,
                                              const MachineFunction &MF,
                                              bool ReserveHighestVGPR) const {
  if (ReserveHighestVGPR) {
    for (MCRegister Reg : reverse(*RC))
      if (MRI.isAllocatable(Reg) && !MRI.isPhysRegUsed(Reg))
        return Reg;
  } else {
    for (MCRegister Reg : *RC)
      if (MRI.isAllocatable(Reg) && !MRI.isPhysRegUsed(Reg))
        return Reg;
  }
  return MCRegister();
}

ArrayRef<int16_t> SIRegisterInfo::getRegSplitParts(const TargetRegisterClass *RC,
                                                   unsigned EltSize) const {
  const unsigned RegBitWidth = AMDGPU::getRegBitWidth(*RC->MC);
  assert(RegBitWidth >= 32 && RegBitWidth <= 1024);

  const unsigned RegDWORDs = RegBitWidth / 32;
  const unsigned EltDWORDs = EltSize / 4;
  assert(RegSplitParts.size() + 1 >= EltDWORDs);

  const std::vector<int16_t> &Parts = RegSplitParts[EltDWORDs - 1];
  const unsigned NumParts = RegDWORDs / EltDWORDs;

  return makeArrayRef(Parts.data(), NumParts);
}

const TargetRegisterClass*
SIRegisterInfo::getRegClassForReg(const MachineRegisterInfo &MRI,
                                  Register Reg) const {
  return Reg.isVirtual() ? MRI.getRegClass(Reg) : getPhysRegClass(Reg);
}

bool SIRegisterInfo::isVGPR(const MachineRegisterInfo &MRI,
                            Register Reg) const {
  const TargetRegisterClass *RC = getRegClassForReg(MRI, Reg);
  // Registers without classes are unaddressable, SGPR-like registers.
  return RC && hasVGPRs(RC);
}

bool SIRegisterInfo::isAGPR(const MachineRegisterInfo &MRI,
                            Register Reg) const {
  const TargetRegisterClass *RC = getRegClassForReg(MRI, Reg);

  // Registers without classes are unaddressable, SGPR-like registers.
  return RC && hasAGPRs(RC);
}

bool SIRegisterInfo::shouldCoalesce(MachineInstr *MI,
                                    const TargetRegisterClass *SrcRC,
                                    unsigned SubReg,
                                    const TargetRegisterClass *DstRC,
                                    unsigned DstSubReg,
                                    const TargetRegisterClass *NewRC,
                                    LiveIntervals &LIS) const {
  unsigned SrcSize = getRegSizeInBits(*SrcRC);
  unsigned DstSize = getRegSizeInBits(*DstRC);
  unsigned NewSize = getRegSizeInBits(*NewRC);

  // Do not increase size of registers beyond dword, we would need to allocate
  // adjacent registers and constraint regalloc more than needed.

  // Always allow dword coalescing.
  if (SrcSize <= 32 || DstSize <= 32)
    return true;

  return NewSize <= DstSize || NewSize <= SrcSize;
}

unsigned SIRegisterInfo::getRegPressureLimit(const TargetRegisterClass *RC,
                                             MachineFunction &MF) const {
  const SIMachineFunctionInfo *MFI = MF.getInfo<SIMachineFunctionInfo>();

  unsigned Occupancy = ST.getOccupancyWithLocalMemSize(MFI->getLDSSize(),
                                                       MF.getFunction());
  switch (RC->getID()) {
  default:
    return AMDGPUGenRegisterInfo::getRegPressureLimit(RC, MF);
  case AMDGPU::VGPR_32RegClassID:
  case AMDGPU::VGPR_LO16RegClassID:
  case AMDGPU::VGPR_HI16RegClassID:
    return std::min(ST.getMaxNumVGPRs(Occupancy), ST.getMaxNumVGPRs(MF));
  case AMDGPU::SGPR_32RegClassID:
  case AMDGPU::SGPR_LO16RegClassID:
    return std::min(ST.getMaxNumSGPRs(Occupancy, true), ST.getMaxNumSGPRs(MF));
  }
}

unsigned SIRegisterInfo::getRegPressureSetLimit(const MachineFunction &MF,
                                                unsigned Idx) const {
  if (Idx == AMDGPU::RegisterPressureSets::VGPR_32 ||
      Idx == AMDGPU::RegisterPressureSets::AGPR_32)
    return getRegPressureLimit(&AMDGPU::VGPR_32RegClass,
                               const_cast<MachineFunction &>(MF));

  if (Idx == AMDGPU::RegisterPressureSets::SReg_32)
    return getRegPressureLimit(&AMDGPU::SGPR_32RegClass,
                               const_cast<MachineFunction &>(MF));

  llvm_unreachable("Unexpected register pressure set!");
}

const int *SIRegisterInfo::getRegUnitPressureSets(unsigned RegUnit) const {
  static const int Empty[] = { -1 };

  if (RegPressureIgnoredUnits[RegUnit])
    return Empty;

  return AMDGPUGenRegisterInfo::getRegUnitPressureSets(RegUnit);
}

MCRegister SIRegisterInfo::getReturnAddressReg(const MachineFunction &MF) const {
  // Not a callee saved register.
  return AMDGPU::SGPR30_SGPR31;
}

const TargetRegisterClass *
SIRegisterInfo::getRegClassForSizeOnBank(unsigned Size,
                                         const RegisterBank &RB,
                                         const MachineRegisterInfo &MRI) const {
  switch (RB.getID()) {
  case AMDGPU::VGPRRegBankID:
    return getVGPRClassForBitWidth(std::max(32u, Size));
  case AMDGPU::VCCRegBankID:
    assert(Size == 1);
    return isWave32 ? &AMDGPU::SReg_32_XM0_XEXECRegClass
                    : &AMDGPU::SReg_64_XEXECRegClass;
  case AMDGPU::SGPRRegBankID:
    return getSGPRClassForBitWidth(std::max(32u, Size));
  case AMDGPU::AGPRRegBankID:
    return getAGPRClassForBitWidth(std::max(32u, Size));
  default:
    llvm_unreachable("unknown register bank");
  }
}

const TargetRegisterClass *
SIRegisterInfo::getConstrainedRegClassForOperand(const MachineOperand &MO,
                                         const MachineRegisterInfo &MRI) const {
  const RegClassOrRegBank &RCOrRB = MRI.getRegClassOrRegBank(MO.getReg());
  if (const RegisterBank *RB = RCOrRB.dyn_cast<const RegisterBank*>())
    return getRegClassForTypeOnBank(MRI.getType(MO.getReg()), *RB, MRI);

  const TargetRegisterClass *RC = RCOrRB.get<const TargetRegisterClass*>();
  return getAllocatableClass(RC);
}

MCRegister SIRegisterInfo::getVCC() const {
  return isWave32 ? AMDGPU::VCC_LO : AMDGPU::VCC;
}

const TargetRegisterClass *
SIRegisterInfo::getRegClass(unsigned RCID) const {
  switch ((int)RCID) {
  case AMDGPU::SReg_1RegClassID:
    return getBoolRC();
  case AMDGPU::SReg_1_XEXECRegClassID:
    return isWave32 ? &AMDGPU::SReg_32_XM0_XEXECRegClass
      : &AMDGPU::SReg_64_XEXECRegClass;
  case -1:
    return nullptr;
  default:
    return AMDGPUGenRegisterInfo::getRegClass(RCID);
  }
}

// Find reaching register definition
MachineInstr *SIRegisterInfo::findReachingDef(Register Reg, unsigned SubReg,
                                              MachineInstr &Use,
                                              MachineRegisterInfo &MRI,
                                              LiveIntervals *LIS) const {
  auto &MDT = LIS->getAnalysis<MachineDominatorTree>();
  SlotIndex UseIdx = LIS->getInstructionIndex(Use);
  SlotIndex DefIdx;

  if (Reg.isVirtual()) {
    if (!LIS->hasInterval(Reg))
      return nullptr;
    LiveInterval &LI = LIS->getInterval(Reg);
    LaneBitmask SubLanes = SubReg ? getSubRegIndexLaneMask(SubReg)
                                  : MRI.getMaxLaneMaskForVReg(Reg);
    VNInfo *V = nullptr;
    if (LI.hasSubRanges()) {
      for (auto &S : LI.subranges()) {
        if ((S.LaneMask & SubLanes) == SubLanes) {
          V = S.getVNInfoAt(UseIdx);
          break;
        }
      }
    } else {
      V = LI.getVNInfoAt(UseIdx);
    }
    if (!V)
      return nullptr;
    DefIdx = V->def;
  } else {
    // Find last def.
    for (MCRegUnitIterator Units(Reg, this); Units.isValid(); ++Units) {
      LiveRange &LR = LIS->getRegUnit(*Units);
      if (VNInfo *V = LR.getVNInfoAt(UseIdx)) {
        if (!DefIdx.isValid() ||
            MDT.dominates(LIS->getInstructionFromIndex(DefIdx),
                          LIS->getInstructionFromIndex(V->def)))
          DefIdx = V->def;
      } else {
        return nullptr;
      }
    }
  }

  MachineInstr *Def = LIS->getInstructionFromIndex(DefIdx);

  if (!Def || !MDT.dominates(Def, &Use))
    return nullptr;

  assert(Def->modifiesRegister(Reg, this));

  return Def;
}

MCPhysReg SIRegisterInfo::get32BitRegister(MCPhysReg Reg) const {
  assert(getRegSizeInBits(*getPhysRegClass(Reg)) <= 32);

  for (const TargetRegisterClass &RC : { AMDGPU::VGPR_32RegClass,
                                         AMDGPU::SReg_32RegClass,
                                         AMDGPU::AGPR_32RegClass } ) {
    if (MCPhysReg Super = getMatchingSuperReg(Reg, AMDGPU::lo16, &RC))
      return Super;
  }
  if (MCPhysReg Super = getMatchingSuperReg(Reg, AMDGPU::hi16,
                                            &AMDGPU::VGPR_32RegClass)) {
      return Super;
  }

  return AMDGPU::NoRegister;
}

bool SIRegisterInfo::isConstantPhysReg(MCRegister PhysReg) const {
  switch (PhysReg) {
  case AMDGPU::SGPR_NULL:
  case AMDGPU::SRC_SHARED_BASE:
  case AMDGPU::SRC_PRIVATE_BASE:
  case AMDGPU::SRC_SHARED_LIMIT:
  case AMDGPU::SRC_PRIVATE_LIMIT:
    return true;
  default:
    return false;
  }
}

ArrayRef<MCPhysReg>
SIRegisterInfo::getAllSGPR128(const MachineFunction &MF) const {
  return makeArrayRef(AMDGPU::SGPR_128RegClass.begin(),
                      ST.getMaxNumSGPRs(MF) / 4);
}

ArrayRef<MCPhysReg>
SIRegisterInfo::getAllSGPR32(const MachineFunction &MF) const {
  return makeArrayRef(AMDGPU::SGPR_32RegClass.begin(), ST.getMaxNumSGPRs(MF));
}

ArrayRef<MCPhysReg>
SIRegisterInfo::getAllVGPR32(const MachineFunction &MF) const {
  return makeArrayRef(AMDGPU::VGPR_32RegClass.begin(), ST.getMaxNumVGPRs(MF));
}<|MERGE_RESOLUTION|>--- conflicted
+++ resolved
@@ -1027,12 +1027,8 @@
   MachineBasicBlock *MBB = MI->getParent();
   MachineFunction *MF = MBB->getParent();
   SIMachineFunctionInfo *MFI = MF->getInfo<SIMachineFunctionInfo>();
-<<<<<<< HEAD
-  DenseSet<Register> SGPRSpillVGPRDefinedSet;
+  DenseSet<Register> SGPRSpillVGPRDefinedSet; // FIXME: This should be removed
   const SIFrameLowering *TFL = ST.getFrameLowering();
-=======
-  DenseSet<Register> SGPRSpillVGPRDefinedSet; // FIXME: This should be removed
->>>>>>> 97febb13
 
   ArrayRef<SIMachineFunctionInfo::SpilledReg> VGPRSpills
     = MFI->getSGPRToVGPRSpills(Index);
