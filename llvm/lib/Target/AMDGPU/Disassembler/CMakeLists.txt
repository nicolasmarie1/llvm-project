include_directories( ${CMAKE_CURRENT_BINARY_DIR}/.. ${CMAKE_CURRENT_SOURCE_DIR}/.. )

add_llvm_component_library(LLVMAMDGPUDisassembler
  AMDGPUDisassembler.cpp
<<<<<<< HEAD
  CodeObject.cpp
=======

  LINK_COMPONENTS
  AMDGPUDesc
  AMDGPUInfo
  AMDGPUUtils
  MC
  MCDisassembler
  Support

  ADD_TO_COMPONENT
  AMDGPU
>>>>>>> 9168a0f5
  )

add_dependencies(LLVMAMDGPUDisassembler AMDGPUCommonTableGen LLVMAMDGPUUtils)<|MERGE_RESOLUTION|>--- conflicted
+++ resolved
@@ -2,9 +2,7 @@
 
 add_llvm_component_library(LLVMAMDGPUDisassembler
   AMDGPUDisassembler.cpp
-<<<<<<< HEAD
   CodeObject.cpp
-=======
 
   LINK_COMPONENTS
   AMDGPUDesc
@@ -16,7 +14,6 @@
 
   ADD_TO_COMPONENT
   AMDGPU
->>>>>>> 9168a0f5
   )
 
 add_dependencies(LLVMAMDGPUDisassembler AMDGPUCommonTableGen LLVMAMDGPUUtils)