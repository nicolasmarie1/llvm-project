--- conflicted
+++ resolved
@@ -89,6 +89,26 @@
                                       Function *&NewFn) {
   // Check if the return type is a vector.
   if (F->getReturnType()->isVectorTy())
+    return false;
+
+  rename(F);
+  NewFn = Intrinsic::getDeclaration(F->getParent(), IID);
+  return true;
+}
+
+static bool UpgradeX86BF16Intrinsic(Function *F, Intrinsic::ID IID,
+                                    Function *&NewFn) {
+  if (F->getReturnType()->getScalarType()->isBFloatTy())
+    return false;
+
+  rename(F);
+  NewFn = Intrinsic::getDeclaration(F->getParent(), IID);
+  return true;
+}
+
+static bool UpgradeX86BF16DPIntrinsic(Function *F, Intrinsic::ID IID,
+                                      Function *&NewFn) {
+  if (F->getFunctionType()->getParamType(1)->getScalarType()->isBFloatTy())
     return false;
 
   rename(F);
@@ -502,51 +522,6 @@
 
   // Several blend and other instructions with masks used the wrong number of
   // bits.
-<<<<<<< HEAD
-  if (Name == "sse41.insertps") // Added in 3.6
-    return UpgradeX86IntrinsicsWith8BitMask(F, Intrinsic::x86_sse41_insertps,
-                                            NewFn);
-  if (Name == "sse41.dppd") // Added in 3.6
-    return UpgradeX86IntrinsicsWith8BitMask(F, Intrinsic::x86_sse41_dppd,
-                                            NewFn);
-  if (Name == "sse41.dpps") // Added in 3.6
-    return UpgradeX86IntrinsicsWith8BitMask(F, Intrinsic::x86_sse41_dpps,
-                                            NewFn);
-  if (Name == "sse41.mpsadbw") // Added in 3.6
-    return UpgradeX86IntrinsicsWith8BitMask(F, Intrinsic::x86_sse41_mpsadbw,
-                                            NewFn);
-  if (Name == "avx.dp.ps.256") // Added in 3.6
-    return UpgradeX86IntrinsicsWith8BitMask(F, Intrinsic::x86_avx_dp_ps_256,
-                                            NewFn);
-  if (Name == "avx2.mpsadbw") // Added in 3.6
-    return UpgradeX86IntrinsicsWith8BitMask(F, Intrinsic::x86_avx2_mpsadbw,
-                                            NewFn);
-  if (Name == "avx512.mask.cmp.pd.128") // Added in 7.0
-    return UpgradeX86MaskedFPCompare(F, Intrinsic::x86_avx512_mask_cmp_pd_128,
-                                     NewFn);
-  if (Name == "avx512.mask.cmp.pd.256") // Added in 7.0
-    return UpgradeX86MaskedFPCompare(F, Intrinsic::x86_avx512_mask_cmp_pd_256,
-                                     NewFn);
-  if (Name == "avx512.mask.cmp.pd.512") // Added in 7.0
-    return UpgradeX86MaskedFPCompare(F, Intrinsic::x86_avx512_mask_cmp_pd_512,
-                                     NewFn);
-  if (Name == "avx512.mask.cmp.ps.128") // Added in 7.0
-    return UpgradeX86MaskedFPCompare(F, Intrinsic::x86_avx512_mask_cmp_ps_128,
-                                     NewFn);
-  if (Name == "avx512.mask.cmp.ps.256") // Added in 7.0
-    return UpgradeX86MaskedFPCompare(F, Intrinsic::x86_avx512_mask_cmp_ps_256,
-                                     NewFn);
-  if (Name == "avx512.mask.cmp.ps.512") // Added in 7.0
-    return UpgradeX86MaskedFPCompare(F, Intrinsic::x86_avx512_mask_cmp_ps_512,
-                                     NewFn);
-
-  // frcz.ss/sd may need to have an argument dropped. Added in 3.2
-  if (Name.starts_with("xop.vfrcz.ss") && F->arg_size() == 2) {
-    rename(F);
-    NewFn = Intrinsic::getDeclaration(F->getParent(),
-                                      Intrinsic::x86_xop_vfrcz_ss);
-    return true;
-=======
 
   // Added in 3.6
   ID = StringSwitch<Intrinsic::ID>(Name)
@@ -573,7 +548,6 @@
     if (ID != Intrinsic::not_intrinsic)
       return UpgradeX86MaskedFPCompare(F, ID, NewFn);
     return false; // No other 'x86.avx523.mask.cmp.*'.
->>>>>>> 9ba74c2e
   }
 
   if (Name.consume_front("avx512bf16.")) {
@@ -4594,6 +4568,43 @@
     return;
   }
 
+  case Intrinsic::x86_avx512bf16_cvtne2ps2bf16_128:
+  case Intrinsic::x86_avx512bf16_cvtne2ps2bf16_256:
+  case Intrinsic::x86_avx512bf16_cvtne2ps2bf16_512:
+  case Intrinsic::x86_avx512bf16_mask_cvtneps2bf16_128:
+  case Intrinsic::x86_avx512bf16_cvtneps2bf16_256:
+  case Intrinsic::x86_avx512bf16_cvtneps2bf16_512: {
+    SmallVector<Value *, 4> Args(CI->args());
+    unsigned NumElts = cast<FixedVectorType>(CI->getType())->getNumElements();
+    if (NewFn->getIntrinsicID() ==
+        Intrinsic::x86_avx512bf16_mask_cvtneps2bf16_128)
+      Args[1] = Builder.CreateBitCast(
+          Args[1], FixedVectorType::get(Builder.getBFloatTy(), NumElts));
+
+    NewCall = Builder.CreateCall(NewFn, Args);
+    Value *Res = Builder.CreateBitCast(
+        NewCall, FixedVectorType::get(Builder.getInt16Ty(), NumElts));
+
+    NewCall->takeName(CI);
+    CI->replaceAllUsesWith(Res);
+    CI->eraseFromParent();
+    return;
+  }
+  case Intrinsic::x86_avx512bf16_dpbf16ps_128:
+  case Intrinsic::x86_avx512bf16_dpbf16ps_256:
+  case Intrinsic::x86_avx512bf16_dpbf16ps_512:{
+    SmallVector<Value *, 4> Args(CI->args());
+    unsigned NumElts =
+        cast<FixedVectorType>(CI->getType())->getNumElements() * 2;
+    Args[1] = Builder.CreateBitCast(
+        Args[1], FixedVectorType::get(Builder.getBFloatTy(), NumElts));
+    Args[2] = Builder.CreateBitCast(
+        Args[2], FixedVectorType::get(Builder.getBFloatTy(), NumElts));
+
+    NewCall = Builder.CreateCall(NewFn, Args);
+    break;
+  }
+
   case Intrinsic::thread_pointer: {
     NewCall = Builder.CreateCall(NewFn, {});
     break;
