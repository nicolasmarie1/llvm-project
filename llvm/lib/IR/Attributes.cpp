//===- Attributes.cpp - Implement AttributesList --------------------------===//
//
// Part of the LLVM Project, under the Apache License v2.0 with LLVM Exceptions.
// See https://llvm.org/LICENSE.txt for license information.
// SPDX-License-Identifier: Apache-2.0 WITH LLVM-exception
//
//===----------------------------------------------------------------------===//
//
// \file
// This file implements the Attribute, AttributeImpl, AttrBuilder,
// AttributeListImpl, and AttributeList classes.
//
//===----------------------------------------------------------------------===//

#include "llvm/IR/Attributes.h"
#include "AttributeImpl.h"
#include "LLVMContextImpl.h"
#include "llvm/ADT/ArrayRef.h"
#include "llvm/ADT/FoldingSet.h"
#include "llvm/ADT/STLExtras.h"
#include "llvm/ADT/SmallVector.h"
#include "llvm/ADT/StringExtras.h"
#include "llvm/ADT/StringRef.h"
#include "llvm/ADT/StringSwitch.h"
#include "llvm/Config/llvm-config.h"
#include "llvm/IR/AttributeMask.h"
#include "llvm/IR/ConstantRange.h"
#include "llvm/IR/Function.h"
#include "llvm/IR/LLVMContext.h"
#include "llvm/IR/Type.h"
#include "llvm/Support/Compiler.h"
#include "llvm/Support/ErrorHandling.h"
#include "llvm/Support/ModRef.h"
#include "llvm/Support/raw_ostream.h"
#include <algorithm>
#include <cassert>
#include <cstddef>
#include <cstdint>
#include <limits>
#include <optional>
#include <string>
#include <tuple>
#include <utility>

using namespace llvm;

//===----------------------------------------------------------------------===//
// Attribute Construction Methods
//===----------------------------------------------------------------------===//

// allocsize has two integer arguments, but because they're both 32 bits, we can
// pack them into one 64-bit value, at the cost of making said value
// nonsensical.
//
// In order to do this, we need to reserve one value of the second (optional)
// allocsize argument to signify "not present."
static const unsigned AllocSizeNumElemsNotPresent = -1;

static uint64_t packAllocSizeArgs(unsigned ElemSizeArg,
                                  const std::optional<unsigned> &NumElemsArg) {
  assert((!NumElemsArg || *NumElemsArg != AllocSizeNumElemsNotPresent) &&
         "Attempting to pack a reserved value");

  return uint64_t(ElemSizeArg) << 32 |
         NumElemsArg.value_or(AllocSizeNumElemsNotPresent);
}

static std::pair<unsigned, std::optional<unsigned>>
unpackAllocSizeArgs(uint64_t Num) {
  unsigned NumElems = Num & std::numeric_limits<unsigned>::max();
  unsigned ElemSizeArg = Num >> 32;

  std::optional<unsigned> NumElemsArg;
  if (NumElems != AllocSizeNumElemsNotPresent)
    NumElemsArg = NumElems;
  return std::make_pair(ElemSizeArg, NumElemsArg);
}

static uint64_t packVScaleRangeArgs(unsigned MinValue,
                                    std::optional<unsigned> MaxValue) {
  return uint64_t(MinValue) << 32 | MaxValue.value_or(0);
}

static std::pair<unsigned, std::optional<unsigned>>
unpackVScaleRangeArgs(uint64_t Value) {
  unsigned MaxValue = Value & std::numeric_limits<unsigned>::max();
  unsigned MinValue = Value >> 32;

  return std::make_pair(MinValue,
                        MaxValue > 0 ? MaxValue : std::optional<unsigned>());
}

Attribute Attribute::get(LLVMContext &Context, Attribute::AttrKind Kind,
                         uint64_t Val) {
  bool IsIntAttr = Attribute::isIntAttrKind(Kind);
  assert((IsIntAttr || Attribute::isEnumAttrKind(Kind)) &&
         "Not an enum or int attribute");

  LLVMContextImpl *pImpl = Context.pImpl;
  FoldingSetNodeID ID;
  ID.AddInteger(Kind);
  if (IsIntAttr)
    ID.AddInteger(Val);
  else
    assert(Val == 0 && "Value must be zero for enum attributes");

  void *InsertPoint;
  AttributeImpl *PA = pImpl->AttrsSet.FindNodeOrInsertPos(ID, InsertPoint);

  if (!PA) {
    // If we didn't find any existing attributes of the same shape then create a
    // new one and insert it.
    if (!IsIntAttr)
      PA = new (pImpl->Alloc) EnumAttributeImpl(Kind);
    else
      PA = new (pImpl->Alloc) IntAttributeImpl(Kind, Val);
    pImpl->AttrsSet.InsertNode(PA, InsertPoint);
  }

  // Return the Attribute that we found or created.
  return Attribute(PA);
}

Attribute Attribute::get(LLVMContext &Context, StringRef Kind, StringRef Val) {
  LLVMContextImpl *pImpl = Context.pImpl;
  FoldingSetNodeID ID;
  ID.AddString(Kind);
  if (!Val.empty()) ID.AddString(Val);

  void *InsertPoint;
  AttributeImpl *PA = pImpl->AttrsSet.FindNodeOrInsertPos(ID, InsertPoint);

  if (!PA) {
    // If we didn't find any existing attributes of the same shape then create a
    // new one and insert it.
    void *Mem =
        pImpl->Alloc.Allocate(StringAttributeImpl::totalSizeToAlloc(Kind, Val),
                              alignof(StringAttributeImpl));
    PA = new (Mem) StringAttributeImpl(Kind, Val);
    pImpl->AttrsSet.InsertNode(PA, InsertPoint);
  }

  // Return the Attribute that we found or created.
  return Attribute(PA);
}

Attribute Attribute::get(LLVMContext &Context, Attribute::AttrKind Kind,
                         Type *Ty) {
  assert(Attribute::isTypeAttrKind(Kind) && "Not a type attribute");
  LLVMContextImpl *pImpl = Context.pImpl;
  FoldingSetNodeID ID;
  ID.AddInteger(Kind);
  ID.AddPointer(Ty);

  void *InsertPoint;
  AttributeImpl *PA = pImpl->AttrsSet.FindNodeOrInsertPos(ID, InsertPoint);

  if (!PA) {
    // If we didn't find any existing attributes of the same shape then create a
    // new one and insert it.
    PA = new (pImpl->Alloc) TypeAttributeImpl(Kind, Ty);
    pImpl->AttrsSet.InsertNode(PA, InsertPoint);
  }

  // Return the Attribute that we found or created.
  return Attribute(PA);
}

Attribute Attribute::get(LLVMContext &Context, Attribute::AttrKind Kind,
                         const ConstantRange &CR) {
  assert(Attribute::isConstantRangeAttrKind(Kind) &&
         "Not a ConstantRange attribute");
  LLVMContextImpl *pImpl = Context.pImpl;
  FoldingSetNodeID ID;
  ID.AddInteger(Kind);
  ID.AddInteger(CR.getLower());
  ID.AddInteger(CR.getUpper());

  void *InsertPoint;
  AttributeImpl *PA = pImpl->AttrsSet.FindNodeOrInsertPos(ID, InsertPoint);

  if (!PA) {
    // If we didn't find any existing attributes of the same shape then create a
    // new one and insert it.
    PA = new (pImpl->ConstantRangeAttributeAlloc.Allocate())
        ConstantRangeAttributeImpl(Kind, CR);
    pImpl->AttrsSet.InsertNode(PA, InsertPoint);
  }

  // Return the Attribute that we found or created.
  return Attribute(PA);
}

Attribute Attribute::getWithAlignment(LLVMContext &Context, Align A) {
  assert(A <= llvm::Value::MaximumAlignment && "Alignment too large.");
  return get(Context, Alignment, A.value());
}

Attribute Attribute::getWithStackAlignment(LLVMContext &Context, Align A) {
  assert(A <= 0x100 && "Alignment too large.");
  return get(Context, StackAlignment, A.value());
}

Attribute Attribute::getWithDereferenceableBytes(LLVMContext &Context,
                                                uint64_t Bytes) {
  assert(Bytes && "Bytes must be non-zero.");
  return get(Context, Dereferenceable, Bytes);
}

Attribute Attribute::getWithDereferenceableOrNullBytes(LLVMContext &Context,
                                                       uint64_t Bytes) {
  assert(Bytes && "Bytes must be non-zero.");
  return get(Context, DereferenceableOrNull, Bytes);
}

Attribute Attribute::getWithByValType(LLVMContext &Context, Type *Ty) {
  return get(Context, ByVal, Ty);
}

Attribute Attribute::getWithStructRetType(LLVMContext &Context, Type *Ty) {
  return get(Context, StructRet, Ty);
}

Attribute Attribute::getWithByRefType(LLVMContext &Context, Type *Ty) {
  return get(Context, ByRef, Ty);
}

Attribute Attribute::getWithPreallocatedType(LLVMContext &Context, Type *Ty) {
  return get(Context, Preallocated, Ty);
}

Attribute Attribute::getWithInAllocaType(LLVMContext &Context, Type *Ty) {
  return get(Context, InAlloca, Ty);
}

Attribute Attribute::getWithUWTableKind(LLVMContext &Context,
                                        UWTableKind Kind) {
  return get(Context, UWTable, uint64_t(Kind));
}

Attribute Attribute::getWithMemoryEffects(LLVMContext &Context,
                                          MemoryEffects ME) {
  return get(Context, Memory, ME.toIntValue());
}

Attribute Attribute::getWithNoFPClass(LLVMContext &Context,
                                      FPClassTest ClassMask) {
  return get(Context, NoFPClass, ClassMask);
}

Attribute
Attribute::getWithAllocSizeArgs(LLVMContext &Context, unsigned ElemSizeArg,
                                const std::optional<unsigned> &NumElemsArg) {
  assert(!(ElemSizeArg == 0 && NumElemsArg && *NumElemsArg == 0) &&
         "Invalid allocsize arguments -- given allocsize(0, 0)");
  return get(Context, AllocSize, packAllocSizeArgs(ElemSizeArg, NumElemsArg));
}

Attribute Attribute::getWithVScaleRangeArgs(LLVMContext &Context,
                                            unsigned MinValue,
                                            unsigned MaxValue) {
  return get(Context, VScaleRange, packVScaleRangeArgs(MinValue, MaxValue));
}

Attribute::AttrKind Attribute::getAttrKindFromName(StringRef AttrName) {
  return StringSwitch<Attribute::AttrKind>(AttrName)
#define GET_ATTR_NAMES
#define ATTRIBUTE_ENUM(ENUM_NAME, DISPLAY_NAME)                                \
  .Case(#DISPLAY_NAME, Attribute::ENUM_NAME)
#include "llvm/IR/Attributes.inc"
      .Default(Attribute::None);
}

StringRef Attribute::getNameFromAttrKind(Attribute::AttrKind AttrKind) {
  switch (AttrKind) {
#define GET_ATTR_NAMES
#define ATTRIBUTE_ENUM(ENUM_NAME, DISPLAY_NAME)                                \
  case Attribute::ENUM_NAME:                                                   \
    return #DISPLAY_NAME;
#include "llvm/IR/Attributes.inc"
  case Attribute::None:
    return "none";
  default:
    llvm_unreachable("invalid Kind");
  }
}

bool Attribute::isExistingAttribute(StringRef Name) {
  return StringSwitch<bool>(Name)
#define GET_ATTR_NAMES
#define ATTRIBUTE_ALL(ENUM_NAME, DISPLAY_NAME) .Case(#DISPLAY_NAME, true)
#include "llvm/IR/Attributes.inc"
      .Default(false);
}

//===----------------------------------------------------------------------===//
// Attribute Accessor Methods
//===----------------------------------------------------------------------===//

bool Attribute::isEnumAttribute() const {
  return pImpl && pImpl->isEnumAttribute();
}

bool Attribute::isIntAttribute() const {
  return pImpl && pImpl->isIntAttribute();
}

bool Attribute::isStringAttribute() const {
  return pImpl && pImpl->isStringAttribute();
}

bool Attribute::isTypeAttribute() const {
  return pImpl && pImpl->isTypeAttribute();
}

bool Attribute::isConstantRangeAttribute() const {
  return pImpl && pImpl->isConstantRangeAttribute();
}

Attribute::AttrKind Attribute::getKindAsEnum() const {
  if (!pImpl) return None;
  assert((isEnumAttribute() || isIntAttribute() || isTypeAttribute() ||
          isConstantRangeAttribute()) &&
         "Invalid attribute type to get the kind as an enum!");
  return pImpl->getKindAsEnum();
}

uint64_t Attribute::getValueAsInt() const {
  if (!pImpl) return 0;
  assert(isIntAttribute() &&
         "Expected the attribute to be an integer attribute!");
  return pImpl->getValueAsInt();
}

bool Attribute::getValueAsBool() const {
  if (!pImpl) return false;
  assert(isStringAttribute() &&
         "Expected the attribute to be a string attribute!");
  return pImpl->getValueAsBool();
}

StringRef Attribute::getKindAsString() const {
  if (!pImpl) return {};
  assert(isStringAttribute() &&
         "Invalid attribute type to get the kind as a string!");
  return pImpl->getKindAsString();
}

StringRef Attribute::getValueAsString() const {
  if (!pImpl) return {};
  assert(isStringAttribute() &&
         "Invalid attribute type to get the value as a string!");
  return pImpl->getValueAsString();
}

Type *Attribute::getValueAsType() const {
  if (!pImpl) return {};
  assert(isTypeAttribute() &&
         "Invalid attribute type to get the value as a type!");
  return pImpl->getValueAsType();
}

ConstantRange Attribute::getValueAsConstantRange() const {
  assert(isConstantRangeAttribute() &&
         "Invalid attribute type to get the value as a ConstantRange!");
  return pImpl->getValueAsConstantRange();
}

bool Attribute::hasAttribute(AttrKind Kind) const {
  return (pImpl && pImpl->hasAttribute(Kind)) || (!pImpl && Kind == None);
}

bool Attribute::hasAttribute(StringRef Kind) const {
  if (!isStringAttribute()) return false;
  return pImpl && pImpl->hasAttribute(Kind);
}

MaybeAlign Attribute::getAlignment() const {
  assert(hasAttribute(Attribute::Alignment) &&
         "Trying to get alignment from non-alignment attribute!");
  return MaybeAlign(pImpl->getValueAsInt());
}

MaybeAlign Attribute::getStackAlignment() const {
  assert(hasAttribute(Attribute::StackAlignment) &&
         "Trying to get alignment from non-alignment attribute!");
  return MaybeAlign(pImpl->getValueAsInt());
}

uint64_t Attribute::getDereferenceableBytes() const {
  assert(hasAttribute(Attribute::Dereferenceable) &&
         "Trying to get dereferenceable bytes from "
         "non-dereferenceable attribute!");
  return pImpl->getValueAsInt();
}

uint64_t Attribute::getDereferenceableOrNullBytes() const {
  assert(hasAttribute(Attribute::DereferenceableOrNull) &&
         "Trying to get dereferenceable bytes from "
         "non-dereferenceable attribute!");
  return pImpl->getValueAsInt();
}

std::pair<unsigned, std::optional<unsigned>>
Attribute::getAllocSizeArgs() const {
  assert(hasAttribute(Attribute::AllocSize) &&
         "Trying to get allocsize args from non-allocsize attribute");
  return unpackAllocSizeArgs(pImpl->getValueAsInt());
}

unsigned Attribute::getVScaleRangeMin() const {
  assert(hasAttribute(Attribute::VScaleRange) &&
         "Trying to get vscale args from non-vscale attribute");
  return unpackVScaleRangeArgs(pImpl->getValueAsInt()).first;
}

std::optional<unsigned> Attribute::getVScaleRangeMax() const {
  assert(hasAttribute(Attribute::VScaleRange) &&
         "Trying to get vscale args from non-vscale attribute");
  return unpackVScaleRangeArgs(pImpl->getValueAsInt()).second;
}

UWTableKind Attribute::getUWTableKind() const {
  assert(hasAttribute(Attribute::UWTable) &&
         "Trying to get unwind table kind from non-uwtable attribute");
  return UWTableKind(pImpl->getValueAsInt());
}

AllocFnKind Attribute::getAllocKind() const {
  assert(hasAttribute(Attribute::AllocKind) &&
         "Trying to get allockind value from non-allockind attribute");
  return AllocFnKind(pImpl->getValueAsInt());
}

MemoryEffects Attribute::getMemoryEffects() const {
  assert(hasAttribute(Attribute::Memory) &&
         "Can only call getMemoryEffects() on memory attribute");
  return MemoryEffects::createFromIntValue(pImpl->getValueAsInt());
}

FPClassTest Attribute::getNoFPClass() const {
  assert(hasAttribute(Attribute::NoFPClass) &&
         "Can only call getNoFPClass() on nofpclass attribute");
  return static_cast<FPClassTest>(pImpl->getValueAsInt());
}

<<<<<<< HEAD
bool Attribute::isSanitizedPaddedGlobal() const {
  return hasAttribute(Attribute::SanitizedPaddedGlobal);
=======
ConstantRange Attribute::getRange() const {
  assert(hasAttribute(Attribute::Range) &&
         "Trying to get range args from non-range attribute");
  return pImpl->getValueAsConstantRange();
>>>>>>> 110141b3
}

static const char *getModRefStr(ModRefInfo MR) {
  switch (MR) {
  case ModRefInfo::NoModRef:
    return "none";
  case ModRefInfo::Ref:
    return "read";
  case ModRefInfo::Mod:
    return "write";
  case ModRefInfo::ModRef:
    return "readwrite";
  }
  llvm_unreachable("Invalid ModRefInfo");
}

std::string Attribute::getAsString(bool InAttrGrp) const {
  if (!pImpl) return {};

  if (isEnumAttribute())
    return getNameFromAttrKind(getKindAsEnum()).str();

  if (isTypeAttribute()) {
    std::string Result = getNameFromAttrKind(getKindAsEnum()).str();
    Result += '(';
    raw_string_ostream OS(Result);
    getValueAsType()->print(OS, false, true);
    OS.flush();
    Result += ')';
    return Result;
  }

  // FIXME: These should be output like this:
  //
  //   align=4
  //   alignstack=8
  //
  if (hasAttribute(Attribute::Alignment))
    return (InAttrGrp ? "align=" + Twine(getValueAsInt())
                      : "align " + Twine(getValueAsInt()))
        .str();

  auto AttrWithBytesToString = [&](const char *Name) {
    return (InAttrGrp ? Name + ("=" + Twine(getValueAsInt()))
                      : Name + ("(" + Twine(getValueAsInt())) + ")")
        .str();
  };

  if (hasAttribute(Attribute::StackAlignment))
    return AttrWithBytesToString("alignstack");

  if (hasAttribute(Attribute::Dereferenceable))
    return AttrWithBytesToString("dereferenceable");

  if (hasAttribute(Attribute::DereferenceableOrNull))
    return AttrWithBytesToString("dereferenceable_or_null");

  if (hasAttribute(Attribute::AllocSize)) {
    unsigned ElemSize;
    std::optional<unsigned> NumElems;
    std::tie(ElemSize, NumElems) = getAllocSizeArgs();

    return (NumElems
                ? "allocsize(" + Twine(ElemSize) + "," + Twine(*NumElems) + ")"
                : "allocsize(" + Twine(ElemSize) + ")")
        .str();
  }

  if (hasAttribute(Attribute::VScaleRange)) {
    unsigned MinValue = getVScaleRangeMin();
    std::optional<unsigned> MaxValue = getVScaleRangeMax();
    return ("vscale_range(" + Twine(MinValue) + "," +
            Twine(MaxValue.value_or(0)) + ")")
        .str();
  }

  if (hasAttribute(Attribute::UWTable)) {
    UWTableKind Kind = getUWTableKind();
    if (Kind != UWTableKind::None) {
      return Kind == UWTableKind::Default
                 ? "uwtable"
                 : ("uwtable(" +
                    Twine(Kind == UWTableKind::Sync ? "sync" : "async") + ")")
                       .str();
    }
  }

  if (hasAttribute(Attribute::AllocKind)) {
    AllocFnKind Kind = getAllocKind();
    SmallVector<StringRef> parts;
    if ((Kind & AllocFnKind::Alloc) != AllocFnKind::Unknown)
      parts.push_back("alloc");
    if ((Kind & AllocFnKind::Realloc) != AllocFnKind::Unknown)
      parts.push_back("realloc");
    if ((Kind & AllocFnKind::Free) != AllocFnKind::Unknown)
      parts.push_back("free");
    if ((Kind & AllocFnKind::Uninitialized) != AllocFnKind::Unknown)
      parts.push_back("uninitialized");
    if ((Kind & AllocFnKind::Zeroed) != AllocFnKind::Unknown)
      parts.push_back("zeroed");
    if ((Kind & AllocFnKind::Aligned) != AllocFnKind::Unknown)
      parts.push_back("aligned");
    return ("allockind(\"" +
            Twine(llvm::join(parts.begin(), parts.end(), ",")) + "\")")
        .str();
  }

  if (hasAttribute(Attribute::Memory)) {
    std::string Result;
    raw_string_ostream OS(Result);
    bool First = true;
    OS << "memory(";

    MemoryEffects ME = getMemoryEffects();

    // Print access kind for "other" as the default access kind. This way it
    // will apply to any new location kinds that get split out of "other".
    ModRefInfo OtherMR = ME.getModRef(IRMemLocation::Other);
    if (OtherMR != ModRefInfo::NoModRef || ME.getModRef() == OtherMR) {
      First = false;
      OS << getModRefStr(OtherMR);
    }

    for (auto Loc : MemoryEffects::locations()) {
      ModRefInfo MR = ME.getModRef(Loc);
      if (MR == OtherMR)
        continue;

      if (!First)
        OS << ", ";
      First = false;

      switch (Loc) {
      case IRMemLocation::ArgMem:
        OS << "argmem: ";
        break;
      case IRMemLocation::InaccessibleMem:
        OS << "inaccessiblemem: ";
        break;
      case IRMemLocation::Other:
        llvm_unreachable("This is represented as the default access kind");
      }
      OS << getModRefStr(MR);
    }
    OS << ")";
    OS.flush();
    return Result;
  }

  if (hasAttribute(Attribute::NoFPClass)) {
    std::string Result = "nofpclass";
    raw_string_ostream OS(Result);
    OS << getNoFPClass();
    return Result;
  }

<<<<<<< HEAD
  if (hasAttribute(Attribute::SanitizedPaddedGlobal))
    return "sanitized_padded_global";
=======
  if (hasAttribute(Attribute::Range)) {
    std::string Result;
    raw_string_ostream OS(Result);
    ConstantRange CR = getValueAsConstantRange();
    OS << "range(";
    OS << "i" << CR.getBitWidth() << " ";
    OS << CR.getLower() << ", " << CR.getUpper();
    OS << ")";
    OS.flush();
    return Result;
  }
>>>>>>> 110141b3

  // Convert target-dependent attributes to strings of the form:
  //
  //   "kind"
  //   "kind" = "value"
  //
  if (isStringAttribute()) {
    std::string Result;
    {
      raw_string_ostream OS(Result);
      OS << '"' << getKindAsString() << '"';

      // Since some attribute strings contain special characters that cannot be
      // printable, those have to be escaped to make the attribute value
      // printable as is.  e.g. "\01__gnu_mcount_nc"
      const auto &AttrVal = pImpl->getValueAsString();
      if (!AttrVal.empty()) {
        OS << "=\"";
        printEscapedString(AttrVal, OS);
        OS << "\"";
      }
    }
    return Result;
  }

  llvm_unreachable("Unknown attribute");
}

bool Attribute::hasParentContext(LLVMContext &C) const {
  assert(isValid() && "invalid Attribute doesn't refer to any context");
  FoldingSetNodeID ID;
  pImpl->Profile(ID);
  void *Unused;
  return C.pImpl->AttrsSet.FindNodeOrInsertPos(ID, Unused) == pImpl;
}

bool Attribute::operator<(Attribute A) const {
  if (!pImpl && !A.pImpl) return false;
  if (!pImpl) return true;
  if (!A.pImpl) return false;
  return *pImpl < *A.pImpl;
}

void Attribute::Profile(FoldingSetNodeID &ID) const {
  ID.AddPointer(pImpl);
}

enum AttributeProperty {
  FnAttr = (1 << 0),
  ParamAttr = (1 << 1),
  RetAttr = (1 << 2),
};

#define GET_ATTR_PROP_TABLE
#include "llvm/IR/Attributes.inc"

static bool hasAttributeProperty(Attribute::AttrKind Kind,
                                 AttributeProperty Prop) {
  unsigned Index = Kind - 1;
  assert(Index < std::size(AttrPropTable) && "Invalid attribute kind");
  return AttrPropTable[Index] & Prop;
}

bool Attribute::canUseAsFnAttr(AttrKind Kind) {
  return hasAttributeProperty(Kind, AttributeProperty::FnAttr);
}

bool Attribute::canUseAsParamAttr(AttrKind Kind) {
  return hasAttributeProperty(Kind, AttributeProperty::ParamAttr);
}

bool Attribute::canUseAsRetAttr(AttrKind Kind) {
  return hasAttributeProperty(Kind, AttributeProperty::RetAttr);
}

//===----------------------------------------------------------------------===//
// AttributeImpl Definition
//===----------------------------------------------------------------------===//

bool AttributeImpl::hasAttribute(Attribute::AttrKind A) const {
  if (isStringAttribute()) return false;
  return getKindAsEnum() == A;
}

bool AttributeImpl::hasAttribute(StringRef Kind) const {
  if (!isStringAttribute()) return false;
  return getKindAsString() == Kind;
}

Attribute::AttrKind AttributeImpl::getKindAsEnum() const {
  assert(isEnumAttribute() || isIntAttribute() || isTypeAttribute() ||
         isConstantRangeAttribute());
  return static_cast<const EnumAttributeImpl *>(this)->getEnumKind();
}

uint64_t AttributeImpl::getValueAsInt() const {
  assert(isIntAttribute());
  return static_cast<const IntAttributeImpl *>(this)->getValue();
}

bool AttributeImpl::getValueAsBool() const {
  assert(getValueAsString().empty() || getValueAsString() == "false" || getValueAsString() == "true");
  return getValueAsString() == "true";
}

StringRef AttributeImpl::getKindAsString() const {
  assert(isStringAttribute());
  return static_cast<const StringAttributeImpl *>(this)->getStringKind();
}

StringRef AttributeImpl::getValueAsString() const {
  assert(isStringAttribute());
  return static_cast<const StringAttributeImpl *>(this)->getStringValue();
}

Type *AttributeImpl::getValueAsType() const {
  assert(isTypeAttribute());
  return static_cast<const TypeAttributeImpl *>(this)->getTypeValue();
}

ConstantRange AttributeImpl::getValueAsConstantRange() const {
  assert(isConstantRangeAttribute());
  return static_cast<const ConstantRangeAttributeImpl *>(this)
      ->getConstantRangeValue();
}

bool AttributeImpl::operator<(const AttributeImpl &AI) const {
  if (this == &AI)
    return false;

  // This sorts the attributes with Attribute::AttrKinds coming first (sorted
  // relative to their enum value) and then strings.
  if (!isStringAttribute()) {
    if (AI.isStringAttribute())
      return true;
    if (getKindAsEnum() != AI.getKindAsEnum())
      return getKindAsEnum() < AI.getKindAsEnum();
    assert(!AI.isEnumAttribute() && "Non-unique attribute");
    assert(!AI.isTypeAttribute() && "Comparison of types would be unstable");
    assert(!AI.isConstantRangeAttribute() && "Unclear how to compare ranges");
    // TODO: Is this actually needed?
    assert(AI.isIntAttribute() && "Only possibility left");
    return getValueAsInt() < AI.getValueAsInt();
  }

  if (!AI.isStringAttribute())
    return false;
  if (getKindAsString() == AI.getKindAsString())
    return getValueAsString() < AI.getValueAsString();
  return getKindAsString() < AI.getKindAsString();
}

//===----------------------------------------------------------------------===//
// AttributeSet Definition
//===----------------------------------------------------------------------===//

AttributeSet AttributeSet::get(LLVMContext &C, const AttrBuilder &B) {
  return AttributeSet(AttributeSetNode::get(C, B));
}

AttributeSet AttributeSet::get(LLVMContext &C, ArrayRef<Attribute> Attrs) {
  return AttributeSet(AttributeSetNode::get(C, Attrs));
}

AttributeSet AttributeSet::addAttribute(LLVMContext &C,
                                        Attribute::AttrKind Kind) const {
  if (hasAttribute(Kind)) return *this;
  AttrBuilder B(C);
  B.addAttribute(Kind);
  return addAttributes(C, AttributeSet::get(C, B));
}

AttributeSet AttributeSet::addAttribute(LLVMContext &C, StringRef Kind,
                                        StringRef Value) const {
  AttrBuilder B(C);
  B.addAttribute(Kind, Value);
  return addAttributes(C, AttributeSet::get(C, B));
}

AttributeSet AttributeSet::addAttributes(LLVMContext &C,
                                         const AttributeSet AS) const {
  if (!hasAttributes())
    return AS;

  if (!AS.hasAttributes())
    return *this;

  AttrBuilder B(C, *this);
  B.merge(AttrBuilder(C, AS));
  return get(C, B);
}

AttributeSet AttributeSet::removeAttribute(LLVMContext &C,
                                             Attribute::AttrKind Kind) const {
  if (!hasAttribute(Kind)) return *this;
  AttrBuilder B(C, *this);
  B.removeAttribute(Kind);
  return get(C, B);
}

AttributeSet AttributeSet::removeAttribute(LLVMContext &C,
                                             StringRef Kind) const {
  if (!hasAttribute(Kind)) return *this;
  AttrBuilder B(C, *this);
  B.removeAttribute(Kind);
  return get(C, B);
}

AttributeSet AttributeSet::removeAttributes(LLVMContext &C,
                                            const AttributeMask &Attrs) const {
  AttrBuilder B(C, *this);
  // If there is nothing to remove, directly return the original set.
  if (!B.overlaps(Attrs))
    return *this;

  B.remove(Attrs);
  return get(C, B);
}

unsigned AttributeSet::getNumAttributes() const {
  return SetNode ? SetNode->getNumAttributes() : 0;
}

bool AttributeSet::hasAttribute(Attribute::AttrKind Kind) const {
  return SetNode ? SetNode->hasAttribute(Kind) : false;
}

bool AttributeSet::hasAttribute(StringRef Kind) const {
  return SetNode ? SetNode->hasAttribute(Kind) : false;
}

Attribute AttributeSet::getAttribute(Attribute::AttrKind Kind) const {
  return SetNode ? SetNode->getAttribute(Kind) : Attribute();
}

Attribute AttributeSet::getAttribute(StringRef Kind) const {
  return SetNode ? SetNode->getAttribute(Kind) : Attribute();
}

MaybeAlign AttributeSet::getAlignment() const {
  return SetNode ? SetNode->getAlignment() : std::nullopt;
}

MaybeAlign AttributeSet::getStackAlignment() const {
  return SetNode ? SetNode->getStackAlignment() : std::nullopt;
}

uint64_t AttributeSet::getDereferenceableBytes() const {
  return SetNode ? SetNode->getDereferenceableBytes() : 0;
}

uint64_t AttributeSet::getDereferenceableOrNullBytes() const {
  return SetNode ? SetNode->getDereferenceableOrNullBytes() : 0;
}

Type *AttributeSet::getByRefType() const {
  return SetNode ? SetNode->getAttributeType(Attribute::ByRef) : nullptr;
}

Type *AttributeSet::getByValType() const {
  return SetNode ? SetNode->getAttributeType(Attribute::ByVal) : nullptr;
}

Type *AttributeSet::getStructRetType() const {
  return SetNode ? SetNode->getAttributeType(Attribute::StructRet) : nullptr;
}

Type *AttributeSet::getPreallocatedType() const {
  return SetNode ? SetNode->getAttributeType(Attribute::Preallocated) : nullptr;
}

Type *AttributeSet::getInAllocaType() const {
  return SetNode ? SetNode->getAttributeType(Attribute::InAlloca) : nullptr;
}

Type *AttributeSet::getElementType() const {
  return SetNode ? SetNode->getAttributeType(Attribute::ElementType) : nullptr;
}

std::optional<std::pair<unsigned, std::optional<unsigned>>>
AttributeSet::getAllocSizeArgs() const {
  if (SetNode)
    return SetNode->getAllocSizeArgs();
  return std::nullopt;
}

unsigned AttributeSet::getVScaleRangeMin() const {
  return SetNode ? SetNode->getVScaleRangeMin() : 1;
}

std::optional<unsigned> AttributeSet::getVScaleRangeMax() const {
  return SetNode ? SetNode->getVScaleRangeMax() : std::nullopt;
}

UWTableKind AttributeSet::getUWTableKind() const {
  return SetNode ? SetNode->getUWTableKind() : UWTableKind::None;
}

AllocFnKind AttributeSet::getAllocKind() const {
  return SetNode ? SetNode->getAllocKind() : AllocFnKind::Unknown;
}

MemoryEffects AttributeSet::getMemoryEffects() const {
  return SetNode ? SetNode->getMemoryEffects() : MemoryEffects::unknown();
}

FPClassTest AttributeSet::getNoFPClass() const {
  return SetNode ? SetNode->getNoFPClass() : fcNone;
}

std::string AttributeSet::getAsString(bool InAttrGrp) const {
  return SetNode ? SetNode->getAsString(InAttrGrp) : "";
}

bool AttributeSet::hasParentContext(LLVMContext &C) const {
  assert(hasAttributes() && "empty AttributeSet doesn't refer to any context");
  FoldingSetNodeID ID;
  SetNode->Profile(ID);
  void *Unused;
  return C.pImpl->AttrsSetNodes.FindNodeOrInsertPos(ID, Unused) == SetNode;
}

AttributeSet::iterator AttributeSet::begin() const {
  return SetNode ? SetNode->begin() : nullptr;
}

AttributeSet::iterator AttributeSet::end() const {
  return SetNode ? SetNode->end() : nullptr;
}

#if !defined(NDEBUG) || defined(LLVM_ENABLE_DUMP)
LLVM_DUMP_METHOD void AttributeSet::dump() const {
  dbgs() << "AS =\n";
    dbgs() << "  { ";
    dbgs() << getAsString(true) << " }\n";
}
#endif

//===----------------------------------------------------------------------===//
// AttributeSetNode Definition
//===----------------------------------------------------------------------===//

AttributeSetNode::AttributeSetNode(ArrayRef<Attribute> Attrs)
    : NumAttrs(Attrs.size()) {
  // There's memory after the node where we can store the entries in.
  llvm::copy(Attrs, getTrailingObjects<Attribute>());

  for (const auto &I : *this) {
    if (I.isStringAttribute())
      StringAttrs.insert({ I.getKindAsString(), I });
    else
      AvailableAttrs.addAttribute(I.getKindAsEnum());
  }
}

AttributeSetNode *AttributeSetNode::get(LLVMContext &C,
                                        ArrayRef<Attribute> Attrs) {
  SmallVector<Attribute, 8> SortedAttrs(Attrs.begin(), Attrs.end());
  llvm::sort(SortedAttrs);
  return getSorted(C, SortedAttrs);
}

AttributeSetNode *AttributeSetNode::getSorted(LLVMContext &C,
                                              ArrayRef<Attribute> SortedAttrs) {
  if (SortedAttrs.empty())
    return nullptr;

  // Build a key to look up the existing attributes.
  LLVMContextImpl *pImpl = C.pImpl;
  FoldingSetNodeID ID;

  assert(llvm::is_sorted(SortedAttrs) && "Expected sorted attributes!");
  for (const auto &Attr : SortedAttrs)
    Attr.Profile(ID);

  void *InsertPoint;
  AttributeSetNode *PA =
    pImpl->AttrsSetNodes.FindNodeOrInsertPos(ID, InsertPoint);

  // If we didn't find any existing attributes of the same shape then create a
  // new one and insert it.
  if (!PA) {
    // Coallocate entries after the AttributeSetNode itself.
    void *Mem = ::operator new(totalSizeToAlloc<Attribute>(SortedAttrs.size()));
    PA = new (Mem) AttributeSetNode(SortedAttrs);
    pImpl->AttrsSetNodes.InsertNode(PA, InsertPoint);
  }

  // Return the AttributeSetNode that we found or created.
  return PA;
}

AttributeSetNode *AttributeSetNode::get(LLVMContext &C, const AttrBuilder &B) {
  return getSorted(C, B.attrs());
}

bool AttributeSetNode::hasAttribute(StringRef Kind) const {
  return StringAttrs.count(Kind);
}

std::optional<Attribute>
AttributeSetNode::findEnumAttribute(Attribute::AttrKind Kind) const {
  // Do a quick presence check.
  if (!hasAttribute(Kind))
    return std::nullopt;

  // Attributes in a set are sorted by enum value, followed by string
  // attributes. Binary search the one we want.
  const Attribute *I =
      std::lower_bound(begin(), end() - StringAttrs.size(), Kind,
                       [](Attribute A, Attribute::AttrKind Kind) {
                         return A.getKindAsEnum() < Kind;
                       });
  assert(I != end() && I->hasAttribute(Kind) && "Presence check failed?");
  return *I;
}

Attribute AttributeSetNode::getAttribute(Attribute::AttrKind Kind) const {
  if (auto A = findEnumAttribute(Kind))
    return *A;
  return {};
}

Attribute AttributeSetNode::getAttribute(StringRef Kind) const {
  return StringAttrs.lookup(Kind);
}

MaybeAlign AttributeSetNode::getAlignment() const {
  if (auto A = findEnumAttribute(Attribute::Alignment))
    return A->getAlignment();
  return std::nullopt;
}

MaybeAlign AttributeSetNode::getStackAlignment() const {
  if (auto A = findEnumAttribute(Attribute::StackAlignment))
    return A->getStackAlignment();
  return std::nullopt;
}

Type *AttributeSetNode::getAttributeType(Attribute::AttrKind Kind) const {
  if (auto A = findEnumAttribute(Kind))
    return A->getValueAsType();
  return nullptr;
}

uint64_t AttributeSetNode::getDereferenceableBytes() const {
  if (auto A = findEnumAttribute(Attribute::Dereferenceable))
    return A->getDereferenceableBytes();
  return 0;
}

uint64_t AttributeSetNode::getDereferenceableOrNullBytes() const {
  if (auto A = findEnumAttribute(Attribute::DereferenceableOrNull))
    return A->getDereferenceableOrNullBytes();
  return 0;
}

std::optional<std::pair<unsigned, std::optional<unsigned>>>
AttributeSetNode::getAllocSizeArgs() const {
  if (auto A = findEnumAttribute(Attribute::AllocSize))
    return A->getAllocSizeArgs();
  return std::nullopt;
}

unsigned AttributeSetNode::getVScaleRangeMin() const {
  if (auto A = findEnumAttribute(Attribute::VScaleRange))
    return A->getVScaleRangeMin();
  return 1;
}

std::optional<unsigned> AttributeSetNode::getVScaleRangeMax() const {
  if (auto A = findEnumAttribute(Attribute::VScaleRange))
    return A->getVScaleRangeMax();
  return std::nullopt;
}

UWTableKind AttributeSetNode::getUWTableKind() const {
  if (auto A = findEnumAttribute(Attribute::UWTable))
    return A->getUWTableKind();
  return UWTableKind::None;
}

AllocFnKind AttributeSetNode::getAllocKind() const {
  if (auto A = findEnumAttribute(Attribute::AllocKind))
    return A->getAllocKind();
  return AllocFnKind::Unknown;
}

MemoryEffects AttributeSetNode::getMemoryEffects() const {
  if (auto A = findEnumAttribute(Attribute::Memory))
    return A->getMemoryEffects();
  return MemoryEffects::unknown();
}

FPClassTest AttributeSetNode::getNoFPClass() const {
  if (auto A = findEnumAttribute(Attribute::NoFPClass))
    return A->getNoFPClass();
  return fcNone;
}

std::string AttributeSetNode::getAsString(bool InAttrGrp) const {
  std::string Str;
  for (iterator I = begin(), E = end(); I != E; ++I) {
    if (I != begin())
      Str += ' ';
    Str += I->getAsString(InAttrGrp);
  }
  return Str;
}

//===----------------------------------------------------------------------===//
// AttributeListImpl Definition
//===----------------------------------------------------------------------===//

/// Map from AttributeList index to the internal array index. Adding one happens
/// to work, because -1 wraps around to 0.
static unsigned attrIdxToArrayIdx(unsigned Index) {
  return Index + 1;
}

AttributeListImpl::AttributeListImpl(ArrayRef<AttributeSet> Sets)
    : NumAttrSets(Sets.size()) {
  assert(!Sets.empty() && "pointless AttributeListImpl");

  // There's memory after the node where we can store the entries in.
  llvm::copy(Sets, getTrailingObjects<AttributeSet>());

  // Initialize AvailableFunctionAttrs and AvailableSomewhereAttrs
  // summary bitsets.
  for (const auto &I : Sets[attrIdxToArrayIdx(AttributeList::FunctionIndex)])
    if (!I.isStringAttribute())
      AvailableFunctionAttrs.addAttribute(I.getKindAsEnum());

  for (const auto &Set : Sets)
    for (const auto &I : Set)
      if (!I.isStringAttribute())
        AvailableSomewhereAttrs.addAttribute(I.getKindAsEnum());
}

void AttributeListImpl::Profile(FoldingSetNodeID &ID) const {
  Profile(ID, ArrayRef(begin(), end()));
}

void AttributeListImpl::Profile(FoldingSetNodeID &ID,
                                ArrayRef<AttributeSet> Sets) {
  for (const auto &Set : Sets)
    ID.AddPointer(Set.SetNode);
}

bool AttributeListImpl::hasAttrSomewhere(Attribute::AttrKind Kind,
                                        unsigned *Index) const {
  if (!AvailableSomewhereAttrs.hasAttribute(Kind))
    return false;

  if (Index) {
    for (unsigned I = 0, E = NumAttrSets; I != E; ++I) {
      if (begin()[I].hasAttribute(Kind)) {
        *Index = I - 1;
        break;
      }
    }
  }

  return true;
}


#if !defined(NDEBUG) || defined(LLVM_ENABLE_DUMP)
LLVM_DUMP_METHOD void AttributeListImpl::dump() const {
  AttributeList(const_cast<AttributeListImpl *>(this)).dump();
}
#endif

//===----------------------------------------------------------------------===//
// AttributeList Construction and Mutation Methods
//===----------------------------------------------------------------------===//

AttributeList AttributeList::getImpl(LLVMContext &C,
                                     ArrayRef<AttributeSet> AttrSets) {
  assert(!AttrSets.empty() && "pointless AttributeListImpl");

  LLVMContextImpl *pImpl = C.pImpl;
  FoldingSetNodeID ID;
  AttributeListImpl::Profile(ID, AttrSets);

  void *InsertPoint;
  AttributeListImpl *PA =
      pImpl->AttrsLists.FindNodeOrInsertPos(ID, InsertPoint);

  // If we didn't find any existing attributes of the same shape then
  // create a new one and insert it.
  if (!PA) {
    // Coallocate entries after the AttributeListImpl itself.
    void *Mem = pImpl->Alloc.Allocate(
        AttributeListImpl::totalSizeToAlloc<AttributeSet>(AttrSets.size()),
        alignof(AttributeListImpl));
    PA = new (Mem) AttributeListImpl(AttrSets);
    pImpl->AttrsLists.InsertNode(PA, InsertPoint);
  }

  // Return the AttributesList that we found or created.
  return AttributeList(PA);
}

AttributeList
AttributeList::get(LLVMContext &C,
                   ArrayRef<std::pair<unsigned, Attribute>> Attrs) {
  // If there are no attributes then return a null AttributesList pointer.
  if (Attrs.empty())
    return {};

  assert(llvm::is_sorted(Attrs, llvm::less_first()) &&
         "Misordered Attributes list!");
  assert(llvm::all_of(Attrs,
                      [](const std::pair<unsigned, Attribute> &Pair) {
                        return Pair.second.isValid();
                      }) &&
         "Pointless attribute!");

  // Create a vector if (unsigned, AttributeSetNode*) pairs from the attributes
  // list.
  SmallVector<std::pair<unsigned, AttributeSet>, 8> AttrPairVec;
  for (ArrayRef<std::pair<unsigned, Attribute>>::iterator I = Attrs.begin(),
         E = Attrs.end(); I != E; ) {
    unsigned Index = I->first;
    SmallVector<Attribute, 4> AttrVec;
    while (I != E && I->first == Index) {
      AttrVec.push_back(I->second);
      ++I;
    }

    AttrPairVec.emplace_back(Index, AttributeSet::get(C, AttrVec));
  }

  return get(C, AttrPairVec);
}

AttributeList
AttributeList::get(LLVMContext &C,
                   ArrayRef<std::pair<unsigned, AttributeSet>> Attrs) {
  // If there are no attributes then return a null AttributesList pointer.
  if (Attrs.empty())
    return {};

  assert(llvm::is_sorted(Attrs, llvm::less_first()) &&
         "Misordered Attributes list!");
  assert(llvm::none_of(Attrs,
                       [](const std::pair<unsigned, AttributeSet> &Pair) {
                         return !Pair.second.hasAttributes();
                       }) &&
         "Pointless attribute!");

  unsigned MaxIndex = Attrs.back().first;
  // If the MaxIndex is FunctionIndex and there are other indices in front
  // of it, we need to use the largest of those to get the right size.
  if (MaxIndex == FunctionIndex && Attrs.size() > 1)
    MaxIndex = Attrs[Attrs.size() - 2].first;

  SmallVector<AttributeSet, 4> AttrVec(attrIdxToArrayIdx(MaxIndex) + 1);
  for (const auto &Pair : Attrs)
    AttrVec[attrIdxToArrayIdx(Pair.first)] = Pair.second;

  return getImpl(C, AttrVec);
}

AttributeList AttributeList::get(LLVMContext &C, AttributeSet FnAttrs,
                                 AttributeSet RetAttrs,
                                 ArrayRef<AttributeSet> ArgAttrs) {
  // Scan from the end to find the last argument with attributes.  Most
  // arguments don't have attributes, so it's nice if we can have fewer unique
  // AttributeListImpls by dropping empty attribute sets at the end of the list.
  unsigned NumSets = 0;
  for (size_t I = ArgAttrs.size(); I != 0; --I) {
    if (ArgAttrs[I - 1].hasAttributes()) {
      NumSets = I + 2;
      break;
    }
  }
  if (NumSets == 0) {
    // Check function and return attributes if we didn't have argument
    // attributes.
    if (RetAttrs.hasAttributes())
      NumSets = 2;
    else if (FnAttrs.hasAttributes())
      NumSets = 1;
  }

  // If all attribute sets were empty, we can use the empty attribute list.
  if (NumSets == 0)
    return {};

  SmallVector<AttributeSet, 8> AttrSets;
  AttrSets.reserve(NumSets);
  // If we have any attributes, we always have function attributes.
  AttrSets.push_back(FnAttrs);
  if (NumSets > 1)
    AttrSets.push_back(RetAttrs);
  if (NumSets > 2) {
    // Drop the empty argument attribute sets at the end.
    ArgAttrs = ArgAttrs.take_front(NumSets - 2);
    llvm::append_range(AttrSets, ArgAttrs);
  }

  return getImpl(C, AttrSets);
}

AttributeList AttributeList::get(LLVMContext &C, unsigned Index,
                                 AttributeSet Attrs) {
  if (!Attrs.hasAttributes())
    return {};
  Index = attrIdxToArrayIdx(Index);
  SmallVector<AttributeSet, 8> AttrSets(Index + 1);
  AttrSets[Index] = Attrs;
  return getImpl(C, AttrSets);
}

AttributeList AttributeList::get(LLVMContext &C, unsigned Index,
                                 const AttrBuilder &B) {
  return get(C, Index, AttributeSet::get(C, B));
}

AttributeList AttributeList::get(LLVMContext &C, unsigned Index,
                                 ArrayRef<Attribute::AttrKind> Kinds) {
  SmallVector<std::pair<unsigned, Attribute>, 8> Attrs;
  for (const auto K : Kinds)
    Attrs.emplace_back(Index, Attribute::get(C, K));
  return get(C, Attrs);
}

AttributeList AttributeList::get(LLVMContext &C, unsigned Index,
                                 ArrayRef<Attribute::AttrKind> Kinds,
                                 ArrayRef<uint64_t> Values) {
  assert(Kinds.size() == Values.size() && "Mismatched attribute values.");
  SmallVector<std::pair<unsigned, Attribute>, 8> Attrs;
  auto VI = Values.begin();
  for (const auto K : Kinds)
    Attrs.emplace_back(Index, Attribute::get(C, K, *VI++));
  return get(C, Attrs);
}

AttributeList AttributeList::get(LLVMContext &C, unsigned Index,
                                 ArrayRef<StringRef> Kinds) {
  SmallVector<std::pair<unsigned, Attribute>, 8> Attrs;
  for (const auto &K : Kinds)
    Attrs.emplace_back(Index, Attribute::get(C, K));
  return get(C, Attrs);
}

AttributeList AttributeList::get(LLVMContext &C,
                                 ArrayRef<AttributeList> Attrs) {
  if (Attrs.empty())
    return {};
  if (Attrs.size() == 1)
    return Attrs[0];

  unsigned MaxSize = 0;
  for (const auto &List : Attrs)
    MaxSize = std::max(MaxSize, List.getNumAttrSets());

  // If every list was empty, there is no point in merging the lists.
  if (MaxSize == 0)
    return {};

  SmallVector<AttributeSet, 8> NewAttrSets(MaxSize);
  for (unsigned I = 0; I < MaxSize; ++I) {
    AttrBuilder CurBuilder(C);
    for (const auto &List : Attrs)
      CurBuilder.merge(AttrBuilder(C, List.getAttributes(I - 1)));
    NewAttrSets[I] = AttributeSet::get(C, CurBuilder);
  }

  return getImpl(C, NewAttrSets);
}

AttributeList
AttributeList::addAttributeAtIndex(LLVMContext &C, unsigned Index,
                                   Attribute::AttrKind Kind) const {
  AttributeSet Attrs = getAttributes(Index);
  if (Attrs.hasAttribute(Kind))
    return *this;
  // TODO: Insert at correct position and avoid sort.
  SmallVector<Attribute, 8> NewAttrs(Attrs.begin(), Attrs.end());
  NewAttrs.push_back(Attribute::get(C, Kind));
  return setAttributesAtIndex(C, Index, AttributeSet::get(C, NewAttrs));
}

AttributeList AttributeList::addAttributeAtIndex(LLVMContext &C, unsigned Index,
                                                 StringRef Kind,
                                                 StringRef Value) const {
  AttrBuilder B(C);
  B.addAttribute(Kind, Value);
  return addAttributesAtIndex(C, Index, B);
}

AttributeList AttributeList::addAttributeAtIndex(LLVMContext &C, unsigned Index,
                                                 Attribute A) const {
  AttrBuilder B(C);
  B.addAttribute(A);
  return addAttributesAtIndex(C, Index, B);
}

AttributeList AttributeList::setAttributesAtIndex(LLVMContext &C,
                                                  unsigned Index,
                                                  AttributeSet Attrs) const {
  Index = attrIdxToArrayIdx(Index);
  SmallVector<AttributeSet, 4> AttrSets(this->begin(), this->end());
  if (Index >= AttrSets.size())
    AttrSets.resize(Index + 1);
  AttrSets[Index] = Attrs;

  // Remove trailing empty attribute sets.
  while (!AttrSets.empty() && !AttrSets.back().hasAttributes())
    AttrSets.pop_back();
  if (AttrSets.empty())
    return {};
  return AttributeList::getImpl(C, AttrSets);
}

AttributeList AttributeList::addAttributesAtIndex(LLVMContext &C,
                                                  unsigned Index,
                                                  const AttrBuilder &B) const {
  if (!B.hasAttributes())
    return *this;

  if (!pImpl)
    return AttributeList::get(C, {{Index, AttributeSet::get(C, B)}});

  AttrBuilder Merged(C, getAttributes(Index));
  Merged.merge(B);
  return setAttributesAtIndex(C, Index, AttributeSet::get(C, Merged));
}

AttributeList AttributeList::addParamAttribute(LLVMContext &C,
                                               ArrayRef<unsigned> ArgNos,
                                               Attribute A) const {
  assert(llvm::is_sorted(ArgNos));

  SmallVector<AttributeSet, 4> AttrSets(this->begin(), this->end());
  unsigned MaxIndex = attrIdxToArrayIdx(ArgNos.back() + FirstArgIndex);
  if (MaxIndex >= AttrSets.size())
    AttrSets.resize(MaxIndex + 1);

  for (unsigned ArgNo : ArgNos) {
    unsigned Index = attrIdxToArrayIdx(ArgNo + FirstArgIndex);
    AttrBuilder B(C, AttrSets[Index]);
    B.addAttribute(A);
    AttrSets[Index] = AttributeSet::get(C, B);
  }

  return getImpl(C, AttrSets);
}

AttributeList
AttributeList::removeAttributeAtIndex(LLVMContext &C, unsigned Index,
                                      Attribute::AttrKind Kind) const {
  AttributeSet Attrs = getAttributes(Index);
  AttributeSet NewAttrs = Attrs.removeAttribute(C, Kind);
  if (Attrs == NewAttrs)
    return *this;
  return setAttributesAtIndex(C, Index, NewAttrs);
}

AttributeList AttributeList::removeAttributeAtIndex(LLVMContext &C,
                                                    unsigned Index,
                                                    StringRef Kind) const {
  AttributeSet Attrs = getAttributes(Index);
  AttributeSet NewAttrs = Attrs.removeAttribute(C, Kind);
  if (Attrs == NewAttrs)
    return *this;
  return setAttributesAtIndex(C, Index, NewAttrs);
}

AttributeList AttributeList::removeAttributesAtIndex(
    LLVMContext &C, unsigned Index, const AttributeMask &AttrsToRemove) const {
  AttributeSet Attrs = getAttributes(Index);
  AttributeSet NewAttrs = Attrs.removeAttributes(C, AttrsToRemove);
  // If nothing was removed, return the original list.
  if (Attrs == NewAttrs)
    return *this;
  return setAttributesAtIndex(C, Index, NewAttrs);
}

AttributeList
AttributeList::removeAttributesAtIndex(LLVMContext &C,
                                       unsigned WithoutIndex) const {
  if (!pImpl)
    return {};
  if (attrIdxToArrayIdx(WithoutIndex) >= getNumAttrSets())
    return *this;
  return setAttributesAtIndex(C, WithoutIndex, AttributeSet());
}

AttributeList AttributeList::addDereferenceableRetAttr(LLVMContext &C,
                                                       uint64_t Bytes) const {
  AttrBuilder B(C);
  B.addDereferenceableAttr(Bytes);
  return addRetAttributes(C, B);
}

AttributeList AttributeList::addDereferenceableParamAttr(LLVMContext &C,
                                                         unsigned Index,
                                                         uint64_t Bytes) const {
  AttrBuilder B(C);
  B.addDereferenceableAttr(Bytes);
  return addParamAttributes(C, Index, B);
}

AttributeList
AttributeList::addDereferenceableOrNullParamAttr(LLVMContext &C, unsigned Index,
                                                 uint64_t Bytes) const {
  AttrBuilder B(C);
  B.addDereferenceableOrNullAttr(Bytes);
  return addParamAttributes(C, Index, B);
}

AttributeList AttributeList::addAllocSizeParamAttr(
    LLVMContext &C, unsigned Index, unsigned ElemSizeArg,
    const std::optional<unsigned> &NumElemsArg) {
  AttrBuilder B(C);
  B.addAllocSizeAttr(ElemSizeArg, NumElemsArg);
  return addParamAttributes(C, Index, B);
}

//===----------------------------------------------------------------------===//
// AttributeList Accessor Methods
//===----------------------------------------------------------------------===//

AttributeSet AttributeList::getParamAttrs(unsigned ArgNo) const {
  return getAttributes(ArgNo + FirstArgIndex);
}

AttributeSet AttributeList::getRetAttrs() const {
  return getAttributes(ReturnIndex);
}

AttributeSet AttributeList::getFnAttrs() const {
  return getAttributes(FunctionIndex);
}

bool AttributeList::hasAttributeAtIndex(unsigned Index,
                                        Attribute::AttrKind Kind) const {
  return getAttributes(Index).hasAttribute(Kind);
}

bool AttributeList::hasAttributeAtIndex(unsigned Index, StringRef Kind) const {
  return getAttributes(Index).hasAttribute(Kind);
}

bool AttributeList::hasAttributesAtIndex(unsigned Index) const {
  return getAttributes(Index).hasAttributes();
}

bool AttributeList::hasFnAttr(Attribute::AttrKind Kind) const {
  return pImpl && pImpl->hasFnAttribute(Kind);
}

bool AttributeList::hasFnAttr(StringRef Kind) const {
  return hasAttributeAtIndex(AttributeList::FunctionIndex, Kind);
}

bool AttributeList::hasAttrSomewhere(Attribute::AttrKind Attr,
                                     unsigned *Index) const {
  return pImpl && pImpl->hasAttrSomewhere(Attr, Index);
}

Attribute AttributeList::getAttributeAtIndex(unsigned Index,
                                             Attribute::AttrKind Kind) const {
  return getAttributes(Index).getAttribute(Kind);
}

Attribute AttributeList::getAttributeAtIndex(unsigned Index,
                                             StringRef Kind) const {
  return getAttributes(Index).getAttribute(Kind);
}

MaybeAlign AttributeList::getRetAlignment() const {
  return getAttributes(ReturnIndex).getAlignment();
}

MaybeAlign AttributeList::getParamAlignment(unsigned ArgNo) const {
  return getAttributes(ArgNo + FirstArgIndex).getAlignment();
}

MaybeAlign AttributeList::getParamStackAlignment(unsigned ArgNo) const {
  return getAttributes(ArgNo + FirstArgIndex).getStackAlignment();
}

Type *AttributeList::getParamByValType(unsigned Index) const {
  return getAttributes(Index+FirstArgIndex).getByValType();
}

Type *AttributeList::getParamStructRetType(unsigned Index) const {
  return getAttributes(Index + FirstArgIndex).getStructRetType();
}

Type *AttributeList::getParamByRefType(unsigned Index) const {
  return getAttributes(Index + FirstArgIndex).getByRefType();
}

Type *AttributeList::getParamPreallocatedType(unsigned Index) const {
  return getAttributes(Index + FirstArgIndex).getPreallocatedType();
}

Type *AttributeList::getParamInAllocaType(unsigned Index) const {
  return getAttributes(Index + FirstArgIndex).getInAllocaType();
}

Type *AttributeList::getParamElementType(unsigned Index) const {
  return getAttributes(Index + FirstArgIndex).getElementType();
}

MaybeAlign AttributeList::getFnStackAlignment() const {
  return getFnAttrs().getStackAlignment();
}

MaybeAlign AttributeList::getRetStackAlignment() const {
  return getRetAttrs().getStackAlignment();
}

uint64_t AttributeList::getRetDereferenceableBytes() const {
  return getRetAttrs().getDereferenceableBytes();
}

uint64_t AttributeList::getParamDereferenceableBytes(unsigned Index) const {
  return getParamAttrs(Index).getDereferenceableBytes();
}

uint64_t AttributeList::getRetDereferenceableOrNullBytes() const {
  return getRetAttrs().getDereferenceableOrNullBytes();
}

uint64_t
AttributeList::getParamDereferenceableOrNullBytes(unsigned Index) const {
  return getParamAttrs(Index).getDereferenceableOrNullBytes();
}

FPClassTest AttributeList::getRetNoFPClass() const {
  return getRetAttrs().getNoFPClass();
}

FPClassTest AttributeList::getParamNoFPClass(unsigned Index) const {
  return getParamAttrs(Index).getNoFPClass();
}

UWTableKind AttributeList::getUWTableKind() const {
  return getFnAttrs().getUWTableKind();
}

AllocFnKind AttributeList::getAllocKind() const {
  return getFnAttrs().getAllocKind();
}

MemoryEffects AttributeList::getMemoryEffects() const {
  return getFnAttrs().getMemoryEffects();
}

std::string AttributeList::getAsString(unsigned Index, bool InAttrGrp) const {
  return getAttributes(Index).getAsString(InAttrGrp);
}

AttributeSet AttributeList::getAttributes(unsigned Index) const {
  Index = attrIdxToArrayIdx(Index);
  if (!pImpl || Index >= getNumAttrSets())
    return {};
  return pImpl->begin()[Index];
}

bool AttributeList::hasParentContext(LLVMContext &C) const {
  assert(!isEmpty() && "an empty attribute list has no parent context");
  FoldingSetNodeID ID;
  pImpl->Profile(ID);
  void *Unused;
  return C.pImpl->AttrsLists.FindNodeOrInsertPos(ID, Unused) == pImpl;
}

AttributeList::iterator AttributeList::begin() const {
  return pImpl ? pImpl->begin() : nullptr;
}

AttributeList::iterator AttributeList::end() const {
  return pImpl ? pImpl->end() : nullptr;
}

//===----------------------------------------------------------------------===//
// AttributeList Introspection Methods
//===----------------------------------------------------------------------===//

unsigned AttributeList::getNumAttrSets() const {
  return pImpl ? pImpl->NumAttrSets : 0;
}

void AttributeList::print(raw_ostream &O) const {
  O << "AttributeList[\n";

  for (unsigned i : indexes()) {
    if (!getAttributes(i).hasAttributes())
      continue;
    O << "  { ";
    switch (i) {
    case AttrIndex::ReturnIndex:
      O << "return";
      break;
    case AttrIndex::FunctionIndex:
      O << "function";
      break;
    default:
      O << "arg(" << i - AttrIndex::FirstArgIndex << ")";
    }
    O << " => " << getAsString(i) << " }\n";
  }

  O << "]\n";
}

#if !defined(NDEBUG) || defined(LLVM_ENABLE_DUMP)
LLVM_DUMP_METHOD void AttributeList::dump() const { print(dbgs()); }
#endif

//===----------------------------------------------------------------------===//
// AttrBuilder Method Implementations
//===----------------------------------------------------------------------===//

AttrBuilder::AttrBuilder(LLVMContext &Ctx, AttributeSet AS) : Ctx(Ctx) {
  append_range(Attrs, AS);
  assert(is_sorted(Attrs) && "AttributeSet should be sorted");
}

void AttrBuilder::clear() { Attrs.clear(); }

/// Attribute comparator that only compares attribute keys. Enum attributes are
/// sorted before string attributes.
struct AttributeComparator {
  bool operator()(Attribute A0, Attribute A1) const {
    bool A0IsString = A0.isStringAttribute();
    bool A1IsString = A1.isStringAttribute();
    if (A0IsString) {
      if (A1IsString)
        return A0.getKindAsString() < A1.getKindAsString();
      else
        return false;
    }
    if (A1IsString)
      return true;
    return A0.getKindAsEnum() < A1.getKindAsEnum();
  }
  bool operator()(Attribute A0, Attribute::AttrKind Kind) const {
    if (A0.isStringAttribute())
      return false;
    return A0.getKindAsEnum() < Kind;
  }
  bool operator()(Attribute A0, StringRef Kind) const {
    if (A0.isStringAttribute())
      return A0.getKindAsString() < Kind;
    return true;
  }
};

template <typename K>
static void addAttributeImpl(SmallVectorImpl<Attribute> &Attrs, K Kind,
                             Attribute Attr) {
  auto It = lower_bound(Attrs, Kind, AttributeComparator());
  if (It != Attrs.end() && It->hasAttribute(Kind))
    std::swap(*It, Attr);
  else
    Attrs.insert(It, Attr);
}

AttrBuilder &AttrBuilder::addAttribute(Attribute Attr) {
  if (Attr.isStringAttribute())
    addAttributeImpl(Attrs, Attr.getKindAsString(), Attr);
  else
    addAttributeImpl(Attrs, Attr.getKindAsEnum(), Attr);
  return *this;
}

AttrBuilder &AttrBuilder::addAttribute(Attribute::AttrKind Kind) {
  addAttributeImpl(Attrs, Kind, Attribute::get(Ctx, Kind));
  return *this;
}

AttrBuilder &AttrBuilder::addAttribute(StringRef A, StringRef V) {
  addAttributeImpl(Attrs, A, Attribute::get(Ctx, A, V));
  return *this;
}

AttrBuilder &AttrBuilder::removeAttribute(Attribute::AttrKind Val) {
  assert((unsigned)Val < Attribute::EndAttrKinds && "Attribute out of range!");
  auto It = lower_bound(Attrs, Val, AttributeComparator());
  if (It != Attrs.end() && It->hasAttribute(Val))
    Attrs.erase(It);
  return *this;
}

AttrBuilder &AttrBuilder::removeAttribute(StringRef A) {
  auto It = lower_bound(Attrs, A, AttributeComparator());
  if (It != Attrs.end() && It->hasAttribute(A))
    Attrs.erase(It);
  return *this;
}

std::optional<uint64_t>
AttrBuilder::getRawIntAttr(Attribute::AttrKind Kind) const {
  assert(Attribute::isIntAttrKind(Kind) && "Not an int attribute");
  Attribute A = getAttribute(Kind);
  if (A.isValid())
    return A.getValueAsInt();
  return std::nullopt;
}

AttrBuilder &AttrBuilder::addRawIntAttr(Attribute::AttrKind Kind,
                                        uint64_t Value) {
  return addAttribute(Attribute::get(Ctx, Kind, Value));
}

std::optional<std::pair<unsigned, std::optional<unsigned>>>
AttrBuilder::getAllocSizeArgs() const {
  Attribute A = getAttribute(Attribute::AllocSize);
  if (A.isValid())
    return A.getAllocSizeArgs();
  return std::nullopt;
}

AttrBuilder &AttrBuilder::addAlignmentAttr(MaybeAlign Align) {
  if (!Align)
    return *this;

  assert(*Align <= llvm::Value::MaximumAlignment && "Alignment too large.");
  return addRawIntAttr(Attribute::Alignment, Align->value());
}

AttrBuilder &AttrBuilder::addStackAlignmentAttr(MaybeAlign Align) {
  // Default alignment, allow the target to define how to align it.
  if (!Align)
    return *this;

  assert(*Align <= 0x100 && "Alignment too large.");
  return addRawIntAttr(Attribute::StackAlignment, Align->value());
}

AttrBuilder &AttrBuilder::addDereferenceableAttr(uint64_t Bytes) {
  if (Bytes == 0) return *this;

  return addRawIntAttr(Attribute::Dereferenceable, Bytes);
}

AttrBuilder &AttrBuilder::addDereferenceableOrNullAttr(uint64_t Bytes) {
  if (Bytes == 0)
    return *this;

  return addRawIntAttr(Attribute::DereferenceableOrNull, Bytes);
}

AttrBuilder &
AttrBuilder::addAllocSizeAttr(unsigned ElemSize,
                              const std::optional<unsigned> &NumElems) {
  return addAllocSizeAttrFromRawRepr(packAllocSizeArgs(ElemSize, NumElems));
}

AttrBuilder &AttrBuilder::addAllocSizeAttrFromRawRepr(uint64_t RawArgs) {
  // (0, 0) is our "not present" value, so we need to check for it here.
  assert(RawArgs && "Invalid allocsize arguments -- given allocsize(0, 0)");
  return addRawIntAttr(Attribute::AllocSize, RawArgs);
}

AttrBuilder &AttrBuilder::addVScaleRangeAttr(unsigned MinValue,
                                             std::optional<unsigned> MaxValue) {
  return addVScaleRangeAttrFromRawRepr(packVScaleRangeArgs(MinValue, MaxValue));
}

AttrBuilder &AttrBuilder::addVScaleRangeAttrFromRawRepr(uint64_t RawArgs) {
  // (0, 0) is not present hence ignore this case
  if (RawArgs == 0)
    return *this;

  return addRawIntAttr(Attribute::VScaleRange, RawArgs);
}

AttrBuilder &AttrBuilder::addUWTableAttr(UWTableKind Kind) {
  if (Kind == UWTableKind::None)
    return *this;
  return addRawIntAttr(Attribute::UWTable, uint64_t(Kind));
}

AttrBuilder &AttrBuilder::addMemoryAttr(MemoryEffects ME) {
  return addRawIntAttr(Attribute::Memory, ME.toIntValue());
}

AttrBuilder &AttrBuilder::addNoFPClassAttr(FPClassTest Mask) {
  if (Mask == fcNone)
    return *this;

  return addRawIntAttr(Attribute::NoFPClass, Mask);
}

AttrBuilder &AttrBuilder::addAllocKindAttr(AllocFnKind Kind) {
  return addRawIntAttr(Attribute::AllocKind, static_cast<uint64_t>(Kind));
}

Type *AttrBuilder::getTypeAttr(Attribute::AttrKind Kind) const {
  assert(Attribute::isTypeAttrKind(Kind) && "Not a type attribute");
  Attribute A = getAttribute(Kind);
  return A.isValid() ? A.getValueAsType() : nullptr;
}

AttrBuilder &AttrBuilder::addTypeAttr(Attribute::AttrKind Kind, Type *Ty) {
  return addAttribute(Attribute::get(Ctx, Kind, Ty));
}

AttrBuilder &AttrBuilder::addByValAttr(Type *Ty) {
  return addTypeAttr(Attribute::ByVal, Ty);
}

AttrBuilder &AttrBuilder::addStructRetAttr(Type *Ty) {
  return addTypeAttr(Attribute::StructRet, Ty);
}

AttrBuilder &AttrBuilder::addByRefAttr(Type *Ty) {
  return addTypeAttr(Attribute::ByRef, Ty);
}

AttrBuilder &AttrBuilder::addPreallocatedAttr(Type *Ty) {
  return addTypeAttr(Attribute::Preallocated, Ty);
}

AttrBuilder &AttrBuilder::addInAllocaAttr(Type *Ty) {
  return addTypeAttr(Attribute::InAlloca, Ty);
}

AttrBuilder &AttrBuilder::addConstantRangeAttr(Attribute::AttrKind Kind,
                                               const ConstantRange &CR) {
  return addAttribute(Attribute::get(Ctx, Kind, CR));
}

AttrBuilder &AttrBuilder::addRangeAttr(const ConstantRange &CR) {
  return addConstantRangeAttr(Attribute::Range, CR);
}

AttrBuilder &AttrBuilder::merge(const AttrBuilder &B) {
  // TODO: Could make this O(n) as we're merging two sorted lists.
  for (const auto &I : B.attrs())
    addAttribute(I);

  return *this;
}

AttrBuilder &AttrBuilder::remove(const AttributeMask &AM) {
  erase_if(Attrs, [&](Attribute A) { return AM.contains(A); });
  return *this;
}

bool AttrBuilder::overlaps(const AttributeMask &AM) const {
  return any_of(Attrs, [&](Attribute A) { return AM.contains(A); });
}

Attribute AttrBuilder::getAttribute(Attribute::AttrKind A) const {
  assert((unsigned)A < Attribute::EndAttrKinds && "Attribute out of range!");
  auto It = lower_bound(Attrs, A, AttributeComparator());
  if (It != Attrs.end() && It->hasAttribute(A))
    return *It;
  return {};
}

Attribute AttrBuilder::getAttribute(StringRef A) const {
  auto It = lower_bound(Attrs, A, AttributeComparator());
  if (It != Attrs.end() && It->hasAttribute(A))
    return *It;
  return {};
}

bool AttrBuilder::contains(Attribute::AttrKind A) const {
  return getAttribute(A).isValid();
}

bool AttrBuilder::contains(StringRef A) const {
  return getAttribute(A).isValid();
}

bool AttrBuilder::operator==(const AttrBuilder &B) const {
  return Attrs == B.Attrs;
}

//===----------------------------------------------------------------------===//
// AttributeFuncs Function Defintions
//===----------------------------------------------------------------------===//

/// Returns true if this is a type legal for the 'nofpclass' attribute. This
/// follows the same type rules as FPMathOperator.
///
/// TODO: Consider relaxing to any FP type struct fields.
bool AttributeFuncs::isNoFPClassCompatibleType(Type *Ty) {
  while (ArrayType *ArrTy = dyn_cast<ArrayType>(Ty))
    Ty = ArrTy->getElementType();
  return Ty->isFPOrFPVectorTy();
}

/// Which attributes cannot be applied to a type.
AttributeMask AttributeFuncs::typeIncompatible(Type *Ty,
                                               AttributeSafetyKind ASK) {
  AttributeMask Incompatible;

  if (!Ty->isIntegerTy()) {
    // Attributes that only apply to integers.
    if (ASK & ASK_SAFE_TO_DROP)
      Incompatible.addAttribute(Attribute::AllocAlign);
    if (ASK & ASK_UNSAFE_TO_DROP)
      Incompatible.addAttribute(Attribute::SExt).addAttribute(Attribute::ZExt);
  }

  if (!Ty->isIntOrIntVectorTy()) {
    // Attributes that only apply to integers or vector of integers.
    if (ASK & ASK_SAFE_TO_DROP)
      Incompatible.addAttribute(Attribute::Range);
  }

  if (!Ty->isPointerTy()) {
    // Attributes that only apply to pointers.
    if (ASK & ASK_SAFE_TO_DROP)
      Incompatible.addAttribute(Attribute::NoAlias)
          .addAttribute(Attribute::NoCapture)
          .addAttribute(Attribute::NonNull)
          .addAttribute(Attribute::ReadNone)
          .addAttribute(Attribute::ReadOnly)
          .addAttribute(Attribute::Dereferenceable)
          .addAttribute(Attribute::DereferenceableOrNull)
          .addAttribute(Attribute::Writable)
          .addAttribute(Attribute::DeadOnUnwind);
    if (ASK & ASK_UNSAFE_TO_DROP)
      Incompatible.addAttribute(Attribute::Nest)
          .addAttribute(Attribute::SwiftError)
          .addAttribute(Attribute::Preallocated)
          .addAttribute(Attribute::InAlloca)
          .addAttribute(Attribute::ByVal)
          .addAttribute(Attribute::StructRet)
          .addAttribute(Attribute::ByRef)
          .addAttribute(Attribute::ElementType)
          .addAttribute(Attribute::AllocatedPointer);
  }

    // Attributes that only apply to pointers or vectors of pointers.
  if (!Ty->isPtrOrPtrVectorTy()) {
    if (ASK & ASK_SAFE_TO_DROP)
      Incompatible.addAttribute(Attribute::Alignment);
  }

  if (ASK & ASK_SAFE_TO_DROP) {
    if (!isNoFPClassCompatibleType(Ty))
      Incompatible.addAttribute(Attribute::NoFPClass);
  }

  // Some attributes can apply to all "values" but there are no `void` values.
  if (Ty->isVoidTy()) {
    if (ASK & ASK_SAFE_TO_DROP)
      Incompatible.addAttribute(Attribute::NoUndef);
  }

  return Incompatible;
}

AttributeMask AttributeFuncs::getUBImplyingAttributes() {
  AttributeMask AM;
  AM.addAttribute(Attribute::NoUndef);
  AM.addAttribute(Attribute::Dereferenceable);
  AM.addAttribute(Attribute::DereferenceableOrNull);
  return AM;
}

/// Callees with dynamic denormal modes are compatible with any caller mode.
static bool denormModeCompatible(DenormalMode CallerMode,
                                 DenormalMode CalleeMode) {
  if (CallerMode == CalleeMode || CalleeMode == DenormalMode::getDynamic())
    return true;

  // If they don't exactly match, it's OK if the mismatched component is
  // dynamic.
  if (CalleeMode.Input == CallerMode.Input &&
      CalleeMode.Output == DenormalMode::Dynamic)
    return true;

  if (CalleeMode.Output == CallerMode.Output &&
      CalleeMode.Input == DenormalMode::Dynamic)
    return true;
  return false;
}

static bool checkDenormMode(const Function &Caller, const Function &Callee) {
  DenormalMode CallerMode = Caller.getDenormalModeRaw();
  DenormalMode CalleeMode = Callee.getDenormalModeRaw();

  if (denormModeCompatible(CallerMode, CalleeMode)) {
    DenormalMode CallerModeF32 = Caller.getDenormalModeF32Raw();
    DenormalMode CalleeModeF32 = Callee.getDenormalModeF32Raw();
    if (CallerModeF32 == DenormalMode::getInvalid())
      CallerModeF32 = CallerMode;
    if (CalleeModeF32 == DenormalMode::getInvalid())
      CalleeModeF32 = CalleeMode;
    return denormModeCompatible(CallerModeF32, CalleeModeF32);
  }

  return false;
}

static bool checkStrictFP(const Function &Caller, const Function &Callee) {
  // Do not inline strictfp function into non-strictfp one. It would require
  // conversion of all FP operations in host function to constrained intrinsics.
  return !Callee.getAttributes().hasFnAttr(Attribute::StrictFP) ||
         Caller.getAttributes().hasFnAttr(Attribute::StrictFP);
}

template<typename AttrClass>
static bool isEqual(const Function &Caller, const Function &Callee) {
  return Caller.getFnAttribute(AttrClass::getKind()) ==
         Callee.getFnAttribute(AttrClass::getKind());
}

static bool isEqual(const Function &Caller, const Function &Callee,
                    const StringRef &AttrName) {
  return Caller.getFnAttribute(AttrName) == Callee.getFnAttribute(AttrName);
}

/// Compute the logical AND of the attributes of the caller and the
/// callee.
///
/// This function sets the caller's attribute to false if the callee's attribute
/// is false.
template<typename AttrClass>
static void setAND(Function &Caller, const Function &Callee) {
  if (AttrClass::isSet(Caller, AttrClass::getKind()) &&
      !AttrClass::isSet(Callee, AttrClass::getKind()))
    AttrClass::set(Caller, AttrClass::getKind(), false);
}

/// Compute the logical OR of the attributes of the caller and the
/// callee.
///
/// This function sets the caller's attribute to true if the callee's attribute
/// is true.
template<typename AttrClass>
static void setOR(Function &Caller, const Function &Callee) {
  if (!AttrClass::isSet(Caller, AttrClass::getKind()) &&
      AttrClass::isSet(Callee, AttrClass::getKind()))
    AttrClass::set(Caller, AttrClass::getKind(), true);
}

/// If the inlined function had a higher stack protection level than the
/// calling function, then bump up the caller's stack protection level.
static void adjustCallerSSPLevel(Function &Caller, const Function &Callee) {
  // If the calling function has *no* stack protection level (e.g. it was built
  // with Clang's -fno-stack-protector or no_stack_protector attribute), don't
  // change it as that could change the program's semantics.
  if (!Caller.hasStackProtectorFnAttr())
    return;

  // If upgrading the SSP attribute, clear out the old SSP Attributes first.
  // Having multiple SSP attributes doesn't actually hurt, but it adds useless
  // clutter to the IR.
  AttributeMask OldSSPAttr;
  OldSSPAttr.addAttribute(Attribute::StackProtect)
      .addAttribute(Attribute::StackProtectStrong)
      .addAttribute(Attribute::StackProtectReq);

  if (Callee.hasFnAttribute(Attribute::StackProtectReq)) {
    Caller.removeFnAttrs(OldSSPAttr);
    Caller.addFnAttr(Attribute::StackProtectReq);
  } else if (Callee.hasFnAttribute(Attribute::StackProtectStrong) &&
             !Caller.hasFnAttribute(Attribute::StackProtectReq)) {
    Caller.removeFnAttrs(OldSSPAttr);
    Caller.addFnAttr(Attribute::StackProtectStrong);
  } else if (Callee.hasFnAttribute(Attribute::StackProtect) &&
             !Caller.hasFnAttribute(Attribute::StackProtectReq) &&
             !Caller.hasFnAttribute(Attribute::StackProtectStrong))
    Caller.addFnAttr(Attribute::StackProtect);
}

/// If the inlined function required stack probes, then ensure that
/// the calling function has those too.
static void adjustCallerStackProbes(Function &Caller, const Function &Callee) {
  if (!Caller.hasFnAttribute("probe-stack") &&
      Callee.hasFnAttribute("probe-stack")) {
    Caller.addFnAttr(Callee.getFnAttribute("probe-stack"));
  }
}

/// If the inlined function defines the size of guard region
/// on the stack, then ensure that the calling function defines a guard region
/// that is no larger.
static void
adjustCallerStackProbeSize(Function &Caller, const Function &Callee) {
  Attribute CalleeAttr = Callee.getFnAttribute("stack-probe-size");
  if (CalleeAttr.isValid()) {
    Attribute CallerAttr = Caller.getFnAttribute("stack-probe-size");
    if (CallerAttr.isValid()) {
      uint64_t CallerStackProbeSize, CalleeStackProbeSize;
      CallerAttr.getValueAsString().getAsInteger(0, CallerStackProbeSize);
      CalleeAttr.getValueAsString().getAsInteger(0, CalleeStackProbeSize);

      if (CallerStackProbeSize > CalleeStackProbeSize) {
        Caller.addFnAttr(CalleeAttr);
      }
    } else {
      Caller.addFnAttr(CalleeAttr);
    }
  }
}

/// If the inlined function defines a min legal vector width, then ensure
/// the calling function has the same or larger min legal vector width. If the
/// caller has the attribute, but the callee doesn't, we need to remove the
/// attribute from the caller since we can't make any guarantees about the
/// caller's requirements.
/// This function is called after the inlining decision has been made so we have
/// to merge the attribute this way. Heuristics that would use
/// min-legal-vector-width to determine inline compatibility would need to be
/// handled as part of inline cost analysis.
static void
adjustMinLegalVectorWidth(Function &Caller, const Function &Callee) {
  Attribute CallerAttr = Caller.getFnAttribute("min-legal-vector-width");
  if (CallerAttr.isValid()) {
    Attribute CalleeAttr = Callee.getFnAttribute("min-legal-vector-width");
    if (CalleeAttr.isValid()) {
      uint64_t CallerVectorWidth, CalleeVectorWidth;
      CallerAttr.getValueAsString().getAsInteger(0, CallerVectorWidth);
      CalleeAttr.getValueAsString().getAsInteger(0, CalleeVectorWidth);
      if (CallerVectorWidth < CalleeVectorWidth)
        Caller.addFnAttr(CalleeAttr);
    } else {
      // If the callee doesn't have the attribute then we don't know anything
      // and must drop the attribute from the caller.
      Caller.removeFnAttr("min-legal-vector-width");
    }
  }
}

/// If the inlined function has null_pointer_is_valid attribute,
/// set this attribute in the caller post inlining.
static void
adjustNullPointerValidAttr(Function &Caller, const Function &Callee) {
  if (Callee.nullPointerIsDefined() && !Caller.nullPointerIsDefined()) {
    Caller.addFnAttr(Attribute::NullPointerIsValid);
  }
}

struct EnumAttr {
  static bool isSet(const Function &Fn,
                    Attribute::AttrKind Kind) {
    return Fn.hasFnAttribute(Kind);
  }

  static void set(Function &Fn,
                  Attribute::AttrKind Kind, bool Val) {
    if (Val)
      Fn.addFnAttr(Kind);
    else
      Fn.removeFnAttr(Kind);
  }
};

struct StrBoolAttr {
  static bool isSet(const Function &Fn,
                    StringRef Kind) {
    auto A = Fn.getFnAttribute(Kind);
    return A.getValueAsString().equals("true");
  }

  static void set(Function &Fn,
                  StringRef Kind, bool Val) {
    Fn.addFnAttr(Kind, Val ? "true" : "false");
  }
};

#define GET_ATTR_NAMES
#define ATTRIBUTE_ENUM(ENUM_NAME, DISPLAY_NAME)                                \
  struct ENUM_NAME##Attr : EnumAttr {                                          \
    static enum Attribute::AttrKind getKind() {                                \
      return llvm::Attribute::ENUM_NAME;                                       \
    }                                                                          \
  };
#define ATTRIBUTE_STRBOOL(ENUM_NAME, DISPLAY_NAME)                             \
  struct ENUM_NAME##Attr : StrBoolAttr {                                       \
    static StringRef getKind() { return #DISPLAY_NAME; }                       \
  };
#include "llvm/IR/Attributes.inc"

#define GET_ATTR_COMPAT_FUNC
#include "llvm/IR/Attributes.inc"

bool AttributeFuncs::areInlineCompatible(const Function &Caller,
                                         const Function &Callee) {
  return hasCompatibleFnAttrs(Caller, Callee);
}

bool AttributeFuncs::areOutlineCompatible(const Function &A,
                                          const Function &B) {
  return hasCompatibleFnAttrs(A, B);
}

void AttributeFuncs::mergeAttributesForInlining(Function &Caller,
                                                const Function &Callee) {
  mergeFnAttrs(Caller, Callee);
}

void AttributeFuncs::mergeAttributesForOutlining(Function &Base,
                                                const Function &ToMerge) {

  // We merge functions so that they meet the most general case.
  // For example, if the NoNansFPMathAttr is set in one function, but not in
  // the other, in the merged function we can say that the NoNansFPMathAttr
  // is not set.
  // However if we have the SpeculativeLoadHardeningAttr set true in one
  // function, but not the other, we make sure that the function retains
  // that aspect in the merged function.
  mergeFnAttrs(Base, ToMerge);
}

void AttributeFuncs::updateMinLegalVectorWidthAttr(Function &Fn,
                                                   uint64_t Width) {
  Attribute Attr = Fn.getFnAttribute("min-legal-vector-width");
  if (Attr.isValid()) {
    uint64_t OldWidth;
    Attr.getValueAsString().getAsInteger(0, OldWidth);
    if (Width > OldWidth)
      Fn.addFnAttr("min-legal-vector-width", llvm::utostr(Width));
  }
}<|MERGE_RESOLUTION|>--- conflicted
+++ resolved
@@ -444,15 +444,14 @@
   return static_cast<FPClassTest>(pImpl->getValueAsInt());
 }
 
-<<<<<<< HEAD
 bool Attribute::isSanitizedPaddedGlobal() const {
   return hasAttribute(Attribute::SanitizedPaddedGlobal);
-=======
+}
+
 ConstantRange Attribute::getRange() const {
   assert(hasAttribute(Attribute::Range) &&
          "Trying to get range args from non-range attribute");
   return pImpl->getValueAsConstantRange();
->>>>>>> 110141b3
 }
 
 static const char *getModRefStr(ModRefInfo MR) {
@@ -609,10 +608,9 @@
     return Result;
   }
 
-<<<<<<< HEAD
   if (hasAttribute(Attribute::SanitizedPaddedGlobal))
     return "sanitized_padded_global";
-=======
+
   if (hasAttribute(Attribute::Range)) {
     std::string Result;
     raw_string_ostream OS(Result);
@@ -624,7 +622,6 @@
     OS.flush();
     return Result;
   }
->>>>>>> 110141b3
 
   // Convert target-dependent attributes to strings of the form:
   //
