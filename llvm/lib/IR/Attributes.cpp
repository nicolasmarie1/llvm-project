--- conflicted
+++ resolved
@@ -444,15 +444,11 @@
   return static_cast<FPClassTest>(pImpl->getValueAsInt());
 }
 
-<<<<<<< HEAD
 bool Attribute::isSanitizedPaddedGlobal() const {
   return hasAttribute(Attribute::SanitizedPaddedGlobal);
 }
 
-ConstantRange Attribute::getRange() const {
-=======
 const ConstantRange &Attribute::getRange() const {
->>>>>>> d9fc5bab
   assert(hasAttribute(Attribute::Range) &&
          "Trying to get range args from non-range attribute");
   return pImpl->getValueAsConstantRange();
