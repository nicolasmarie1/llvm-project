--- conflicted
+++ resolved
@@ -836,8 +836,6 @@
       *Subtype = X86::INTEL_COREI7_ALDERLAKE;
       break;
 
-<<<<<<< HEAD
-=======
     // Arrowlake:
     case 0xc5:
       CPU = "arrowlake";
@@ -861,7 +859,6 @@
       *Subtype = X86::INTEL_COREI7_PANTHERLAKE;
       break;
 
->>>>>>> e6e90840
     // Graniterapids:
     case 0xad:
       CPU = "graniterapids";
@@ -930,8 +927,6 @@
       *Type = X86::INTEL_TREMONT;
       break;
 
-<<<<<<< HEAD
-=======
     // Sierraforest:
     case 0xaf:
       CPU = "sierraforest";
@@ -950,7 +945,6 @@
       *Type = X86::INTEL_CLEARWATERFOREST;
       break;
 
->>>>>>> e6e90840
     // Xeon Phi (Knights Landing + Knights Mill):
     case 0x57:
       CPU = "knl";
