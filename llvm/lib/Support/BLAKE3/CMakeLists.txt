set(LLVM_BLAKE3_FILES
  blake3.c
  blake3_dispatch.c
  blake3_portable.c
)

<<<<<<< HEAD
=======
if (LLVM_DISABLE_ASSEMBLY_FILES)
  set(CAN_USE_ASSEMBLER FALSE)
else()
  set(CAN_USE_ASSEMBLER TRUE)
endif()

>>>>>>> b1ed2868
# The BLAKE3 team recommends using the assembly versions, from the README:
#
# "For each of the x86 SIMD instruction sets, four versions are available:
# three flavors of assembly (Unix, Windows MSVC, and Windows GNU) and one
# version using C intrinsics. The assembly versions are generally
# preferred. They perform better, they perform more consistently across
# different compilers, and they build more quickly."
# FIXME: Figure out what is wrong with the builders when using the assembly files and neon.
if (MSVC)
  enable_language(ASM_MASM)
endif()

if (FALSE)#CMAKE_SYSTEM_PROCESSOR MATCHES "^(x86_64|AMD64)$")
  if (MSVC)
    list(APPEND LLVM_BLAKE3_FILES
      blake3_sse2_x86-64_windows_msvc.asm
      blake3_sse41_x86-64_windows_msvc.asm
      blake3_avx2_x86-64_windows_msvc.asm
      blake3_avx512_x86-64_windows_msvc.asm
    )
  elseif(WIN32)
    list(APPEND LLVM_BLAKE3_FILES
      blake3_sse2_x86-64_windows_gnu.S
      blake3_sse41_x86-64_windows_gnu.S
      blake3_avx2_x86-64_windows_gnu.S
      blake3_avx512_x86-64_windows_gnu.S
    )
  else()
    list(APPEND LLVM_BLAKE3_FILES
      blake3_sse2_x86-64_unix.S
      blake3_sse41_x86-64_unix.S
      blake3_avx2_x86-64_unix.S
      blake3_avx512_x86-64_unix.S
    )
  endif()
else()
  # In a macOS Universal build (setting CMAKE_OSX_ARCHITECTURES to multiple
  # values), IS_X64 and IS_ARM64 won't be set, but compilation of the source
  # files will consider targeting either of them (each source file is
  # internally compiled once for each architecture). Thus, if we on the CMake
  # level decide not to include the assembly files, tell the source to not
  # expect it to be present either.
  #
  # Also, if targeting i386, then the blake3 source code automatically enables
  # the SIMD implementations, but we don't provide those sources.
  #
  # FIXME: We could improve the CMAKE_OSX_ARCHITECTURES configuration by
  # including all SIMD implementation files that might be relevant, and
  # wrapping them in ifdefs like "#ifdef __x86_64__", to allow them to be
  # included in a build for any architecture.
  add_definitions(-DBLAKE3_NO_AVX512 -DBLAKE3_NO_AVX2 -DBLAKE3_NO_SSE41 -DBLAKE3_NO_SSE2)
endif()

if (FALSE)#CMAKE_SYSTEM_PROCESSOR MATCHES "^(arm|aarch)")
  list(APPEND LLVM_BLAKE3_FILES
    blake3_neon.c
  )
else()
  add_definitions(-DBLAKE3_USE_NEON=0)
endif()

add_library(LLVMSupportBlake3 OBJECT EXCLUDE_FROM_ALL ${LLVM_BLAKE3_FILES})
llvm_update_compile_flags(LLVMSupportBlake3)<|MERGE_RESOLUTION|>--- conflicted
+++ resolved
@@ -4,15 +4,12 @@
   blake3_portable.c
 )
 
-<<<<<<< HEAD
-=======
 if (LLVM_DISABLE_ASSEMBLY_FILES)
   set(CAN_USE_ASSEMBLER FALSE)
 else()
   set(CAN_USE_ASSEMBLER TRUE)
 endif()
 
->>>>>>> b1ed2868
 # The BLAKE3 team recommends using the assembly versions, from the README:
 #
 # "For each of the x86 SIMD instruction sets, four versions are available:
