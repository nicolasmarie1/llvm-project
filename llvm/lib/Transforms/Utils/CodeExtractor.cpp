--- conflicted
+++ resolved
@@ -1579,6 +1579,7 @@
       NewVar = DIB.createAutoVariable(
           NewScope, OldVar->getName(), OldVar->getFile(), OldVar->getLine(),
           OldVar->getType(), /*AlwaysPreserve=*/false, DINode::FlagZero,
+          OldVar->getDWARFMemorySpace(),
           OldVar->getAlignInBits());
     }
     return cast<DILocalVariable>(NewVar);
@@ -1638,7 +1639,6 @@
     }
     // If the variable was in the scope of the old function, i.e. it was not
     // inlined, point the intrinsic to a fresh variable within the new function.
-<<<<<<< HEAD
     if (!DVI->getDebugLoc().getInlinedAt()) {
       DILocalVariable *OldVar = DVI->getVariable();
       DINode *&NewVar = RemappedMetadata[OldVar];
@@ -1650,12 +1650,8 @@
             OldVar->getType(), /*AlwaysPreserve=*/false, DINode::FlagZero,
             OldVar->getDWARFMemorySpace(), OldVar->getAlignInBits());
       }
-      DVI->setVariable(cast<DILocalVariable>(NewVar));
-    }
-=======
-    if (!DVI->getDebugLoc().getInlinedAt())
       DVI->setVariable(GetUpdatedDIVariable(DVI->getVariable()));
->>>>>>> 8391bb3f
+    }
   }
 
   for (auto *DII : DebugIntrinsicsToDelete)
