--- conflicted
+++ resolved
@@ -2165,14 +2165,6 @@
   return true;
 }
 
-<<<<<<< HEAD
-static VectorType *
-testVectorTyForPromotion(Partition &P, const DataLayout &DL,
-                         SmallVectorImpl<VectorType *> &CandidateTys,
-                         bool HaveCommonEltTy, Type *CommonEltTy,
-                         bool HaveVecPtrTy, bool HaveCommonVecPtrTy,
-                         VectorType *CommonVecPtrTy) {
-=======
 /// Test whether any vector type in \p CandidateTys is viable for promotion.
 ///
 /// This implements the necessary checking for \c isVectorPromotionViable over
@@ -2183,7 +2175,6 @@
                              bool HaveCommonEltTy, Type *CommonEltTy,
                              bool HaveVecPtrTy, bool HaveCommonVecPtrTy,
                              VectorType *CommonVecPtrTy) {
->>>>>>> 93248729
   // If we didn't find a vector type, nothing to do here.
   if (CandidateTys.empty())
     return nullptr;
@@ -2329,11 +2320,7 @@
       CheckCandidateType(Ty);
   }
 
-<<<<<<< HEAD
-  if (auto *VTy = testVectorTyForPromotion(
-=======
   if (auto *VTy = checkVectorTypesForPromotion(
->>>>>>> 93248729
           P, DL, CandidateTys, HaveCommonEltTy, CommonEltTy, HaveVecPtrTy,
           HaveCommonVecPtrTy, CommonVecPtrTy))
     return VTy;
@@ -2360,15 +2347,9 @@
     }
   }
 
-<<<<<<< HEAD
-  return testVectorTyForPromotion(P, DL, CandidateTys, HaveCommonEltTy,
-                                  CommonEltTy, HaveVecPtrTy, HaveCommonVecPtrTy,
-                                  CommonVecPtrTy);
-=======
   return checkVectorTypesForPromotion(P, DL, CandidateTys, HaveCommonEltTy,
                                       CommonEltTy, HaveVecPtrTy,
                                       HaveCommonVecPtrTy, CommonVecPtrTy);
->>>>>>> 93248729
 }
 
 /// Test whether a slice of an alloca is valid for integer widening.
