--- conflicted
+++ resolved
@@ -670,77 +670,7 @@
         }
         Set.insert(ElemIt->second);
       }
-<<<<<<< HEAD
       LLVM_DEBUG({
-=======
-    }
-  }
-
-  void loadFromCtxProf() {
-    std::error_code EC;
-    auto BufferOrErr = MemoryBuffer::getFileOrSTDIN(UseCtxProfile);
-    if (std::error_code EC = BufferOrErr.getError()) {
-      report_fatal_error("Failed to open contextual profile file");
-      return;
-    }
-    auto Buffer = std::move(BufferOrErr.get());
-
-    PGOCtxProfileReader Reader(Buffer->getBuffer());
-    auto Ctx = Reader.loadContexts();
-    if (!Ctx) {
-      report_fatal_error("Failed to parse contextual profiles");
-      return;
-    }
-    const auto &CtxMap = *Ctx;
-    DenseSet<GlobalValue::GUID> ContainedGUIDs;
-    for (const auto &[RootGuid, Root] : CtxMap) {
-      // Avoid ContainedGUIDs to get in/out of scope. Reuse its memory for
-      // subsequent roots, but clear its contents.
-      ContainedGUIDs.clear();
-
-      auto RootVI = Index.getValueInfo(RootGuid);
-      if (!RootVI) {
-        LLVM_DEBUG(dbgs() << "[Workload] Root " << RootGuid
-                          << " not found in this linkage unit.\n");
-        continue;
-      }
-      if (RootVI.getSummaryList().size() != 1) {
-        LLVM_DEBUG(dbgs() << "[Workload] Root " << RootGuid
-                          << " should have exactly one summary, but has "
-                          << RootVI.getSummaryList().size() << ". Skipping.\n");
-        continue;
-      }
-      StringRef RootDefiningModule =
-          RootVI.getSummaryList().front()->modulePath();
-      LLVM_DEBUG(dbgs() << "[Workload] Root defining module for " << RootGuid
-                        << " is : " << RootDefiningModule << "\n");
-      auto &Set = Workloads[RootDefiningModule];
-      Root.getContainedGuids(ContainedGUIDs);
-      for (auto Guid : ContainedGUIDs)
-        if (auto VI = Index.getValueInfo(Guid))
-          Set.insert(VI);
-    }
-  }
-
-public:
-  WorkloadImportsManager(
-      function_ref<bool(GlobalValue::GUID, const GlobalValueSummary *)>
-          IsPrevailing,
-      const ModuleSummaryIndex &Index,
-      DenseMap<StringRef, FunctionImporter::ExportSetTy> *ExportLists)
-      : ModuleImportsManager(IsPrevailing, Index, ExportLists) {
-    if (UseCtxProfile.empty() == WorkloadDefinitions.empty()) {
-      report_fatal_error(
-          "Pass only one of: -thinlto-pgo-ctx-prof or -thinlto-workload-def");
-      return;
-    }
-    if (!UseCtxProfile.empty())
-      loadFromCtxProf();
-    else
-      loadFromJson();
-    LLVM_DEBUG({
-      for (const auto &[Root, Set] : Workloads) {
->>>>>>> 51bad732
         dbgs() << "[Workload] Root: " << Root << " we have " << Set.size()
                << " distinct callees.\n";
         for (const auto &VI : Set) {
@@ -757,11 +687,7 @@
         IsPrevailing,
     const ModuleSummaryIndex &Index,
     DenseMap<StringRef, FunctionImporter::ExportSetTy> *ExportLists) {
-<<<<<<< HEAD
   if (WorkloadDefinitions.empty()) {
-=======
-  if (WorkloadDefinitions.empty() && UseCtxProfile.empty()) {
->>>>>>> 51bad732
     LLVM_DEBUG(dbgs() << "[Workload] Using the regular imports manager.\n");
     return std::unique_ptr<ModuleImportsManager>(
         new ModuleImportsManager(IsPrevailing, Index, ExportLists));
