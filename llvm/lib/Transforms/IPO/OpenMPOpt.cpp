//===-- IPO/OpenMPOpt.cpp - Collection of OpenMP specific optimizations ---===//
//
// Part of the LLVM Project, under the Apache License v2.0 with LLVM Exceptions.
// See https://llvm.org/LICENSE.txt for license information.
// SPDX-License-Identifier: Apache-2.0 WITH LLVM-exception
// Modifications Copyright (c) 2022 Advanced Micro Devices, Inc. All rights reserved.
// Notified per clause 4(b) of the license.
//
//===----------------------------------------------------------------------===//
//
// OpenMP specific optimizations:
//
// - Deduplication of runtime calls, e.g., omp_get_thread_num.
// - Replacing globalized device memory with stack memory.
// - Replacing globalized device memory with shared memory.
// - Parallel region merging.
// - Transforming generic-mode device kernels to SPMD mode.
// - Specializing the state machine for generic-mode device kernels.
//
//===----------------------------------------------------------------------===//

#include "llvm/Transforms/IPO/OpenMPOpt.h"

#include "llvm/ADT/EnumeratedArray.h"
#include "llvm/ADT/PostOrderIterator.h"
#include "llvm/ADT/SetVector.h"
#include "llvm/ADT/Statistic.h"
#include "llvm/ADT/StringRef.h"
#include "llvm/Analysis/CallGraph.h"
#include "llvm/Analysis/CallGraphSCCPass.h"
#include "llvm/Analysis/MemoryLocation.h"
#include "llvm/Analysis/OptimizationRemarkEmitter.h"
#include "llvm/Analysis/ValueTracking.h"
#include "llvm/Frontend/OpenMP/OMPConstants.h"
#include "llvm/Frontend/OpenMP/OMPIRBuilder.h"
#include "llvm/IR/Assumptions.h"
#include "llvm/IR/Constants.h"
#include "llvm/IR/DiagnosticInfo.h"
#include "llvm/IR/GlobalValue.h"
#include "llvm/IR/GlobalVariable.h"
#include "llvm/IR/Instruction.h"
#include "llvm/IR/Instructions.h"
#include "llvm/IR/IntrinsicInst.h"
#include "llvm/IR/IntrinsicsAMDGPU.h"
#include "llvm/IR/IntrinsicsNVPTX.h"
#include "llvm/IR/LLVMContext.h"
#include "llvm/InitializePasses.h"
#include "llvm/Support/CommandLine.h"
#include "llvm/Support/Debug.h"
#include "llvm/Transforms/IPO/Attributor.h"
#include "llvm/Transforms/Utils/BasicBlockUtils.h"
#include "llvm/Transforms/Utils/CallGraphUpdater.h"

#include <algorithm>
#include <optional>

using namespace llvm;
using namespace omp;

#define DEBUG_TYPE "openmp-opt"

static cl::opt<bool> DisableOpenMPOptimizations(
    "openmp-opt-disable", cl::desc("Disable OpenMP specific optimizations."),
    cl::Hidden, cl::init(false));

static cl::opt<bool> EnableParallelRegionMerging(
    "openmp-opt-enable-merging",
    cl::desc("Enable the OpenMP region merging optimization."), cl::Hidden,
    cl::init(false));

static cl::opt<bool>
    DisableInternalization("openmp-opt-disable-internalization",
                           cl::desc("Disable function internalization."),
                           cl::Hidden, cl::init(false));

static cl::opt<bool> PrintICVValues("openmp-print-icv-values", cl::init(false),
                                    cl::Hidden);
static cl::opt<bool> PrintOpenMPKernels("openmp-print-gpu-kernels",
                                        cl::init(false), cl::Hidden);

static cl::opt<bool> HideMemoryTransferLatency(
    "openmp-hide-memory-transfer-latency",
    cl::desc("[WIP] Tries to hide the latency of host to device memory"
             " transfers"),
    cl::Hidden, cl::init(false));

static cl::opt<bool> DisableOpenMPOptDeglobalization(
    "openmp-opt-disable-deglobalization",
    cl::desc("Disable OpenMP optimizations involving deglobalization."),
    cl::Hidden, cl::init(false));

static cl::opt<bool> DisableOpenMPOptSPMDization(
    "openmp-opt-disable-spmdization",
    cl::desc("Disable OpenMP optimizations involving SPMD-ization."),
    cl::Hidden, cl::init(false));

static cl::opt<bool> DisableOpenMPOptFolding(
    "openmp-opt-disable-folding",
    cl::desc("Disable OpenMP optimizations involving folding."), cl::Hidden,
    cl::init(false));

static cl::opt<bool> DisableOpenMPOptStateMachineRewrite(
    "openmp-opt-disable-state-machine-rewrite",
    cl::desc("Disable OpenMP optimizations that replace the state machine."),
    cl::Hidden, cl::init(true));

static cl::opt<bool> DisableOpenMPOptBarrierElimination(
    "openmp-opt-disable-barrier-elimination",
    cl::desc("Disable OpenMP optimizations that eliminate barriers."),
    cl::Hidden, cl::init(false));

static cl::opt<bool> PrintModuleAfterOptimizations(
    "openmp-opt-print-module-after",
    cl::desc("Print the current module after OpenMP optimizations."),
    cl::Hidden, cl::init(false));

static cl::opt<bool> PrintModuleBeforeOptimizations(
    "openmp-opt-print-module-before",
    cl::desc("Print the current module before OpenMP optimizations."),
    cl::Hidden, cl::init(false));

static cl::opt<bool> AlwaysInlineDeviceFunctions(
    "openmp-opt-inline-device",
    cl::desc("Inline all applicible functions on the device."), cl::Hidden,
    cl::init(false));

static cl::opt<bool>
    EnableVerboseRemarks("openmp-opt-verbose-remarks",
                         cl::desc("Enables more verbose remarks."), cl::Hidden,
                         cl::init(false));

static cl::opt<unsigned>
    SetFixpointIterations("openmp-opt-max-iterations", cl::Hidden,
                          cl::desc("Maximal number of attributor iterations."),
                          cl::init(256));

static cl::opt<unsigned>
    SharedMemoryLimit("openmp-opt-shared-limit", cl::Hidden,
                      cl::desc("Maximum amount of shared memory to use."),
                      cl::init(std::numeric_limits<unsigned>::max()));

STATISTIC(NumOpenMPRuntimeCallsDeduplicated,
          "Number of OpenMP runtime calls deduplicated");
STATISTIC(NumOpenMPParallelRegionsDeleted,
          "Number of OpenMP parallel regions deleted");
STATISTIC(NumOpenMPRuntimeFunctionsIdentified,
          "Number of OpenMP runtime functions identified");
STATISTIC(NumOpenMPRuntimeFunctionUsesIdentified,
          "Number of OpenMP runtime function uses identified");
STATISTIC(NumOpenMPTargetRegionKernels,
          "Number of OpenMP target region entry points (=kernels) identified");
STATISTIC(NumOpenMPTargetRegionKernelsSPMD,
          "Number of OpenMP target region entry points (=kernels) executed in "
          "SPMD-mode instead of generic-mode");
STATISTIC(NumOpenMPTargetRegionKernelsWithoutStateMachine,
          "Number of OpenMP target region entry points (=kernels) executed in "
          "generic-mode without a state machines");
STATISTIC(NumOpenMPTargetRegionKernelsCustomStateMachineWithFallback,
          "Number of OpenMP target region entry points (=kernels) executed in "
          "generic-mode with customized state machines with fallback");
STATISTIC(NumOpenMPTargetRegionKernelsCustomStateMachineWithoutFallback,
          "Number of OpenMP target region entry points (=kernels) executed in "
          "generic-mode with customized state machines without fallback");
STATISTIC(
    NumOpenMPParallelRegionsReplacedInGPUStateMachine,
    "Number of OpenMP parallel regions replaced with ID in GPU state machines");
STATISTIC(NumOpenMPParallelRegionsMerged,
          "Number of OpenMP parallel regions merged");
STATISTIC(NumBytesMovedToSharedMemory,
          "Amount of memory pushed to shared memory");
STATISTIC(NumBarriersEliminated, "Number of redundant barriers eliminated");

#if !defined(NDEBUG)
static constexpr auto TAG = "[" DEBUG_TYPE "]";
#endif

namespace {

struct AAHeapToShared;

struct AAICVTracker;

/// OpenMP specific information. For now, stores RFIs and ICVs also needed for
/// Attributor runs.
struct OMPInformationCache : public InformationCache {
  OMPInformationCache(Module &M, AnalysisGetter &AG,
                      BumpPtrAllocator &Allocator, SetVector<Function *> *CGSCC,
                      KernelSet &Kernels)
      : InformationCache(M, AG, Allocator, CGSCC), OMPBuilder(M),
        Kernels(Kernels) {

    OMPBuilder.initialize();
    initializeRuntimeFunctions(M);
    initializeInternalControlVars();
  }

  /// Generic information that describes an internal control variable.
  struct InternalControlVarInfo {
    /// The kind, as described by InternalControlVar enum.
    InternalControlVar Kind;

    /// The name of the ICV.
    StringRef Name;

    /// Environment variable associated with this ICV.
    StringRef EnvVarName;

    /// Initial value kind.
    ICVInitValue InitKind;

    /// Initial value.
    ConstantInt *InitValue;

    /// Setter RTL function associated with this ICV.
    RuntimeFunction Setter;

    /// Getter RTL function associated with this ICV.
    RuntimeFunction Getter;

    /// RTL Function corresponding to the override clause of this ICV
    RuntimeFunction Clause;
  };

  /// Generic information that describes a runtime function
  struct RuntimeFunctionInfo {

    /// The kind, as described by the RuntimeFunction enum.
    RuntimeFunction Kind;

    /// The name of the function.
    StringRef Name;

    /// Flag to indicate a variadic function.
    bool IsVarArg;

    /// The return type of the function.
    Type *ReturnType;

    /// The argument types of the function.
    SmallVector<Type *, 8> ArgumentTypes;

    /// The declaration if available.
    Function *Declaration = nullptr;

    /// Uses of this runtime function per function containing the use.
    using UseVector = SmallVector<Use *, 16>;

    /// Clear UsesMap for runtime function.
    void clearUsesMap() { UsesMap.clear(); }

    /// Boolean conversion that is true if the runtime function was found.
    operator bool() const { return Declaration; }

    /// Return the vector of uses in function \p F.
    UseVector &getOrCreateUseVector(Function *F) {
      std::shared_ptr<UseVector> &UV = UsesMap[F];
      if (!UV)
        UV = std::make_shared<UseVector>();
      return *UV;
    }

    /// Return the vector of uses in function \p F or `nullptr` if there are
    /// none.
    const UseVector *getUseVector(Function &F) const {
      auto I = UsesMap.find(&F);
      if (I != UsesMap.end())
        return I->second.get();
      return nullptr;
    }

    /// Return how many functions contain uses of this runtime function.
    size_t getNumFunctionsWithUses() const { return UsesMap.size(); }

    /// Return the number of arguments (or the minimal number for variadic
    /// functions).
    size_t getNumArgs() const { return ArgumentTypes.size(); }

    /// Run the callback \p CB on each use and forget the use if the result is
    /// true. The callback will be fed the function in which the use was
    /// encountered as second argument.
    void foreachUse(SmallVectorImpl<Function *> &SCC,
                    function_ref<bool(Use &, Function &)> CB) {
      for (Function *F : SCC)
        foreachUse(CB, F);
    }

    /// Run the callback \p CB on each use within the function \p F and forget
    /// the use if the result is true.
    void foreachUse(function_ref<bool(Use &, Function &)> CB, Function *F) {
      SmallVector<unsigned, 8> ToBeDeleted;
      ToBeDeleted.clear();

      unsigned Idx = 0;
      UseVector &UV = getOrCreateUseVector(F);

      for (Use *U : UV) {
        if (CB(*U, *F))
          ToBeDeleted.push_back(Idx);
        ++Idx;
      }

      // Remove the to-be-deleted indices in reverse order as prior
      // modifications will not modify the smaller indices.
      while (!ToBeDeleted.empty()) {
        unsigned Idx = ToBeDeleted.pop_back_val();
        UV[Idx] = UV.back();
        UV.pop_back();
      }
    }

  private:
    /// Map from functions to all uses of this runtime function contained in
    /// them.
    DenseMap<Function *, std::shared_ptr<UseVector>> UsesMap;

  public:
    /// Iterators for the uses of this runtime function.
    decltype(UsesMap)::iterator begin() { return UsesMap.begin(); }
    decltype(UsesMap)::iterator end() { return UsesMap.end(); }
  };

  /// An OpenMP-IR-Builder instance
  OpenMPIRBuilder OMPBuilder;

  /// Map from runtime function kind to the runtime function description.
  EnumeratedArray<RuntimeFunctionInfo, RuntimeFunction,
                  RuntimeFunction::OMPRTL___last>
      RFIs;

  /// Map from function declarations/definitions to their runtime enum type.
  DenseMap<Function *, RuntimeFunction> RuntimeFunctionIDMap;

  /// Map from ICV kind to the ICV description.
  EnumeratedArray<InternalControlVarInfo, InternalControlVar,
                  InternalControlVar::ICV___last>
      ICVs;

  /// Helper to initialize all internal control variable information for those
  /// defined in OMPKinds.def.
  void initializeInternalControlVars() {
#define ICV_RT_SET(_Name, RTL)                                                 \
  {                                                                            \
    auto &ICV = ICVs[_Name];                                                   \
    ICV.Setter = RTL;                                                          \
  }
#define ICV_RT_GET(Name, RTL)                                                  \
  {                                                                            \
    auto &ICV = ICVs[Name];                                                    \
    ICV.Getter = RTL;                                                          \
  }
#define ICV_DATA_ENV(Enum, _Name, _EnvVarName, Init)                           \
  {                                                                            \
    auto &ICV = ICVs[Enum];                                                    \
    ICV.Name = _Name;                                                          \
    ICV.Kind = Enum;                                                           \
    ICV.InitKind = Init;                                                       \
    ICV.EnvVarName = _EnvVarName;                                              \
    switch (ICV.InitKind) {                                                    \
    case ICV_IMPLEMENTATION_DEFINED:                                           \
      ICV.InitValue = nullptr;                                                 \
      break;                                                                   \
    case ICV_ZERO:                                                             \
      ICV.InitValue = ConstantInt::get(                                        \
          Type::getInt32Ty(OMPBuilder.Int32->getContext()), 0);                \
      break;                                                                   \
    case ICV_FALSE:                                                            \
      ICV.InitValue = ConstantInt::getFalse(OMPBuilder.Int1->getContext());    \
      break;                                                                   \
    case ICV_LAST:                                                             \
      break;                                                                   \
    }                                                                          \
  }
#include "llvm/Frontend/OpenMP/OMPKinds.def"
  }

  /// Returns true if the function declaration \p F matches the runtime
  /// function types, that is, return type \p RTFRetType, and argument types
  /// \p RTFArgTypes.
  static bool declMatchesRTFTypes(Function *F, Type *RTFRetType,
                                  SmallVector<Type *, 8> &RTFArgTypes) {
    // TODO: We should output information to the user (under debug output
    //       and via remarks).

    if (!F)
      return false;
    if (F->getReturnType() != RTFRetType)
      return false;
    if (F->arg_size() != RTFArgTypes.size())
      return false;

    auto *RTFTyIt = RTFArgTypes.begin();
    for (Argument &Arg : F->args()) {
      if (Arg.getType() != *RTFTyIt)
        return false;

      ++RTFTyIt;
    }

    return true;
  }

  // Helper to collect all uses of the declaration in the UsesMap.
  unsigned collectUses(RuntimeFunctionInfo &RFI, bool CollectStats = true) {
    unsigned NumUses = 0;
    if (!RFI.Declaration)
      return NumUses;
    OMPBuilder.addAttributes(RFI.Kind, *RFI.Declaration);

    if (CollectStats) {
      NumOpenMPRuntimeFunctionsIdentified += 1;
      NumOpenMPRuntimeFunctionUsesIdentified += RFI.Declaration->getNumUses();
    }

    // TODO: We directly convert uses into proper calls and unknown uses.
    for (Use &U : RFI.Declaration->uses()) {
      if (Instruction *UserI = dyn_cast<Instruction>(U.getUser())) {
        if (ModuleSlice.empty() || ModuleSlice.count(UserI->getFunction())) {
          RFI.getOrCreateUseVector(UserI->getFunction()).push_back(&U);
          ++NumUses;
        }
      } else {
        RFI.getOrCreateUseVector(nullptr).push_back(&U);
        ++NumUses;
      }
    }
    return NumUses;
  }

  // Helper function to recollect uses of a runtime function.
  void recollectUsesForFunction(RuntimeFunction RTF) {
    auto &RFI = RFIs[RTF];
    RFI.clearUsesMap();
    collectUses(RFI, /*CollectStats*/ false);
  }

  // Helper function to recollect uses of all runtime functions.
  void recollectUses() {
    for (int Idx = 0; Idx < RFIs.size(); ++Idx)
      recollectUsesForFunction(static_cast<RuntimeFunction>(Idx));
  }

  // Helper function to inherit the calling convention of the function callee.
  void setCallingConvention(FunctionCallee Callee, CallInst *CI) {
    if (Function *Fn = dyn_cast<Function>(Callee.getCallee()))
      CI->setCallingConv(Fn->getCallingConv());
  }

  /// Helper to initialize all runtime function information for those defined
  /// in OpenMPKinds.def.
  void initializeRuntimeFunctions(Module &M) {

    // Helper macros for handling __VA_ARGS__ in OMP_RTL
#define OMP_TYPE(VarName, ...)                                                 \
  Type *VarName = OMPBuilder.VarName;                                          \
  (void)VarName;

#define OMP_ARRAY_TYPE(VarName, ...)                                           \
  ArrayType *VarName##Ty = OMPBuilder.VarName##Ty;                             \
  (void)VarName##Ty;                                                           \
  PointerType *VarName##PtrTy = OMPBuilder.VarName##PtrTy;                     \
  (void)VarName##PtrTy;

#define OMP_FUNCTION_TYPE(VarName, ...)                                        \
  FunctionType *VarName = OMPBuilder.VarName;                                  \
  (void)VarName;                                                               \
  PointerType *VarName##Ptr = OMPBuilder.VarName##Ptr;                         \
  (void)VarName##Ptr;

#define OMP_STRUCT_TYPE(VarName, ...)                                          \
  StructType *VarName = OMPBuilder.VarName;                                    \
  (void)VarName;                                                               \
  PointerType *VarName##Ptr = OMPBuilder.VarName##Ptr;                         \
  (void)VarName##Ptr;

#define OMP_RTL(_Enum, _Name, _IsVarArg, _ReturnType, ...)                     \
  {                                                                            \
    SmallVector<Type *, 8> ArgsTypes({__VA_ARGS__});                           \
    Function *F = M.getFunction(_Name);                                        \
    RTLFunctions.insert(F);                                                    \
    if (declMatchesRTFTypes(F, OMPBuilder._ReturnType, ArgsTypes)) {           \
      RuntimeFunctionIDMap[F] = _Enum;                                         \
      auto &RFI = RFIs[_Enum];                                                 \
      RFI.Kind = _Enum;                                                        \
      RFI.Name = _Name;                                                        \
      RFI.IsVarArg = _IsVarArg;                                                \
      RFI.ReturnType = OMPBuilder._ReturnType;                                 \
      RFI.ArgumentTypes = std::move(ArgsTypes);                                \
      RFI.Declaration = F;                                                     \
      unsigned NumUses = collectUses(RFI);                                     \
      (void)NumUses;                                                           \
      LLVM_DEBUG({                                                             \
        dbgs() << TAG << RFI.Name << (RFI.Declaration ? "" : " not")           \
               << " found\n";                                                  \
        if (RFI.Declaration)                                                   \
          dbgs() << TAG << "-> got " << NumUses << " uses in "                 \
                 << RFI.getNumFunctionsWithUses()                              \
                 << " different functions.\n";                                 \
      });                                                                      \
    }                                                                          \
  }
#include "llvm/Frontend/OpenMP/OMPKinds.def"

    // Remove the `noinline` attribute from `__kmpc`, `ompx::` and `omp_`
    // functions, except if `optnone` is present.
    if (isOpenMPDevice(M)) {
      for (Function &F : M) {
        for (StringRef Prefix : {"__kmpc", "_ZN4ompx", "omp_"})
          if (F.hasFnAttribute(Attribute::NoInline) &&
              F.getName().startswith(Prefix) &&
              !F.hasFnAttribute(Attribute::OptimizeNone))
            F.removeFnAttr(Attribute::NoInline);
      }
    }

    // TODO: We should attach the attributes defined in OMPKinds.def.
  }

  /// Collection of known kernels (\see Kernel) in the module.
  KernelSet &Kernels;

  /// Collection of known OpenMP runtime functions..
  DenseSet<const Function *> RTLFunctions;
};

template <typename Ty, bool InsertInvalidates = true>
struct BooleanStateWithSetVector : public BooleanState {
  bool contains(const Ty &Elem) const { return Set.contains(Elem); }
  bool insert(const Ty &Elem) {
    if (InsertInvalidates)
      BooleanState::indicatePessimisticFixpoint();
    return Set.insert(Elem);
  }

  const Ty &operator[](int Idx) const { return Set[Idx]; }
  bool operator==(const BooleanStateWithSetVector &RHS) const {
    return BooleanState::operator==(RHS) && Set == RHS.Set;
  }
  bool operator!=(const BooleanStateWithSetVector &RHS) const {
    return !(*this == RHS);
  }

  bool empty() const { return Set.empty(); }
  size_t size() const { return Set.size(); }

  /// "Clamp" this state with \p RHS.
  BooleanStateWithSetVector &operator^=(const BooleanStateWithSetVector &RHS) {
    BooleanState::operator^=(RHS);
    Set.insert(RHS.Set.begin(), RHS.Set.end());
    return *this;
  }

private:
  /// A set to keep track of elements.
  SetVector<Ty> Set;

public:
  typename decltype(Set)::iterator begin() { return Set.begin(); }
  typename decltype(Set)::iterator end() { return Set.end(); }
  typename decltype(Set)::const_iterator begin() const { return Set.begin(); }
  typename decltype(Set)::const_iterator end() const { return Set.end(); }
};

template <typename Ty, bool InsertInvalidates = true>
using BooleanStateWithPtrSetVector =
    BooleanStateWithSetVector<Ty *, InsertInvalidates>;

struct KernelInfoState : AbstractState {
  /// Flag to track if we reached a fixpoint.
  bool IsAtFixpoint = false;

  /// The parallel regions (identified by the outlined parallel functions) that
  /// can be reached from the associated function.
  BooleanStateWithPtrSetVector<Function, /* InsertInvalidates */ false>
      ReachedKnownParallelRegions;

  /// State to track what parallel region we might reach.
  BooleanStateWithPtrSetVector<CallBase> ReachedUnknownParallelRegions;

  /// State to track if we are in SPMD-mode, assumed or know, and why we decided
  /// we cannot be. If it is assumed, then RequiresFullRuntime should also be
  /// false.
  BooleanStateWithPtrSetVector<Instruction, false> SPMDCompatibilityTracker;

  /// The __kmpc_target_init call in this kernel, if any. If we find more than
  /// one we abort as the kernel is malformed.
  CallBase *KernelInitCB = nullptr;

  /// The __kmpc_target_deinit call in this kernel, if any. If we find more than
  /// one we abort as the kernel is malformed.
  CallBase *KernelDeinitCB = nullptr;

  /// Flag to indicate if the associated function is a kernel entry.
  bool IsKernelEntry = false;

  /// State to track what kernel entries can reach the associated function.
  BooleanStateWithPtrSetVector<Function, false> ReachingKernelEntries;

  /// State to indicate if we can track parallel level of the associated
  /// function. We will give up tracking if we encounter unknown caller or the
  /// caller is __kmpc_parallel_51.
  BooleanStateWithSetVector<uint8_t> ParallelLevels;

  /// Abstract State interface
  ///{

  KernelInfoState() = default;
  KernelInfoState(bool BestState) {
    if (!BestState)
      indicatePessimisticFixpoint();
  }

  /// See AbstractState::isValidState(...)
  bool isValidState() const override { return true; }

  /// See AbstractState::isAtFixpoint(...)
  bool isAtFixpoint() const override { return IsAtFixpoint; }

  /// See AbstractState::indicatePessimisticFixpoint(...)
  ChangeStatus indicatePessimisticFixpoint() override {
    IsAtFixpoint = true;
    ReachingKernelEntries.indicatePessimisticFixpoint();
    SPMDCompatibilityTracker.indicatePessimisticFixpoint();
    ReachedKnownParallelRegions.indicatePessimisticFixpoint();
    ReachedUnknownParallelRegions.indicatePessimisticFixpoint();
    return ChangeStatus::CHANGED;
  }

  /// See AbstractState::indicateOptimisticFixpoint(...)
  ChangeStatus indicateOptimisticFixpoint() override {
    IsAtFixpoint = true;
    ReachingKernelEntries.indicateOptimisticFixpoint();
    SPMDCompatibilityTracker.indicateOptimisticFixpoint();
    ReachedKnownParallelRegions.indicateOptimisticFixpoint();
    ReachedUnknownParallelRegions.indicateOptimisticFixpoint();
    return ChangeStatus::UNCHANGED;
  }

  /// Return the assumed state
  KernelInfoState &getAssumed() { return *this; }
  const KernelInfoState &getAssumed() const { return *this; }

  bool operator==(const KernelInfoState &RHS) const {
    if (SPMDCompatibilityTracker != RHS.SPMDCompatibilityTracker)
      return false;
    if (ReachedKnownParallelRegions != RHS.ReachedKnownParallelRegions)
      return false;
    if (ReachedUnknownParallelRegions != RHS.ReachedUnknownParallelRegions)
      return false;
    if (ReachingKernelEntries != RHS.ReachingKernelEntries)
      return false;
    return true;
  }

  /// Returns true if this kernel contains any OpenMP parallel regions.
  bool mayContainParallelRegion() {
    return !ReachedKnownParallelRegions.empty() ||
           !ReachedUnknownParallelRegions.empty();
  }

  /// Return empty set as the best state of potential values.
  static KernelInfoState getBestState() { return KernelInfoState(true); }

  static KernelInfoState getBestState(KernelInfoState &KIS) {
    return getBestState();
  }

  /// Return full set as the worst state of potential values.
  static KernelInfoState getWorstState() { return KernelInfoState(false); }

  /// "Clamp" this state with \p KIS.
  KernelInfoState operator^=(const KernelInfoState &KIS) {
    // Do not merge two different _init and _deinit call sites.
    if (KIS.KernelInitCB) {
      if (KernelInitCB && KernelInitCB != KIS.KernelInitCB)
        llvm_unreachable("Kernel that calls another kernel violates OpenMP-Opt "
                         "assumptions.");
      KernelInitCB = KIS.KernelInitCB;
    }
    if (KIS.KernelDeinitCB) {
      if (KernelDeinitCB && KernelDeinitCB != KIS.KernelDeinitCB)
        llvm_unreachable("Kernel that calls another kernel violates OpenMP-Opt "
                         "assumptions.");
      KernelDeinitCB = KIS.KernelDeinitCB;
    }
    SPMDCompatibilityTracker ^= KIS.SPMDCompatibilityTracker;
    ReachedKnownParallelRegions ^= KIS.ReachedKnownParallelRegions;
    ReachedUnknownParallelRegions ^= KIS.ReachedUnknownParallelRegions;
    return *this;
  }

  KernelInfoState operator&=(const KernelInfoState &KIS) {
    return (*this ^= KIS);
  }

  ///}
};

/// Used to map the values physically (in the IR) stored in an offload
/// array, to a vector in memory.
struct OffloadArray {
  /// Physical array (in the IR).
  AllocaInst *Array = nullptr;
  /// Mapped values.
  SmallVector<Value *, 8> StoredValues;
  /// Last stores made in the offload array.
  SmallVector<StoreInst *, 8> LastAccesses;

  OffloadArray() = default;

  /// Initializes the OffloadArray with the values stored in \p Array before
  /// instruction \p Before is reached. Returns false if the initialization
  /// fails.
  /// This MUST be used immediately after the construction of the object.
  bool initialize(AllocaInst &Array, Instruction &Before) {
    if (!Array.getAllocatedType()->isArrayTy())
      return false;

    if (!getValues(Array, Before))
      return false;

    this->Array = &Array;
    return true;
  }

  static const unsigned DeviceIDArgNum = 1;
  static const unsigned BasePtrsArgNum = 3;
  static const unsigned PtrsArgNum = 4;
  static const unsigned SizesArgNum = 5;

private:
  /// Traverses the BasicBlock where \p Array is, collecting the stores made to
  /// \p Array, leaving StoredValues with the values stored before the
  /// instruction \p Before is reached.
  bool getValues(AllocaInst &Array, Instruction &Before) {
    // Initialize container.
    const uint64_t NumValues = Array.getAllocatedType()->getArrayNumElements();
    StoredValues.assign(NumValues, nullptr);
    LastAccesses.assign(NumValues, nullptr);

    // TODO: This assumes the instruction \p Before is in the same
    //  BasicBlock as Array. Make it general, for any control flow graph.
    BasicBlock *BB = Array.getParent();
    if (BB != Before.getParent())
      return false;

    const DataLayout &DL = Array.getModule()->getDataLayout();
    const unsigned int PointerSize = DL.getPointerSize();

    for (Instruction &I : *BB) {
      if (&I == &Before)
        break;

      if (!isa<StoreInst>(&I))
        continue;

      auto *S = cast<StoreInst>(&I);
      int64_t Offset = -1;
      auto *Dst =
          GetPointerBaseWithConstantOffset(S->getPointerOperand(), Offset, DL);
      if (Dst == &Array) {
        int64_t Idx = Offset / PointerSize;
        StoredValues[Idx] = getUnderlyingObject(S->getValueOperand());
        LastAccesses[Idx] = S;
      }
    }

    return isFilled();
  }

  /// Returns true if all values in StoredValues and
  /// LastAccesses are not nullptrs.
  bool isFilled() {
    const unsigned NumValues = StoredValues.size();
    for (unsigned I = 0; I < NumValues; ++I) {
      if (!StoredValues[I] || !LastAccesses[I])
        return false;
    }

    return true;
  }
};

struct OpenMPOpt {

  using OptimizationRemarkGetter =
      function_ref<OptimizationRemarkEmitter &(Function *)>;

  OpenMPOpt(SmallVectorImpl<Function *> &SCC, CallGraphUpdater &CGUpdater,
            OptimizationRemarkGetter OREGetter,
            OMPInformationCache &OMPInfoCache, Attributor &A)
      : M(*(*SCC.begin())->getParent()), SCC(SCC), CGUpdater(CGUpdater),
        OREGetter(OREGetter), OMPInfoCache(OMPInfoCache), A(A) {}

  /// Check if any remarks are enabled for openmp-opt
  bool remarksEnabled() {
    auto &Ctx = M.getContext();
    return Ctx.getDiagHandlerPtr()->isAnyRemarkEnabled(DEBUG_TYPE);
  }

  /// Run all OpenMP optimizations on the underlying SCC/ModuleSlice.
  bool run(bool IsModulePass) {
    if (SCC.empty())
      return false;

    bool Changed = false;

    LLVM_DEBUG(dbgs() << TAG << "Run on SCC with " << SCC.size()
                      << " functions in a slice with "
                      << OMPInfoCache.ModuleSlice.size() << " functions\n");

    if (IsModulePass) {
      Changed |= runAttributor(IsModulePass);

      // Recollect uses, in case Attributor deleted any.
      OMPInfoCache.recollectUses();

      // TODO: This should be folded into buildCustomStateMachine.
      Changed |= rewriteDeviceCodeStateMachine();

      if (remarksEnabled())
        analysisGlobalization();

      Changed |= eliminateBarriers();
    } else {
      if (PrintICVValues)
        printICVs();
      if (PrintOpenMPKernels)
        printKernels();

      Changed |= runAttributor(IsModulePass);

      // Recollect uses, in case Attributor deleted any.
      OMPInfoCache.recollectUses();

      Changed |= deleteParallelRegions();

      if (HideMemoryTransferLatency)
        Changed |= hideMemTransfersLatency();
      Changed |= deduplicateRuntimeCalls();
      if (EnableParallelRegionMerging) {
        if (mergeParallelRegions()) {
          deduplicateRuntimeCalls();
          Changed = true;
        }
      }

      Changed |= eliminateBarriers();
    }

    return Changed;
  }

  /// Print initial ICV values for testing.
  /// FIXME: This should be done from the Attributor once it is added.
  void printICVs() const {
    InternalControlVar ICVs[] = {ICV_nthreads, ICV_active_levels, ICV_cancel,
                                 ICV_proc_bind};

    for (Function *F : SCC) {
      for (auto ICV : ICVs) {
        auto ICVInfo = OMPInfoCache.ICVs[ICV];
        auto Remark = [&](OptimizationRemarkAnalysis ORA) {
          return ORA << "OpenMP ICV " << ore::NV("OpenMPICV", ICVInfo.Name)
                     << " Value: "
                     << (ICVInfo.InitValue
                             ? toString(ICVInfo.InitValue->getValue(), 10, true)
                             : "IMPLEMENTATION_DEFINED");
        };

        emitRemark<OptimizationRemarkAnalysis>(F, "OpenMPICVTracker", Remark);
      }
    }
  }

  /// Print OpenMP GPU kernels for testing.
  void printKernels() const {
    for (Function *F : SCC) {
      if (!OMPInfoCache.Kernels.count(F))
        continue;

      auto Remark = [&](OptimizationRemarkAnalysis ORA) {
        return ORA << "OpenMP GPU kernel "
                   << ore::NV("OpenMPGPUKernel", F->getName()) << "\n";
      };

      emitRemark<OptimizationRemarkAnalysis>(F, "OpenMPGPU", Remark);
    }
  }

  /// Return the call if \p U is a callee use in a regular call. If \p RFI is
  /// given it has to be the callee or a nullptr is returned.
  static CallInst *getCallIfRegularCall(
      Use &U, OMPInformationCache::RuntimeFunctionInfo *RFI = nullptr) {
    CallInst *CI = dyn_cast<CallInst>(U.getUser());
    if (CI && CI->isCallee(&U) && !CI->hasOperandBundles() &&
        (!RFI ||
         (RFI->Declaration && CI->getCalledFunction() == RFI->Declaration)))
      return CI;
    return nullptr;
  }

  /// Return the call if \p V is a regular call. If \p RFI is given it has to be
  /// the callee or a nullptr is returned.
  static CallInst *getCallIfRegularCall(
      Value &V, OMPInformationCache::RuntimeFunctionInfo *RFI = nullptr) {
    CallInst *CI = dyn_cast<CallInst>(&V);
    if (CI && !CI->hasOperandBundles() &&
        (!RFI ||
         (RFI->Declaration && CI->getCalledFunction() == RFI->Declaration)))
      return CI;
    return nullptr;
  }

private:
  /// Merge parallel regions when it is safe.
  bool mergeParallelRegions() {
    const unsigned CallbackCalleeOperand = 2;
    const unsigned CallbackFirstArgOperand = 3;
    using InsertPointTy = OpenMPIRBuilder::InsertPointTy;

    // Check if there are any __kmpc_fork_call calls to merge.
    OMPInformationCache::RuntimeFunctionInfo &RFI =
        OMPInfoCache.RFIs[OMPRTL___kmpc_fork_call];

    if (!RFI.Declaration)
      return false;

    // Unmergable calls that prevent merging a parallel region.
    OMPInformationCache::RuntimeFunctionInfo UnmergableCallsInfo[] = {
        OMPInfoCache.RFIs[OMPRTL___kmpc_push_proc_bind],
        OMPInfoCache.RFIs[OMPRTL___kmpc_push_num_threads],
    };

    bool Changed = false;
    LoopInfo *LI = nullptr;
    DominatorTree *DT = nullptr;

    SmallDenseMap<BasicBlock *, SmallPtrSet<Instruction *, 4>> BB2PRMap;

    BasicBlock *StartBB = nullptr, *EndBB = nullptr;
    auto BodyGenCB = [&](InsertPointTy AllocaIP, InsertPointTy CodeGenIP) {
      BasicBlock *CGStartBB = CodeGenIP.getBlock();
      BasicBlock *CGEndBB =
          SplitBlock(CGStartBB, &*CodeGenIP.getPoint(), DT, LI);
      assert(StartBB != nullptr && "StartBB should not be null");
      CGStartBB->getTerminator()->setSuccessor(0, StartBB);
      assert(EndBB != nullptr && "EndBB should not be null");
      EndBB->getTerminator()->setSuccessor(0, CGEndBB);
    };

    auto PrivCB = [&](InsertPointTy AllocaIP, InsertPointTy CodeGenIP, Value &,
                      Value &Inner, Value *&ReplacementValue) -> InsertPointTy {
      ReplacementValue = &Inner;
      return CodeGenIP;
    };

    auto FiniCB = [&](InsertPointTy CodeGenIP) {};

    /// Create a sequential execution region within a merged parallel region,
    /// encapsulated in a master construct with a barrier for synchronization.
    auto CreateSequentialRegion = [&](Function *OuterFn,
                                      BasicBlock *OuterPredBB,
                                      Instruction *SeqStartI,
                                      Instruction *SeqEndI) {
      // Isolate the instructions of the sequential region to a separate
      // block.
      BasicBlock *ParentBB = SeqStartI->getParent();
      BasicBlock *SeqEndBB =
          SplitBlock(ParentBB, SeqEndI->getNextNode(), DT, LI);
      BasicBlock *SeqAfterBB =
          SplitBlock(SeqEndBB, &*SeqEndBB->getFirstInsertionPt(), DT, LI);
      BasicBlock *SeqStartBB =
          SplitBlock(ParentBB, SeqStartI, DT, LI, nullptr, "seq.par.merged");

      assert(ParentBB->getUniqueSuccessor() == SeqStartBB &&
             "Expected a different CFG");
      const DebugLoc DL = ParentBB->getTerminator()->getDebugLoc();
      ParentBB->getTerminator()->eraseFromParent();

      auto BodyGenCB = [&](InsertPointTy AllocaIP, InsertPointTy CodeGenIP) {
        BasicBlock *CGStartBB = CodeGenIP.getBlock();
        BasicBlock *CGEndBB =
            SplitBlock(CGStartBB, &*CodeGenIP.getPoint(), DT, LI);
        assert(SeqStartBB != nullptr && "SeqStartBB should not be null");
        CGStartBB->getTerminator()->setSuccessor(0, SeqStartBB);
        assert(SeqEndBB != nullptr && "SeqEndBB should not be null");
        SeqEndBB->getTerminator()->setSuccessor(0, CGEndBB);
      };
      auto FiniCB = [&](InsertPointTy CodeGenIP) {};

      // Find outputs from the sequential region to outside users and
      // broadcast their values to them.
      for (Instruction &I : *SeqStartBB) {
        SmallPtrSet<Instruction *, 4> OutsideUsers;
        for (User *Usr : I.users()) {
          Instruction &UsrI = *cast<Instruction>(Usr);
          // Ignore outputs to LT intrinsics, code extraction for the merged
          // parallel region will fix them.
          if (UsrI.isLifetimeStartOrEnd())
            continue;

          if (UsrI.getParent() != SeqStartBB)
            OutsideUsers.insert(&UsrI);
        }

        if (OutsideUsers.empty())
          continue;

        // Emit an alloca in the outer region to store the broadcasted
        // value.
        const DataLayout &DL = M.getDataLayout();
        AllocaInst *AllocaI = new AllocaInst(
            I.getType(), DL.getAllocaAddrSpace(), nullptr,
            I.getName() + ".seq.output.alloc", &OuterFn->front().front());

        // Emit a store instruction in the sequential BB to update the
        // value.
        new StoreInst(&I, AllocaI, SeqStartBB->getTerminator());

        // Emit a load instruction and replace the use of the output value
        // with it.
        for (Instruction *UsrI : OutsideUsers) {
          LoadInst *LoadI = new LoadInst(
              I.getType(), AllocaI, I.getName() + ".seq.output.load", UsrI);
          UsrI->replaceUsesOfWith(&I, LoadI);
        }
      }

      OpenMPIRBuilder::LocationDescription Loc(
          InsertPointTy(ParentBB, ParentBB->end()), DL);
      InsertPointTy SeqAfterIP =
          OMPInfoCache.OMPBuilder.createMaster(Loc, BodyGenCB, FiniCB);

      OMPInfoCache.OMPBuilder.createBarrier(SeqAfterIP, OMPD_parallel);

      BranchInst::Create(SeqAfterBB, SeqAfterIP.getBlock());

      LLVM_DEBUG(dbgs() << TAG << "After sequential inlining " << *OuterFn
                        << "\n");
    };

    // Helper to merge the __kmpc_fork_call calls in MergableCIs. They are all
    // contained in BB and only separated by instructions that can be
    // redundantly executed in parallel. The block BB is split before the first
    // call (in MergableCIs) and after the last so the entire region we merge
    // into a single parallel region is contained in a single basic block
    // without any other instructions. We use the OpenMPIRBuilder to outline
    // that block and call the resulting function via __kmpc_fork_call.
    auto Merge = [&](const SmallVectorImpl<CallInst *> &MergableCIs,
                     BasicBlock *BB) {
      // TODO: Change the interface to allow single CIs expanded, e.g, to
      // include an outer loop.
      assert(MergableCIs.size() > 1 && "Assumed multiple mergable CIs");

      auto Remark = [&](OptimizationRemark OR) {
        OR << "Parallel region merged with parallel region"
           << (MergableCIs.size() > 2 ? "s" : "") << " at ";
        for (auto *CI : llvm::drop_begin(MergableCIs)) {
          OR << ore::NV("OpenMPParallelMerge", CI->getDebugLoc());
          if (CI != MergableCIs.back())
            OR << ", ";
        }
        return OR << ".";
      };

      emitRemark<OptimizationRemark>(MergableCIs.front(), "OMP150", Remark);

      Function *OriginalFn = BB->getParent();
      LLVM_DEBUG(dbgs() << TAG << "Merge " << MergableCIs.size()
                        << " parallel regions in " << OriginalFn->getName()
                        << "\n");

      // Isolate the calls to merge in a separate block.
      EndBB = SplitBlock(BB, MergableCIs.back()->getNextNode(), DT, LI);
      BasicBlock *AfterBB =
          SplitBlock(EndBB, &*EndBB->getFirstInsertionPt(), DT, LI);
      StartBB = SplitBlock(BB, MergableCIs.front(), DT, LI, nullptr,
                           "omp.par.merged");

      assert(BB->getUniqueSuccessor() == StartBB && "Expected a different CFG");
      const DebugLoc DL = BB->getTerminator()->getDebugLoc();
      BB->getTerminator()->eraseFromParent();

      // Create sequential regions for sequential instructions that are
      // in-between mergable parallel regions.
      for (auto *It = MergableCIs.begin(), *End = MergableCIs.end() - 1;
           It != End; ++It) {
        Instruction *ForkCI = *It;
        Instruction *NextForkCI = *(It + 1);

        // Continue if there are not in-between instructions.
        if (ForkCI->getNextNode() == NextForkCI)
          continue;

        CreateSequentialRegion(OriginalFn, BB, ForkCI->getNextNode(),
                               NextForkCI->getPrevNode());
      }

      OpenMPIRBuilder::LocationDescription Loc(InsertPointTy(BB, BB->end()),
                                               DL);
      IRBuilder<>::InsertPoint AllocaIP(
          &OriginalFn->getEntryBlock(),
          OriginalFn->getEntryBlock().getFirstInsertionPt());
      // Create the merged parallel region with default proc binding, to
      // avoid overriding binding settings, and without explicit cancellation.
      InsertPointTy AfterIP = OMPInfoCache.OMPBuilder.createParallel(
          Loc, AllocaIP, BodyGenCB, PrivCB, FiniCB, nullptr, nullptr,
          OMP_PROC_BIND_default, /* IsCancellable */ false);
      BranchInst::Create(AfterBB, AfterIP.getBlock());

      // Perform the actual outlining.
      OMPInfoCache.OMPBuilder.finalize(OriginalFn);

      Function *OutlinedFn = MergableCIs.front()->getCaller();

      // Replace the __kmpc_fork_call calls with direct calls to the outlined
      // callbacks.
      SmallVector<Value *, 8> Args;
      for (auto *CI : MergableCIs) {
        Value *Callee = CI->getArgOperand(CallbackCalleeOperand);
        FunctionType *FT = OMPInfoCache.OMPBuilder.ParallelTask;
        Args.clear();
        Args.push_back(OutlinedFn->getArg(0));
        Args.push_back(OutlinedFn->getArg(1));
        for (unsigned U = CallbackFirstArgOperand, E = CI->arg_size(); U < E;
             ++U)
          Args.push_back(CI->getArgOperand(U));

        CallInst *NewCI = CallInst::Create(FT, Callee, Args, "", CI);
        if (CI->getDebugLoc())
          NewCI->setDebugLoc(CI->getDebugLoc());

        // Forward parameter attributes from the callback to the callee.
        for (unsigned U = CallbackFirstArgOperand, E = CI->arg_size(); U < E;
             ++U)
          for (const Attribute &A : CI->getAttributes().getParamAttrs(U))
            NewCI->addParamAttr(
                U - (CallbackFirstArgOperand - CallbackCalleeOperand), A);

        // Emit an explicit barrier to replace the implicit fork-join barrier.
        if (CI != MergableCIs.back()) {
          // TODO: Remove barrier if the merged parallel region includes the
          // 'nowait' clause.
          OMPInfoCache.OMPBuilder.createBarrier(
              InsertPointTy(NewCI->getParent(),
                            NewCI->getNextNode()->getIterator()),
              OMPD_parallel);
        }

        CI->eraseFromParent();
      }

      assert(OutlinedFn != OriginalFn && "Outlining failed");
      CGUpdater.registerOutlinedFunction(*OriginalFn, *OutlinedFn);
      CGUpdater.reanalyzeFunction(*OriginalFn);

      NumOpenMPParallelRegionsMerged += MergableCIs.size();

      return true;
    };

    // Helper function that identifes sequences of
    // __kmpc_fork_call uses in a basic block.
    auto DetectPRsCB = [&](Use &U, Function &F) {
      CallInst *CI = getCallIfRegularCall(U, &RFI);
      BB2PRMap[CI->getParent()].insert(CI);

      return false;
    };

    BB2PRMap.clear();
    RFI.foreachUse(SCC, DetectPRsCB);
    SmallVector<SmallVector<CallInst *, 4>, 4> MergableCIsVector;
    // Find mergable parallel regions within a basic block that are
    // safe to merge, that is any in-between instructions can safely
    // execute in parallel after merging.
    // TODO: support merging across basic-blocks.
    for (auto &It : BB2PRMap) {
      auto &CIs = It.getSecond();
      if (CIs.size() < 2)
        continue;

      BasicBlock *BB = It.getFirst();
      SmallVector<CallInst *, 4> MergableCIs;

      /// Returns true if the instruction is mergable, false otherwise.
      /// A terminator instruction is unmergable by definition since merging
      /// works within a BB. Instructions before the mergable region are
      /// mergable if they are not calls to OpenMP runtime functions that may
      /// set different execution parameters for subsequent parallel regions.
      /// Instructions in-between parallel regions are mergable if they are not
      /// calls to any non-intrinsic function since that may call a non-mergable
      /// OpenMP runtime function.
      auto IsMergable = [&](Instruction &I, bool IsBeforeMergableRegion) {
        // We do not merge across BBs, hence return false (unmergable) if the
        // instruction is a terminator.
        if (I.isTerminator())
          return false;

        if (!isa<CallInst>(&I))
          return true;

        CallInst *CI = cast<CallInst>(&I);
        if (IsBeforeMergableRegion) {
          Function *CalledFunction = CI->getCalledFunction();
          if (!CalledFunction)
            return false;
          // Return false (unmergable) if the call before the parallel
          // region calls an explicit affinity (proc_bind) or number of
          // threads (num_threads) compiler-generated function. Those settings
          // may be incompatible with following parallel regions.
          // TODO: ICV tracking to detect compatibility.
          for (const auto &RFI : UnmergableCallsInfo) {
            if (CalledFunction == RFI.Declaration)
              return false;
          }
        } else {
          // Return false (unmergable) if there is a call instruction
          // in-between parallel regions when it is not an intrinsic. It
          // may call an unmergable OpenMP runtime function in its callpath.
          // TODO: Keep track of possible OpenMP calls in the callpath.
          if (!isa<IntrinsicInst>(CI))
            return false;
        }

        return true;
      };
      // Find maximal number of parallel region CIs that are safe to merge.
      for (auto It = BB->begin(), End = BB->end(); It != End;) {
        Instruction &I = *It;
        ++It;

        if (CIs.count(&I)) {
          MergableCIs.push_back(cast<CallInst>(&I));
          continue;
        }

        // Continue expanding if the instruction is mergable.
        if (IsMergable(I, MergableCIs.empty()))
          continue;

        // Forward the instruction iterator to skip the next parallel region
        // since there is an unmergable instruction which can affect it.
        for (; It != End; ++It) {
          Instruction &SkipI = *It;
          if (CIs.count(&SkipI)) {
            LLVM_DEBUG(dbgs() << TAG << "Skip parallel region " << SkipI
                              << " due to " << I << "\n");
            ++It;
            break;
          }
        }

        // Store mergable regions found.
        if (MergableCIs.size() > 1) {
          MergableCIsVector.push_back(MergableCIs);
          LLVM_DEBUG(dbgs() << TAG << "Found " << MergableCIs.size()
                            << " parallel regions in block " << BB->getName()
                            << " of function " << BB->getParent()->getName()
                            << "\n";);
        }

        MergableCIs.clear();
      }

      if (!MergableCIsVector.empty()) {
        Changed = true;

        for (auto &MergableCIs : MergableCIsVector)
          Merge(MergableCIs, BB);
        MergableCIsVector.clear();
      }
    }

    if (Changed) {
      /// Re-collect use for fork calls, emitted barrier calls, and
      /// any emitted master/end_master calls.
      OMPInfoCache.recollectUsesForFunction(OMPRTL___kmpc_fork_call);
      OMPInfoCache.recollectUsesForFunction(OMPRTL___kmpc_barrier);
      OMPInfoCache.recollectUsesForFunction(OMPRTL___kmpc_master);
      OMPInfoCache.recollectUsesForFunction(OMPRTL___kmpc_end_master);
    }

    return Changed;
  }

  /// Try to delete parallel regions if possible.
  bool deleteParallelRegions() {
    const unsigned CallbackCalleeOperand = 2;

    OMPInformationCache::RuntimeFunctionInfo &RFI =
        OMPInfoCache.RFIs[OMPRTL___kmpc_fork_call];

    if (!RFI.Declaration)
      return false;

    bool Changed = false;
    auto DeleteCallCB = [&](Use &U, Function &) {
      CallInst *CI = getCallIfRegularCall(U);
      if (!CI)
        return false;
      auto *Fn = dyn_cast<Function>(
          CI->getArgOperand(CallbackCalleeOperand)->stripPointerCasts());
      if (!Fn)
        return false;
      if (!Fn->onlyReadsMemory())
        return false;
      if (!Fn->hasFnAttribute(Attribute::WillReturn))
        return false;

      LLVM_DEBUG(dbgs() << TAG << "Delete read-only parallel region in "
                        << CI->getCaller()->getName() << "\n");

      auto Remark = [&](OptimizationRemark OR) {
        return OR << "Removing parallel region with no side-effects.";
      };
      emitRemark<OptimizationRemark>(CI, "OMP160", Remark);

      CGUpdater.removeCallSite(*CI);
      CI->eraseFromParent();
      Changed = true;
      ++NumOpenMPParallelRegionsDeleted;
      return true;
    };

    RFI.foreachUse(SCC, DeleteCallCB);

    return Changed;
  }

  /// Try to eliminate runtime calls by reusing existing ones.
  bool deduplicateRuntimeCalls() {
    bool Changed = false;

    RuntimeFunction DeduplicableRuntimeCallIDs[] = {
        OMPRTL_omp_get_num_threads,
        OMPRTL_omp_in_parallel,
        OMPRTL_omp_get_cancellation,
        OMPRTL_omp_get_thread_limit,
        OMPRTL_omp_get_supported_active_levels,
        OMPRTL_omp_get_level,
        OMPRTL_omp_get_ancestor_thread_num,
        OMPRTL_omp_get_team_size,
        OMPRTL_omp_get_active_level,
        OMPRTL_omp_in_final,
        OMPRTL_omp_get_proc_bind,
        OMPRTL_omp_get_num_places,
        OMPRTL_omp_get_num_procs,
        OMPRTL_omp_get_place_num,
        OMPRTL_omp_get_partition_num_places,
        OMPRTL_omp_get_partition_place_nums};

    // Global-tid is handled separately.
    SmallSetVector<Value *, 16> GTIdArgs;
    collectGlobalThreadIdArguments(GTIdArgs);
    LLVM_DEBUG(dbgs() << TAG << "Found " << GTIdArgs.size()
                      << " global thread ID arguments\n");

    for (Function *F : SCC) {
      for (auto DeduplicableRuntimeCallID : DeduplicableRuntimeCallIDs)
        Changed |= deduplicateRuntimeCalls(
            *F, OMPInfoCache.RFIs[DeduplicableRuntimeCallID]);

      // __kmpc_global_thread_num is special as we can replace it with an
      // argument in enough cases to make it worth trying.
      Value *GTIdArg = nullptr;
      for (Argument &Arg : F->args())
        if (GTIdArgs.count(&Arg)) {
          GTIdArg = &Arg;
          break;
        }
      Changed |= deduplicateRuntimeCalls(
          *F, OMPInfoCache.RFIs[OMPRTL___kmpc_global_thread_num], GTIdArg);
    }

    return Changed;
  }

  /// Tries to hide the latency of runtime calls that involve host to
  /// device memory transfers by splitting them into their "issue" and "wait"
  /// versions. The "issue" is moved upwards as much as possible. The "wait" is
  /// moved downards as much as possible. The "issue" issues the memory transfer
  /// asynchronously, returning a handle. The "wait" waits in the returned
  /// handle for the memory transfer to finish.
  bool hideMemTransfersLatency() {
    auto &RFI = OMPInfoCache.RFIs[OMPRTL___tgt_target_data_begin_mapper];
    bool Changed = false;
    auto SplitMemTransfers = [&](Use &U, Function &Decl) {
      auto *RTCall = getCallIfRegularCall(U, &RFI);
      if (!RTCall)
        return false;

      OffloadArray OffloadArrays[3];
      if (!getValuesInOffloadArrays(*RTCall, OffloadArrays))
        return false;

      LLVM_DEBUG(dumpValuesInOffloadArrays(OffloadArrays));

      // TODO: Check if can be moved upwards.
      bool WasSplit = false;
      Instruction *WaitMovementPoint = canBeMovedDownwards(*RTCall);
      if (WaitMovementPoint)
        WasSplit = splitTargetDataBeginRTC(*RTCall, *WaitMovementPoint);

      Changed |= WasSplit;
      return WasSplit;
    };
    RFI.foreachUse(SCC, SplitMemTransfers);

    return Changed;
  }

  /// Eliminates redundant, aligned barriers in OpenMP offloaded kernels.
  /// TODO: Make this an AA and expand it to work across blocks and functions.
  bool eliminateBarriers() {
    bool Changed = false;

    if (DisableOpenMPOptBarrierElimination)
      return /*Changed=*/false;

    if (OMPInfoCache.Kernels.empty())
      return /*Changed=*/false;

    enum ImplicitBarrierType { IBT_ENTRY, IBT_EXIT };

    class BarrierInfo {
      Instruction *I;
      enum ImplicitBarrierType Type;

    public:
      BarrierInfo(enum ImplicitBarrierType Type) : I(nullptr), Type(Type) {}
      BarrierInfo(Instruction &I) : I(&I) {}

      bool isImplicit() { return !I; }

      bool isImplicitEntry() { return isImplicit() && Type == IBT_ENTRY; }

      bool isImplicitExit() { return isImplicit() && Type == IBT_EXIT; }

      Instruction *getInstruction() { return I; }
    };

    for (Function *Kernel : OMPInfoCache.Kernels) {
      for (BasicBlock &BB : *Kernel) {
        SmallVector<BarrierInfo, 8> BarriersInBlock;
        SmallPtrSet<Instruction *, 8> BarriersToBeDeleted;

        // Add the kernel entry implicit barrier.
        if (&Kernel->getEntryBlock() == &BB)
          BarriersInBlock.push_back(IBT_ENTRY);

        // Find implicit and explicit aligned barriers in the same basic block.
        for (Instruction &I : BB) {
          if (isa<ReturnInst>(I)) {
            // Add the implicit barrier when exiting the kernel.
            BarriersInBlock.push_back(IBT_EXIT);
            continue;
          }
          CallBase *CB = dyn_cast<CallBase>(&I);
          if (!CB)
            continue;

          auto IsAlignBarrierCB = [&](CallBase &CB) {
            switch (CB.getIntrinsicID()) {
            case Intrinsic::nvvm_barrier0:
            case Intrinsic::nvvm_barrier0_and:
            case Intrinsic::nvvm_barrier0_or:
            case Intrinsic::nvvm_barrier0_popc:
              return true;
            default:
              break;
            }
            return hasAssumption(CB,
                                 KnownAssumptionString("ompx_aligned_barrier"));
          };

          if (IsAlignBarrierCB(*CB)) {
            // Add an explicit aligned barrier.
            BarriersInBlock.push_back(I);
          }
        }

        if (BarriersInBlock.size() <= 1)
          continue;

        // A barrier in a barrier pair is removeable if all instructions
        // between the barriers in the pair are side-effect free modulo the
        // barrier operation.
        auto IsBarrierRemoveable = [&Kernel](
                                       BarrierInfo *StartBI, BarrierInfo *EndBI,
                                       SmallVector<AssumeInst *> &Assumptions) {
          assert(
              !StartBI->isImplicitExit() &&
              "Expected start barrier to be other than a kernel exit barrier");
          assert(
              !EndBI->isImplicitEntry() &&
              "Expected end barrier to be other than a kernel entry barrier");
          // If StarBI instructions is null then this the implicit
          // kernel entry barrier, so iterate from the first instruction in the
          // entry block.
          Instruction *I = (StartBI->isImplicitEntry())
                               ? &Kernel->getEntryBlock().front()
                               : StartBI->getInstruction()->getNextNode();
          assert(I && "Expected non-null start instruction");
          Instruction *E = (EndBI->isImplicitExit())
                               ? I->getParent()->getTerminator()
                               : EndBI->getInstruction();
          assert(E && "Expected non-null end instruction");

          for (; I != E; I = I->getNextNode()) {
            if (!I->mayHaveSideEffects() && !I->mayReadFromMemory())
              continue;

            auto IsPotentiallyAffectedByBarrier =
                [](std::optional<MemoryLocation> Loc) {
                  const Value *Obj = (Loc && Loc->Ptr)
                                         ? getUnderlyingObject(Loc->Ptr)
                                         : nullptr;
                  if (!Obj) {
                    LLVM_DEBUG(
                        dbgs()
                        << "Access to unknown location requires barriers\n");
                    return true;
                  }
                  if (isa<UndefValue>(Obj))
                    return false;
                  if (isa<AllocaInst>(Obj))
                    return false;
                  if (auto *GV = dyn_cast<GlobalVariable>(Obj)) {
                    if (GV->isConstant())
                      return false;
                    if (GV->isThreadLocal())
                      return false;
                    if (GV->getAddressSpace() == (int)AddressSpace::Local)
                      return false;
                    if (GV->getAddressSpace() == (int)AddressSpace::Constant)
                      return false;
                  }
                  LLVM_DEBUG(dbgs() << "Access to '" << *Obj
                                    << "' requires barriers\n");
                  return true;
                };

            if (MemIntrinsic *MI = dyn_cast<MemIntrinsic>(I)) {
              std::optional<MemoryLocation> Loc =
                  MemoryLocation::getForDest(MI);
              if (IsPotentiallyAffectedByBarrier(Loc))
                return false;
              if (MemTransferInst *MTI = dyn_cast<MemTransferInst>(I)) {
                std::optional<MemoryLocation> Loc =
                    MemoryLocation::getForSource(MTI);
                if (IsPotentiallyAffectedByBarrier(Loc))
                  return false;
              }
              continue;
            }

            if (auto *AI = dyn_cast<AssumeInst>(I)) {
              Assumptions.push_back(AI);
              continue;
            }

            if (auto *LI = dyn_cast<LoadInst>(I))
              if (LI->hasMetadata(LLVMContext::MD_invariant_load))
                continue;

            std::optional<MemoryLocation> Loc = MemoryLocation::getOrNone(I);
            if (IsPotentiallyAffectedByBarrier(Loc))
              return false;
          }

          return true;
        };

        // Iterate barrier pairs and remove an explicit barrier if analysis
        // deems it removeable.
        for (auto *It = BarriersInBlock.begin(),
                  *End = BarriersInBlock.end() - 1;
             It != End; ++It) {

          BarrierInfo *StartBI = It;
          BarrierInfo *EndBI = (It + 1);

          // Cannot remove when both are implicit barriers, continue.
          if (StartBI->isImplicit() && EndBI->isImplicit())
            continue;

          SmallVector<AssumeInst *> Assumptions;
          if (!IsBarrierRemoveable(StartBI, EndBI, Assumptions))
            continue;

          assert(!(StartBI->isImplicit() && EndBI->isImplicit()) &&
                 "Expected at least one explicit barrier to remove.");

          for (auto *Assumption : Assumptions)
            Assumption->eraseFromParent();

          // Remove an explicit barrier, check first, then second.
          if (!StartBI->isImplicit()) {
            LLVM_DEBUG(dbgs() << "Remove start barrier "
                              << *StartBI->getInstruction() << "\n");
            BarriersToBeDeleted.insert(StartBI->getInstruction());
          } else {
            LLVM_DEBUG(dbgs() << "Remove end barrier "
                              << *EndBI->getInstruction() << "\n");
            BarriersToBeDeleted.insert(EndBI->getInstruction());
          }
        }

        if (BarriersToBeDeleted.empty())
          continue;

        Changed = true;
        for (Instruction *I : BarriersToBeDeleted) {
          ++NumBarriersEliminated;
          auto Remark = [&](OptimizationRemark OR) {
            return OR << "Redundant barrier eliminated.";
          };

          if (EnableVerboseRemarks)
            emitRemark<OptimizationRemark>(I, "OMP190", Remark);
          I->eraseFromParent();
        }
      }
    }

    return Changed;
  }

  void analysisGlobalization() {
    auto &RFI = OMPInfoCache.RFIs[OMPRTL___kmpc_alloc_shared];

    auto CheckGlobalization = [&](Use &U, Function &Decl) {
      if (CallInst *CI = getCallIfRegularCall(U, &RFI)) {
        auto Remark = [&](OptimizationRemarkMissed ORM) {
          return ORM
                 << "Found thread data sharing on the GPU. "
                 << "Expect degraded performance due to data globalization.";
        };
        emitRemark<OptimizationRemarkMissed>(CI, "OMP112", Remark);
      }

      return false;
    };

    RFI.foreachUse(SCC, CheckGlobalization);
  }

  /// Maps the values stored in the offload arrays passed as arguments to
  /// \p RuntimeCall into the offload arrays in \p OAs.
  bool getValuesInOffloadArrays(CallInst &RuntimeCall,
                                MutableArrayRef<OffloadArray> OAs) {
    assert(OAs.size() == 3 && "Need space for three offload arrays!");

    // A runtime call that involves memory offloading looks something like:
    // call void @__tgt_target_data_begin_mapper(arg0, arg1,
    //   i8** %offload_baseptrs, i8** %offload_ptrs, i64* %offload_sizes,
    // ...)
    // So, the idea is to access the allocas that allocate space for these
    // offload arrays, offload_baseptrs, offload_ptrs, offload_sizes.
    // Therefore:
    // i8** %offload_baseptrs.
    Value *BasePtrsArg =
        RuntimeCall.getArgOperand(OffloadArray::BasePtrsArgNum);
    // i8** %offload_ptrs.
    Value *PtrsArg = RuntimeCall.getArgOperand(OffloadArray::PtrsArgNum);
    // i8** %offload_sizes.
    Value *SizesArg = RuntimeCall.getArgOperand(OffloadArray::SizesArgNum);

    // Get values stored in **offload_baseptrs.
    auto *V = getUnderlyingObject(BasePtrsArg);
    if (!isa<AllocaInst>(V))
      return false;
    auto *BasePtrsArray = cast<AllocaInst>(V);
    if (!OAs[0].initialize(*BasePtrsArray, RuntimeCall))
      return false;

    // Get values stored in **offload_baseptrs.
    V = getUnderlyingObject(PtrsArg);
    if (!isa<AllocaInst>(V))
      return false;
    auto *PtrsArray = cast<AllocaInst>(V);
    if (!OAs[1].initialize(*PtrsArray, RuntimeCall))
      return false;

    // Get values stored in **offload_sizes.
    V = getUnderlyingObject(SizesArg);
    // If it's a [constant] global array don't analyze it.
    if (isa<GlobalValue>(V))
      return isa<Constant>(V);
    if (!isa<AllocaInst>(V))
      return false;

    auto *SizesArray = cast<AllocaInst>(V);
    if (!OAs[2].initialize(*SizesArray, RuntimeCall))
      return false;

    return true;
  }

  /// Prints the values in the OffloadArrays \p OAs using LLVM_DEBUG.
  /// For now this is a way to test that the function getValuesInOffloadArrays
  /// is working properly.
  /// TODO: Move this to a unittest when unittests are available for OpenMPOpt.
  void dumpValuesInOffloadArrays(ArrayRef<OffloadArray> OAs) {
    assert(OAs.size() == 3 && "There are three offload arrays to debug!");

    LLVM_DEBUG(dbgs() << TAG << " Successfully got offload values:\n");
    std::string ValuesStr;
    raw_string_ostream Printer(ValuesStr);
    std::string Separator = " --- ";

    for (auto *BP : OAs[0].StoredValues) {
      BP->print(Printer);
      Printer << Separator;
    }
    LLVM_DEBUG(dbgs() << "\t\toffload_baseptrs: " << Printer.str() << "\n");
    ValuesStr.clear();

    for (auto *P : OAs[1].StoredValues) {
      P->print(Printer);
      Printer << Separator;
    }
    LLVM_DEBUG(dbgs() << "\t\toffload_ptrs: " << Printer.str() << "\n");
    ValuesStr.clear();

    for (auto *S : OAs[2].StoredValues) {
      S->print(Printer);
      Printer << Separator;
    }
    LLVM_DEBUG(dbgs() << "\t\toffload_sizes: " << Printer.str() << "\n");
  }

  /// Returns the instruction where the "wait" counterpart \p RuntimeCall can be
  /// moved. Returns nullptr if the movement is not possible, or not worth it.
  Instruction *canBeMovedDownwards(CallInst &RuntimeCall) {
    // FIXME: This traverses only the BasicBlock where RuntimeCall is.
    //  Make it traverse the CFG.

    Instruction *CurrentI = &RuntimeCall;
    bool IsWorthIt = false;
    while ((CurrentI = CurrentI->getNextNode())) {

      // TODO: Once we detect the regions to be offloaded we should use the
      //  alias analysis manager to check if CurrentI may modify one of
      //  the offloaded regions.
      if (CurrentI->mayHaveSideEffects() || CurrentI->mayReadFromMemory()) {
        if (IsWorthIt)
          return CurrentI;

        return nullptr;
      }

      // FIXME: For now if we move it over anything without side effect
      //  is worth it.
      IsWorthIt = true;
    }

    // Return end of BasicBlock.
    return RuntimeCall.getParent()->getTerminator();
  }

  /// Splits \p RuntimeCall into its "issue" and "wait" counterparts.
  bool splitTargetDataBeginRTC(CallInst &RuntimeCall,
                               Instruction &WaitMovementPoint) {
    // Create stack allocated handle (__tgt_async_info) at the beginning of the
    // function. Used for storing information of the async transfer, allowing to
    // wait on it later.
    auto &IRBuilder = OMPInfoCache.OMPBuilder;
    Function *F = RuntimeCall.getCaller();
    BasicBlock &Entry = F->getEntryBlock();
    IRBuilder.Builder.SetInsertPoint(&Entry,
                                     Entry.getFirstNonPHIOrDbgOrAlloca());
    Value *Handle = IRBuilder.Builder.CreateAlloca(
        IRBuilder.AsyncInfo, /*ArraySize=*/nullptr, "handle");
    Handle =
        IRBuilder.Builder.CreateAddrSpaceCast(Handle, IRBuilder.AsyncInfoPtr);

    // Add "issue" runtime call declaration:
    // declare %struct.tgt_async_info @__tgt_target_data_begin_issue(i64, i32,
    //   i8**, i8**, i64*, i64*)
    FunctionCallee IssueDecl = IRBuilder.getOrCreateRuntimeFunction(
        M, OMPRTL___tgt_target_data_begin_mapper_issue);

    // Change RuntimeCall call site for its asynchronous version.
    SmallVector<Value *, 16> Args;
    for (auto &Arg : RuntimeCall.args())
      Args.push_back(Arg.get());
    Args.push_back(Handle);

    CallInst *IssueCallsite =
        CallInst::Create(IssueDecl, Args, /*NameStr=*/"", &RuntimeCall);
    OMPInfoCache.setCallingConvention(IssueDecl, IssueCallsite);
    RuntimeCall.eraseFromParent();

    // Add "wait" runtime call declaration:
    // declare void @__tgt_target_data_begin_wait(i64, %struct.__tgt_async_info)
    FunctionCallee WaitDecl = IRBuilder.getOrCreateRuntimeFunction(
        M, OMPRTL___tgt_target_data_begin_mapper_wait);

    Value *WaitParams[2] = {
        IssueCallsite->getArgOperand(
            OffloadArray::DeviceIDArgNum), // device_id.
        Handle                             // handle to wait on.
    };
    CallInst *WaitCallsite = CallInst::Create(
        WaitDecl, WaitParams, /*NameStr=*/"", &WaitMovementPoint);
    OMPInfoCache.setCallingConvention(WaitDecl, WaitCallsite);

    return true;
  }

  static Value *combinedIdentStruct(Value *CurrentIdent, Value *NextIdent,
                                    bool GlobalOnly, bool &SingleChoice) {
    if (CurrentIdent == NextIdent)
      return CurrentIdent;

    // TODO: Figure out how to actually combine multiple debug locations. For
    //       now we just keep an existing one if there is a single choice.
    if (!GlobalOnly || isa<GlobalValue>(NextIdent)) {
      SingleChoice = !CurrentIdent;
      return NextIdent;
    }
    return nullptr;
  }

  /// Return an `struct ident_t*` value that represents the ones used in the
  /// calls of \p RFI inside of \p F. If \p GlobalOnly is true, we will not
  /// return a local `struct ident_t*`. For now, if we cannot find a suitable
  /// return value we create one from scratch. We also do not yet combine
  /// information, e.g., the source locations, see combinedIdentStruct.
  Value *
  getCombinedIdentFromCallUsesIn(OMPInformationCache::RuntimeFunctionInfo &RFI,
                                 Function &F, bool GlobalOnly) {
    bool SingleChoice = true;
    Value *Ident = nullptr;
    auto CombineIdentStruct = [&](Use &U, Function &Caller) {
      CallInst *CI = getCallIfRegularCall(U, &RFI);
      if (!CI || &F != &Caller)
        return false;
      Ident = combinedIdentStruct(Ident, CI->getArgOperand(0),
                                  /* GlobalOnly */ true, SingleChoice);
      return false;
    };
    RFI.foreachUse(SCC, CombineIdentStruct);

    if (!Ident || !SingleChoice) {
      // The IRBuilder uses the insertion block to get to the module, this is
      // unfortunate but we work around it for now.
      if (!OMPInfoCache.OMPBuilder.getInsertionPoint().getBlock())
        OMPInfoCache.OMPBuilder.updateToLocation(OpenMPIRBuilder::InsertPointTy(
            &F.getEntryBlock(), F.getEntryBlock().begin()));
      // Create a fallback location if non was found.
      // TODO: Use the debug locations of the calls instead.
      uint32_t SrcLocStrSize;
      Constant *Loc =
          OMPInfoCache.OMPBuilder.getOrCreateDefaultSrcLocStr(SrcLocStrSize);
      Ident = OMPInfoCache.OMPBuilder.getOrCreateIdent(Loc, SrcLocStrSize);
    }
    return Ident;
  }

  /// Try to eliminate calls of \p RFI in \p F by reusing an existing one or
  /// \p ReplVal if given.
  bool deduplicateRuntimeCalls(Function &F,
                               OMPInformationCache::RuntimeFunctionInfo &RFI,
                               Value *ReplVal = nullptr) {
    auto *UV = RFI.getUseVector(F);
    if (!UV || UV->size() + (ReplVal != nullptr) < 2)
      return false;

    LLVM_DEBUG(
        dbgs() << TAG << "Deduplicate " << UV->size() << " uses of " << RFI.Name
               << (ReplVal ? " with an existing value\n" : "\n") << "\n");

    assert((!ReplVal || (isa<Argument>(ReplVal) &&
                         cast<Argument>(ReplVal)->getParent() == &F)) &&
           "Unexpected replacement value!");

    // TODO: Use dominance to find a good position instead.
    auto CanBeMoved = [this](CallBase &CB) {
      unsigned NumArgs = CB.arg_size();
      if (NumArgs == 0)
        return true;
      if (CB.getArgOperand(0)->getType() != OMPInfoCache.OMPBuilder.IdentPtr)
        return false;
      for (unsigned U = 1; U < NumArgs; ++U)
        if (isa<Instruction>(CB.getArgOperand(U)))
          return false;
      return true;
    };

    if (!ReplVal) {
      for (Use *U : *UV)
        if (CallInst *CI = getCallIfRegularCall(*U, &RFI)) {
          if (!CanBeMoved(*CI))
            continue;

          // If the function is a kernel, dedup will move
          // the runtime call right after the kernel init callsite. Otherwise,
          // it will move it to the beginning of the caller function.
          if (isKernel(F)) {
            auto &KernelInitRFI = OMPInfoCache.RFIs[OMPRTL___kmpc_target_init];
            auto *KernelInitUV = KernelInitRFI.getUseVector(F);

            if (KernelInitUV->empty())
              continue;

            assert(KernelInitUV->size() == 1 &&
                   "Expected a single __kmpc_target_init in kernel\n");

            CallInst *KernelInitCI =
                getCallIfRegularCall(*KernelInitUV->front(), &KernelInitRFI);
            assert(KernelInitCI &&
                   "Expected a call to __kmpc_target_init in kernel\n");

            CI->moveAfter(KernelInitCI);
          } else
            CI->moveBefore(&*F.getEntryBlock().getFirstInsertionPt());
          ReplVal = CI;
          break;
        }
      if (!ReplVal)
        return false;
    }

    // If we use a call as a replacement value we need to make sure the ident is
    // valid at the new location. For now we just pick a global one, either
    // existing and used by one of the calls, or created from scratch.
    if (CallBase *CI = dyn_cast<CallBase>(ReplVal)) {
      if (!CI->arg_empty() &&
          CI->getArgOperand(0)->getType() == OMPInfoCache.OMPBuilder.IdentPtr) {
        Value *Ident = getCombinedIdentFromCallUsesIn(RFI, F,
                                                      /* GlobalOnly */ true);
        CI->setArgOperand(0, Ident);
      }
    }

    bool Changed = false;
    auto ReplaceAndDeleteCB = [&](Use &U, Function &Caller) {
      CallInst *CI = getCallIfRegularCall(U, &RFI);
      if (!CI || CI == ReplVal || &F != &Caller)
        return false;
      assert(CI->getCaller() == &F && "Unexpected call!");

      auto Remark = [&](OptimizationRemark OR) {
        return OR << "OpenMP runtime call "
                  << ore::NV("OpenMPOptRuntime", RFI.Name) << " deduplicated.";
      };
      if (CI->getDebugLoc())
        emitRemark<OptimizationRemark>(CI, "OMP170", Remark);
      else
        emitRemark<OptimizationRemark>(&F, "OMP170", Remark);

      CGUpdater.removeCallSite(*CI);
      CI->replaceAllUsesWith(ReplVal);
      CI->eraseFromParent();
      ++NumOpenMPRuntimeCallsDeduplicated;
      Changed = true;
      return true;
    };
    RFI.foreachUse(SCC, ReplaceAndDeleteCB);

    return Changed;
  }

  /// Collect arguments that represent the global thread id in \p GTIdArgs.
  void collectGlobalThreadIdArguments(SmallSetVector<Value *, 16> &GTIdArgs) {
    // TODO: Below we basically perform a fixpoint iteration with a pessimistic
    //       initialization. We could define an AbstractAttribute instead and
    //       run the Attributor here once it can be run as an SCC pass.

    // Helper to check the argument \p ArgNo at all call sites of \p F for
    // a GTId.
    auto CallArgOpIsGTId = [&](Function &F, unsigned ArgNo, CallInst &RefCI) {
      if (!F.hasLocalLinkage())
        return false;
      for (Use &U : F.uses()) {
        if (CallInst *CI = getCallIfRegularCall(U)) {
          Value *ArgOp = CI->getArgOperand(ArgNo);
          if (CI == &RefCI || GTIdArgs.count(ArgOp) ||
              getCallIfRegularCall(
                  *ArgOp, &OMPInfoCache.RFIs[OMPRTL___kmpc_global_thread_num]))
            continue;
        }
        return false;
      }
      return true;
    };

    // Helper to identify uses of a GTId as GTId arguments.
    auto AddUserArgs = [&](Value &GTId) {
      for (Use &U : GTId.uses())
        if (CallInst *CI = dyn_cast<CallInst>(U.getUser()))
          if (CI->isArgOperand(&U))
            if (Function *Callee = CI->getCalledFunction())
              if (CallArgOpIsGTId(*Callee, U.getOperandNo(), *CI))
                GTIdArgs.insert(Callee->getArg(U.getOperandNo()));
    };

    // The argument users of __kmpc_global_thread_num calls are GTIds.
    OMPInformationCache::RuntimeFunctionInfo &GlobThreadNumRFI =
        OMPInfoCache.RFIs[OMPRTL___kmpc_global_thread_num];

    GlobThreadNumRFI.foreachUse(SCC, [&](Use &U, Function &F) {
      if (CallInst *CI = getCallIfRegularCall(U, &GlobThreadNumRFI))
        AddUserArgs(*CI);
      return false;
    });

    // Transitively search for more arguments by looking at the users of the
    // ones we know already. During the search the GTIdArgs vector is extended
    // so we cannot cache the size nor can we use a range based for.
    for (unsigned U = 0; U < GTIdArgs.size(); ++U)
      AddUserArgs(*GTIdArgs[U]);
  }

  /// Kernel (=GPU) optimizations and utility functions
  ///
  ///{{

  /// Check if \p F is a kernel, hence entry point for target offloading.
  bool isKernel(Function &F) { return OMPInfoCache.Kernels.count(&F); }

  /// Cache to remember the unique kernel for a function.
  DenseMap<Function *, std::optional<Kernel>> UniqueKernelMap;

  /// Find the unique kernel that will execute \p F, if any.
  Kernel getUniqueKernelFor(Function &F);

  /// Find the unique kernel that will execute \p I, if any.
  Kernel getUniqueKernelFor(Instruction &I) {
    return getUniqueKernelFor(*I.getFunction());
  }

  /// Rewrite the device (=GPU) code state machine create in non-SPMD mode in
  /// the cases we can avoid taking the address of a function.
  bool rewriteDeviceCodeStateMachine();

  ///
  ///}}

  /// Emit a remark generically
  ///
  /// This template function can be used to generically emit a remark. The
  /// RemarkKind should be one of the following:
  ///   - OptimizationRemark to indicate a successful optimization attempt
  ///   - OptimizationRemarkMissed to report a failed optimization attempt
  ///   - OptimizationRemarkAnalysis to provide additional information about an
  ///     optimization attempt
  ///
  /// The remark is built using a callback function provided by the caller that
  /// takes a RemarkKind as input and returns a RemarkKind.
  template <typename RemarkKind, typename RemarkCallBack>
  void emitRemark(Instruction *I, StringRef RemarkName,
                  RemarkCallBack &&RemarkCB) const {
    Function *F = I->getParent()->getParent();
    auto &ORE = OREGetter(F);

    if (RemarkName.startswith("OMP"))
      ORE.emit([&]() {
        return RemarkCB(RemarkKind(DEBUG_TYPE, RemarkName, I))
               << " [" << RemarkName << "]";
      });
    else
      ORE.emit(
          [&]() { return RemarkCB(RemarkKind(DEBUG_TYPE, RemarkName, I)); });
  }

  /// Emit a remark on a function.
  template <typename RemarkKind, typename RemarkCallBack>
  void emitRemark(Function *F, StringRef RemarkName,
                  RemarkCallBack &&RemarkCB) const {
    auto &ORE = OREGetter(F);

    if (RemarkName.startswith("OMP"))
      ORE.emit([&]() {
        return RemarkCB(RemarkKind(DEBUG_TYPE, RemarkName, F))
               << " [" << RemarkName << "]";
      });
    else
      ORE.emit(
          [&]() { return RemarkCB(RemarkKind(DEBUG_TYPE, RemarkName, F)); });
  }

  /// RAII struct to temporarily change an RTL function's linkage to external.
  /// This prevents it from being mistakenly removed by other optimizations.
  struct ExternalizationRAII {
    ExternalizationRAII(OMPInformationCache &OMPInfoCache,
                        RuntimeFunction RFKind)
        : Declaration(OMPInfoCache.RFIs[RFKind].Declaration) {
      if (!Declaration)
        return;

      LinkageType = Declaration->getLinkage();
      Declaration->setLinkage(GlobalValue::ExternalLinkage);
    }

    ~ExternalizationRAII() {
      if (!Declaration)
        return;

      Declaration->setLinkage(LinkageType);
    }

    Function *Declaration;
    GlobalValue::LinkageTypes LinkageType;
  };

  /// The underlying module.
  Module &M;

  /// The SCC we are operating on.
  SmallVectorImpl<Function *> &SCC;

  /// Callback to update the call graph, the first argument is a removed call,
  /// the second an optional replacement call.
  CallGraphUpdater &CGUpdater;

  /// Callback to get an OptimizationRemarkEmitter from a Function *
  OptimizationRemarkGetter OREGetter;

  /// OpenMP-specific information cache. Also Used for Attributor runs.
  OMPInformationCache &OMPInfoCache;

  /// Attributor instance.
  Attributor &A;

  /// Helper function to run Attributor on SCC.
  bool runAttributor(bool IsModulePass) {
    if (SCC.empty())
      return false;

    // Temporarily make these function have external linkage so the Attributor
    // doesn't remove them when we try to look them up later.
    ExternalizationRAII Parallel(OMPInfoCache, OMPRTL___kmpc_kernel_parallel);
    ExternalizationRAII EndParallel(OMPInfoCache,
                                    OMPRTL___kmpc_kernel_end_parallel);
    ExternalizationRAII BarrierSPMD(OMPInfoCache,
                                    OMPRTL___kmpc_barrier_simple_spmd);
    ExternalizationRAII BarrierGeneric(OMPInfoCache,
                                       OMPRTL___kmpc_barrier_simple_generic);
    ExternalizationRAII ThreadId(OMPInfoCache,
                                 OMPRTL___kmpc_get_hardware_thread_id_in_block);
    ExternalizationRAII NumThreads(
        OMPInfoCache, OMPRTL___kmpc_get_hardware_num_threads_in_block);
    ExternalizationRAII WarpSize(OMPInfoCache, OMPRTL___kmpc_get_warp_size);

    registerAAs(IsModulePass);

    ChangeStatus Changed = A.run();

    LLVM_DEBUG(dbgs() << "[Attributor] Done with " << SCC.size()
                      << " functions, result: " << Changed << ".\n");

    return Changed == ChangeStatus::CHANGED;
  }

  void registerFoldRuntimeCall(RuntimeFunction RF);

  /// Populate the Attributor with abstract attribute opportunities in the
  /// function.
  void registerAAs(bool IsModulePass);
};

Kernel OpenMPOpt::getUniqueKernelFor(Function &F) {
  if (!OMPInfoCache.ModuleSlice.empty() && !OMPInfoCache.ModuleSlice.count(&F))
    return nullptr;

  // Use a scope to keep the lifetime of the CachedKernel short.
  {
    std::optional<Kernel> &CachedKernel = UniqueKernelMap[&F];
    if (CachedKernel)
      return *CachedKernel;

    // TODO: We should use an AA to create an (optimistic and callback
    //       call-aware) call graph. For now we stick to simple patterns that
    //       are less powerful, basically the worst fixpoint.
    if (isKernel(F)) {
      CachedKernel = Kernel(&F);
      return *CachedKernel;
    }

    CachedKernel = nullptr;
    if (!F.hasLocalLinkage()) {

      // See https://openmp.llvm.org/remarks/OptimizationRemarks.html
      auto Remark = [&](OptimizationRemarkAnalysis ORA) {
        return ORA << "Potentially unknown OpenMP target region caller.";
      };
      emitRemark<OptimizationRemarkAnalysis>(&F, "OMP100", Remark);

      return nullptr;
    }
  }

  auto GetUniqueKernelForUse = [&](const Use &U) -> Kernel {
    if (auto *Cmp = dyn_cast<ICmpInst>(U.getUser())) {
      // Allow use in equality comparisons.
      if (Cmp->isEquality())
        return getUniqueKernelFor(*Cmp);
      return nullptr;
    }
    if (auto *CB = dyn_cast<CallBase>(U.getUser())) {
      // Allow direct calls.
      if (CB->isCallee(&U))
        return getUniqueKernelFor(*CB);

      OMPInformationCache::RuntimeFunctionInfo &KernelParallelRFI =
          OMPInfoCache.RFIs[OMPRTL___kmpc_parallel_51];
      // Allow the use in __kmpc_parallel_51 calls.
      if (OpenMPOpt::getCallIfRegularCall(*U.getUser(), &KernelParallelRFI))
        return getUniqueKernelFor(*CB);
      return nullptr;
    }
    // Disallow every other use.
    return nullptr;
  };

  // TODO: In the future we want to track more than just a unique kernel.
  SmallPtrSet<Kernel, 2> PotentialKernels;
  OMPInformationCache::foreachUse(F, [&](const Use &U) {
    PotentialKernels.insert(GetUniqueKernelForUse(U));
  });

  Kernel K = nullptr;
  if (PotentialKernels.size() == 1)
    K = *PotentialKernels.begin();

  // Cache the result.
  UniqueKernelMap[&F] = K;

  return K;
}

bool OpenMPOpt::rewriteDeviceCodeStateMachine() {
  OMPInformationCache::RuntimeFunctionInfo &KernelParallelRFI =
      OMPInfoCache.RFIs[OMPRTL___kmpc_parallel_51];

  bool Changed = false;
  if (!KernelParallelRFI)
    return Changed;

  // If we have disabled state machine changes, exit
  if (DisableOpenMPOptStateMachineRewrite)
    return Changed;

  for (Function *F : SCC) {

    // Check if the function is a use in a __kmpc_parallel_51 call at
    // all.
    bool UnknownUse = false;
    bool KernelParallelUse = false;
    unsigned NumDirectCalls = 0;

    SmallVector<Use *, 2> ToBeReplacedStateMachineUses;
    OMPInformationCache::foreachUse(*F, [&](Use &U) {
      if (auto *CB = dyn_cast<CallBase>(U.getUser()))
        if (CB->isCallee(&U)) {
          ++NumDirectCalls;
          return;
        }

      if (isa<ICmpInst>(U.getUser())) {
        ToBeReplacedStateMachineUses.push_back(&U);
        return;
      }

      // Find wrapper functions that represent parallel kernels.
      CallInst *CI =
          OpenMPOpt::getCallIfRegularCall(*U.getUser(), &KernelParallelRFI);
      const unsigned int WrapperFunctionArgNo = 6;
      if (!KernelParallelUse && CI &&
          CI->getArgOperandNo(&U) == WrapperFunctionArgNo) {
        KernelParallelUse = true;
        ToBeReplacedStateMachineUses.push_back(&U);
        return;
      }
      UnknownUse = true;
    });

    // Do not emit a remark if we haven't seen a __kmpc_parallel_51
    // use.
    if (!KernelParallelUse)
      continue;

    // If this ever hits, we should investigate.
    // TODO: Checking the number of uses is not a necessary restriction and
    // should be lifted.
    if (UnknownUse || NumDirectCalls != 1 ||
        ToBeReplacedStateMachineUses.size() > 2) {
      auto Remark = [&](OptimizationRemarkAnalysis ORA) {
        return ORA << "Parallel region is used in "
                   << (UnknownUse ? "unknown" : "unexpected")
                   << " ways. Will not attempt to rewrite the state machine.";
      };
      emitRemark<OptimizationRemarkAnalysis>(F, "OMP101", Remark);
      continue;
    }

    // Even if we have __kmpc_parallel_51 calls, we (for now) give
    // up if the function is not called from a unique kernel.
    Kernel K = getUniqueKernelFor(*F);
    if (!K) {
      auto Remark = [&](OptimizationRemarkAnalysis ORA) {
        return ORA << "Parallel region is not called from a unique kernel. "
                      "Will not attempt to rewrite the state machine.";
      };
      emitRemark<OptimizationRemarkAnalysis>(F, "OMP102", Remark);
      continue;
    }

    // We now know F is a parallel body function called only from the kernel K.
    // We also identified the state machine uses in which we replace the
    // function pointer by a new global symbol for identification purposes. This
    // ensures only direct calls to the function are left.

    Module &M = *F->getParent();
    Type *Int8Ty = Type::getInt8Ty(M.getContext());

    auto *ID = new GlobalVariable(
        M, Int8Ty, /* isConstant */ true, GlobalValue::PrivateLinkage,
        UndefValue::get(Int8Ty), F->getName() + ".ID");

    for (Use *U : ToBeReplacedStateMachineUses)
      U->set(ConstantExpr::getPointerBitCastOrAddrSpaceCast(
          ID, U->get()->getType()));

    ++NumOpenMPParallelRegionsReplacedInGPUStateMachine;

    Changed = true;
  }

  return Changed;
}

/// Abstract Attribute for tracking ICV values.
struct AAICVTracker : public StateWrapper<BooleanState, AbstractAttribute> {
  using Base = StateWrapper<BooleanState, AbstractAttribute>;
  AAICVTracker(const IRPosition &IRP, Attributor &A) : Base(IRP) {}

  void initialize(Attributor &A) override {
    Function *F = getAnchorScope();
    if (!F || !A.isFunctionIPOAmendable(*F))
      indicatePessimisticFixpoint();
  }

  /// Returns true if value is assumed to be tracked.
  bool isAssumedTracked() const { return getAssumed(); }

  /// Returns true if value is known to be tracked.
  bool isKnownTracked() const { return getAssumed(); }

  /// Create an abstract attribute biew for the position \p IRP.
  static AAICVTracker &createForPosition(const IRPosition &IRP, Attributor &A);

  /// Return the value with which \p I can be replaced for specific \p ICV.
  virtual std::optional<Value *> getReplacementValue(InternalControlVar ICV,
                                                     const Instruction *I,
                                                     Attributor &A) const {
    return std::nullopt;
  }

  /// Return an assumed unique ICV value if a single candidate is found. If
  /// there cannot be one, return a nullptr. If it is not clear yet, return
  /// std::nullopt.
  virtual std::optional<Value *>
  getUniqueReplacementValue(InternalControlVar ICV) const = 0;

  // Currently only nthreads is being tracked.
  // this array will only grow with time.
  InternalControlVar TrackableICVs[1] = {ICV_nthreads};

  /// See AbstractAttribute::getName()
  const std::string getName() const override { return "AAICVTracker"; }

  /// See AbstractAttribute::getIdAddr()
  const char *getIdAddr() const override { return &ID; }

  /// This function should return true if the type of the \p AA is AAICVTracker
  static bool classof(const AbstractAttribute *AA) {
    return (AA->getIdAddr() == &ID);
  }

  static const char ID;
};

struct AAICVTrackerFunction : public AAICVTracker {
  AAICVTrackerFunction(const IRPosition &IRP, Attributor &A)
      : AAICVTracker(IRP, A) {}

  // FIXME: come up with better string.
  const std::string getAsStr() const override { return "ICVTrackerFunction"; }

  // FIXME: come up with some stats.
  void trackStatistics() const override {}

  /// We don't manifest anything for this AA.
  ChangeStatus manifest(Attributor &A) override {
    return ChangeStatus::UNCHANGED;
  }

  // Map of ICV to their values at specific program point.
  EnumeratedArray<DenseMap<Instruction *, Value *>, InternalControlVar,
                  InternalControlVar::ICV___last>
      ICVReplacementValuesMap;

  ChangeStatus updateImpl(Attributor &A) override {
    ChangeStatus HasChanged = ChangeStatus::UNCHANGED;

    Function *F = getAnchorScope();

    auto &OMPInfoCache = static_cast<OMPInformationCache &>(A.getInfoCache());

    for (InternalControlVar ICV : TrackableICVs) {
      auto &SetterRFI = OMPInfoCache.RFIs[OMPInfoCache.ICVs[ICV].Setter];

      auto &ValuesMap = ICVReplacementValuesMap[ICV];
      auto TrackValues = [&](Use &U, Function &) {
        CallInst *CI = OpenMPOpt::getCallIfRegularCall(U);
        if (!CI)
          return false;

        // FIXME: handle setters with more that 1 arguments.
        /// Track new value.
        if (ValuesMap.insert(std::make_pair(CI, CI->getArgOperand(0))).second)
          HasChanged = ChangeStatus::CHANGED;

        return false;
      };

      auto CallCheck = [&](Instruction &I) {
        std::optional<Value *> ReplVal = getValueForCall(A, I, ICV);
        if (ReplVal && ValuesMap.insert(std::make_pair(&I, *ReplVal)).second)
          HasChanged = ChangeStatus::CHANGED;

        return true;
      };

      // Track all changes of an ICV.
      SetterRFI.foreachUse(TrackValues, F);

      bool UsedAssumedInformation = false;
      A.checkForAllInstructions(CallCheck, *this, {Instruction::Call},
                                UsedAssumedInformation,
                                /* CheckBBLivenessOnly */ true);

      /// TODO: Figure out a way to avoid adding entry in
      /// ICVReplacementValuesMap
      Instruction *Entry = &F->getEntryBlock().front();
      if (HasChanged == ChangeStatus::CHANGED && !ValuesMap.count(Entry))
        ValuesMap.insert(std::make_pair(Entry, nullptr));
    }

    return HasChanged;
  }

  /// Helper to check if \p I is a call and get the value for it if it is
  /// unique.
  std::optional<Value *> getValueForCall(Attributor &A, const Instruction &I,
                                         InternalControlVar &ICV) const {

    const auto *CB = dyn_cast<CallBase>(&I);
    if (!CB || CB->hasFnAttr("no_openmp") ||
        CB->hasFnAttr("no_openmp_routines"))
      return std::nullopt;

    auto &OMPInfoCache = static_cast<OMPInformationCache &>(A.getInfoCache());
    auto &GetterRFI = OMPInfoCache.RFIs[OMPInfoCache.ICVs[ICV].Getter];
    auto &SetterRFI = OMPInfoCache.RFIs[OMPInfoCache.ICVs[ICV].Setter];
    Function *CalledFunction = CB->getCalledFunction();

    // Indirect call, assume ICV changes.
    if (CalledFunction == nullptr)
      return nullptr;
    if (CalledFunction == GetterRFI.Declaration)
      return std::nullopt;
    if (CalledFunction == SetterRFI.Declaration) {
      if (ICVReplacementValuesMap[ICV].count(&I))
        return ICVReplacementValuesMap[ICV].lookup(&I);

      return nullptr;
    }

    // Since we don't know, assume it changes the ICV.
    if (CalledFunction->isDeclaration())
      return nullptr;

    const auto &ICVTrackingAA = A.getAAFor<AAICVTracker>(
        *this, IRPosition::callsite_returned(*CB), DepClassTy::REQUIRED);

    if (ICVTrackingAA.isAssumedTracked()) {
      std::optional<Value *> URV = ICVTrackingAA.getUniqueReplacementValue(ICV);
      if (!URV || (*URV && AA::isValidAtPosition(AA::ValueAndContext(**URV, I),
                                                 OMPInfoCache)))
        return URV;
    }

    // If we don't know, assume it changes.
    return nullptr;
  }

  // We don't check unique value for a function, so return std::nullopt.
  std::optional<Value *>
  getUniqueReplacementValue(InternalControlVar ICV) const override {
    return std::nullopt;
  }

  /// Return the value with which \p I can be replaced for specific \p ICV.
  std::optional<Value *> getReplacementValue(InternalControlVar ICV,
                                             const Instruction *I,
                                             Attributor &A) const override {
    const auto &ValuesMap = ICVReplacementValuesMap[ICV];
    if (ValuesMap.count(I))
      return ValuesMap.lookup(I);

    SmallVector<const Instruction *, 16> Worklist;
    SmallPtrSet<const Instruction *, 16> Visited;
    Worklist.push_back(I);

    std::optional<Value *> ReplVal;

    while (!Worklist.empty()) {
      const Instruction *CurrInst = Worklist.pop_back_val();
      if (!Visited.insert(CurrInst).second)
        continue;

      const BasicBlock *CurrBB = CurrInst->getParent();

      // Go up and look for all potential setters/calls that might change the
      // ICV.
      while ((CurrInst = CurrInst->getPrevNode())) {
        if (ValuesMap.count(CurrInst)) {
          std::optional<Value *> NewReplVal = ValuesMap.lookup(CurrInst);
          // Unknown value, track new.
          if (!ReplVal) {
            ReplVal = NewReplVal;
            break;
          }

          // If we found a new value, we can't know the icv value anymore.
          if (NewReplVal)
            if (ReplVal != NewReplVal)
              return nullptr;

          break;
        }

        std::optional<Value *> NewReplVal = getValueForCall(A, *CurrInst, ICV);
        if (!NewReplVal)
          continue;

        // Unknown value, track new.
        if (!ReplVal) {
          ReplVal = NewReplVal;
          break;
        }

        // if (NewReplVal.hasValue())
        // We found a new value, we can't know the icv value anymore.
        if (ReplVal != NewReplVal)
          return nullptr;
      }

      // If we are in the same BB and we have a value, we are done.
      if (CurrBB == I->getParent() && ReplVal)
        return ReplVal;

      // Go through all predecessors and add terminators for analysis.
      for (const BasicBlock *Pred : predecessors(CurrBB))
        if (const Instruction *Terminator = Pred->getTerminator())
          Worklist.push_back(Terminator);
    }

    return ReplVal;
  }
};

struct AAICVTrackerFunctionReturned : AAICVTracker {
  AAICVTrackerFunctionReturned(const IRPosition &IRP, Attributor &A)
      : AAICVTracker(IRP, A) {}

  // FIXME: come up with better string.
  const std::string getAsStr() const override {
    return "ICVTrackerFunctionReturned";
  }

  // FIXME: come up with some stats.
  void trackStatistics() const override {}

  /// We don't manifest anything for this AA.
  ChangeStatus manifest(Attributor &A) override {
    return ChangeStatus::UNCHANGED;
  }

  // Map of ICV to their values at specific program point.
  EnumeratedArray<std::optional<Value *>, InternalControlVar,
                  InternalControlVar::ICV___last>
      ICVReplacementValuesMap;

  /// Return the value with which \p I can be replaced for specific \p ICV.
  std::optional<Value *>
  getUniqueReplacementValue(InternalControlVar ICV) const override {
    return ICVReplacementValuesMap[ICV];
  }

  ChangeStatus updateImpl(Attributor &A) override {
    ChangeStatus Changed = ChangeStatus::UNCHANGED;
    const auto &ICVTrackingAA = A.getAAFor<AAICVTracker>(
        *this, IRPosition::function(*getAnchorScope()), DepClassTy::REQUIRED);

    if (!ICVTrackingAA.isAssumedTracked())
      return indicatePessimisticFixpoint();

    for (InternalControlVar ICV : TrackableICVs) {
      std::optional<Value *> &ReplVal = ICVReplacementValuesMap[ICV];
      std::optional<Value *> UniqueICVValue;

      auto CheckReturnInst = [&](Instruction &I) {
        std::optional<Value *> NewReplVal =
            ICVTrackingAA.getReplacementValue(ICV, &I, A);

        // If we found a second ICV value there is no unique returned value.
        if (UniqueICVValue && UniqueICVValue != NewReplVal)
          return false;

        UniqueICVValue = NewReplVal;

        return true;
      };

      bool UsedAssumedInformation = false;
      if (!A.checkForAllInstructions(CheckReturnInst, *this, {Instruction::Ret},
                                     UsedAssumedInformation,
                                     /* CheckBBLivenessOnly */ true))
        UniqueICVValue = nullptr;

      if (UniqueICVValue == ReplVal)
        continue;

      ReplVal = UniqueICVValue;
      Changed = ChangeStatus::CHANGED;
    }

    return Changed;
  }
};

struct AAICVTrackerCallSite : AAICVTracker {
  AAICVTrackerCallSite(const IRPosition &IRP, Attributor &A)
      : AAICVTracker(IRP, A) {}

  void initialize(Attributor &A) override {
    Function *F = getAnchorScope();
    if (!F || !A.isFunctionIPOAmendable(*F))
      indicatePessimisticFixpoint();

    // We only initialize this AA for getters, so we need to know which ICV it
    // gets.
    auto &OMPInfoCache = static_cast<OMPInformationCache &>(A.getInfoCache());
    for (InternalControlVar ICV : TrackableICVs) {
      auto ICVInfo = OMPInfoCache.ICVs[ICV];
      auto &Getter = OMPInfoCache.RFIs[ICVInfo.Getter];
      if (Getter.Declaration == getAssociatedFunction()) {
        AssociatedICV = ICVInfo.Kind;
        return;
      }
    }

    /// Unknown ICV.
    indicatePessimisticFixpoint();
  }

  ChangeStatus manifest(Attributor &A) override {
    if (!ReplVal || !*ReplVal)
      return ChangeStatus::UNCHANGED;

    A.changeAfterManifest(IRPosition::inst(*getCtxI()), **ReplVal);
    A.deleteAfterManifest(*getCtxI());

    return ChangeStatus::CHANGED;
  }

  // FIXME: come up with better string.
  const std::string getAsStr() const override { return "ICVTrackerCallSite"; }

  // FIXME: come up with some stats.
  void trackStatistics() const override {}

  InternalControlVar AssociatedICV;
  std::optional<Value *> ReplVal;

  ChangeStatus updateImpl(Attributor &A) override {
    const auto &ICVTrackingAA = A.getAAFor<AAICVTracker>(
        *this, IRPosition::function(*getAnchorScope()), DepClassTy::REQUIRED);

    // We don't have any information, so we assume it changes the ICV.
    if (!ICVTrackingAA.isAssumedTracked())
      return indicatePessimisticFixpoint();

    std::optional<Value *> NewReplVal =
        ICVTrackingAA.getReplacementValue(AssociatedICV, getCtxI(), A);

    if (ReplVal == NewReplVal)
      return ChangeStatus::UNCHANGED;

    ReplVal = NewReplVal;
    return ChangeStatus::CHANGED;
  }

  // Return the value with which associated value can be replaced for specific
  // \p ICV.
  std::optional<Value *>
  getUniqueReplacementValue(InternalControlVar ICV) const override {
    return ReplVal;
  }
};

struct AAICVTrackerCallSiteReturned : AAICVTracker {
  AAICVTrackerCallSiteReturned(const IRPosition &IRP, Attributor &A)
      : AAICVTracker(IRP, A) {}

  // FIXME: come up with better string.
  const std::string getAsStr() const override {
    return "ICVTrackerCallSiteReturned";
  }

  // FIXME: come up with some stats.
  void trackStatistics() const override {}

  /// We don't manifest anything for this AA.
  ChangeStatus manifest(Attributor &A) override {
    return ChangeStatus::UNCHANGED;
  }

  // Map of ICV to their values at specific program point.
  EnumeratedArray<std::optional<Value *>, InternalControlVar,
                  InternalControlVar::ICV___last>
      ICVReplacementValuesMap;

  /// Return the value with which associated value can be replaced for specific
  /// \p ICV.
  std::optional<Value *>
  getUniqueReplacementValue(InternalControlVar ICV) const override {
    return ICVReplacementValuesMap[ICV];
  }

  ChangeStatus updateImpl(Attributor &A) override {
    ChangeStatus Changed = ChangeStatus::UNCHANGED;
    const auto &ICVTrackingAA = A.getAAFor<AAICVTracker>(
        *this, IRPosition::returned(*getAssociatedFunction()),
        DepClassTy::REQUIRED);

    // We don't have any information, so we assume it changes the ICV.
    if (!ICVTrackingAA.isAssumedTracked())
      return indicatePessimisticFixpoint();

    for (InternalControlVar ICV : TrackableICVs) {
      std::optional<Value *> &ReplVal = ICVReplacementValuesMap[ICV];
      std::optional<Value *> NewReplVal =
          ICVTrackingAA.getUniqueReplacementValue(ICV);

      if (ReplVal == NewReplVal)
        continue;

      ReplVal = NewReplVal;
      Changed = ChangeStatus::CHANGED;
    }
    return Changed;
  }
};

struct AAExecutionDomainFunction : public AAExecutionDomain {
  AAExecutionDomainFunction(const IRPosition &IRP, Attributor &A)
      : AAExecutionDomain(IRP, A) {}

  const std::string getAsStr() const override {
    return "[AAExecutionDomain] " + std::to_string(SingleThreadedBBs.size()) +
           "/" + std::to_string(NumBBs) + " BBs thread 0 only.";
  }

  /// See AbstractAttribute::trackStatistics().
  void trackStatistics() const override {}

  void initialize(Attributor &A) override {
    Function *F = getAnchorScope();
    for (const auto &BB : *F)
      SingleThreadedBBs.insert(&BB);
    NumBBs = SingleThreadedBBs.size();
  }

  ChangeStatus manifest(Attributor &A) override {
    LLVM_DEBUG({
      for (const BasicBlock *BB : SingleThreadedBBs)
        dbgs() << TAG << " Basic block @" << getAnchorScope()->getName() << " "
               << BB->getName() << " is executed by a single thread.\n";
    });
    return ChangeStatus::UNCHANGED;
  }

  ChangeStatus updateImpl(Attributor &A) override;

  /// Check if an instruction is executed by a single thread.
  bool isExecutedByInitialThreadOnly(const Instruction &I) const override {
    return isExecutedByInitialThreadOnly(*I.getParent());
  }

  bool isExecutedByInitialThreadOnly(const BasicBlock &BB) const override {
    return isValidState() && SingleThreadedBBs.contains(&BB);
  }

  /// Set of basic blocks that are executed by a single thread.
  SmallSetVector<const BasicBlock *, 16> SingleThreadedBBs;

  /// Total number of basic blocks in this function.
  long unsigned NumBBs = 0;
};

ChangeStatus AAExecutionDomainFunction::updateImpl(Attributor &A) {
  Function *F = getAnchorScope();
  ReversePostOrderTraversal<Function *> RPOT(F);
  auto NumSingleThreadedBBs = SingleThreadedBBs.size();

  bool AllCallSitesKnown;
  auto PredForCallSite = [&](AbstractCallSite ACS) {
    const auto &ExecutionDomainAA = A.getAAFor<AAExecutionDomain>(
        *this, IRPosition::function(*ACS.getInstruction()->getFunction()),
        DepClassTy::REQUIRED);
    return ACS.isDirectCall() &&
           ExecutionDomainAA.isExecutedByInitialThreadOnly(
               *ACS.getInstruction());
  };

  if (!A.checkForAllCallSites(PredForCallSite, *this,
                              /* RequiresAllCallSites */ true,
                              AllCallSitesKnown))
    SingleThreadedBBs.remove(&F->getEntryBlock());

  auto &OMPInfoCache = static_cast<OMPInformationCache &>(A.getInfoCache());
  auto &RFI = OMPInfoCache.RFIs[OMPRTL___kmpc_target_init];

  // Check if the edge into the successor block contains a condition that only
  // lets the main thread execute it.
  auto IsInitialThreadOnly = [&](BranchInst *Edge, BasicBlock *SuccessorBB) {
    if (!Edge || !Edge->isConditional())
      return false;
    if (Edge->getSuccessor(0) != SuccessorBB)
      return false;

    auto *Cmp = dyn_cast<CmpInst>(Edge->getCondition());
    if (!Cmp || !Cmp->isTrueWhenEqual() || !Cmp->isEquality())
      return false;

    ConstantInt *C = dyn_cast<ConstantInt>(Cmp->getOperand(1));
    if (!C)
      return false;

    // Match: -1 == __kmpc_target_init (for non-SPMD kernels only!)
    if (C->isAllOnesValue()) {
      auto *CB = dyn_cast<CallBase>(Cmp->getOperand(0));
      CB = CB ? OpenMPOpt::getCallIfRegularCall(*CB, &RFI) : nullptr;
      if (!CB)
        return false;
      const int InitModeArgNo = 1;
      auto *ModeCI = dyn_cast<ConstantInt>(CB->getOperand(InitModeArgNo));
      return ModeCI && (ModeCI->getSExtValue() & OMP_TGT_EXEC_MODE_GENERIC);
    }

    if (C->isZero()) {
      // Match: 0 == llvm.nvvm.read.ptx.sreg.tid.x()
      if (auto *II = dyn_cast<IntrinsicInst>(Cmp->getOperand(0)))
        if (II->getIntrinsicID() == Intrinsic::nvvm_read_ptx_sreg_tid_x)
          return true;

      // Match: 0 == llvm.amdgcn.workitem.id.x()
      if (auto *II = dyn_cast<IntrinsicInst>(Cmp->getOperand(0)))
        if (II->getIntrinsicID() == Intrinsic::amdgcn_workitem_id_x)
          return true;
    }

    return false;
  };

  // Merge all the predecessor states into the current basic block. A basic
  // block is executed by a single thread if all of its predecessors are.
  auto MergePredecessorStates = [&](BasicBlock *BB) {
    if (pred_empty(BB))
      return SingleThreadedBBs.contains(BB);

    bool IsInitialThread = true;
    for (BasicBlock *PredBB : predecessors(BB)) {
      if (!IsInitialThreadOnly(dyn_cast<BranchInst>(PredBB->getTerminator()),
                               BB))
        IsInitialThread &= SingleThreadedBBs.contains(PredBB);
    }

    return IsInitialThread;
  };

  for (auto *BB : RPOT) {
    if (!MergePredecessorStates(BB))
      SingleThreadedBBs.remove(BB);
  }

  return (NumSingleThreadedBBs == SingleThreadedBBs.size())
             ? ChangeStatus::UNCHANGED
             : ChangeStatus::CHANGED;
}

/// Try to replace memory allocation calls called by a single thread with a
/// static buffer of shared memory.
struct AAHeapToShared : public StateWrapper<BooleanState, AbstractAttribute> {
  using Base = StateWrapper<BooleanState, AbstractAttribute>;
  AAHeapToShared(const IRPosition &IRP, Attributor &A) : Base(IRP) {}

  /// Create an abstract attribute view for the position \p IRP.
  static AAHeapToShared &createForPosition(const IRPosition &IRP,
                                           Attributor &A);

  /// Returns true if HeapToShared conversion is assumed to be possible.
  virtual bool isAssumedHeapToShared(CallBase &CB) const = 0;

  /// Returns true if HeapToShared conversion is assumed and the CB is a
  /// callsite to a free operation to be removed.
  virtual bool isAssumedHeapToSharedRemovedFree(CallBase &CB) const = 0;

  /// See AbstractAttribute::getName().
  const std::string getName() const override { return "AAHeapToShared"; }

  /// See AbstractAttribute::getIdAddr().
  const char *getIdAddr() const override { return &ID; }

  /// This function should return true if the type of the \p AA is
  /// AAHeapToShared.
  static bool classof(const AbstractAttribute *AA) {
    return (AA->getIdAddr() == &ID);
  }

  /// Unique ID (due to the unique address)
  static const char ID;
};

struct AAHeapToSharedFunction : public AAHeapToShared {
  AAHeapToSharedFunction(const IRPosition &IRP, Attributor &A)
      : AAHeapToShared(IRP, A) {}

  const std::string getAsStr() const override {
    return "[AAHeapToShared] " + std::to_string(MallocCalls.size()) +
           " malloc calls eligible.";
  }

  /// See AbstractAttribute::trackStatistics().
  void trackStatistics() const override {}

  /// This functions finds free calls that will be removed by the
  /// HeapToShared transformation.
  void findPotentialRemovedFreeCalls(Attributor &A) {
    auto &OMPInfoCache = static_cast<OMPInformationCache &>(A.getInfoCache());
    auto &FreeRFI = OMPInfoCache.RFIs[OMPRTL___kmpc_free_shared];

    PotentialRemovedFreeCalls.clear();
    // Update free call users of found malloc calls.
    for (CallBase *CB : MallocCalls) {
      SmallVector<CallBase *, 4> FreeCalls;
      for (auto *U : CB->users()) {
        CallBase *C = dyn_cast<CallBase>(U);
        if (C && C->getCalledFunction() == FreeRFI.Declaration)
          FreeCalls.push_back(C);
      }

      if (FreeCalls.size() != 1)
        continue;

      PotentialRemovedFreeCalls.insert(FreeCalls.front());
    }
  }

  void initialize(Attributor &A) override {
    if (DisableOpenMPOptDeglobalization) {
      indicatePessimisticFixpoint();
      return;
    }

    auto &OMPInfoCache = static_cast<OMPInformationCache &>(A.getInfoCache());
    auto &RFI = OMPInfoCache.RFIs[OMPRTL___kmpc_alloc_shared];
<<<<<<< HEAD
    if (!RFI.Declaration) {
      indicatePessimisticFixpoint();
      return;
    }
=======
    if (!RFI.Declaration)
      return;
>>>>>>> b5ab42af

    Attributor::SimplifictionCallbackTy SCB =
        [](const IRPosition &, const AbstractAttribute *,
           bool &) -> std::optional<Value *> { return nullptr; };
    for (User *U : RFI.Declaration->users())
      if (CallBase *CB = dyn_cast<CallBase>(U)) {
        MallocCalls.insert(CB);
        A.registerSimplificationCallback(IRPosition::callsite_returned(*CB),
                                         SCB);
      }

    findPotentialRemovedFreeCalls(A);
  }

  bool isAssumedHeapToShared(CallBase &CB) const override {
    return isValidState() && MallocCalls.count(&CB);
  }

  bool isAssumedHeapToSharedRemovedFree(CallBase &CB) const override {
    return isValidState() && PotentialRemovedFreeCalls.count(&CB);
  }

  ChangeStatus manifest(Attributor &A) override {
    if (MallocCalls.empty())
      return ChangeStatus::UNCHANGED;

    auto &OMPInfoCache = static_cast<OMPInformationCache &>(A.getInfoCache());
    auto &FreeCall = OMPInfoCache.RFIs[OMPRTL___kmpc_free_shared];

    Function *F = getAnchorScope();
    auto *HS = A.lookupAAFor<AAHeapToStack>(IRPosition::function(*F), this,
                                            DepClassTy::OPTIONAL);

    ChangeStatus Changed = ChangeStatus::UNCHANGED;
    for (CallBase *CB : MallocCalls) {
      // Skip replacing this if HeapToStack has already claimed it.
      if (HS && HS->isAssumedHeapToStack(*CB))
        continue;

      // Find the unique free call to remove it.
      SmallVector<CallBase *, 4> FreeCalls;
      for (auto *U : CB->users()) {
        CallBase *C = dyn_cast<CallBase>(U);
        if (C && C->getCalledFunction() == FreeCall.Declaration)
          FreeCalls.push_back(C);
      }
      if (FreeCalls.size() != 1)
        continue;

      auto *AllocSize = cast<ConstantInt>(CB->getArgOperand(0));

      if (AllocSize->getZExtValue() + SharedMemoryUsed > SharedMemoryLimit) {
        LLVM_DEBUG(dbgs() << TAG << "Cannot replace call " << *CB
                          << " with shared memory."
                          << " Shared memory usage is limited to "
                          << SharedMemoryLimit << " bytes\n");
        continue;
      }

      LLVM_DEBUG(dbgs() << TAG << "Replace globalization call " << *CB
                        << " with " << AllocSize->getZExtValue()
                        << " bytes of shared memory\n");

      // Create a new shared memory buffer of the same size as the allocation
      // and replace all the uses of the original allocation with it.
      Module *M = CB->getModule();
      Type *Int8Ty = Type::getInt8Ty(M->getContext());
      Type *Int8ArrTy = ArrayType::get(Int8Ty, AllocSize->getZExtValue());
      auto *SharedMem = new GlobalVariable(
          *M, Int8ArrTy, /* IsConstant */ false, GlobalValue::InternalLinkage,
          UndefValue::get(Int8ArrTy), CB->getName() + "_shared", nullptr,
          GlobalValue::NotThreadLocal,
          static_cast<unsigned>(AddressSpace::Shared));
      auto *NewBuffer =
          ConstantExpr::getPointerCast(SharedMem, Int8Ty->getPointerTo());

      auto Remark = [&](OptimizationRemark OR) {
        return OR << "Replaced globalized variable with "
                  << ore::NV("SharedMemory", AllocSize->getZExtValue())
                  << ((AllocSize->getZExtValue() != 1) ? " bytes " : " byte ")
                  << "of shared memory.";
      };
      A.emitRemark<OptimizationRemark>(CB, "OMP111", Remark);

      MaybeAlign Alignment = CB->getRetAlign();
      assert(Alignment &&
             "HeapToShared on allocation without alignment attribute");
      SharedMem->setAlignment(MaybeAlign(Alignment));

      A.changeAfterManifest(IRPosition::callsite_returned(*CB), *NewBuffer);
      A.deleteAfterManifest(*CB);
      A.deleteAfterManifest(*FreeCalls.front());

      SharedMemoryUsed += AllocSize->getZExtValue();
      NumBytesMovedToSharedMemory = SharedMemoryUsed;
      Changed = ChangeStatus::CHANGED;
    }

    return Changed;
  }

  ChangeStatus updateImpl(Attributor &A) override {
    auto &OMPInfoCache = static_cast<OMPInformationCache &>(A.getInfoCache());
    auto &RFI = OMPInfoCache.RFIs[OMPRTL___kmpc_alloc_shared];
    if (!RFI.Declaration)
      return ChangeStatus::UNCHANGED;

    Function *F = getAnchorScope();

    auto NumMallocCalls = MallocCalls.size();

    // Only consider malloc calls executed by a single thread with a constant.
    for (User *U : RFI.Declaration->users()) {
      const auto &ED = A.getAAFor<AAExecutionDomain>(
          *this, IRPosition::function(*F), DepClassTy::REQUIRED);
      if (CallBase *CB = dyn_cast<CallBase>(U))
        if (!isa<ConstantInt>(CB->getArgOperand(0)) ||
            !ED.isExecutedByInitialThreadOnly(*CB))
          MallocCalls.remove(CB);
    }

    findPotentialRemovedFreeCalls(A);

    if (NumMallocCalls != MallocCalls.size())
      return ChangeStatus::CHANGED;

    return ChangeStatus::UNCHANGED;
  }

  /// Collection of all malloc calls in a function.
  SmallSetVector<CallBase *, 4> MallocCalls;
  /// Collection of potentially removed free calls in a function.
  SmallPtrSet<CallBase *, 4> PotentialRemovedFreeCalls;
  /// The total amount of shared memory that has been used for HeapToShared.
  unsigned SharedMemoryUsed = 0;
};

struct AAKernelInfo : public StateWrapper<KernelInfoState, AbstractAttribute> {
  using Base = StateWrapper<KernelInfoState, AbstractAttribute>;
  AAKernelInfo(const IRPosition &IRP, Attributor &A) : Base(IRP) {}

  /// Statistics are tracked as part of manifest for now.
  void trackStatistics() const override {}

  /// See AbstractAttribute::getAsStr()
  const std::string getAsStr() const override {
    if (!isValidState())
      return "<invalid>";
    return std::string(SPMDCompatibilityTracker.isAssumed() ? "SPMD"
                                                            : "generic") +
           std::string(SPMDCompatibilityTracker.isAtFixpoint() ? " [FIX]"
                                                               : "") +
           std::string(" #PRs: ") +
           (ReachedKnownParallelRegions.isValidState()
                ? std::to_string(ReachedKnownParallelRegions.size())
                : "<invalid>") +
           ", #Unknown PRs: " +
           (ReachedUnknownParallelRegions.isValidState()
                ? std::to_string(ReachedUnknownParallelRegions.size())
                : "<invalid>") +
           ", #Reaching Kernels: " +
           (ReachingKernelEntries.isValidState()
                ? std::to_string(ReachingKernelEntries.size())
                : "<invalid>");
  }

  /// Create an abstract attribute biew for the position \p IRP.
  static AAKernelInfo &createForPosition(const IRPosition &IRP, Attributor &A);

  /// See AbstractAttribute::getName()
  const std::string getName() const override { return "AAKernelInfo"; }

  /// See AbstractAttribute::getIdAddr()
  const char *getIdAddr() const override { return &ID; }

  /// This function should return true if the type of the \p AA is AAKernelInfo
  static bool classof(const AbstractAttribute *AA) {
    return (AA->getIdAddr() == &ID);
  }

  static const char ID;
};

/// The function kernel info abstract attribute, basically, what can we say
/// about a function with regards to the KernelInfoState.
struct AAKernelInfoFunction : AAKernelInfo {
  AAKernelInfoFunction(const IRPosition &IRP, Attributor &A)
      : AAKernelInfo(IRP, A) {}

  SmallPtrSet<Instruction *, 4> GuardedInstructions;

  SmallPtrSetImpl<Instruction *> &getGuardedInstructions() {
    return GuardedInstructions;
  }

  /// See AbstractAttribute::initialize(...).
  void initialize(Attributor &A) override {
    // This is a high-level transform that might change the constant arguments
    // of the init and dinit calls. We need to tell the Attributor about this
    // to avoid other parts using the current constant value for simpliication.
    auto &OMPInfoCache = static_cast<OMPInformationCache &>(A.getInfoCache());

    Function *Fn = getAnchorScope();

    OMPInformationCache::RuntimeFunctionInfo &InitRFI =
        OMPInfoCache.RFIs[OMPRTL___kmpc_target_init];
    OMPInformationCache::RuntimeFunctionInfo &DeinitRFI =
        OMPInfoCache.RFIs[OMPRTL___kmpc_target_deinit];

    // For kernels we perform more initialization work, first we find the init
    // and deinit calls.
    auto StoreCallBase = [](Use &U,
                            OMPInformationCache::RuntimeFunctionInfo &RFI,
                            CallBase *&Storage) {
      CallBase *CB = OpenMPOpt::getCallIfRegularCall(U, &RFI);
      assert(CB &&
             "Unexpected use of __kmpc_target_init or __kmpc_target_deinit!");
      assert(!Storage &&
             "Multiple uses of __kmpc_target_init or __kmpc_target_deinit!");
      Storage = CB;
      return false;
    };
    InitRFI.foreachUse(
        [&](Use &U, Function &) {
          StoreCallBase(U, InitRFI, KernelInitCB);
          return false;
        },
        Fn);
    DeinitRFI.foreachUse(
        [&](Use &U, Function &) {
          StoreCallBase(U, DeinitRFI, KernelDeinitCB);
          return false;
        },
        Fn);

    // Ignore kernels without initializers such as global constructors.
    if (!KernelInitCB || !KernelDeinitCB)
      return;

    // Add itself to the reaching kernel and set IsKernelEntry.
    ReachingKernelEntries.insert(Fn);
    IsKernelEntry = true;

    // For kernels we might need to initialize/finalize the IsSPMD state and
    // we need to register a simplification callback so that the Attributor
    // knows the constant arguments to __kmpc_target_init and
    // __kmpc_target_deinit might actually change.

    Attributor::SimplifictionCallbackTy StateMachineSimplifyCB =
        [&](const IRPosition &IRP, const AbstractAttribute *AA,
            bool &UsedAssumedInformation) -> std::optional<Value *> {
      // IRP represents the "use generic state machine" argument of an
      // __kmpc_target_init call. We will answer this one with the internal
      // state. As long as we are not in an invalid state, we will create a
      // custom state machine so the value should be a `i1 false`. If we are
      // in an invalid state, we won't change the value that is in the IR.
      if (!ReachedKnownParallelRegions.isValidState())
        return nullptr;
      // If we have disabled state machine rewrites, don't make a custom one.
      if (DisableOpenMPOptStateMachineRewrite)
        return nullptr;
      if (AA)
        A.recordDependence(*this, *AA, DepClassTy::OPTIONAL);
      UsedAssumedInformation = !isAtFixpoint();
      auto *FalseVal =
          ConstantInt::getBool(IRP.getAnchorValue().getContext(), false);
      return FalseVal;
    };

    Attributor::SimplifictionCallbackTy ModeSimplifyCB =
        [&](const IRPosition &IRP, const AbstractAttribute *AA,
            bool &UsedAssumedInformation) -> std::optional<Value *> {
      // IRP represents the "SPMDCompatibilityTracker" argument of an
      // __kmpc_target_init or
      // __kmpc_target_deinit call. We will answer this one with the internal
      // state.
      if (!SPMDCompatibilityTracker.isValidState())
        return nullptr;
      if (!SPMDCompatibilityTracker.isAtFixpoint()) {
        if (AA)
          A.recordDependence(*this, *AA, DepClassTy::OPTIONAL);
        UsedAssumedInformation = true;
      } else {
        UsedAssumedInformation = false;
      }
      auto *Val = ConstantInt::getSigned(
          IntegerType::getInt8Ty(IRP.getAnchorValue().getContext()),
          SPMDCompatibilityTracker.isAssumed() ? OMP_TGT_EXEC_MODE_SPMD
                                               : OMP_TGT_EXEC_MODE_GENERIC);
      return Val;
    };

    Attributor::SimplifictionCallbackTy IsGenericModeSimplifyCB =
        [&](const IRPosition &IRP, const AbstractAttribute *AA,
            bool &UsedAssumedInformation) -> std::optional<Value *> {
      // IRP represents the "RequiresFullRuntime" argument of an
      // __kmpc_target_init or __kmpc_target_deinit call. We will answer this
      // one with the internal state of the SPMDCompatibilityTracker, so if
      // generic then true, if SPMD then false.
      if (!SPMDCompatibilityTracker.isValidState())
        return nullptr;
      if (!SPMDCompatibilityTracker.isAtFixpoint()) {
        if (AA)
          A.recordDependence(*this, *AA, DepClassTy::OPTIONAL);
        UsedAssumedInformation = true;
      } else {
        UsedAssumedInformation = false;
      }
      auto *Val = ConstantInt::getBool(IRP.getAnchorValue().getContext(),
                                       !SPMDCompatibilityTracker.isAssumed());
      return Val;
    };

    constexpr const int InitModeArgNo = 1;
    constexpr const int DeinitModeArgNo = 1;
    constexpr const int InitUseStateMachineArgNo = 2;
    A.registerSimplificationCallback(
        IRPosition::callsite_argument(*KernelInitCB, InitUseStateMachineArgNo),
        StateMachineSimplifyCB);
    A.registerSimplificationCallback(
        IRPosition::callsite_argument(*KernelInitCB, InitModeArgNo),
        ModeSimplifyCB);
    A.registerSimplificationCallback(
        IRPosition::callsite_argument(*KernelDeinitCB, DeinitModeArgNo),
        ModeSimplifyCB);

    // Check if we know we are in SPMD-mode already.
    ConstantInt *ModeArg =
        dyn_cast<ConstantInt>(KernelInitCB->getArgOperand(InitModeArgNo));
    if (ModeArg && (ModeArg->getSExtValue() & OMP_TGT_EXEC_MODE_SPMD))
      SPMDCompatibilityTracker.indicateOptimisticFixpoint();
    // This is a generic region but SPMDization is disabled so stop tracking.
    else if (DisableOpenMPOptSPMDization)
      SPMDCompatibilityTracker.indicatePessimisticFixpoint();
  }

  /// Sanitize the string \p S such that it is a suitable global symbol name.
  static std::string sanitizeForGlobalName(std::string S) {
    std::replace_if(
        S.begin(), S.end(),
        [](const char C) {
          return !((C >= 'a' && C <= 'z') || (C >= 'A' && C <= 'Z') ||
                   (C >= '0' && C <= '9') || C == '_');
        },
        '.');
    return S;
  }

  /// Modify the IR based on the KernelInfoState as the fixpoint iteration is
  /// finished now.
  ChangeStatus manifest(Attributor &A) override {
    // If we are not looking at a kernel with __kmpc_target_init and
    // __kmpc_target_deinit call we cannot actually manifest the information.
    if (!KernelInitCB || !KernelDeinitCB)
      return ChangeStatus::UNCHANGED;

    // If we can we change the execution mode to SPMD-mode otherwise we build a
    // custom state machine.
    ChangeStatus Changed = ChangeStatus::UNCHANGED;
    if (!changeToSPMDMode(A, Changed)) {
      if (!KernelInitCB->getCalledFunction()->isDeclaration())
        return buildCustomStateMachine(A);
    }

    return Changed;
  }

  void insertInstructionGuardsHelper(Attributor &A) {
    auto &OMPInfoCache = static_cast<OMPInformationCache &>(A.getInfoCache());

    auto CreateGuardedRegion = [&](Instruction *RegionStartI,
                                   Instruction *RegionEndI) {
      LoopInfo *LI = nullptr;
      DominatorTree *DT = nullptr;
      MemorySSAUpdater *MSU = nullptr;
      using InsertPointTy = OpenMPIRBuilder::InsertPointTy;

      BasicBlock *ParentBB = RegionStartI->getParent();
      Function *Fn = ParentBB->getParent();
      Module &M = *Fn->getParent();

      // Create all the blocks and logic.
      // ParentBB:
      //    goto RegionCheckTidBB
      // RegionCheckTidBB:
      //    Tid = __kmpc_hardware_thread_id()
      //    if (Tid != 0)
      //        goto RegionBarrierBB
      // RegionStartBB:
      //    <execute instructions guarded>
      //    goto RegionEndBB
      // RegionEndBB:
      //    <store escaping values to shared mem>
      //    goto RegionBarrierBB
      //  RegionBarrierBB:
      //    __kmpc_simple_barrier_spmd()
      //    // second barrier is omitted if lacking escaping values.
      //    <load escaping values from shared mem>
      //    __kmpc_simple_barrier_spmd()
      //    goto RegionExitBB
      // RegionExitBB:
      //    <execute rest of instructions>

      BasicBlock *RegionEndBB = SplitBlock(ParentBB, RegionEndI->getNextNode(),
                                           DT, LI, MSU, "region.guarded.end");
      BasicBlock *RegionBarrierBB =
          SplitBlock(RegionEndBB, &*RegionEndBB->getFirstInsertionPt(), DT, LI,
                     MSU, "region.barrier");
      BasicBlock *RegionExitBB =
          SplitBlock(RegionBarrierBB, &*RegionBarrierBB->getFirstInsertionPt(),
                     DT, LI, MSU, "region.exit");
      BasicBlock *RegionStartBB =
          SplitBlock(ParentBB, RegionStartI, DT, LI, MSU, "region.guarded");

      assert(ParentBB->getUniqueSuccessor() == RegionStartBB &&
             "Expected a different CFG");

      BasicBlock *RegionCheckTidBB = SplitBlock(
          ParentBB, ParentBB->getTerminator(), DT, LI, MSU, "region.check.tid");

      // Register basic blocks with the Attributor.
      A.registerManifestAddedBasicBlock(*RegionEndBB);
      A.registerManifestAddedBasicBlock(*RegionBarrierBB);
      A.registerManifestAddedBasicBlock(*RegionExitBB);
      A.registerManifestAddedBasicBlock(*RegionStartBB);
      A.registerManifestAddedBasicBlock(*RegionCheckTidBB);

      bool HasBroadcastValues = false;
      // Find escaping outputs from the guarded region to outside users and
      // broadcast their values to them.
      for (Instruction &I : *RegionStartBB) {
        SmallPtrSet<Instruction *, 4> OutsideUsers;
        for (User *Usr : I.users()) {
          Instruction &UsrI = *cast<Instruction>(Usr);
          if (UsrI.getParent() != RegionStartBB)
            OutsideUsers.insert(&UsrI);
        }

        if (OutsideUsers.empty())
          continue;

        HasBroadcastValues = true;

        // Emit a global variable in shared memory to store the broadcasted
        // value.
        auto *SharedMem = new GlobalVariable(
            M, I.getType(), /* IsConstant */ false,
            GlobalValue::InternalLinkage, UndefValue::get(I.getType()),
            sanitizeForGlobalName(
                (I.getName() + ".guarded.output.alloc").str()),
            nullptr, GlobalValue::NotThreadLocal,
            static_cast<unsigned>(AddressSpace::Shared));

        // Emit a store instruction to update the value.
        new StoreInst(&I, SharedMem, RegionEndBB->getTerminator());

        LoadInst *LoadI = new LoadInst(I.getType(), SharedMem,
                                       I.getName() + ".guarded.output.load",
                                       RegionBarrierBB->getTerminator());

        // Emit a load instruction and replace uses of the output value.
        for (Instruction *UsrI : OutsideUsers)
          UsrI->replaceUsesOfWith(&I, LoadI);
      }

      auto &OMPInfoCache = static_cast<OMPInformationCache &>(A.getInfoCache());

      // Go to tid check BB in ParentBB.
      const DebugLoc DL = ParentBB->getTerminator()->getDebugLoc();
      ParentBB->getTerminator()->eraseFromParent();
      OpenMPIRBuilder::LocationDescription Loc(
          InsertPointTy(ParentBB, ParentBB->end()), DL);
      OMPInfoCache.OMPBuilder.updateToLocation(Loc);
      uint32_t SrcLocStrSize;
      auto *SrcLocStr =
          OMPInfoCache.OMPBuilder.getOrCreateSrcLocStr(Loc, SrcLocStrSize);
      Value *Ident =
          OMPInfoCache.OMPBuilder.getOrCreateIdent(SrcLocStr, SrcLocStrSize);
      BranchInst::Create(RegionCheckTidBB, ParentBB)->setDebugLoc(DL);

      // Add check for Tid in RegionCheckTidBB
      RegionCheckTidBB->getTerminator()->eraseFromParent();
      OpenMPIRBuilder::LocationDescription LocRegionCheckTid(
          InsertPointTy(RegionCheckTidBB, RegionCheckTidBB->end()), DL);
      OMPInfoCache.OMPBuilder.updateToLocation(LocRegionCheckTid);
      FunctionCallee HardwareTidFn =
          OMPInfoCache.OMPBuilder.getOrCreateRuntimeFunction(
              M, OMPRTL___kmpc_get_hardware_thread_id_in_block);
      CallInst *Tid =
          OMPInfoCache.OMPBuilder.Builder.CreateCall(HardwareTidFn, {});
      Tid->setDebugLoc(DL);
      OMPInfoCache.setCallingConvention(HardwareTidFn, Tid);
      Value *TidCheck = OMPInfoCache.OMPBuilder.Builder.CreateIsNull(Tid);
      OMPInfoCache.OMPBuilder.Builder
          .CreateCondBr(TidCheck, RegionStartBB, RegionBarrierBB)
          ->setDebugLoc(DL);

      // First barrier for synchronization, ensures main thread has updated
      // values.
      FunctionCallee BarrierFn =
          OMPInfoCache.OMPBuilder.getOrCreateRuntimeFunction(
              M, OMPRTL___kmpc_barrier_simple_spmd);
      OMPInfoCache.OMPBuilder.updateToLocation(InsertPointTy(
          RegionBarrierBB, RegionBarrierBB->getFirstInsertionPt()));
      CallInst *Barrier =
          OMPInfoCache.OMPBuilder.Builder.CreateCall(BarrierFn, {Ident, Tid});
      Barrier->setDebugLoc(DL);
      OMPInfoCache.setCallingConvention(BarrierFn, Barrier);

      // Second barrier ensures workers have read broadcast values.
      if (HasBroadcastValues) {
        CallInst *Barrier = CallInst::Create(BarrierFn, {Ident, Tid}, "",
                                             RegionBarrierBB->getTerminator());
        Barrier->setDebugLoc(DL);
        OMPInfoCache.setCallingConvention(BarrierFn, Barrier);
      }
    };

    auto &AllocSharedRFI = OMPInfoCache.RFIs[OMPRTL___kmpc_alloc_shared];
    SmallPtrSet<BasicBlock *, 8> Visited;
    for (Instruction *GuardedI : SPMDCompatibilityTracker) {
      BasicBlock *BB = GuardedI->getParent();
      if (!Visited.insert(BB).second)
        continue;

      SmallVector<std::pair<Instruction *, Instruction *>> Reorders;
      Instruction *LastEffect = nullptr;
      BasicBlock::reverse_iterator IP = BB->rbegin(), IPEnd = BB->rend();
      while (++IP != IPEnd) {
        if (!IP->mayHaveSideEffects() && !IP->mayReadFromMemory())
          continue;
        Instruction *I = &*IP;
        if (OpenMPOpt::getCallIfRegularCall(*I, &AllocSharedRFI))
          continue;
        if (!I->user_empty() || !SPMDCompatibilityTracker.contains(I)) {
          LastEffect = nullptr;
          continue;
        }
        if (LastEffect)
          Reorders.push_back({I, LastEffect});
        LastEffect = &*IP;
      }
      for (auto &Reorder : Reorders)
        Reorder.first->moveBefore(Reorder.second);
    }

    SmallVector<std::pair<Instruction *, Instruction *>, 4> GuardedRegions;

    for (Instruction *GuardedI : SPMDCompatibilityTracker) {
      BasicBlock *BB = GuardedI->getParent();
      auto *CalleeAA = A.lookupAAFor<AAKernelInfo>(
          IRPosition::function(*GuardedI->getFunction()), nullptr,
          DepClassTy::NONE);
      assert(CalleeAA != nullptr && "Expected Callee AAKernelInfo");
      auto &CalleeAAFunction = *cast<AAKernelInfoFunction>(CalleeAA);
      // Continue if instruction is already guarded.
      if (CalleeAAFunction.getGuardedInstructions().contains(GuardedI))
        continue;

      Instruction *GuardedRegionStart = nullptr, *GuardedRegionEnd = nullptr;
      for (Instruction &I : *BB) {
        // If instruction I needs to be guarded update the guarded region
        // bounds.
        if (SPMDCompatibilityTracker.contains(&I)) {
          CalleeAAFunction.getGuardedInstructions().insert(&I);
          if (GuardedRegionStart)
            GuardedRegionEnd = &I;
          else
            GuardedRegionStart = GuardedRegionEnd = &I;

          continue;
        }

        // Instruction I does not need guarding, store
        // any region found and reset bounds.
        if (GuardedRegionStart) {
          GuardedRegions.push_back(
              std::make_pair(GuardedRegionStart, GuardedRegionEnd));
          GuardedRegionStart = nullptr;
          GuardedRegionEnd = nullptr;
        }
      }
    }

    for (auto &GR : GuardedRegions)
      CreateGuardedRegion(GR.first, GR.second);
  }

  void forceSingleThreadPerWorkgroupHelper(Attributor &A) {
    // Only allow 1 thread per workgroup to continue executing the user code.
    //
    //     InitCB = __kmpc_target_init(...)
    //     ThreadIdInBlock = __kmpc_get_hardware_thread_id_in_block();
    //     if (ThreadIdInBlock != 0) return;
    // UserCode:
    //     // user code
    //
    auto &Ctx = getAnchorValue().getContext();
    Function *Kernel = getAssociatedFunction();
    assert(Kernel && "Expected an associated function!");

    // Create block for user code to branch to from initial block.
    BasicBlock *InitBB = KernelInitCB->getParent();
    BasicBlock *UserCodeBB = InitBB->splitBasicBlock(
        KernelInitCB->getNextNode(), "main.thread.user_code");
    BasicBlock *ReturnBB =
        BasicBlock::Create(Ctx, "exit.threads", Kernel, UserCodeBB);

    // Register blocks with attributor:
    A.registerManifestAddedBasicBlock(*InitBB);
    A.registerManifestAddedBasicBlock(*UserCodeBB);
    A.registerManifestAddedBasicBlock(*ReturnBB);

    // Debug location:
    const DebugLoc &DLoc = KernelInitCB->getDebugLoc();
    ReturnInst::Create(Ctx, ReturnBB)->setDebugLoc(DLoc);
    InitBB->getTerminator()->eraseFromParent();

    // Prepare call to OMPRTL___kmpc_get_hardware_thread_id_in_block.
    Module &M = *Kernel->getParent();
    auto &OMPInfoCache = static_cast<OMPInformationCache &>(A.getInfoCache());
    FunctionCallee ThreadIdInBlockFn =
        OMPInfoCache.OMPBuilder.getOrCreateRuntimeFunction(
            M, OMPRTL___kmpc_get_hardware_thread_id_in_block);

    // Get thread ID in block.
    CallInst *ThreadIdInBlock =
        CallInst::Create(ThreadIdInBlockFn, "thread_id.in.block", InitBB);
    OMPInfoCache.setCallingConvention(ThreadIdInBlockFn, ThreadIdInBlock);
    ThreadIdInBlock->setDebugLoc(DLoc);

    // Eliminate all threads in the block with ID not equal to 0:
    Instruction *IsMainThread =
        ICmpInst::Create(ICmpInst::ICmp, CmpInst::ICMP_NE, ThreadIdInBlock,
                         ConstantInt::get(ThreadIdInBlock->getType(), 0),
                         "thread.is_main", InitBB);
    IsMainThread->setDebugLoc(DLoc);
    BranchInst::Create(ReturnBB, UserCodeBB, IsMainThread, InitBB);
  }

  bool changeToSPMDMode(Attributor &A, ChangeStatus &Changed) {
    auto &OMPInfoCache = static_cast<OMPInformationCache &>(A.getInfoCache());

    if (!SPMDCompatibilityTracker.isAssumed()) {
      for (Instruction *NonCompatibleI : SPMDCompatibilityTracker) {
        if (!NonCompatibleI)
          continue;

        // Skip diagnostics on calls to known OpenMP runtime functions for now.
        if (auto *CB = dyn_cast<CallBase>(NonCompatibleI))
          if (OMPInfoCache.RTLFunctions.contains(CB->getCalledFunction()))
            continue;

        auto Remark = [&](OptimizationRemarkAnalysis ORA) {
          ORA << "Value has potential side effects preventing SPMD-mode "
                 "execution";
          if (isa<CallBase>(NonCompatibleI)) {
            ORA << ". Add `__attribute__((assume(\"ompx_spmd_amenable\")))` to "
                   "the called function to override";
          }
          return ORA << ".";
        };
        A.emitRemark<OptimizationRemarkAnalysis>(NonCompatibleI, "OMP121",
                                                 Remark);

        LLVM_DEBUG(dbgs() << TAG << "SPMD-incompatible side-effect: "
                          << *NonCompatibleI << "\n");
      }

      return false;
    }

    // Get the actual kernel, could be the caller of the anchor scope if we have
    // a debug wrapper.
    Function *Kernel = getAnchorScope();
    if (Kernel->hasLocalLinkage()) {
      assert(Kernel->hasOneUse() && "Unexpected use of debug kernel wrapper.");
      auto *CB = cast<CallBase>(Kernel->user_back());
      Kernel = CB->getCaller();
    }
    assert(OMPInfoCache.Kernels.count(Kernel) && "Expected kernel function!");

    // Check if the kernel is already in SPMD mode, if so, return success.
    GlobalVariable *ExecMode = Kernel->getParent()->getGlobalVariable(
        (Kernel->getName() + "_exec_mode").str());
    assert(ExecMode && "Kernel without exec mode?");
    assert(ExecMode->getInitializer() && "ExecMode doesn't have initializer!");

    // Set the global exec mode flag to indicate SPMD-Generic mode.
    assert(isa<ConstantInt>(ExecMode->getInitializer()) &&
           "ExecMode is not an integer!");
    const int8_t ExecModeVal =
        cast<ConstantInt>(ExecMode->getInitializer())->getSExtValue();
    if (ExecModeVal != OMP_TGT_EXEC_MODE_GENERIC)
      return true;

    // We will now unconditionally modify the IR, indicate a change.
    Changed = ChangeStatus::CHANGED;

    // Do not use instruction guards when no parallel is present inside
    // the target region.
    if (mayContainParallelRegion())
      insertInstructionGuardsHelper(A);
    else
      forceSingleThreadPerWorkgroupHelper(A);

    // Adjust the global exec mode flag that tells the runtime what mode this
    // kernel is executed in.
    assert(ExecModeVal == OMP_TGT_EXEC_MODE_GENERIC &&
           "Initially non-SPMD kernel has SPMD exec mode!");
    ExecMode->setInitializer(
        ConstantInt::get(ExecMode->getInitializer()->getType(),
                         ExecModeVal | OMP_TGT_EXEC_MODE_GENERIC_SPMD));

    // Next rewrite the init and deinit calls to indicate we use SPMD-mode now.
    const int InitModeArgNo = 1;
    const int DeinitModeArgNo = 1;
    const int InitUseStateMachineArgNo = 2;

    auto &Ctx = getAnchorValue().getContext();
    A.changeUseAfterManifest(
        KernelInitCB->getArgOperandUse(InitModeArgNo),
        *ConstantInt::getSigned(IntegerType::getInt8Ty(Ctx),
                                OMP_TGT_EXEC_MODE_SPMD));
    A.changeUseAfterManifest(
        KernelInitCB->getArgOperandUse(InitUseStateMachineArgNo),
        *ConstantInt::getBool(Ctx, false));
    A.changeUseAfterManifest(
        KernelDeinitCB->getArgOperandUse(DeinitModeArgNo),
        *ConstantInt::getSigned(IntegerType::getInt8Ty(Ctx),
                                OMP_TGT_EXEC_MODE_SPMD));

    ++NumOpenMPTargetRegionKernelsSPMD;

    auto Remark = [&](OptimizationRemark OR) {
      return OR << "Transformed generic-mode kernel to SPMD-mode.";
    };
    A.emitRemark<OptimizationRemark>(KernelInitCB, "OMP120", Remark);
    return true;
  };

  ChangeStatus buildCustomStateMachine(Attributor &A) {
    // If we have disabled state machine rewrites, don't make a custom one
    if (DisableOpenMPOptStateMachineRewrite)
      return ChangeStatus::UNCHANGED;

    // Don't rewrite the state machine if we are not in a valid state.
    if (!ReachedKnownParallelRegions.isValidState())
      return ChangeStatus::UNCHANGED;

    const int InitModeArgNo = 1;
    const int InitUseStateMachineArgNo = 2;

    // Check if the current configuration is non-SPMD and generic state machine.
    // If we already have SPMD mode or a custom state machine we do not need to
    // go any further. If it is anything but a constant something is weird and
    // we give up.
    ConstantInt *UseStateMachine = dyn_cast<ConstantInt>(
        KernelInitCB->getArgOperand(InitUseStateMachineArgNo));
    ConstantInt *Mode =
        dyn_cast<ConstantInt>(KernelInitCB->getArgOperand(InitModeArgNo));

    // If we are stuck with generic mode, try to create a custom device (=GPU)
    // state machine which is specialized for the parallel regions that are
    // reachable by the kernel.
    if (!UseStateMachine || UseStateMachine->isZero() || !Mode ||
        (Mode->getSExtValue() & OMP_TGT_EXEC_MODE_SPMD))
      return ChangeStatus::UNCHANGED;

    // If not SPMD mode, indicate we use a custom state machine now.
    auto &Ctx = getAnchorValue().getContext();
    auto *FalseVal = ConstantInt::getBool(Ctx, false);
    A.changeUseAfterManifest(
        KernelInitCB->getArgOperandUse(InitUseStateMachineArgNo), *FalseVal);

    // If we don't actually need a state machine we are done here. This can
    // happen if there simply are no parallel regions. In the resulting kernel
    // all worker threads will simply exit right away, leaving the main thread
    // to do the work alone.
    if (!mayContainParallelRegion()) {
      ++NumOpenMPTargetRegionKernelsWithoutStateMachine;

      auto Remark = [&](OptimizationRemark OR) {
        return OR << "Removing unused state machine from generic-mode kernel.";
      };
      A.emitRemark<OptimizationRemark>(KernelInitCB, "OMP130", Remark);

      return ChangeStatus::CHANGED;
    }

    // Keep track in the statistics of our new shiny custom state machine.
    if (ReachedUnknownParallelRegions.empty()) {
      ++NumOpenMPTargetRegionKernelsCustomStateMachineWithoutFallback;

      auto Remark = [&](OptimizationRemark OR) {
        return OR << "Rewriting generic-mode kernel with a customized state "
                     "machine.";
      };
      A.emitRemark<OptimizationRemark>(KernelInitCB, "OMP131", Remark);
    } else {
      ++NumOpenMPTargetRegionKernelsCustomStateMachineWithFallback;

      auto Remark = [&](OptimizationRemarkAnalysis OR) {
        return OR << "Generic-mode kernel is executed with a customized state "
                     "machine that requires a fallback.";
      };
      A.emitRemark<OptimizationRemarkAnalysis>(KernelInitCB, "OMP132", Remark);

      // Tell the user why we ended up with a fallback.
      for (CallBase *UnknownParallelRegionCB : ReachedUnknownParallelRegions) {
        if (!UnknownParallelRegionCB)
          continue;
        auto Remark = [&](OptimizationRemarkAnalysis ORA) {
          return ORA << "Call may contain unknown parallel regions. Use "
                     << "`__attribute__((assume(\"omp_no_parallelism\")))` to "
                        "override.";
        };
        A.emitRemark<OptimizationRemarkAnalysis>(UnknownParallelRegionCB,
                                                 "OMP133", Remark);
      }
    }

    // Create all the blocks:
    //
    //                       InitCB = __kmpc_target_init(...)
    //                       BlockHwSize =
    //                         __kmpc_get_hardware_num_threads_in_block();
    //                       WarpSize = __kmpc_get_warp_size();
    //                       BlockSize = BlockHwSize - WarpSize;
    // IsWorkerCheckBB:      bool IsWorker = InitCB != -1;
    //                       if (IsWorker) {
    //                         if (InitCB >= BlockSize) return;
    // SMBeginBB:               __kmpc_barrier_simple_generic(...);
    //                         void *WorkFn;
    //                         bool Active = __kmpc_kernel_parallel(&WorkFn);
    //                         if (!WorkFn) return;
    // SMIsActiveCheckBB:       if (Active) {
    // SMIfCascadeCurrentBB:      if      (WorkFn == <ParFn0>)
    //                              ParFn0(...);
    // SMIfCascadeCurrentBB:      else if (WorkFn == <ParFn1>)
    //                              ParFn1(...);
    //                            ...
    // SMIfCascadeCurrentBB:      else
    //                              ((WorkFnTy*)WorkFn)(...);
    // SMEndParallelBB:           __kmpc_kernel_end_parallel(...);
    //                          }
    // SMDoneBB:                __kmpc_barrier_simple_generic(...);
    //                          goto SMBeginBB;
    //                       }
    // UserCodeEntryBB:      // user code
    //                       __kmpc_target_deinit(...)
    //
    Function *Kernel = getAssociatedFunction();
    assert(Kernel && "Expected an associated function!");

    BasicBlock *InitBB = KernelInitCB->getParent();
    BasicBlock *UserCodeEntryBB = InitBB->splitBasicBlock(
        KernelInitCB->getNextNode(), "thread.user_code.check");
    BasicBlock *IsWorkerCheckBB =
        BasicBlock::Create(Ctx, "is_worker_check", Kernel, UserCodeEntryBB);
    BasicBlock *StateMachineBeginBB = BasicBlock::Create(
        Ctx, "worker_state_machine.begin", Kernel, UserCodeEntryBB);
    BasicBlock *StateMachineFinishedBB = BasicBlock::Create(
        Ctx, "worker_state_machine.finished", Kernel, UserCodeEntryBB);
    BasicBlock *StateMachineIsActiveCheckBB = BasicBlock::Create(
        Ctx, "worker_state_machine.is_active.check", Kernel, UserCodeEntryBB);
    BasicBlock *StateMachineIfCascadeCurrentBB =
        BasicBlock::Create(Ctx, "worker_state_machine.parallel_region.check",
                           Kernel, UserCodeEntryBB);
    BasicBlock *StateMachineEndParallelBB =
        BasicBlock::Create(Ctx, "worker_state_machine.parallel_region.end",
                           Kernel, UserCodeEntryBB);
    BasicBlock *StateMachineDoneBarrierBB = BasicBlock::Create(
        Ctx, "worker_state_machine.done.barrier", Kernel, UserCodeEntryBB);
    A.registerManifestAddedBasicBlock(*InitBB);
    A.registerManifestAddedBasicBlock(*UserCodeEntryBB);
    A.registerManifestAddedBasicBlock(*IsWorkerCheckBB);
    A.registerManifestAddedBasicBlock(*StateMachineBeginBB);
    A.registerManifestAddedBasicBlock(*StateMachineFinishedBB);
    A.registerManifestAddedBasicBlock(*StateMachineIsActiveCheckBB);
    A.registerManifestAddedBasicBlock(*StateMachineIfCascadeCurrentBB);
    A.registerManifestAddedBasicBlock(*StateMachineEndParallelBB);
    A.registerManifestAddedBasicBlock(*StateMachineDoneBarrierBB);

    const DebugLoc &DLoc = KernelInitCB->getDebugLoc();
    ReturnInst::Create(Ctx, StateMachineFinishedBB)->setDebugLoc(DLoc);
    InitBB->getTerminator()->eraseFromParent();

    Instruction *IsWorker =
        ICmpInst::Create(ICmpInst::ICmp, llvm::CmpInst::ICMP_NE, KernelInitCB,
                         ConstantInt::get(KernelInitCB->getType(), -1),
                         "thread.is_worker", InitBB);
    IsWorker->setDebugLoc(DLoc);
    BranchInst::Create(IsWorkerCheckBB, UserCodeEntryBB, IsWorker, InitBB);

    Module &M = *Kernel->getParent();
    auto &OMPInfoCache = static_cast<OMPInformationCache &>(A.getInfoCache());
    FunctionCallee BlockHwSizeFn =
        OMPInfoCache.OMPBuilder.getOrCreateRuntimeFunction(
            M, OMPRTL___kmpc_get_hardware_num_threads_in_block);
    FunctionCallee WarpSizeFn =
        OMPInfoCache.OMPBuilder.getOrCreateRuntimeFunction(
            M, OMPRTL___kmpc_get_warp_size);
    CallInst *BlockHwSize =
        CallInst::Create(BlockHwSizeFn, "block.hw_size", IsWorkerCheckBB);
    OMPInfoCache.setCallingConvention(BlockHwSizeFn, BlockHwSize);
    BlockHwSize->setDebugLoc(DLoc);
    CallInst *WarpSize =
        CallInst::Create(WarpSizeFn, "warp.size", IsWorkerCheckBB);
    OMPInfoCache.setCallingConvention(WarpSizeFn, WarpSize);
    WarpSize->setDebugLoc(DLoc);
    Instruction *BlockSize = BinaryOperator::CreateSub(
        BlockHwSize, WarpSize, "block.size", IsWorkerCheckBB);
    BlockSize->setDebugLoc(DLoc);
    Instruction *IsMainOrWorker = ICmpInst::Create(
        ICmpInst::ICmp, llvm::CmpInst::ICMP_SLT, KernelInitCB, BlockSize,
        "thread.is_main_or_worker", IsWorkerCheckBB);
    IsMainOrWorker->setDebugLoc(DLoc);
    BranchInst::Create(StateMachineBeginBB, StateMachineFinishedBB,
                       IsMainOrWorker, IsWorkerCheckBB);

    // Create local storage for the work function pointer.
    const DataLayout &DL = M.getDataLayout();
    Type *VoidPtrTy = Type::getInt8PtrTy(Ctx);
    Instruction *WorkFnAI =
        new AllocaInst(VoidPtrTy, DL.getAllocaAddrSpace(), nullptr,
                       "worker.work_fn.addr", &Kernel->getEntryBlock().front());
    WorkFnAI->setDebugLoc(DLoc);

    OMPInfoCache.OMPBuilder.updateToLocation(
        OpenMPIRBuilder::LocationDescription(
            IRBuilder<>::InsertPoint(StateMachineBeginBB,
                                     StateMachineBeginBB->end()),
            DLoc));

    Value *Ident = KernelInitCB->getArgOperand(0);
    Value *GTid = KernelInitCB;

    FunctionCallee BarrierFn =
        OMPInfoCache.OMPBuilder.getOrCreateRuntimeFunction(
            M, OMPRTL___kmpc_barrier_simple_generic);
    CallInst *Barrier =
        CallInst::Create(BarrierFn, {Ident, GTid}, "", StateMachineBeginBB);
    OMPInfoCache.setCallingConvention(BarrierFn, Barrier);
    Barrier->setDebugLoc(DLoc);

    if (WorkFnAI->getType()->getPointerAddressSpace() !=
        (unsigned int)AddressSpace::Generic) {
      WorkFnAI = new AddrSpaceCastInst(
          WorkFnAI,
          PointerType::getWithSamePointeeType(
              cast<PointerType>(WorkFnAI->getType()),
              (unsigned int)AddressSpace::Generic),
          WorkFnAI->getName() + ".generic", StateMachineBeginBB);
      WorkFnAI->setDebugLoc(DLoc);
    }

    FunctionCallee KernelParallelFn =
        OMPInfoCache.OMPBuilder.getOrCreateRuntimeFunction(
            M, OMPRTL___kmpc_kernel_parallel);
    CallInst *IsActiveWorker = CallInst::Create(
        KernelParallelFn, {WorkFnAI}, "worker.is_active", StateMachineBeginBB);
    OMPInfoCache.setCallingConvention(KernelParallelFn, IsActiveWorker);
    IsActiveWorker->setDebugLoc(DLoc);
    Instruction *WorkFn = new LoadInst(VoidPtrTy, WorkFnAI, "worker.work_fn",
                                       StateMachineBeginBB);
    WorkFn->setDebugLoc(DLoc);

    FunctionType *ParallelRegionFnTy = FunctionType::get(
        Type::getVoidTy(Ctx), {Type::getInt16Ty(Ctx), Type::getInt32Ty(Ctx)},
        false);
    Value *WorkFnCast = BitCastInst::CreatePointerBitCastOrAddrSpaceCast(
        WorkFn, ParallelRegionFnTy->getPointerTo(), "worker.work_fn.addr_cast",
        StateMachineBeginBB);

    Instruction *IsDone =
        ICmpInst::Create(ICmpInst::ICmp, llvm::CmpInst::ICMP_EQ, WorkFn,
                         Constant::getNullValue(VoidPtrTy), "worker.is_done",
                         StateMachineBeginBB);
    IsDone->setDebugLoc(DLoc);
    BranchInst::Create(StateMachineFinishedBB, StateMachineIsActiveCheckBB,
                       IsDone, StateMachineBeginBB)
        ->setDebugLoc(DLoc);

    BranchInst::Create(StateMachineIfCascadeCurrentBB,
                       StateMachineDoneBarrierBB, IsActiveWorker,
                       StateMachineIsActiveCheckBB)
        ->setDebugLoc(DLoc);

    Value *ZeroArg =
        Constant::getNullValue(ParallelRegionFnTy->getParamType(0));

    // Now that we have most of the CFG skeleton it is time for the if-cascade
    // that checks the function pointer we got from the runtime against the
    // parallel regions we expect, if there are any.
    for (int I = 0, E = ReachedKnownParallelRegions.size(); I < E; ++I) {
      auto *ParallelRegion = ReachedKnownParallelRegions[I];
      BasicBlock *PRExecuteBB = BasicBlock::Create(
          Ctx, "worker_state_machine.parallel_region.execute", Kernel,
          StateMachineEndParallelBB);
      CallInst::Create(ParallelRegion, {ZeroArg, GTid}, "", PRExecuteBB)
          ->setDebugLoc(DLoc);
      BranchInst::Create(StateMachineEndParallelBB, PRExecuteBB)
          ->setDebugLoc(DLoc);

      BasicBlock *PRNextBB =
          BasicBlock::Create(Ctx, "worker_state_machine.parallel_region.check",
                             Kernel, StateMachineEndParallelBB);

      // Check if we need to compare the pointer at all or if we can just
      // call the parallel region function.
      Value *IsPR;
      if (I + 1 < E || !ReachedUnknownParallelRegions.empty()) {
        Instruction *CmpI = ICmpInst::Create(
            ICmpInst::ICmp, llvm::CmpInst::ICMP_EQ, WorkFnCast, ParallelRegion,
            "worker.check_parallel_region", StateMachineIfCascadeCurrentBB);
        CmpI->setDebugLoc(DLoc);
        IsPR = CmpI;
      } else {
        IsPR = ConstantInt::getTrue(Ctx);
      }

      BranchInst::Create(PRExecuteBB, PRNextBB, IsPR,
                         StateMachineIfCascadeCurrentBB)
          ->setDebugLoc(DLoc);
      StateMachineIfCascadeCurrentBB = PRNextBB;
    }

    // At the end of the if-cascade we place the indirect function pointer call
    // in case we might need it, that is if there can be parallel regions we
    // have not handled in the if-cascade above.
    if (!ReachedUnknownParallelRegions.empty()) {
      StateMachineIfCascadeCurrentBB->setName(
          "worker_state_machine.parallel_region.fallback.execute");
      CallInst::Create(ParallelRegionFnTy, WorkFnCast, {ZeroArg, GTid}, "",
                       StateMachineIfCascadeCurrentBB)
          ->setDebugLoc(DLoc);
    }
    BranchInst::Create(StateMachineEndParallelBB,
                       StateMachineIfCascadeCurrentBB)
        ->setDebugLoc(DLoc);

    FunctionCallee EndParallelFn =
        OMPInfoCache.OMPBuilder.getOrCreateRuntimeFunction(
            M, OMPRTL___kmpc_kernel_end_parallel);
    CallInst *EndParallel =
        CallInst::Create(EndParallelFn, {}, "", StateMachineEndParallelBB);
    OMPInfoCache.setCallingConvention(EndParallelFn, EndParallel);
    EndParallel->setDebugLoc(DLoc);
    BranchInst::Create(StateMachineDoneBarrierBB, StateMachineEndParallelBB)
        ->setDebugLoc(DLoc);

    CallInst::Create(BarrierFn, {Ident, GTid}, "", StateMachineDoneBarrierBB)
        ->setDebugLoc(DLoc);
    BranchInst::Create(StateMachineBeginBB, StateMachineDoneBarrierBB)
        ->setDebugLoc(DLoc);

    return ChangeStatus::CHANGED;
  }

  /// Fixpoint iteration update function. Will be called every time a dependence
  /// changed its state (and in the beginning).
  ChangeStatus updateImpl(Attributor &A) override {
    KernelInfoState StateBefore = getState();

    // Callback to check a read/write instruction.
    auto CheckRWInst = [&](Instruction &I) {
      // We handle calls later.
      if (isa<CallBase>(I))
        return true;
      // We only care about write effects.
      if (!I.mayWriteToMemory())
        return true;
      if (auto *SI = dyn_cast<StoreInst>(&I)) {
        SmallVector<const Value *> Objects;
        getUnderlyingObjects(SI->getPointerOperand(), Objects);
        if (llvm::all_of(Objects,
                         [](const Value *Obj) { return isa<AllocaInst>(Obj); }))
          return true;
        // Check for AAHeapToStack moved objects which must not be guarded.
        auto &HS = A.getAAFor<AAHeapToStack>(
            *this, IRPosition::function(*I.getFunction()),
            DepClassTy::OPTIONAL);
        if (llvm::all_of(Objects, [&HS](const Value *Obj) {
              auto *CB = dyn_cast<CallBase>(Obj);
              if (!CB)
                return false;
              return HS.isAssumedHeapToStack(*CB);
            })) {
          return true;
        }
      }

      // Insert instruction that needs guarding.
      SPMDCompatibilityTracker.insert(&I);
      return true;
    };

    bool UsedAssumedInformationInCheckRWInst = false;
    if (!SPMDCompatibilityTracker.isAtFixpoint())
      if (!A.checkForAllReadWriteInstructions(
              CheckRWInst, *this, UsedAssumedInformationInCheckRWInst))
        SPMDCompatibilityTracker.indicatePessimisticFixpoint();

    bool UsedAssumedInformationFromReachingKernels = false;
    if (!IsKernelEntry) {
      updateParallelLevels(A);

      bool AllReachingKernelsKnown = true;
      updateReachingKernelEntries(A, AllReachingKernelsKnown);
      UsedAssumedInformationFromReachingKernels = !AllReachingKernelsKnown;

      if (!ParallelLevels.isValidState())
        SPMDCompatibilityTracker.indicatePessimisticFixpoint();
      else if (!ReachingKernelEntries.isValidState())
        SPMDCompatibilityTracker.indicatePessimisticFixpoint();
      else if (!SPMDCompatibilityTracker.empty()) {
        // Check if all reaching kernels agree on the mode as we can otherwise
        // not guard instructions. We might not be sure about the mode so we
        // we cannot fix the internal spmd-zation state either.
        int SPMD = 0, Generic = 0;
        for (auto *Kernel : ReachingKernelEntries) {
          auto &CBAA = A.getAAFor<AAKernelInfo>(
              *this, IRPosition::function(*Kernel), DepClassTy::OPTIONAL);
          if (CBAA.SPMDCompatibilityTracker.isValidState() &&
              CBAA.SPMDCompatibilityTracker.isAssumed())
            ++SPMD;
          else
            ++Generic;
          if (!CBAA.SPMDCompatibilityTracker.isAtFixpoint())
            UsedAssumedInformationFromReachingKernels = true;
        }
        if (SPMD != 0 && Generic != 0)
          SPMDCompatibilityTracker.indicatePessimisticFixpoint();
      }
    }

    // Callback to check a call instruction.
    bool AllParallelRegionStatesWereFixed = true;
    bool AllSPMDStatesWereFixed = true;
    auto CheckCallInst = [&](Instruction &I) {
      auto &CB = cast<CallBase>(I);
      auto &CBAA = A.getAAFor<AAKernelInfo>(
          *this, IRPosition::callsite_function(CB), DepClassTy::OPTIONAL);
      getState() ^= CBAA.getState();
      AllSPMDStatesWereFixed &= CBAA.SPMDCompatibilityTracker.isAtFixpoint();
      AllParallelRegionStatesWereFixed &=
          CBAA.ReachedKnownParallelRegions.isAtFixpoint();
      AllParallelRegionStatesWereFixed &=
          CBAA.ReachedUnknownParallelRegions.isAtFixpoint();
      return true;
    };

    bool UsedAssumedInformationInCheckCallInst = false;
    if (!A.checkForAllCallLikeInstructions(
            CheckCallInst, *this, UsedAssumedInformationInCheckCallInst)) {
      LLVM_DEBUG(dbgs() << TAG
                        << "Failed to visit all call-like instructions!\n";);
      return indicatePessimisticFixpoint();
    }

    // If we haven't used any assumed information for the reached parallel
    // region states we can fix it.
    if (!UsedAssumedInformationInCheckCallInst &&
        AllParallelRegionStatesWereFixed) {
      ReachedKnownParallelRegions.indicateOptimisticFixpoint();
      ReachedUnknownParallelRegions.indicateOptimisticFixpoint();
    }

    // If we haven't used any assumed information for the SPMD state we can fix
    // it.
    if (!UsedAssumedInformationInCheckRWInst &&
        !UsedAssumedInformationInCheckCallInst &&
        !UsedAssumedInformationFromReachingKernels && AllSPMDStatesWereFixed)
      SPMDCompatibilityTracker.indicateOptimisticFixpoint();

    return StateBefore == getState() ? ChangeStatus::UNCHANGED
                                     : ChangeStatus::CHANGED;
  }

private:
  /// Update info regarding reaching kernels.
  void updateReachingKernelEntries(Attributor &A,
                                   bool &AllReachingKernelsKnown) {
    auto PredCallSite = [&](AbstractCallSite ACS) {
      Function *Caller = ACS.getInstruction()->getFunction();

      assert(Caller && "Caller is nullptr");

      auto &CAA = A.getOrCreateAAFor<AAKernelInfo>(
          IRPosition::function(*Caller), this, DepClassTy::REQUIRED);
      if (CAA.ReachingKernelEntries.isValidState()) {
        ReachingKernelEntries ^= CAA.ReachingKernelEntries;
        return true;
      }

      // We lost track of the caller of the associated function, any kernel
      // could reach now.
      ReachingKernelEntries.indicatePessimisticFixpoint();

      return true;
    };

    if (!A.checkForAllCallSites(PredCallSite, *this,
                                true /* RequireAllCallSites */,
                                AllReachingKernelsKnown))
      ReachingKernelEntries.indicatePessimisticFixpoint();
  }

  /// Update info regarding parallel levels.
  void updateParallelLevels(Attributor &A) {
    auto &OMPInfoCache = static_cast<OMPInformationCache &>(A.getInfoCache());
    OMPInformationCache::RuntimeFunctionInfo &Parallel51RFI =
        OMPInfoCache.RFIs[OMPRTL___kmpc_parallel_51];

    auto PredCallSite = [&](AbstractCallSite ACS) {
      Function *Caller = ACS.getInstruction()->getFunction();

      assert(Caller && "Caller is nullptr");

      auto &CAA =
          A.getOrCreateAAFor<AAKernelInfo>(IRPosition::function(*Caller));
      if (CAA.ParallelLevels.isValidState()) {
        // Any function that is called by `__kmpc_parallel_51` will not be
        // folded as the parallel level in the function is updated. In order to
        // get it right, all the analysis would depend on the implentation. That
        // said, if in the future any change to the implementation, the analysis
        // could be wrong. As a consequence, we are just conservative here.
        if (Caller == Parallel51RFI.Declaration) {
          ParallelLevels.indicatePessimisticFixpoint();
          return true;
        }

        ParallelLevels ^= CAA.ParallelLevels;

        return true;
      }

      // We lost track of the caller of the associated function, any kernel
      // could reach now.
      ParallelLevels.indicatePessimisticFixpoint();

      return true;
    };

    bool AllCallSitesKnown = true;
    if (!A.checkForAllCallSites(PredCallSite, *this,
                                true /* RequireAllCallSites */,
                                AllCallSitesKnown))
      ParallelLevels.indicatePessimisticFixpoint();
  }
};

/// The call site kernel info abstract attribute, basically, what can we say
/// about a call site with regards to the KernelInfoState. For now this simply
/// forwards the information from the callee.
struct AAKernelInfoCallSite : AAKernelInfo {
  AAKernelInfoCallSite(const IRPosition &IRP, Attributor &A)
      : AAKernelInfo(IRP, A) {}

  /// See AbstractAttribute::initialize(...).
  void initialize(Attributor &A) override {
    AAKernelInfo::initialize(A);

    CallBase &CB = cast<CallBase>(getAssociatedValue());
    Function *Callee = getAssociatedFunction();

    auto &AssumptionAA = A.getAAFor<AAAssumptionInfo>(
        *this, IRPosition::callsite_function(CB), DepClassTy::OPTIONAL);

    // Check for SPMD-mode assumptions.
    if (AssumptionAA.hasAssumption("ompx_spmd_amenable")) {
      SPMDCompatibilityTracker.indicateOptimisticFixpoint();
      indicateOptimisticFixpoint();
    }

    // First weed out calls we do not care about, that is readonly/readnone
    // calls, intrinsics, and "no_openmp" calls. Neither of these can reach a
    // parallel region or anything else we are looking for.
    if (!CB.mayWriteToMemory() || isa<IntrinsicInst>(CB)) {
      indicateOptimisticFixpoint();
      return;
    }

    // Next we check if we know the callee. If it is a known OpenMP function
    // we will handle them explicitly in the switch below. If it is not, we
    // will use an AAKernelInfo object on the callee to gather information and
    // merge that into the current state. The latter happens in the updateImpl.
    auto &OMPInfoCache = static_cast<OMPInformationCache &>(A.getInfoCache());
    const auto &It = OMPInfoCache.RuntimeFunctionIDMap.find(Callee);
    if (It == OMPInfoCache.RuntimeFunctionIDMap.end()) {
      // Unknown caller or declarations are not analyzable, we give up.
      if (!Callee || !A.isFunctionIPOAmendable(*Callee)) {

        // Unknown callees might contain parallel regions, except if they have
        // an appropriate assumption attached.
        if (!(AssumptionAA.hasAssumption("omp_no_openmp") ||
              AssumptionAA.hasAssumption("omp_no_parallelism")))
          ReachedUnknownParallelRegions.insert(&CB);

        // If SPMDCompatibilityTracker is not fixed, we need to give up on the
        // idea we can run something unknown in SPMD-mode.
        if (!SPMDCompatibilityTracker.isAtFixpoint()) {
          SPMDCompatibilityTracker.indicatePessimisticFixpoint();
          SPMDCompatibilityTracker.insert(&CB);
        }

        // We have updated the state for this unknown call properly, there won't
        // be any change so we indicate a fixpoint.
        indicateOptimisticFixpoint();
      }
      // If the callee is known and can be used in IPO, we will update the state
      // based on the callee state in updateImpl.
      return;
    }

    const unsigned int WrapperFunctionArgNo = 6;
    RuntimeFunction RF = It->getSecond();
    switch (RF) {
    // All the functions we know are compatible with SPMD mode.
    case OMPRTL___kmpc_is_spmd_exec_mode:
    case OMPRTL___kmpc_distribute_static_fini:
    case OMPRTL___kmpc_for_static_fini:
    case OMPRTL___kmpc_global_thread_num:
    case OMPRTL___kmpc_get_hardware_num_threads_in_block:
    case OMPRTL___kmpc_get_hardware_num_blocks:
    case OMPRTL___kmpc_single:
    case OMPRTL___kmpc_end_single:
    case OMPRTL___kmpc_master:
    case OMPRTL___kmpc_end_master:
    case OMPRTL___kmpc_barrier:
    case OMPRTL___kmpc_nvptx_parallel_reduce_nowait_v2:
    case OMPRTL___kmpc_nvptx_teams_reduce_nowait_v2:
    case OMPRTL___kmpc_nvptx_end_reduce_nowait:
      break;
    case OMPRTL___kmpc_distribute_static_init_4:
    case OMPRTL___kmpc_distribute_static_init_4u:
    case OMPRTL___kmpc_distribute_static_init_8:
    case OMPRTL___kmpc_distribute_static_init_8u:
    case OMPRTL___kmpc_for_static_init_4:
    case OMPRTL___kmpc_for_static_init_4u:
    case OMPRTL___kmpc_for_static_init_8:
    case OMPRTL___kmpc_for_static_init_8u: {
      // Check the schedule and allow static schedule in SPMD mode.
      unsigned ScheduleArgOpNo = 2;
      auto *ScheduleTypeCI =
          dyn_cast<ConstantInt>(CB.getArgOperand(ScheduleArgOpNo));
      unsigned ScheduleTypeVal =
          ScheduleTypeCI ? ScheduleTypeCI->getZExtValue() : 0;
      switch (OMPScheduleType(ScheduleTypeVal)) {
      case OMPScheduleType::UnorderedStatic:
      case OMPScheduleType::UnorderedStaticChunked:
      case OMPScheduleType::OrderedDistribute:
      case OMPScheduleType::OrderedDistributeChunked:
        break;
      default:
        SPMDCompatibilityTracker.indicatePessimisticFixpoint();
        SPMDCompatibilityTracker.insert(&CB);
        break;
      };
    } break;
    case OMPRTL___kmpc_target_init:
      KernelInitCB = &CB;
      break;
    case OMPRTL___kmpc_target_deinit:
      KernelDeinitCB = &CB;
      break;
    case OMPRTL___kmpc_parallel_51:
      if (auto *ParallelRegion = dyn_cast<Function>(
              CB.getArgOperand(WrapperFunctionArgNo)->stripPointerCasts())) {
        ReachedKnownParallelRegions.insert(ParallelRegion);
        break;
      }
      // The condition above should usually get the parallel region function
      // pointer and record it. In the off chance it doesn't we assume the
      // worst.
      ReachedUnknownParallelRegions.insert(&CB);
      break;
    case OMPRTL___kmpc_omp_task:
      // We do not look into tasks right now, just give up.
      SPMDCompatibilityTracker.indicatePessimisticFixpoint();
      SPMDCompatibilityTracker.insert(&CB);
      ReachedUnknownParallelRegions.insert(&CB);
      break;
    case OMPRTL___kmpc_alloc_shared:
    case OMPRTL___kmpc_free_shared:
      // Return without setting a fixpoint, to be resolved in updateImpl.
      return;
    default:
      // Unknown OpenMP runtime calls cannot be executed in SPMD-mode,
      // generally. However, they do not hide parallel regions.
      SPMDCompatibilityTracker.indicatePessimisticFixpoint();
      SPMDCompatibilityTracker.insert(&CB);
      break;
    }
    // All other OpenMP runtime calls will not reach parallel regions so they
    // can be safely ignored for now. Since it is a known OpenMP runtime call we
    // have now modeled all effects and there is no need for any update.
    indicateOptimisticFixpoint();
  }

  ChangeStatus updateImpl(Attributor &A) override {
    // TODO: Once we have call site specific value information we can provide
    //       call site specific liveness information and then it makes
    //       sense to specialize attributes for call sites arguments instead of
    //       redirecting requests to the callee argument.
    Function *F = getAssociatedFunction();

    auto &OMPInfoCache = static_cast<OMPInformationCache &>(A.getInfoCache());
    const auto &It = OMPInfoCache.RuntimeFunctionIDMap.find(F);

    // If F is not a runtime function, propagate the AAKernelInfo of the callee.
    if (It == OMPInfoCache.RuntimeFunctionIDMap.end()) {
      const IRPosition &FnPos = IRPosition::function(*F);
      auto &FnAA = A.getAAFor<AAKernelInfo>(*this, FnPos, DepClassTy::REQUIRED);
      if (getState() == FnAA.getState())
        return ChangeStatus::UNCHANGED;
      getState() = FnAA.getState();
      return ChangeStatus::CHANGED;
    }

    // F is a runtime function that allocates or frees memory, check
    // AAHeapToStack and AAHeapToShared.
    KernelInfoState StateBefore = getState();
    assert((It->getSecond() == OMPRTL___kmpc_alloc_shared ||
            It->getSecond() == OMPRTL___kmpc_free_shared) &&
           "Expected a __kmpc_alloc_shared or __kmpc_free_shared runtime call");

    CallBase &CB = cast<CallBase>(getAssociatedValue());

    auto &HeapToStackAA = A.getAAFor<AAHeapToStack>(
        *this, IRPosition::function(*CB.getCaller()), DepClassTy::OPTIONAL);
    auto &HeapToSharedAA = A.getAAFor<AAHeapToShared>(
        *this, IRPosition::function(*CB.getCaller()), DepClassTy::OPTIONAL);

    RuntimeFunction RF = It->getSecond();

    switch (RF) {
    // If neither HeapToStack nor HeapToShared assume the call is removed,
    // assume SPMD incompatibility.
    case OMPRTL___kmpc_alloc_shared:
      if (!HeapToStackAA.isAssumedHeapToStack(CB) &&
          !HeapToSharedAA.isAssumedHeapToShared(CB))
        SPMDCompatibilityTracker.insert(&CB);
      break;
    case OMPRTL___kmpc_free_shared:
      if (!HeapToStackAA.isAssumedHeapToStackRemovedFree(CB) &&
          !HeapToSharedAA.isAssumedHeapToSharedRemovedFree(CB))
        SPMDCompatibilityTracker.insert(&CB);
      break;
    default:
      SPMDCompatibilityTracker.indicatePessimisticFixpoint();
      SPMDCompatibilityTracker.insert(&CB);
    }

    return StateBefore == getState() ? ChangeStatus::UNCHANGED
                                     : ChangeStatus::CHANGED;
  }
};

struct AAFoldRuntimeCall
    : public StateWrapper<BooleanState, AbstractAttribute> {
  using Base = StateWrapper<BooleanState, AbstractAttribute>;

  AAFoldRuntimeCall(const IRPosition &IRP, Attributor &A) : Base(IRP) {}

  /// Statistics are tracked as part of manifest for now.
  void trackStatistics() const override {}

  /// Create an abstract attribute biew for the position \p IRP.
  static AAFoldRuntimeCall &createForPosition(const IRPosition &IRP,
                                              Attributor &A);

  /// See AbstractAttribute::getName()
  const std::string getName() const override { return "AAFoldRuntimeCall"; }

  /// See AbstractAttribute::getIdAddr()
  const char *getIdAddr() const override { return &ID; }

  /// This function should return true if the type of the \p AA is
  /// AAFoldRuntimeCall
  static bool classof(const AbstractAttribute *AA) {
    return (AA->getIdAddr() == &ID);
  }

  static const char ID;
};

struct AAFoldRuntimeCallCallSiteReturned : AAFoldRuntimeCall {
  AAFoldRuntimeCallCallSiteReturned(const IRPosition &IRP, Attributor &A)
      : AAFoldRuntimeCall(IRP, A) {}

  /// See AbstractAttribute::getAsStr()
  const std::string getAsStr() const override {
    if (!isValidState())
      return "<invalid>";

    std::string Str("simplified value: ");

    if (!SimplifiedValue)
      return Str + std::string("none");

    if (!*SimplifiedValue)
      return Str + std::string("nullptr");

    if (ConstantInt *CI = dyn_cast<ConstantInt>(*SimplifiedValue))
      return Str + std::to_string(CI->getSExtValue());

    return Str + std::string("unknown");
  }

  void initialize(Attributor &A) override {
    if (DisableOpenMPOptFolding)
      indicatePessimisticFixpoint();

    Function *Callee = getAssociatedFunction();

    auto &OMPInfoCache = static_cast<OMPInformationCache &>(A.getInfoCache());
    const auto &It = OMPInfoCache.RuntimeFunctionIDMap.find(Callee);
    assert(It != OMPInfoCache.RuntimeFunctionIDMap.end() &&
           "Expected a known OpenMP runtime function");

    RFKind = It->getSecond();

    CallBase &CB = cast<CallBase>(getAssociatedValue());
    A.registerSimplificationCallback(
        IRPosition::callsite_returned(CB),
        [&](const IRPosition &IRP, const AbstractAttribute *AA,
            bool &UsedAssumedInformation) -> std::optional<Value *> {
          assert((isValidState() ||
                  (SimplifiedValue && *SimplifiedValue == nullptr)) &&
                 "Unexpected invalid state!");

          if (!isAtFixpoint()) {
            UsedAssumedInformation = true;
            if (AA)
              A.recordDependence(*this, *AA, DepClassTy::OPTIONAL);
          }
          return SimplifiedValue;
        });
  }

  ChangeStatus updateImpl(Attributor &A) override {
    ChangeStatus Changed = ChangeStatus::UNCHANGED;
    switch (RFKind) {
    case OMPRTL___kmpc_is_spmd_exec_mode:
      Changed |= foldIsSPMDExecMode(A);
      break;
    case OMPRTL___kmpc_parallel_level:
      Changed |= foldParallelLevel(A);
      break;
    case OMPRTL___kmpc_get_hardware_num_threads_in_block:
      Changed = Changed | foldKernelFnAttribute(A, "omp_target_thread_limit");
      break;
    case OMPRTL___kmpc_get_hardware_num_blocks:
      Changed = Changed | foldKernelFnAttribute(A, "omp_target_num_teams");
      break;
    default:
      llvm_unreachable("Unhandled OpenMP runtime function!");
    }

    return Changed;
  }

  ChangeStatus manifest(Attributor &A) override {
    ChangeStatus Changed = ChangeStatus::UNCHANGED;

    if (SimplifiedValue && *SimplifiedValue) {
      Instruction &I = *getCtxI();
      A.changeAfterManifest(IRPosition::inst(I), **SimplifiedValue);
      A.deleteAfterManifest(I);

      CallBase *CB = dyn_cast<CallBase>(&I);
      auto Remark = [&](OptimizationRemark OR) {
        if (auto *C = dyn_cast<ConstantInt>(*SimplifiedValue))
          return OR << "Replacing OpenMP runtime call "
                    << CB->getCalledFunction()->getName() << " with "
                    << ore::NV("FoldedValue", C->getZExtValue()) << ".";
        return OR << "Replacing OpenMP runtime call "
                  << CB->getCalledFunction()->getName() << ".";
      };

      if (CB && EnableVerboseRemarks)
        A.emitRemark<OptimizationRemark>(CB, "OMP180", Remark);

      LLVM_DEBUG(dbgs() << TAG << "Replacing runtime call: " << I << " with "
                        << **SimplifiedValue << "\n");

      Changed = ChangeStatus::CHANGED;
    }

    return Changed;
  }

  ChangeStatus indicatePessimisticFixpoint() override {
    SimplifiedValue = nullptr;
    return AAFoldRuntimeCall::indicatePessimisticFixpoint();
  }

private:
  /// Fold __kmpc_is_spmd_exec_mode into a constant if possible.
  ChangeStatus foldIsSPMDExecMode(Attributor &A) {
    std::optional<Value *> SimplifiedValueBefore = SimplifiedValue;

    unsigned AssumedSPMDCount = 0, KnownSPMDCount = 0;
    unsigned AssumedNonSPMDCount = 0, KnownNonSPMDCount = 0;
    auto &CallerKernelInfoAA = A.getAAFor<AAKernelInfo>(
        *this, IRPosition::function(*getAnchorScope()), DepClassTy::REQUIRED);

    if (!CallerKernelInfoAA.ReachingKernelEntries.isValidState())
      return indicatePessimisticFixpoint();

    for (Kernel K : CallerKernelInfoAA.ReachingKernelEntries) {
      auto &AA = A.getAAFor<AAKernelInfo>(*this, IRPosition::function(*K),
                                          DepClassTy::REQUIRED);

      if (!AA.isValidState()) {
        SimplifiedValue = nullptr;
        return indicatePessimisticFixpoint();
      }

      if (AA.SPMDCompatibilityTracker.isAssumed()) {
        if (AA.SPMDCompatibilityTracker.isAtFixpoint())
          ++KnownSPMDCount;
        else
          ++AssumedSPMDCount;
      } else {
        if (AA.SPMDCompatibilityTracker.isAtFixpoint())
          ++KnownNonSPMDCount;
        else
          ++AssumedNonSPMDCount;
      }
    }

    if ((AssumedSPMDCount + KnownSPMDCount) &&
        (AssumedNonSPMDCount + KnownNonSPMDCount))
      return indicatePessimisticFixpoint();

    auto &Ctx = getAnchorValue().getContext();
    if (KnownSPMDCount || AssumedSPMDCount) {
      assert(KnownNonSPMDCount == 0 && AssumedNonSPMDCount == 0 &&
             "Expected only SPMD kernels!");
      // All reaching kernels are in SPMD mode. Update all function calls to
      // __kmpc_is_spmd_exec_mode to 1.
      SimplifiedValue = ConstantInt::get(Type::getInt8Ty(Ctx), true);
    } else if (KnownNonSPMDCount || AssumedNonSPMDCount) {
      assert(KnownSPMDCount == 0 && AssumedSPMDCount == 0 &&
             "Expected only non-SPMD kernels!");
      // All reaching kernels are in non-SPMD mode. Update all function
      // calls to __kmpc_is_spmd_exec_mode to 0.
      SimplifiedValue = ConstantInt::get(Type::getInt8Ty(Ctx), false);
    } else {
      // We have empty reaching kernels, therefore we cannot tell if the
      // associated call site can be folded. At this moment, SimplifiedValue
      // must be none.
      assert(!SimplifiedValue && "SimplifiedValue should be none");
    }

    return SimplifiedValue == SimplifiedValueBefore ? ChangeStatus::UNCHANGED
                                                    : ChangeStatus::CHANGED;
  }

  /// Fold __kmpc_parallel_level into a constant if possible.
  ChangeStatus foldParallelLevel(Attributor &A) {
    std::optional<Value *> SimplifiedValueBefore = SimplifiedValue;

    auto &CallerKernelInfoAA = A.getAAFor<AAKernelInfo>(
        *this, IRPosition::function(*getAnchorScope()), DepClassTy::REQUIRED);

    if (!CallerKernelInfoAA.ParallelLevels.isValidState())
      return indicatePessimisticFixpoint();

    if (!CallerKernelInfoAA.ReachingKernelEntries.isValidState())
      return indicatePessimisticFixpoint();

    if (CallerKernelInfoAA.ReachingKernelEntries.empty()) {
      assert(!SimplifiedValue &&
             "SimplifiedValue should keep none at this point");
      return ChangeStatus::UNCHANGED;
    }

    unsigned AssumedSPMDCount = 0, KnownSPMDCount = 0;
    unsigned AssumedNonSPMDCount = 0, KnownNonSPMDCount = 0;
    for (Kernel K : CallerKernelInfoAA.ReachingKernelEntries) {
      auto &AA = A.getAAFor<AAKernelInfo>(*this, IRPosition::function(*K),
                                          DepClassTy::REQUIRED);
      if (!AA.SPMDCompatibilityTracker.isValidState())
        return indicatePessimisticFixpoint();

      if (AA.SPMDCompatibilityTracker.isAssumed()) {
        if (AA.SPMDCompatibilityTracker.isAtFixpoint())
          ++KnownSPMDCount;
        else
          ++AssumedSPMDCount;
      } else {
        if (AA.SPMDCompatibilityTracker.isAtFixpoint())
          ++KnownNonSPMDCount;
        else
          ++AssumedNonSPMDCount;
      }
    }

    if ((AssumedSPMDCount + KnownSPMDCount) &&
        (AssumedNonSPMDCount + KnownNonSPMDCount))
      return indicatePessimisticFixpoint();

    auto &Ctx = getAnchorValue().getContext();
    // If the caller can only be reached by SPMD kernel entries, the parallel
    // level is 1. Similarly, if the caller can only be reached by non-SPMD
    // kernel entries, it is 0.
    if (AssumedSPMDCount || KnownSPMDCount) {
      assert(KnownNonSPMDCount == 0 && AssumedNonSPMDCount == 0 &&
             "Expected only SPMD kernels!");
      SimplifiedValue = ConstantInt::get(Type::getInt8Ty(Ctx), 1);
    } else {
      assert(KnownSPMDCount == 0 && AssumedSPMDCount == 0 &&
             "Expected only non-SPMD kernels!");
      SimplifiedValue = ConstantInt::get(Type::getInt8Ty(Ctx), 0);
    }
    return SimplifiedValue == SimplifiedValueBefore ? ChangeStatus::UNCHANGED
                                                    : ChangeStatus::CHANGED;
  }

  ChangeStatus foldKernelFnAttribute(Attributor &A, llvm::StringRef Attr) {
    // Specialize only if all the calls agree with the attribute constant value
    int32_t CurrentAttrValue = -1;
    std::optional<Value *> SimplifiedValueBefore = SimplifiedValue;

    auto &CallerKernelInfoAA = A.getAAFor<AAKernelInfo>(
        *this, IRPosition::function(*getAnchorScope()), DepClassTy::REQUIRED);

    if (!CallerKernelInfoAA.ReachingKernelEntries.isValidState())
      return indicatePessimisticFixpoint();

    // Iterate over the kernels that reach this function
    for (Kernel K : CallerKernelInfoAA.ReachingKernelEntries) {
      int32_t NextAttrVal = K->getFnAttributeAsParsedInteger(Attr, -1);

      if (NextAttrVal == -1 ||
          (CurrentAttrValue != -1 && CurrentAttrValue != NextAttrVal))
        return indicatePessimisticFixpoint();
      CurrentAttrValue = NextAttrVal;
    }

    if (CurrentAttrValue != -1) {
      auto &Ctx = getAnchorValue().getContext();
      SimplifiedValue =
          ConstantInt::get(Type::getInt32Ty(Ctx), CurrentAttrValue);
    }
    return SimplifiedValue == SimplifiedValueBefore ? ChangeStatus::UNCHANGED
                                                    : ChangeStatus::CHANGED;
  }

  /// An optional value the associated value is assumed to fold to. That is, we
  /// assume the associated value (which is a call) can be replaced by this
  /// simplified value.
  std::optional<Value *> SimplifiedValue;

  /// The runtime function kind of the callee of the associated call site.
  RuntimeFunction RFKind;
};

} // namespace

/// Register folding callsite
void OpenMPOpt::registerFoldRuntimeCall(RuntimeFunction RF) {
  auto &RFI = OMPInfoCache.RFIs[RF];
  RFI.foreachUse(SCC, [&](Use &U, Function &F) {
    CallInst *CI = OpenMPOpt::getCallIfRegularCall(U, &RFI);
    if (!CI)
      return false;
    A.getOrCreateAAFor<AAFoldRuntimeCall>(
        IRPosition::callsite_returned(*CI), /* QueryingAA */ nullptr,
        DepClassTy::NONE, /* ForceUpdate */ false,
        /* UpdateAfterInit */ false);
    return false;
  });
}

void OpenMPOpt::registerAAs(bool IsModulePass) {
  if (SCC.empty())
    return;

  if (IsModulePass) {
    // Ensure we create the AAKernelInfo AAs first and without triggering an
    // update. This will make sure we register all value simplification
    // callbacks before any other AA has the chance to create an AAValueSimplify
    // or similar.
    auto CreateKernelInfoCB = [&](Use &, Function &Kernel) {
      A.getOrCreateAAFor<AAKernelInfo>(
          IRPosition::function(Kernel), /* QueryingAA */ nullptr,
          DepClassTy::NONE, /* ForceUpdate */ false,
          /* UpdateAfterInit */ false);
      return false;
    };
    OMPInformationCache::RuntimeFunctionInfo &InitRFI =
        OMPInfoCache.RFIs[OMPRTL___kmpc_target_init];
    InitRFI.foreachUse(SCC, CreateKernelInfoCB);

    registerFoldRuntimeCall(OMPRTL___kmpc_is_spmd_exec_mode);
    registerFoldRuntimeCall(OMPRTL___kmpc_parallel_level);
    registerFoldRuntimeCall(OMPRTL___kmpc_get_hardware_num_threads_in_block);
    registerFoldRuntimeCall(OMPRTL___kmpc_get_hardware_num_blocks);
  }

  // Create CallSite AA for all Getters.
  for (int Idx = 0; Idx < OMPInfoCache.ICVs.size() - 1; ++Idx) {
    auto ICVInfo = OMPInfoCache.ICVs[static_cast<InternalControlVar>(Idx)];

    auto &GetterRFI = OMPInfoCache.RFIs[ICVInfo.Getter];

    auto CreateAA = [&](Use &U, Function &Caller) {
      CallInst *CI = OpenMPOpt::getCallIfRegularCall(U, &GetterRFI);
      if (!CI)
        return false;

      auto &CB = cast<CallBase>(*CI);

      IRPosition CBPos = IRPosition::callsite_function(CB);
      A.getOrCreateAAFor<AAICVTracker>(CBPos);
      return false;
    };

    GetterRFI.foreachUse(SCC, CreateAA);
  }
  auto &GlobalizationRFI = OMPInfoCache.RFIs[OMPRTL___kmpc_alloc_shared];
  auto CreateAA = [&](Use &U, Function &F) {
    A.getOrCreateAAFor<AAHeapToShared>(IRPosition::function(F));
    return false;
  };
  if (!DisableOpenMPOptDeglobalization)
    GlobalizationRFI.foreachUse(SCC, CreateAA);

  // Create an ExecutionDomain AA for every function and a HeapToStack AA for
  // every function if there is a device kernel.
  if (!isOpenMPDevice(M))
    return;

  for (auto *F : SCC) {
    if (F->isDeclaration())
      continue;

    A.getOrCreateAAFor<AAExecutionDomain>(IRPosition::function(*F));
    if (!DisableOpenMPOptDeglobalization)
      A.getOrCreateAAFor<AAHeapToStack>(IRPosition::function(*F));

    for (auto &I : instructions(*F)) {
      if (auto *LI = dyn_cast<LoadInst>(&I)) {
        bool UsedAssumedInformation = false;
        // FIXME: This is causing some crashes in opt, comment out for now.
        //A.getAssumedSimplified(IRPosition::value(*LI), /* AA */ nullptr,
          //                     UsedAssumedInformation, AA::Interprocedural);
      } else if (auto *SI = dyn_cast<StoreInst>(&I)) {
        A.getOrCreateAAFor<AAIsDead>(IRPosition::value(*SI));
      }
    }
  }
}

const char AAICVTracker::ID = 0;
const char AAKernelInfo::ID = 0;
const char AAExecutionDomain::ID = 0;
const char AAHeapToShared::ID = 0;
const char AAFoldRuntimeCall::ID = 0;

AAICVTracker &AAICVTracker::createForPosition(const IRPosition &IRP,
                                              Attributor &A) {
  AAICVTracker *AA = nullptr;
  switch (IRP.getPositionKind()) {
  case IRPosition::IRP_INVALID:
  case IRPosition::IRP_FLOAT:
  case IRPosition::IRP_ARGUMENT:
  case IRPosition::IRP_CALL_SITE_ARGUMENT:
    llvm_unreachable("ICVTracker can only be created for function position!");
  case IRPosition::IRP_RETURNED:
    AA = new (A.Allocator) AAICVTrackerFunctionReturned(IRP, A);
    break;
  case IRPosition::IRP_CALL_SITE_RETURNED:
    AA = new (A.Allocator) AAICVTrackerCallSiteReturned(IRP, A);
    break;
  case IRPosition::IRP_CALL_SITE:
    AA = new (A.Allocator) AAICVTrackerCallSite(IRP, A);
    break;
  case IRPosition::IRP_FUNCTION:
    AA = new (A.Allocator) AAICVTrackerFunction(IRP, A);
    break;
  }

  return *AA;
}

AAExecutionDomain &AAExecutionDomain::createForPosition(const IRPosition &IRP,
                                                        Attributor &A) {
  AAExecutionDomainFunction *AA = nullptr;
  switch (IRP.getPositionKind()) {
  case IRPosition::IRP_INVALID:
  case IRPosition::IRP_FLOAT:
  case IRPosition::IRP_ARGUMENT:
  case IRPosition::IRP_CALL_SITE_ARGUMENT:
  case IRPosition::IRP_RETURNED:
  case IRPosition::IRP_CALL_SITE_RETURNED:
  case IRPosition::IRP_CALL_SITE:
    llvm_unreachable(
        "AAExecutionDomain can only be created for function position!");
  case IRPosition::IRP_FUNCTION:
    AA = new (A.Allocator) AAExecutionDomainFunction(IRP, A);
    break;
  }

  return *AA;
}

AAHeapToShared &AAHeapToShared::createForPosition(const IRPosition &IRP,
                                                  Attributor &A) {
  AAHeapToSharedFunction *AA = nullptr;
  switch (IRP.getPositionKind()) {
  case IRPosition::IRP_INVALID:
  case IRPosition::IRP_FLOAT:
  case IRPosition::IRP_ARGUMENT:
  case IRPosition::IRP_CALL_SITE_ARGUMENT:
  case IRPosition::IRP_RETURNED:
  case IRPosition::IRP_CALL_SITE_RETURNED:
  case IRPosition::IRP_CALL_SITE:
    llvm_unreachable(
        "AAHeapToShared can only be created for function position!");
  case IRPosition::IRP_FUNCTION:
    AA = new (A.Allocator) AAHeapToSharedFunction(IRP, A);
    break;
  }

  return *AA;
}

AAKernelInfo &AAKernelInfo::createForPosition(const IRPosition &IRP,
                                              Attributor &A) {
  AAKernelInfo *AA = nullptr;
  switch (IRP.getPositionKind()) {
  case IRPosition::IRP_INVALID:
  case IRPosition::IRP_FLOAT:
  case IRPosition::IRP_ARGUMENT:
  case IRPosition::IRP_RETURNED:
  case IRPosition::IRP_CALL_SITE_RETURNED:
  case IRPosition::IRP_CALL_SITE_ARGUMENT:
    llvm_unreachable("KernelInfo can only be created for function position!");
  case IRPosition::IRP_CALL_SITE:
    AA = new (A.Allocator) AAKernelInfoCallSite(IRP, A);
    break;
  case IRPosition::IRP_FUNCTION:
    AA = new (A.Allocator) AAKernelInfoFunction(IRP, A);
    break;
  }

  return *AA;
}

AAFoldRuntimeCall &AAFoldRuntimeCall::createForPosition(const IRPosition &IRP,
                                                        Attributor &A) {
  AAFoldRuntimeCall *AA = nullptr;
  switch (IRP.getPositionKind()) {
  case IRPosition::IRP_INVALID:
  case IRPosition::IRP_FLOAT:
  case IRPosition::IRP_ARGUMENT:
  case IRPosition::IRP_RETURNED:
  case IRPosition::IRP_FUNCTION:
  case IRPosition::IRP_CALL_SITE:
  case IRPosition::IRP_CALL_SITE_ARGUMENT:
    llvm_unreachable("KernelInfo can only be created for call site position!");
  case IRPosition::IRP_CALL_SITE_RETURNED:
    AA = new (A.Allocator) AAFoldRuntimeCallCallSiteReturned(IRP, A);
    break;
  }

  return *AA;
}

PreservedAnalyses OpenMPOptPass::run(Module &M, ModuleAnalysisManager &AM) {
  if (!containsOpenMP(M))
    return PreservedAnalyses::all();
  if (DisableOpenMPOptimizations)
    return PreservedAnalyses::all();

  FunctionAnalysisManager &FAM =
      AM.getResult<FunctionAnalysisManagerModuleProxy>(M).getManager();
  KernelSet Kernels = getDeviceKernels(M);

  if (PrintModuleBeforeOptimizations)
    LLVM_DEBUG(dbgs() << TAG << "Module before OpenMPOpt Module Pass:\n" << M);

  auto IsCalled = [&](Function &F) {
    if (Kernels.contains(&F))
      return true;
    for (const User *U : F.users())
      if (!isa<BlockAddress>(U))
        return true;
    return false;
  };

  auto EmitRemark = [&](Function &F) {
    auto &ORE = FAM.getResult<OptimizationRemarkEmitterAnalysis>(F);
    ORE.emit([&]() {
      OptimizationRemarkAnalysis ORA(DEBUG_TYPE, "OMP140", &F);
      return ORA << "Could not internalize function. "
                 << "Some optimizations may not be possible. [OMP140]";
    });
  };

  // Create internal copies of each function if this is a kernel Module. This
  // allows iterprocedural passes to see every call edge.
  DenseMap<Function *, Function *> InternalizedMap;
  if (isOpenMPDevice(M)) {
    SmallPtrSet<Function *, 16> InternalizeFns;
    for (Function &F : M)
      if (!F.isDeclaration() && !Kernels.contains(&F) && IsCalled(F) &&
          !DisableInternalization) {
        if (Attributor::isInternalizable(F)) {
          InternalizeFns.insert(&F);
        } else if (!F.hasLocalLinkage() && !F.hasFnAttribute(Attribute::Cold)) {
          EmitRemark(F);
        }
      }

    Attributor::internalizeFunctions(InternalizeFns, InternalizedMap);
  }

  // Look at every function in the Module unless it was internalized.
  SmallVector<Function *, 16> SCC;
  for (Function &F : M)
    if (!F.isDeclaration() && !InternalizedMap.lookup(&F))
      SCC.push_back(&F);

  if (SCC.empty())
    return PreservedAnalyses::all();

  AnalysisGetter AG(FAM);

  auto OREGetter = [&FAM](Function *F) -> OptimizationRemarkEmitter & {
    return FAM.getResult<OptimizationRemarkEmitterAnalysis>(*F);
  };

  BumpPtrAllocator Allocator;
  CallGraphUpdater CGUpdater;

  OMPInformationCache InfoCache(M, AG, Allocator, /*CGSCC*/ nullptr, Kernels);

  unsigned MaxFixpointIterations =
      (isOpenMPDevice(M)) ? SetFixpointIterations : 32;

  AttributorConfig AC(CGUpdater);
  AC.DefaultInitializeLiveInternals = false;
  AC.RewriteSignatures = false;
  AC.MaxFixpointIterations = MaxFixpointIterations;
  AC.OREGetter = OREGetter;
  AC.PassName = DEBUG_TYPE;

  SetVector<Function *> Functions;
  Attributor A(Functions, InfoCache, AC);

  OpenMPOpt OMPOpt(SCC, CGUpdater, OREGetter, InfoCache, A);
  bool Changed = OMPOpt.run(true);

  // Optionally inline device functions for potentially better performance.
  if (AlwaysInlineDeviceFunctions && isOpenMPDevice(M))
    for (Function &F : M)
      if (!F.isDeclaration() && !Kernels.contains(&F) &&
          !F.hasFnAttribute(Attribute::NoInline))
        F.addFnAttr(Attribute::AlwaysInline);

  if (PrintModuleAfterOptimizations)
    LLVM_DEBUG(dbgs() << TAG << "Module after OpenMPOpt Module Pass:\n" << M);

  if (Changed)
    return PreservedAnalyses::none();

  return PreservedAnalyses::all();
}

PreservedAnalyses OpenMPOptCGSCCPass::run(LazyCallGraph::SCC &C,
                                          CGSCCAnalysisManager &AM,
                                          LazyCallGraph &CG,
                                          CGSCCUpdateResult &UR) {
  if (!containsOpenMP(*C.begin()->getFunction().getParent()))
    return PreservedAnalyses::all();
  if (DisableOpenMPOptimizations)
    return PreservedAnalyses::all();

  SmallVector<Function *, 16> SCC;
  // If there are kernels in the module, we have to run on all SCC's.
  for (LazyCallGraph::Node &N : C) {
    Function *Fn = &N.getFunction();
    SCC.push_back(Fn);
  }

  if (SCC.empty())
    return PreservedAnalyses::all();

  Module &M = *C.begin()->getFunction().getParent();

  if (PrintModuleBeforeOptimizations)
    LLVM_DEBUG(dbgs() << TAG << "Module before OpenMPOpt CGSCC Pass:\n" << M);

  KernelSet Kernels = getDeviceKernels(M);

  FunctionAnalysisManager &FAM =
      AM.getResult<FunctionAnalysisManagerCGSCCProxy>(C, CG).getManager();

  AnalysisGetter AG(FAM);

  auto OREGetter = [&FAM](Function *F) -> OptimizationRemarkEmitter & {
    return FAM.getResult<OptimizationRemarkEmitterAnalysis>(*F);
  };

  BumpPtrAllocator Allocator;
  CallGraphUpdater CGUpdater;
  CGUpdater.initialize(CG, C, AM, UR);

  SetVector<Function *> Functions(SCC.begin(), SCC.end());
  OMPInformationCache InfoCache(*(Functions.back()->getParent()), AG, Allocator,
                                /*CGSCC*/ &Functions, Kernels);

  unsigned MaxFixpointIterations =
      (isOpenMPDevice(M)) ? SetFixpointIterations : 32;

  AttributorConfig AC(CGUpdater);
  AC.DefaultInitializeLiveInternals = false;
  AC.IsModulePass = false;
  AC.RewriteSignatures = false;
  AC.MaxFixpointIterations = MaxFixpointIterations;
  AC.OREGetter = OREGetter;
  AC.PassName = DEBUG_TYPE;

  Attributor A(Functions, InfoCache, AC);

  OpenMPOpt OMPOpt(SCC, CGUpdater, OREGetter, InfoCache, A);
  bool Changed = OMPOpt.run(false);

  if (PrintModuleAfterOptimizations)
    LLVM_DEBUG(dbgs() << TAG << "Module after OpenMPOpt CGSCC Pass:\n" << M);

  if (Changed)
    return PreservedAnalyses::none();

  return PreservedAnalyses::all();
}

KernelSet llvm::omp::getDeviceKernels(Module &M) {
  // TODO: Create a more cross-platform way of determining device kernels.
  NamedMDNode *MD = M.getNamedMetadata("nvvm.annotations");
  KernelSet Kernels;

  if (!MD)
    return Kernels;

  for (auto *Op : MD->operands()) {
    if (Op->getNumOperands() < 2)
      continue;
    MDString *KindID = dyn_cast<MDString>(Op->getOperand(1));
    if (!KindID || KindID->getString() != "kernel")
      continue;

    Function *KernelFn =
        mdconst::dyn_extract_or_null<Function>(Op->getOperand(0));
    if (!KernelFn)
      continue;

    ++NumOpenMPTargetRegionKernels;

    Kernels.insert(KernelFn);
  }

  return Kernels;
}

bool llvm::omp::containsOpenMP(Module &M) {
  Metadata *MD = M.getModuleFlag("openmp");
  if (!MD)
    return false;

  return true;
}

bool llvm::omp::isOpenMPDevice(Module &M) {
  Metadata *MD = M.getModuleFlag("openmp-device");
  if (!MD)
    return false;

  return true;
}<|MERGE_RESOLUTION|>--- conflicted
+++ resolved
@@ -2983,15 +2983,8 @@
 
     auto &OMPInfoCache = static_cast<OMPInformationCache &>(A.getInfoCache());
     auto &RFI = OMPInfoCache.RFIs[OMPRTL___kmpc_alloc_shared];
-<<<<<<< HEAD
-    if (!RFI.Declaration) {
-      indicatePessimisticFixpoint();
-      return;
-    }
-=======
     if (!RFI.Declaration)
       return;
->>>>>>> b5ab42af
 
     Attributor::SimplifictionCallbackTy SCB =
         [](const IRPosition &, const AbstractAttribute *,
