--- conflicted
+++ resolved
@@ -2772,19 +2772,6 @@
   AAExecutionDomainFunction(const IRPosition &IRP, Attributor &A)
       : AAExecutionDomain(IRP, A) {}
 
-<<<<<<< HEAD
-=======
-  ~AAExecutionDomainFunction() { delete RPOT; }
-
-  void initialize(Attributor &A) override {
-    if (getAnchorScope()->isDeclaration()) {
-      indicatePessimisticFixpoint();
-      return;
-    }
-    RPOT = new ReversePostOrderTraversal<Function *>(getAnchorScope());
-  }
-
->>>>>>> f9839876
   const std::string getAsStr() const override {
     return "[AAExecutionDomain] " + std::to_string(SingleThreadedBBs.size()) +
            "/" + std::to_string(NumBBs) + " BBs thread 0 only.";
