--- conflicted
+++ resolved
@@ -189,12 +189,9 @@
 PIPE_OPERATOR(AAAssumptionInfo)
 PIPE_OPERATOR(AAUnderlyingObjects)
 PIPE_OPERATOR(AAAddressSpace)
-<<<<<<< HEAD
-=======
 PIPE_OPERATOR(AAIndirectCallInfo)
 PIPE_OPERATOR(AAGlobalValueInfo)
 PIPE_OPERATOR(AADenormalFPMath)
->>>>>>> 9536bbe4
 
 #undef PIPE_OPERATOR
 
@@ -12369,12 +12366,9 @@
 const char AAAssumptionInfo::ID = 0;
 const char AAUnderlyingObjects::ID = 0;
 const char AAAddressSpace::ID = 0;
-<<<<<<< HEAD
-=======
 const char AAIndirectCallInfo::ID = 0;
 const char AAGlobalValueInfo::ID = 0;
 const char AADenormalFPMath::ID = 0;
->>>>>>> 9536bbe4
 
 // Macro magic to create the static generator function for attributes that
 // follow the naming scheme.
