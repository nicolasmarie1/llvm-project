--- conflicted
+++ resolved
@@ -2583,17 +2583,12 @@
   // numerous hazards. AliasAnalysis and its utilities rely on special rules
   // governing loads and stores which don't apply to icmps. Also, AliasAnalysis
   // doesn't need to guarantee pointer inequality when it says NoAlias.
-<<<<<<< HEAD
-  Constant *LHSOffset = stripAndComputeConstantOffsets(DL, LHS);
-  Constant *RHSOffset = stripAndComputeConstantOffsets(DL, RHS);
-=======
 
   // Even if an non-inbounds GEP occurs along the path we can still optimize
   // equality comparisons concerning the result.
   bool AllowNonInbounds = ICmpInst::isEquality(Pred);
   APInt LHSOffset = stripAndComputeConstantOffsets(DL, LHS, AllowNonInbounds);
   APInt RHSOffset = stripAndComputeConstantOffsets(DL, RHS, AllowNonInbounds);
->>>>>>> 7adb8588
 
   // If LHS and RHS are related via constant offsets to the same base
   // value, we can replace it with an icmp which just compares the offsets.
@@ -2636,6 +2631,7 @@
         (isa<AllocaInst>(RHS) || isa<GlobalVariable>(RHS))) {
       uint64_t LHSSize, RHSSize;
       ObjectSizeOpts Opts;
+      Opts.EvalMode = ObjectSizeOpts::Mode::Min;
       Opts.NullIsUnknownSize =
           NullPointerIsDefined(cast<AllocaInst>(LHS)->getFunction());
       if (getObjectSize(LHS, LHSSize, DL, TLI, Opts) &&
@@ -2645,36 +2641,6 @@
         return ConstantInt::get(GetCompareTy(LHS),
                                 !CmpInst::isTrueWhenEqual(Pred));
       }
-
-      // Repeat the above check but this time without depending on DataLayout
-      // or being able to compute a precise size.
-      if (!cast<PointerType>(LHS->getType())->isEmptyTy() &&
-          !cast<PointerType>(RHS->getType())->isEmptyTy() &&
-          LHSOffset.isNullValue() && RHSOffset.isNullValue())
-        return ConstantInt::get(GetCompareTy(LHS),
-                                !CmpInst::isTrueWhenEqual(Pred));
-    }
-
-    // Even if an non-inbounds GEP occurs along the path we can still optimize
-    // equality comparisons concerning the result. We avoid walking the whole
-    // chain again by starting where the last calls to
-    // stripAndComputeConstantOffsets left off and accumulate the offsets.
-    Constant *LHSNoBound = stripAndComputeConstantOffsets(DL, LHS, true);
-    Constant *RHSNoBound = stripAndComputeConstantOffsets(DL, RHS, true);
-    if (LHS == RHS) {
-      // Ensure all types are same as LHSNoBound
-      if (LHSOffset->getType() != LHSNoBound->getType())
-        LHSOffset = llvm::ConstantExpr::getIntegerCast(
-            LHSOffset, LHSNoBound->getType(), true);
-      if (RHSOffset->getType() != LHSNoBound->getType())
-        RHSOffset = llvm::ConstantExpr::getIntegerCast(
-            RHSOffset, LHSNoBound->getType(), true);
-      if (RHSNoBound->getType() != LHSNoBound->getType())
-        RHSNoBound = llvm::ConstantExpr::getIntegerCast(
-            RHSNoBound, LHSNoBound->getType(), true);
-      return ConstantExpr::getICmp(Pred,
-                                   ConstantExpr::getAdd(LHSOffset, LHSNoBound),
-                                   ConstantExpr::getAdd(RHSOffset, RHSNoBound));
     }
 
     // If one side of the equality comparison must come from a noalias call
