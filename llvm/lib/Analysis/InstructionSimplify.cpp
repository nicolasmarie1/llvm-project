//===- InstructionSimplify.cpp - Fold instruction operands ----------------===//
//
// Part of the LLVM Project, under the Apache License v2.0 with LLVM Exceptions.
// See https://llvm.org/LICENSE.txt for license information.
// SPDX-License-Identifier: Apache-2.0 WITH LLVM-exception
//
//===----------------------------------------------------------------------===//
//
// This file implements routines for folding instructions into simpler forms
// that do not require creating new instructions.  This does constant folding
// ("add i32 1, 1" -> "2") but can also handle non-constant operands, either
// returning a constant ("and i32 %x, 0" -> "0") or an already existing value
// ("and i32 %x, %x" -> "%x").  All operands are assumed to have already been
// simplified: This is usually true and assuming it simplifies the logic (if
// they have not been simplified then results are correct but maybe suboptimal).
//
//===----------------------------------------------------------------------===//

#include "llvm/Analysis/InstructionSimplify.h"

#include "llvm/ADT/STLExtras.h"
#include "llvm/ADT/SetVector.h"
#include "llvm/ADT/SmallPtrSet.h"
#include "llvm/ADT/Statistic.h"
#include "llvm/Analysis/AliasAnalysis.h"
#include "llvm/Analysis/AssumptionCache.h"
#include "llvm/Analysis/CaptureTracking.h"
#include "llvm/Analysis/CmpInstAnalysis.h"
#include "llvm/Analysis/ConstantFolding.h"
#include "llvm/Analysis/InstSimplifyFolder.h"
#include "llvm/Analysis/LoopAnalysisManager.h"
#include "llvm/Analysis/MemoryBuiltins.h"
#include "llvm/Analysis/OverflowInstAnalysis.h"
#include "llvm/Analysis/ValueTracking.h"
#include "llvm/Analysis/VectorUtils.h"
#include "llvm/IR/ConstantRange.h"
#include "llvm/IR/DataLayout.h"
#include "llvm/IR/Dominators.h"
#include "llvm/IR/GetElementPtrTypeIterator.h"
#include "llvm/IR/GlobalAlias.h"
#include "llvm/IR/InstrTypes.h"
#include "llvm/IR/Instructions.h"
#include "llvm/IR/Operator.h"
#include "llvm/IR/PatternMatch.h"
#include "llvm/IR/ValueHandle.h"
#include "llvm/Support/KnownBits.h"
#include <algorithm>
using namespace llvm;
using namespace llvm::PatternMatch;

#define DEBUG_TYPE "instsimplify"

enum { RecursionLimit = 3 };

STATISTIC(NumExpand,  "Number of expansions");
STATISTIC(NumReassoc, "Number of reassociations");

static Value *SimplifyAndInst(Value *, Value *, const SimplifyQuery &, unsigned);
static Value *simplifyUnOp(unsigned, Value *, const SimplifyQuery &, unsigned);
static Value *simplifyFPUnOp(unsigned, Value *, const FastMathFlags &,
                             const SimplifyQuery &, unsigned);
static Value *SimplifyBinOp(unsigned, Value *, Value *, const SimplifyQuery &,
                            unsigned);
static Value *SimplifyBinOp(unsigned, Value *, Value *, const FastMathFlags &,
                            const SimplifyQuery &, unsigned);
static Value *SimplifyCmpInst(unsigned, Value *, Value *, const SimplifyQuery &,
                              unsigned);
static Value *SimplifyICmpInst(unsigned Predicate, Value *LHS, Value *RHS,
                               const SimplifyQuery &Q, unsigned MaxRecurse);
static Value *SimplifyOrInst(Value *, Value *, const SimplifyQuery &, unsigned);
static Value *SimplifyXorInst(Value *, Value *, const SimplifyQuery &, unsigned);
static Value *SimplifyCastInst(unsigned, Value *, Type *,
                               const SimplifyQuery &, unsigned);
static Value *SimplifyGEPInst(Type *, Value *, ArrayRef<Value *>, bool,
                              const SimplifyQuery &, unsigned);
static Value *SimplifySelectInst(Value *, Value *, Value *,
                                 const SimplifyQuery &, unsigned);

static Value *foldSelectWithBinaryOp(Value *Cond, Value *TrueVal,
                                     Value *FalseVal) {
  BinaryOperator::BinaryOps BinOpCode;
  if (auto *BO = dyn_cast<BinaryOperator>(Cond))
    BinOpCode = BO->getOpcode();
  else
    return nullptr;

  CmpInst::Predicate ExpectedPred, Pred1, Pred2;
  if (BinOpCode == BinaryOperator::Or) {
    ExpectedPred = ICmpInst::ICMP_NE;
  } else if (BinOpCode == BinaryOperator::And) {
    ExpectedPred = ICmpInst::ICMP_EQ;
  } else
    return nullptr;

  // %A = icmp eq %TV, %FV
  // %B = icmp eq %X, %Y (and one of these is a select operand)
  // %C = and %A, %B
  // %D = select %C, %TV, %FV
  // -->
  // %FV

  // %A = icmp ne %TV, %FV
  // %B = icmp ne %X, %Y (and one of these is a select operand)
  // %C = or %A, %B
  // %D = select %C, %TV, %FV
  // -->
  // %TV
  Value *X, *Y;
  if (!match(Cond, m_c_BinOp(m_c_ICmp(Pred1, m_Specific(TrueVal),
                                      m_Specific(FalseVal)),
                             m_ICmp(Pred2, m_Value(X), m_Value(Y)))) ||
      Pred1 != Pred2 || Pred1 != ExpectedPred)
    return nullptr;

  if (X == TrueVal || X == FalseVal || Y == TrueVal || Y == FalseVal)
    return BinOpCode == BinaryOperator::Or ? TrueVal : FalseVal;

  return nullptr;
}

/// For a boolean type or a vector of boolean type, return false or a vector
/// with every element false.
static Constant *getFalse(Type *Ty) {
  return ConstantInt::getFalse(Ty);
}

/// For a boolean type or a vector of boolean type, return true or a vector
/// with every element true.
static Constant *getTrue(Type *Ty) {
  return ConstantInt::getTrue(Ty);
}

/// isSameCompare - Is V equivalent to the comparison "LHS Pred RHS"?
static bool isSameCompare(Value *V, CmpInst::Predicate Pred, Value *LHS,
                          Value *RHS) {
  CmpInst *Cmp = dyn_cast<CmpInst>(V);
  if (!Cmp)
    return false;
  CmpInst::Predicate CPred = Cmp->getPredicate();
  Value *CLHS = Cmp->getOperand(0), *CRHS = Cmp->getOperand(1);
  if (CPred == Pred && CLHS == LHS && CRHS == RHS)
    return true;
  return CPred == CmpInst::getSwappedPredicate(Pred) && CLHS == RHS &&
    CRHS == LHS;
}

/// Simplify comparison with true or false branch of select:
///  %sel = select i1 %cond, i32 %tv, i32 %fv
///  %cmp = icmp sle i32 %sel, %rhs
/// Compose new comparison by substituting %sel with either %tv or %fv
/// and see if it simplifies.
static Value *simplifyCmpSelCase(CmpInst::Predicate Pred, Value *LHS,
                                 Value *RHS, Value *Cond,
                                 const SimplifyQuery &Q, unsigned MaxRecurse,
                                 Constant *TrueOrFalse) {
  Value *SimplifiedCmp = SimplifyCmpInst(Pred, LHS, RHS, Q, MaxRecurse);
  if (SimplifiedCmp == Cond) {
    // %cmp simplified to the select condition (%cond).
    return TrueOrFalse;
  } else if (!SimplifiedCmp && isSameCompare(Cond, Pred, LHS, RHS)) {
    // It didn't simplify. However, if composed comparison is equivalent
    // to the select condition (%cond) then we can replace it.
    return TrueOrFalse;
  }
  return SimplifiedCmp;
}

/// Simplify comparison with true branch of select
static Value *simplifyCmpSelTrueCase(CmpInst::Predicate Pred, Value *LHS,
                                     Value *RHS, Value *Cond,
                                     const SimplifyQuery &Q,
                                     unsigned MaxRecurse) {
  return simplifyCmpSelCase(Pred, LHS, RHS, Cond, Q, MaxRecurse,
                            getTrue(Cond->getType()));
}

/// Simplify comparison with false branch of select
static Value *simplifyCmpSelFalseCase(CmpInst::Predicate Pred, Value *LHS,
                                      Value *RHS, Value *Cond,
                                      const SimplifyQuery &Q,
                                      unsigned MaxRecurse) {
  return simplifyCmpSelCase(Pred, LHS, RHS, Cond, Q, MaxRecurse,
                            getFalse(Cond->getType()));
}

/// We know comparison with both branches of select can be simplified, but they
/// are not equal. This routine handles some logical simplifications.
static Value *handleOtherCmpSelSimplifications(Value *TCmp, Value *FCmp,
                                               Value *Cond,
                                               const SimplifyQuery &Q,
                                               unsigned MaxRecurse) {
  // If the false value simplified to false, then the result of the compare
  // is equal to "Cond && TCmp".  This also catches the case when the false
  // value simplified to false and the true value to true, returning "Cond".
  // Folding select to and/or isn't poison-safe in general; impliesPoison
  // checks whether folding it does not convert a well-defined value into
  // poison.
  if (match(FCmp, m_Zero()) && impliesPoison(TCmp, Cond))
    if (Value *V = SimplifyAndInst(Cond, TCmp, Q, MaxRecurse))
      return V;
  // If the true value simplified to true, then the result of the compare
  // is equal to "Cond || FCmp".
  if (match(TCmp, m_One()) && impliesPoison(FCmp, Cond))
    if (Value *V = SimplifyOrInst(Cond, FCmp, Q, MaxRecurse))
      return V;
  // Finally, if the false value simplified to true and the true value to
  // false, then the result of the compare is equal to "!Cond".
  if (match(FCmp, m_One()) && match(TCmp, m_Zero()))
    if (Value *V = SimplifyXorInst(
            Cond, Constant::getAllOnesValue(Cond->getType()), Q, MaxRecurse))
      return V;
  return nullptr;
}

/// Does the given value dominate the specified phi node?
static bool valueDominatesPHI(Value *V, PHINode *P, const DominatorTree *DT) {
  Instruction *I = dyn_cast<Instruction>(V);
  if (!I)
    // Arguments and constants dominate all instructions.
    return true;

  // If we are processing instructions (and/or basic blocks) that have not been
  // fully added to a function, the parent nodes may still be null. Simply
  // return the conservative answer in these cases.
  if (!I->getParent() || !P->getParent() || !I->getFunction())
    return false;

  // If we have a DominatorTree then do a precise test.
  if (DT)
    return DT->dominates(I, P);

  // Otherwise, if the instruction is in the entry block and is not an invoke,
  // then it obviously dominates all phi nodes.
  if (I->getParent()->isEntryBlock() && !isa<InvokeInst>(I) &&
      !isa<CallBrInst>(I))
    return true;

  return false;
}

/// Try to simplify a binary operator of form "V op OtherOp" where V is
/// "(B0 opex B1)" by distributing 'op' across 'opex' as
/// "(B0 op OtherOp) opex (B1 op OtherOp)".
static Value *expandBinOp(Instruction::BinaryOps Opcode, Value *V,
                          Value *OtherOp, Instruction::BinaryOps OpcodeToExpand,
                          const SimplifyQuery &Q, unsigned MaxRecurse) {
  auto *B = dyn_cast<BinaryOperator>(V);
  if (!B || B->getOpcode() != OpcodeToExpand)
    return nullptr;
  Value *B0 = B->getOperand(0), *B1 = B->getOperand(1);
  Value *L = SimplifyBinOp(Opcode, B0, OtherOp, Q.getWithoutUndef(),
                           MaxRecurse);
  if (!L)
    return nullptr;
  Value *R = SimplifyBinOp(Opcode, B1, OtherOp, Q.getWithoutUndef(),
                           MaxRecurse);
  if (!R)
    return nullptr;

  // Does the expanded pair of binops simplify to the existing binop?
  if ((L == B0 && R == B1) ||
      (Instruction::isCommutative(OpcodeToExpand) && L == B1 && R == B0)) {
    ++NumExpand;
    return B;
  }

  // Otherwise, return "L op' R" if it simplifies.
  Value *S = SimplifyBinOp(OpcodeToExpand, L, R, Q, MaxRecurse);
  if (!S)
    return nullptr;

  ++NumExpand;
  return S;
}

/// Try to simplify binops of form "A op (B op' C)" or the commuted variant by
/// distributing op over op'.
static Value *expandCommutativeBinOp(Instruction::BinaryOps Opcode,
                                     Value *L, Value *R,
                                     Instruction::BinaryOps OpcodeToExpand,
                                     const SimplifyQuery &Q,
                                     unsigned MaxRecurse) {
  // Recursion is always used, so bail out at once if we already hit the limit.
  if (!MaxRecurse--)
    return nullptr;

  if (Value *V = expandBinOp(Opcode, L, R, OpcodeToExpand, Q, MaxRecurse))
    return V;
  if (Value *V = expandBinOp(Opcode, R, L, OpcodeToExpand, Q, MaxRecurse))
    return V;
  return nullptr;
}

/// Generic simplifications for associative binary operations.
/// Returns the simpler value, or null if none was found.
static Value *SimplifyAssociativeBinOp(Instruction::BinaryOps Opcode,
                                       Value *LHS, Value *RHS,
                                       const SimplifyQuery &Q,
                                       unsigned MaxRecurse) {
  assert(Instruction::isAssociative(Opcode) && "Not an associative operation!");

  // Recursion is always used, so bail out at once if we already hit the limit.
  if (!MaxRecurse--)
    return nullptr;

  BinaryOperator *Op0 = dyn_cast<BinaryOperator>(LHS);
  BinaryOperator *Op1 = dyn_cast<BinaryOperator>(RHS);

  // Transform: "(A op B) op C" ==> "A op (B op C)" if it simplifies completely.
  if (Op0 && Op0->getOpcode() == Opcode) {
    Value *A = Op0->getOperand(0);
    Value *B = Op0->getOperand(1);
    Value *C = RHS;

    // Does "B op C" simplify?
    if (Value *V = SimplifyBinOp(Opcode, B, C, Q, MaxRecurse)) {
      // It does!  Return "A op V" if it simplifies or is already available.
      // If V equals B then "A op V" is just the LHS.
      if (V == B) return LHS;
      // Otherwise return "A op V" if it simplifies.
      if (Value *W = SimplifyBinOp(Opcode, A, V, Q, MaxRecurse)) {
        ++NumReassoc;
        return W;
      }
    }
  }

  // Transform: "A op (B op C)" ==> "(A op B) op C" if it simplifies completely.
  if (Op1 && Op1->getOpcode() == Opcode) {
    Value *A = LHS;
    Value *B = Op1->getOperand(0);
    Value *C = Op1->getOperand(1);

    // Does "A op B" simplify?
    if (Value *V = SimplifyBinOp(Opcode, A, B, Q, MaxRecurse)) {
      // It does!  Return "V op C" if it simplifies or is already available.
      // If V equals B then "V op C" is just the RHS.
      if (V == B) return RHS;
      // Otherwise return "V op C" if it simplifies.
      if (Value *W = SimplifyBinOp(Opcode, V, C, Q, MaxRecurse)) {
        ++NumReassoc;
        return W;
      }
    }
  }

  // The remaining transforms require commutativity as well as associativity.
  if (!Instruction::isCommutative(Opcode))
    return nullptr;

  // Transform: "(A op B) op C" ==> "(C op A) op B" if it simplifies completely.
  if (Op0 && Op0->getOpcode() == Opcode) {
    Value *A = Op0->getOperand(0);
    Value *B = Op0->getOperand(1);
    Value *C = RHS;

    // Does "C op A" simplify?
    if (Value *V = SimplifyBinOp(Opcode, C, A, Q, MaxRecurse)) {
      // It does!  Return "V op B" if it simplifies or is already available.
      // If V equals A then "V op B" is just the LHS.
      if (V == A) return LHS;
      // Otherwise return "V op B" if it simplifies.
      if (Value *W = SimplifyBinOp(Opcode, V, B, Q, MaxRecurse)) {
        ++NumReassoc;
        return W;
      }
    }
  }

  // Transform: "A op (B op C)" ==> "B op (C op A)" if it simplifies completely.
  if (Op1 && Op1->getOpcode() == Opcode) {
    Value *A = LHS;
    Value *B = Op1->getOperand(0);
    Value *C = Op1->getOperand(1);

    // Does "C op A" simplify?
    if (Value *V = SimplifyBinOp(Opcode, C, A, Q, MaxRecurse)) {
      // It does!  Return "B op V" if it simplifies or is already available.
      // If V equals C then "B op V" is just the RHS.
      if (V == C) return RHS;
      // Otherwise return "B op V" if it simplifies.
      if (Value *W = SimplifyBinOp(Opcode, B, V, Q, MaxRecurse)) {
        ++NumReassoc;
        return W;
      }
    }
  }

  return nullptr;
}

/// In the case of a binary operation with a select instruction as an operand,
/// try to simplify the binop by seeing whether evaluating it on both branches
/// of the select results in the same value. Returns the common value if so,
/// otherwise returns null.
static Value *ThreadBinOpOverSelect(Instruction::BinaryOps Opcode, Value *LHS,
                                    Value *RHS, const SimplifyQuery &Q,
                                    unsigned MaxRecurse) {
  // Recursion is always used, so bail out at once if we already hit the limit.
  if (!MaxRecurse--)
    return nullptr;

  SelectInst *SI;
  if (isa<SelectInst>(LHS)) {
    SI = cast<SelectInst>(LHS);
  } else {
    assert(isa<SelectInst>(RHS) && "No select instruction operand!");
    SI = cast<SelectInst>(RHS);
  }

  // Evaluate the BinOp on the true and false branches of the select.
  Value *TV;
  Value *FV;
  if (SI == LHS) {
    TV = SimplifyBinOp(Opcode, SI->getTrueValue(), RHS, Q, MaxRecurse);
    FV = SimplifyBinOp(Opcode, SI->getFalseValue(), RHS, Q, MaxRecurse);
  } else {
    TV = SimplifyBinOp(Opcode, LHS, SI->getTrueValue(), Q, MaxRecurse);
    FV = SimplifyBinOp(Opcode, LHS, SI->getFalseValue(), Q, MaxRecurse);
  }

  // If they simplified to the same value, then return the common value.
  // If they both failed to simplify then return null.
  if (TV == FV)
    return TV;

  // If one branch simplified to undef, return the other one.
  if (TV && Q.isUndefValue(TV))
    return FV;
  if (FV && Q.isUndefValue(FV))
    return TV;

  // If applying the operation did not change the true and false select values,
  // then the result of the binop is the select itself.
  if (TV == SI->getTrueValue() && FV == SI->getFalseValue())
    return SI;

  // If one branch simplified and the other did not, and the simplified
  // value is equal to the unsimplified one, return the simplified value.
  // For example, select (cond, X, X & Z) & Z -> X & Z.
  if ((FV && !TV) || (TV && !FV)) {
    // Check that the simplified value has the form "X op Y" where "op" is the
    // same as the original operation.
    Instruction *Simplified = dyn_cast<Instruction>(FV ? FV : TV);
    if (Simplified && Simplified->getOpcode() == unsigned(Opcode)) {
      // The value that didn't simplify is "UnsimplifiedLHS op UnsimplifiedRHS".
      // We already know that "op" is the same as for the simplified value.  See
      // if the operands match too.  If so, return the simplified value.
      Value *UnsimplifiedBranch = FV ? SI->getTrueValue() : SI->getFalseValue();
      Value *UnsimplifiedLHS = SI == LHS ? UnsimplifiedBranch : LHS;
      Value *UnsimplifiedRHS = SI == LHS ? RHS : UnsimplifiedBranch;
      if (Simplified->getOperand(0) == UnsimplifiedLHS &&
          Simplified->getOperand(1) == UnsimplifiedRHS)
        return Simplified;
      if (Simplified->isCommutative() &&
          Simplified->getOperand(1) == UnsimplifiedLHS &&
          Simplified->getOperand(0) == UnsimplifiedRHS)
        return Simplified;
    }
  }

  return nullptr;
}

/// In the case of a comparison with a select instruction, try to simplify the
/// comparison by seeing whether both branches of the select result in the same
/// value. Returns the common value if so, otherwise returns null.
/// For example, if we have:
///  %tmp = select i1 %cmp, i32 1, i32 2
///  %cmp1 = icmp sle i32 %tmp, 3
/// We can simplify %cmp1 to true, because both branches of select are
/// less than 3. We compose new comparison by substituting %tmp with both
/// branches of select and see if it can be simplified.
static Value *ThreadCmpOverSelect(CmpInst::Predicate Pred, Value *LHS,
                                  Value *RHS, const SimplifyQuery &Q,
                                  unsigned MaxRecurse) {
  // Recursion is always used, so bail out at once if we already hit the limit.
  if (!MaxRecurse--)
    return nullptr;

  // Make sure the select is on the LHS.
  if (!isa<SelectInst>(LHS)) {
    std::swap(LHS, RHS);
    Pred = CmpInst::getSwappedPredicate(Pred);
  }
  assert(isa<SelectInst>(LHS) && "Not comparing with a select instruction!");
  SelectInst *SI = cast<SelectInst>(LHS);
  Value *Cond = SI->getCondition();
  Value *TV = SI->getTrueValue();
  Value *FV = SI->getFalseValue();

  // Now that we have "cmp select(Cond, TV, FV), RHS", analyse it.
  // Does "cmp TV, RHS" simplify?
  Value *TCmp = simplifyCmpSelTrueCase(Pred, TV, RHS, Cond, Q, MaxRecurse);
  if (!TCmp)
    return nullptr;

  // Does "cmp FV, RHS" simplify?
  Value *FCmp = simplifyCmpSelFalseCase(Pred, FV, RHS, Cond, Q, MaxRecurse);
  if (!FCmp)
    return nullptr;

  // If both sides simplified to the same value, then use it as the result of
  // the original comparison.
  if (TCmp == FCmp)
    return TCmp;

  // The remaining cases only make sense if the select condition has the same
  // type as the result of the comparison, so bail out if this is not so.
  if (Cond->getType()->isVectorTy() == RHS->getType()->isVectorTy())
    return handleOtherCmpSelSimplifications(TCmp, FCmp, Cond, Q, MaxRecurse);

  return nullptr;
}

/// In the case of a binary operation with an operand that is a PHI instruction,
/// try to simplify the binop by seeing whether evaluating it on the incoming
/// phi values yields the same result for every value. If so returns the common
/// value, otherwise returns null.
static Value *ThreadBinOpOverPHI(Instruction::BinaryOps Opcode, Value *LHS,
                                 Value *RHS, const SimplifyQuery &Q,
                                 unsigned MaxRecurse) {
  // Recursion is always used, so bail out at once if we already hit the limit.
  if (!MaxRecurse--)
    return nullptr;

  PHINode *PI;
  if (isa<PHINode>(LHS)) {
    PI = cast<PHINode>(LHS);
    // Bail out if RHS and the phi may be mutually interdependent due to a loop.
    if (!valueDominatesPHI(RHS, PI, Q.DT))
      return nullptr;
  } else {
    assert(isa<PHINode>(RHS) && "No PHI instruction operand!");
    PI = cast<PHINode>(RHS);
    // Bail out if LHS and the phi may be mutually interdependent due to a loop.
    if (!valueDominatesPHI(LHS, PI, Q.DT))
      return nullptr;
  }

  // Evaluate the BinOp on the incoming phi values.
  Value *CommonValue = nullptr;
  for (Value *Incoming : PI->incoming_values()) {
    // If the incoming value is the phi node itself, it can safely be skipped.
    if (Incoming == PI) continue;
    Value *V = PI == LHS ?
      SimplifyBinOp(Opcode, Incoming, RHS, Q, MaxRecurse) :
      SimplifyBinOp(Opcode, LHS, Incoming, Q, MaxRecurse);
    // If the operation failed to simplify, or simplified to a different value
    // to previously, then give up.
    if (!V || (CommonValue && V != CommonValue))
      return nullptr;
    CommonValue = V;
  }

  return CommonValue;
}

/// In the case of a comparison with a PHI instruction, try to simplify the
/// comparison by seeing whether comparing with all of the incoming phi values
/// yields the same result every time. If so returns the common result,
/// otherwise returns null.
static Value *ThreadCmpOverPHI(CmpInst::Predicate Pred, Value *LHS, Value *RHS,
                               const SimplifyQuery &Q, unsigned MaxRecurse) {
  // Recursion is always used, so bail out at once if we already hit the limit.
  if (!MaxRecurse--)
    return nullptr;

  // Make sure the phi is on the LHS.
  if (!isa<PHINode>(LHS)) {
    std::swap(LHS, RHS);
    Pred = CmpInst::getSwappedPredicate(Pred);
  }
  assert(isa<PHINode>(LHS) && "Not comparing with a phi instruction!");
  PHINode *PI = cast<PHINode>(LHS);

  // Bail out if RHS and the phi may be mutually interdependent due to a loop.
  if (!valueDominatesPHI(RHS, PI, Q.DT))
    return nullptr;

  // Evaluate the BinOp on the incoming phi values.
  Value *CommonValue = nullptr;
  for (unsigned u = 0, e = PI->getNumIncomingValues(); u < e; ++u) {
    Value *Incoming = PI->getIncomingValue(u);
    Instruction *InTI = PI->getIncomingBlock(u)->getTerminator();
    // If the incoming value is the phi node itself, it can safely be skipped.
    if (Incoming == PI) continue;
    // Change the context instruction to the "edge" that flows into the phi.
    // This is important because that is where incoming is actually "evaluated"
    // even though it is used later somewhere else.
    Value *V = SimplifyCmpInst(Pred, Incoming, RHS, Q.getWithInstruction(InTI),
                               MaxRecurse);
    // If the operation failed to simplify, or simplified to a different value
    // to previously, then give up.
    if (!V || (CommonValue && V != CommonValue))
      return nullptr;
    CommonValue = V;
  }

  return CommonValue;
}

static Constant *foldOrCommuteConstant(Instruction::BinaryOps Opcode,
                                       Value *&Op0, Value *&Op1,
                                       const SimplifyQuery &Q) {
  if (auto *CLHS = dyn_cast<Constant>(Op0)) {
    if (auto *CRHS = dyn_cast<Constant>(Op1))
      return ConstantFoldBinaryOpOperands(Opcode, CLHS, CRHS, Q.DL);

    // Canonicalize the constant to the RHS if this is a commutative operation.
    if (Instruction::isCommutative(Opcode))
      std::swap(Op0, Op1);
  }
  return nullptr;
}

/// Given operands for an Add, see if we can fold the result.
/// If not, this returns null.
static Value *SimplifyAddInst(Value *Op0, Value *Op1, bool IsNSW, bool IsNUW,
                              const SimplifyQuery &Q, unsigned MaxRecurse) {
  if (Constant *C = foldOrCommuteConstant(Instruction::Add, Op0, Op1, Q))
    return C;

  // X + poison -> poison
  if (isa<PoisonValue>(Op1))
    return Op1;

  // X + undef -> undef
  if (Q.isUndefValue(Op1))
    return Op1;

  // X + 0 -> X
  if (match(Op1, m_Zero()))
    return Op0;

  // If two operands are negative, return 0.
  if (isKnownNegation(Op0, Op1))
    return Constant::getNullValue(Op0->getType());

  // X + (Y - X) -> Y
  // (Y - X) + X -> Y
  // Eg: X + -X -> 0
  Value *Y = nullptr;
  if (match(Op1, m_Sub(m_Value(Y), m_Specific(Op0))) ||
      match(Op0, m_Sub(m_Value(Y), m_Specific(Op1))))
    return Y;

  // X + ~X -> -1   since   ~X = -X-1
  Type *Ty = Op0->getType();
  if (match(Op0, m_Not(m_Specific(Op1))) ||
      match(Op1, m_Not(m_Specific(Op0))))
    return Constant::getAllOnesValue(Ty);

  // add nsw/nuw (xor Y, signmask), signmask --> Y
  // The no-wrapping add guarantees that the top bit will be set by the add.
  // Therefore, the xor must be clearing the already set sign bit of Y.
  if ((IsNSW || IsNUW) && match(Op1, m_SignMask()) &&
      match(Op0, m_Xor(m_Value(Y), m_SignMask())))
    return Y;

  // add nuw %x, -1  ->  -1, because %x can only be 0.
  if (IsNUW && match(Op1, m_AllOnes()))
    return Op1; // Which is -1.

  /// i1 add -> xor.
  if (MaxRecurse && Op0->getType()->isIntOrIntVectorTy(1))
    if (Value *V = SimplifyXorInst(Op0, Op1, Q, MaxRecurse-1))
      return V;

  // Try some generic simplifications for associative operations.
  if (Value *V = SimplifyAssociativeBinOp(Instruction::Add, Op0, Op1, Q,
                                          MaxRecurse))
    return V;

  // Threading Add over selects and phi nodes is pointless, so don't bother.
  // Threading over the select in "A + select(cond, B, C)" means evaluating
  // "A+B" and "A+C" and seeing if they are equal; but they are equal if and
  // only if B and C are equal.  If B and C are equal then (since we assume
  // that operands have already been simplified) "select(cond, B, C)" should
  // have been simplified to the common value of B and C already.  Analysing
  // "A+B" and "A+C" thus gains nothing, but costs compile time.  Similarly
  // for threading over phi nodes.

  return nullptr;
}

Value *llvm::SimplifyAddInst(Value *Op0, Value *Op1, bool IsNSW, bool IsNUW,
                             const SimplifyQuery &Query) {
  return ::SimplifyAddInst(Op0, Op1, IsNSW, IsNUW, Query, RecursionLimit);
}

/// Compute the base pointer and cumulative constant offsets for V.
///
/// This strips all constant offsets off of V, leaving it the base pointer, and
/// accumulates the total constant offset applied in the returned constant.
/// It returns zero if there are no constant offsets applied.
///
/// This is very similar to stripAndAccumulateConstantOffsets(), except it
/// normalizes the offset bitwidth to the stripped pointer type, not the
/// original pointer type.
static APInt stripAndComputeConstantOffsets(const DataLayout &DL, Value *&V,
                                            bool AllowNonInbounds = false) {
  assert(V->getType()->isPtrOrPtrVectorTy());

  APInt Offset = APInt::getZero(DL.getIndexTypeSizeInBits(V->getType()));
  V = V->stripAndAccumulateConstantOffsets(DL, Offset, AllowNonInbounds);
  // As that strip may trace through `addrspacecast`, need to sext or trunc
  // the offset calculated.
  return Offset.sextOrTrunc(DL.getIndexTypeSizeInBits(V->getType()));
}

/// Compute the constant difference between two pointer values.
/// If the difference is not a constant, returns zero.
static Constant *computePointerDifference(const DataLayout &DL, Value *LHS,
                                          Value *RHS) {
  APInt LHSOffset = stripAndComputeConstantOffsets(DL, LHS);
  APInt RHSOffset = stripAndComputeConstantOffsets(DL, RHS);

  // If LHS and RHS are not related via constant offsets to the same base
  // value, there is nothing we can do here.
  if (LHS != RHS)
    return nullptr;

  // Otherwise, the difference of LHS - RHS can be computed as:
  //    LHS - RHS
  //  = (LHSOffset + Base) - (RHSOffset + Base)
  //  = LHSOffset - RHSOffset
  Constant *Res = ConstantInt::get(LHS->getContext(), LHSOffset - RHSOffset);
  if (auto *VecTy = dyn_cast<VectorType>(LHS->getType()))
    Res = ConstantVector::getSplat(VecTy->getElementCount(), Res);
  return Res;
}

/// Given operands for a Sub, see if we can fold the result.
/// If not, this returns null.
static Value *SimplifySubInst(Value *Op0, Value *Op1, bool isNSW, bool isNUW,
                              const SimplifyQuery &Q, unsigned MaxRecurse) {
  if (Constant *C = foldOrCommuteConstant(Instruction::Sub, Op0, Op1, Q))
    return C;

  // X - poison -> poison
  // poison - X -> poison
  if (isa<PoisonValue>(Op0) || isa<PoisonValue>(Op1))
    return PoisonValue::get(Op0->getType());

  // X - undef -> undef
  // undef - X -> undef
  if (Q.isUndefValue(Op0) || Q.isUndefValue(Op1))
    return UndefValue::get(Op0->getType());

  // X - 0 -> X
  if (match(Op1, m_Zero()))
    return Op0;

  // X - X -> 0
  if (Op0 == Op1)
    return Constant::getNullValue(Op0->getType());

  // Is this a negation?
  if (match(Op0, m_Zero())) {
    // 0 - X -> 0 if the sub is NUW.
    if (isNUW)
      return Constant::getNullValue(Op0->getType());

    KnownBits Known = computeKnownBits(Op1, Q.DL, 0, Q.AC, Q.CxtI, Q.DT);
    if (Known.Zero.isMaxSignedValue()) {
      // Op1 is either 0 or the minimum signed value. If the sub is NSW, then
      // Op1 must be 0 because negating the minimum signed value is undefined.
      if (isNSW)
        return Constant::getNullValue(Op0->getType());

      // 0 - X -> X if X is 0 or the minimum signed value.
      return Op1;
    }
  }

  // (X + Y) - Z -> X + (Y - Z) or Y + (X - Z) if everything simplifies.
  // For example, (X + Y) - Y -> X; (Y + X) - Y -> X
  Value *X = nullptr, *Y = nullptr, *Z = Op1;
  if (MaxRecurse && match(Op0, m_Add(m_Value(X), m_Value(Y)))) { // (X + Y) - Z
    // See if "V === Y - Z" simplifies.
    if (Value *V = SimplifyBinOp(Instruction::Sub, Y, Z, Q, MaxRecurse-1))
      // It does!  Now see if "X + V" simplifies.
      if (Value *W = SimplifyBinOp(Instruction::Add, X, V, Q, MaxRecurse-1)) {
        // It does, we successfully reassociated!
        ++NumReassoc;
        return W;
      }
    // See if "V === X - Z" simplifies.
    if (Value *V = SimplifyBinOp(Instruction::Sub, X, Z, Q, MaxRecurse-1))
      // It does!  Now see if "Y + V" simplifies.
      if (Value *W = SimplifyBinOp(Instruction::Add, Y, V, Q, MaxRecurse-1)) {
        // It does, we successfully reassociated!
        ++NumReassoc;
        return W;
      }
  }

  // X - (Y + Z) -> (X - Y) - Z or (X - Z) - Y if everything simplifies.
  // For example, X - (X + 1) -> -1
  X = Op0;
  if (MaxRecurse && match(Op1, m_Add(m_Value(Y), m_Value(Z)))) { // X - (Y + Z)
    // See if "V === X - Y" simplifies.
    if (Value *V = SimplifyBinOp(Instruction::Sub, X, Y, Q, MaxRecurse-1))
      // It does!  Now see if "V - Z" simplifies.
      if (Value *W = SimplifyBinOp(Instruction::Sub, V, Z, Q, MaxRecurse-1)) {
        // It does, we successfully reassociated!
        ++NumReassoc;
        return W;
      }
    // See if "V === X - Z" simplifies.
    if (Value *V = SimplifyBinOp(Instruction::Sub, X, Z, Q, MaxRecurse-1))
      // It does!  Now see if "V - Y" simplifies.
      if (Value *W = SimplifyBinOp(Instruction::Sub, V, Y, Q, MaxRecurse-1)) {
        // It does, we successfully reassociated!
        ++NumReassoc;
        return W;
      }
  }

  // Z - (X - Y) -> (Z - X) + Y if everything simplifies.
  // For example, X - (X - Y) -> Y.
  Z = Op0;
  if (MaxRecurse && match(Op1, m_Sub(m_Value(X), m_Value(Y)))) // Z - (X - Y)
    // See if "V === Z - X" simplifies.
    if (Value *V = SimplifyBinOp(Instruction::Sub, Z, X, Q, MaxRecurse-1))
      // It does!  Now see if "V + Y" simplifies.
      if (Value *W = SimplifyBinOp(Instruction::Add, V, Y, Q, MaxRecurse-1)) {
        // It does, we successfully reassociated!
        ++NumReassoc;
        return W;
      }

  // trunc(X) - trunc(Y) -> trunc(X - Y) if everything simplifies.
  if (MaxRecurse && match(Op0, m_Trunc(m_Value(X))) &&
      match(Op1, m_Trunc(m_Value(Y))))
    if (X->getType() == Y->getType())
      // See if "V === X - Y" simplifies.
      if (Value *V = SimplifyBinOp(Instruction::Sub, X, Y, Q, MaxRecurse-1))
        // It does!  Now see if "trunc V" simplifies.
        if (Value *W = SimplifyCastInst(Instruction::Trunc, V, Op0->getType(),
                                        Q, MaxRecurse - 1))
          // It does, return the simplified "trunc V".
          return W;

  // Variations on GEP(base, I, ...) - GEP(base, i, ...) -> GEP(null, I-i, ...).
  if (match(Op0, m_PtrToInt(m_Value(X))) &&
      match(Op1, m_PtrToInt(m_Value(Y))))
    if (Constant *Result = computePointerDifference(Q.DL, X, Y))
      return ConstantExpr::getIntegerCast(Result, Op0->getType(), true);

  // i1 sub -> xor.
  if (MaxRecurse && Op0->getType()->isIntOrIntVectorTy(1))
    if (Value *V = SimplifyXorInst(Op0, Op1, Q, MaxRecurse-1))
      return V;

  // Threading Sub over selects and phi nodes is pointless, so don't bother.
  // Threading over the select in "A - select(cond, B, C)" means evaluating
  // "A-B" and "A-C" and seeing if they are equal; but they are equal if and
  // only if B and C are equal.  If B and C are equal then (since we assume
  // that operands have already been simplified) "select(cond, B, C)" should
  // have been simplified to the common value of B and C already.  Analysing
  // "A-B" and "A-C" thus gains nothing, but costs compile time.  Similarly
  // for threading over phi nodes.

  return nullptr;
}

Value *llvm::SimplifySubInst(Value *Op0, Value *Op1, bool isNSW, bool isNUW,
                             const SimplifyQuery &Q) {
  return ::SimplifySubInst(Op0, Op1, isNSW, isNUW, Q, RecursionLimit);
}

/// Given operands for a Mul, see if we can fold the result.
/// If not, this returns null.
static Value *SimplifyMulInst(Value *Op0, Value *Op1, const SimplifyQuery &Q,
                              unsigned MaxRecurse) {
  if (Constant *C = foldOrCommuteConstant(Instruction::Mul, Op0, Op1, Q))
    return C;

  // X * poison -> poison
  if (isa<PoisonValue>(Op1))
    return Op1;

  // X * undef -> 0
  // X * 0 -> 0
  if (Q.isUndefValue(Op1) || match(Op1, m_Zero()))
    return Constant::getNullValue(Op0->getType());

  // X * 1 -> X
  if (match(Op1, m_One()))
    return Op0;

  // (X / Y) * Y -> X if the division is exact.
  Value *X = nullptr;
  if (Q.IIQ.UseInstrInfo &&
      (match(Op0,
             m_Exact(m_IDiv(m_Value(X), m_Specific(Op1)))) ||     // (X / Y) * Y
       match(Op1, m_Exact(m_IDiv(m_Value(X), m_Specific(Op0)))))) // Y * (X / Y)
    return X;

  // i1 mul -> and.
  if (MaxRecurse && Op0->getType()->isIntOrIntVectorTy(1))
    if (Value *V = SimplifyAndInst(Op0, Op1, Q, MaxRecurse-1))
      return V;

  // Try some generic simplifications for associative operations.
  if (Value *V = SimplifyAssociativeBinOp(Instruction::Mul, Op0, Op1, Q,
                                          MaxRecurse))
    return V;

  // Mul distributes over Add. Try some generic simplifications based on this.
  if (Value *V = expandCommutativeBinOp(Instruction::Mul, Op0, Op1,
                                        Instruction::Add, Q, MaxRecurse))
    return V;

  // If the operation is with the result of a select instruction, check whether
  // operating on either branch of the select always yields the same value.
  if (isa<SelectInst>(Op0) || isa<SelectInst>(Op1))
    if (Value *V = ThreadBinOpOverSelect(Instruction::Mul, Op0, Op1, Q,
                                         MaxRecurse))
      return V;

  // If the operation is with the result of a phi instruction, check whether
  // operating on all incoming values of the phi always yields the same value.
  if (isa<PHINode>(Op0) || isa<PHINode>(Op1))
    if (Value *V = ThreadBinOpOverPHI(Instruction::Mul, Op0, Op1, Q,
                                      MaxRecurse))
      return V;

  return nullptr;
}

Value *llvm::SimplifyMulInst(Value *Op0, Value *Op1, const SimplifyQuery &Q) {
  return ::SimplifyMulInst(Op0, Op1, Q, RecursionLimit);
}

/// Check for common or similar folds of integer division or integer remainder.
/// This applies to all 4 opcodes (sdiv/udiv/srem/urem).
static Value *simplifyDivRem(Instruction::BinaryOps Opcode, Value *Op0,
                             Value *Op1, const SimplifyQuery &Q) {
  bool IsDiv = (Opcode == Instruction::SDiv || Opcode == Instruction::UDiv);
  bool IsSigned = (Opcode == Instruction::SDiv || Opcode == Instruction::SRem);

  Type *Ty = Op0->getType();

  // X / undef -> poison
  // X % undef -> poison
  if (Q.isUndefValue(Op1) || isa<PoisonValue>(Op1))
    return PoisonValue::get(Ty);

  // X / 0 -> poison
  // X % 0 -> poison
  // We don't need to preserve faults!
  if (match(Op1, m_Zero()))
    return PoisonValue::get(Ty);

  // If any element of a constant divisor fixed width vector is zero or undef
  // the behavior is undefined and we can fold the whole op to poison.
  auto *Op1C = dyn_cast<Constant>(Op1);
  auto *VTy = dyn_cast<FixedVectorType>(Ty);
  if (Op1C && VTy) {
    unsigned NumElts = VTy->getNumElements();
    for (unsigned i = 0; i != NumElts; ++i) {
      Constant *Elt = Op1C->getAggregateElement(i);
      if (Elt && (Elt->isNullValue() || Q.isUndefValue(Elt)))
        return PoisonValue::get(Ty);
    }
  }

  // poison / X -> poison
  // poison % X -> poison
  if (isa<PoisonValue>(Op0))
    return Op0;

  // undef / X -> 0
  // undef % X -> 0
  if (Q.isUndefValue(Op0))
    return Constant::getNullValue(Ty);

  // 0 / X -> 0
  // 0 % X -> 0
  if (match(Op0, m_Zero()))
    return Constant::getNullValue(Op0->getType());

  // X / X -> 1
  // X % X -> 0
  if (Op0 == Op1)
    return IsDiv ? ConstantInt::get(Ty, 1) : Constant::getNullValue(Ty);

  // X / 1 -> X
  // X % 1 -> 0
  // If this is a boolean op (single-bit element type), we can't have
  // division-by-zero or remainder-by-zero, so assume the divisor is 1.
  // Similarly, if we're zero-extending a boolean divisor, then assume it's a 1.
  Value *X;
  if (match(Op1, m_One()) || Ty->isIntOrIntVectorTy(1) ||
      (match(Op1, m_ZExt(m_Value(X))) && X->getType()->isIntOrIntVectorTy(1)))
    return IsDiv ? Op0 : Constant::getNullValue(Ty);

  // If X * Y does not overflow, then:
  //   X * Y / Y -> X
  //   X * Y % Y -> 0
  if (match(Op0, m_c_Mul(m_Value(X), m_Specific(Op1)))) {
    auto *Mul = cast<OverflowingBinaryOperator>(Op0);
    // The multiplication can't overflow if it is defined not to, or if
    // X == A / Y for some A.
    if ((IsSigned && Q.IIQ.hasNoSignedWrap(Mul)) ||
        (!IsSigned && Q.IIQ.hasNoUnsignedWrap(Mul)) ||
        (IsSigned && match(X, m_SDiv(m_Value(), m_Specific(Op1)))) ||
        (!IsSigned && match(X, m_UDiv(m_Value(), m_Specific(Op1))))) {
      return IsDiv ? X : Constant::getNullValue(Op0->getType());
    }
  }

  return nullptr;
}

/// Given a predicate and two operands, return true if the comparison is true.
/// This is a helper for div/rem simplification where we return some other value
/// when we can prove a relationship between the operands.
static bool isICmpTrue(ICmpInst::Predicate Pred, Value *LHS, Value *RHS,
                       const SimplifyQuery &Q, unsigned MaxRecurse) {
  Value *V = SimplifyICmpInst(Pred, LHS, RHS, Q, MaxRecurse);
  Constant *C = dyn_cast_or_null<Constant>(V);
  return (C && C->isAllOnesValue());
}

/// Return true if we can simplify X / Y to 0. Remainder can adapt that answer
/// to simplify X % Y to X.
static bool isDivZero(Value *X, Value *Y, const SimplifyQuery &Q,
                      unsigned MaxRecurse, bool IsSigned) {
  // Recursion is always used, so bail out at once if we already hit the limit.
  if (!MaxRecurse--)
    return false;

  if (IsSigned) {
    // |X| / |Y| --> 0
    //
    // We require that 1 operand is a simple constant. That could be extended to
    // 2 variables if we computed the sign bit for each.
    //
    // Make sure that a constant is not the minimum signed value because taking
    // the abs() of that is undefined.
    Type *Ty = X->getType();
    const APInt *C;
    if (match(X, m_APInt(C)) && !C->isMinSignedValue()) {
      // Is the variable divisor magnitude always greater than the constant
      // dividend magnitude?
      // |Y| > |C| --> Y < -abs(C) or Y > abs(C)
      Constant *PosDividendC = ConstantInt::get(Ty, C->abs());
      Constant *NegDividendC = ConstantInt::get(Ty, -C->abs());
      if (isICmpTrue(CmpInst::ICMP_SLT, Y, NegDividendC, Q, MaxRecurse) ||
          isICmpTrue(CmpInst::ICMP_SGT, Y, PosDividendC, Q, MaxRecurse))
        return true;
    }
    if (match(Y, m_APInt(C))) {
      // Special-case: we can't take the abs() of a minimum signed value. If
      // that's the divisor, then all we have to do is prove that the dividend
      // is also not the minimum signed value.
      if (C->isMinSignedValue())
        return isICmpTrue(CmpInst::ICMP_NE, X, Y, Q, MaxRecurse);

      // Is the variable dividend magnitude always less than the constant
      // divisor magnitude?
      // |X| < |C| --> X > -abs(C) and X < abs(C)
      Constant *PosDivisorC = ConstantInt::get(Ty, C->abs());
      Constant *NegDivisorC = ConstantInt::get(Ty, -C->abs());
      if (isICmpTrue(CmpInst::ICMP_SGT, X, NegDivisorC, Q, MaxRecurse) &&
          isICmpTrue(CmpInst::ICMP_SLT, X, PosDivisorC, Q, MaxRecurse))
        return true;
    }
    return false;
  }

  // IsSigned == false.

  // Is the unsigned dividend known to be less than a constant divisor?
  // TODO: Convert this (and above) to range analysis
  //      ("computeConstantRangeIncludingKnownBits")?
  const APInt *C;
  if (match(Y, m_APInt(C)) &&
      computeKnownBits(X, Q.DL, 0, Q.AC, Q.CxtI, Q.DT).getMaxValue().ult(*C))
    return true;

  // Try again for any divisor:
  // Is the dividend unsigned less than the divisor?
  return isICmpTrue(ICmpInst::ICMP_ULT, X, Y, Q, MaxRecurse);
}

/// These are simplifications common to SDiv and UDiv.
static Value *simplifyDiv(Instruction::BinaryOps Opcode, Value *Op0, Value *Op1,
                          const SimplifyQuery &Q, unsigned MaxRecurse) {
  if (Constant *C = foldOrCommuteConstant(Opcode, Op0, Op1, Q))
    return C;

  if (Value *V = simplifyDivRem(Opcode, Op0, Op1, Q))
    return V;

  bool IsSigned = Opcode == Instruction::SDiv;

  // (X rem Y) / Y -> 0
  if ((IsSigned && match(Op0, m_SRem(m_Value(), m_Specific(Op1)))) ||
      (!IsSigned && match(Op0, m_URem(m_Value(), m_Specific(Op1)))))
    return Constant::getNullValue(Op0->getType());

  // (X /u C1) /u C2 -> 0 if C1 * C2 overflow
  ConstantInt *C1, *C2;
  if (!IsSigned && match(Op0, m_UDiv(m_Value(), m_ConstantInt(C1))) &&
      match(Op1, m_ConstantInt(C2))) {
    bool Overflow;
    (void)C1->getValue().umul_ov(C2->getValue(), Overflow);
    if (Overflow)
      return Constant::getNullValue(Op0->getType());
  }

  // If the operation is with the result of a select instruction, check whether
  // operating on either branch of the select always yields the same value.
  if (isa<SelectInst>(Op0) || isa<SelectInst>(Op1))
    if (Value *V = ThreadBinOpOverSelect(Opcode, Op0, Op1, Q, MaxRecurse))
      return V;

  // If the operation is with the result of a phi instruction, check whether
  // operating on all incoming values of the phi always yields the same value.
  if (isa<PHINode>(Op0) || isa<PHINode>(Op1))
    if (Value *V = ThreadBinOpOverPHI(Opcode, Op0, Op1, Q, MaxRecurse))
      return V;

  if (isDivZero(Op0, Op1, Q, MaxRecurse, IsSigned))
    return Constant::getNullValue(Op0->getType());

  return nullptr;
}

/// These are simplifications common to SRem and URem.
static Value *simplifyRem(Instruction::BinaryOps Opcode, Value *Op0, Value *Op1,
                          const SimplifyQuery &Q, unsigned MaxRecurse) {
  if (Constant *C = foldOrCommuteConstant(Opcode, Op0, Op1, Q))
    return C;

  if (Value *V = simplifyDivRem(Opcode, Op0, Op1, Q))
    return V;

  // (X % Y) % Y -> X % Y
  if ((Opcode == Instruction::SRem &&
       match(Op0, m_SRem(m_Value(), m_Specific(Op1)))) ||
      (Opcode == Instruction::URem &&
       match(Op0, m_URem(m_Value(), m_Specific(Op1)))))
    return Op0;

  // (X << Y) % X -> 0
  if (Q.IIQ.UseInstrInfo &&
      ((Opcode == Instruction::SRem &&
        match(Op0, m_NSWShl(m_Specific(Op1), m_Value()))) ||
       (Opcode == Instruction::URem &&
        match(Op0, m_NUWShl(m_Specific(Op1), m_Value())))))
    return Constant::getNullValue(Op0->getType());

  // If the operation is with the result of a select instruction, check whether
  // operating on either branch of the select always yields the same value.
  if (isa<SelectInst>(Op0) || isa<SelectInst>(Op1))
    if (Value *V = ThreadBinOpOverSelect(Opcode, Op0, Op1, Q, MaxRecurse))
      return V;

  // If the operation is with the result of a phi instruction, check whether
  // operating on all incoming values of the phi always yields the same value.
  if (isa<PHINode>(Op0) || isa<PHINode>(Op1))
    if (Value *V = ThreadBinOpOverPHI(Opcode, Op0, Op1, Q, MaxRecurse))
      return V;

  // If X / Y == 0, then X % Y == X.
  if (isDivZero(Op0, Op1, Q, MaxRecurse, Opcode == Instruction::SRem))
    return Op0;

  return nullptr;
}

/// Given operands for an SDiv, see if we can fold the result.
/// If not, this returns null.
static Value *SimplifySDivInst(Value *Op0, Value *Op1, const SimplifyQuery &Q,
                               unsigned MaxRecurse) {
  // If two operands are negated and no signed overflow, return -1.
  if (isKnownNegation(Op0, Op1, /*NeedNSW=*/true))
    return Constant::getAllOnesValue(Op0->getType());

  return simplifyDiv(Instruction::SDiv, Op0, Op1, Q, MaxRecurse);
}

Value *llvm::SimplifySDivInst(Value *Op0, Value *Op1, const SimplifyQuery &Q) {
  return ::SimplifySDivInst(Op0, Op1, Q, RecursionLimit);
}

/// Given operands for a UDiv, see if we can fold the result.
/// If not, this returns null.
static Value *SimplifyUDivInst(Value *Op0, Value *Op1, const SimplifyQuery &Q,
                               unsigned MaxRecurse) {
  return simplifyDiv(Instruction::UDiv, Op0, Op1, Q, MaxRecurse);
}

Value *llvm::SimplifyUDivInst(Value *Op0, Value *Op1, const SimplifyQuery &Q) {
  return ::SimplifyUDivInst(Op0, Op1, Q, RecursionLimit);
}

/// Given operands for an SRem, see if we can fold the result.
/// If not, this returns null.
static Value *SimplifySRemInst(Value *Op0, Value *Op1, const SimplifyQuery &Q,
                               unsigned MaxRecurse) {
  // If the divisor is 0, the result is undefined, so assume the divisor is -1.
  // srem Op0, (sext i1 X) --> srem Op0, -1 --> 0
  Value *X;
  if (match(Op1, m_SExt(m_Value(X))) && X->getType()->isIntOrIntVectorTy(1))
    return ConstantInt::getNullValue(Op0->getType());

  // If the two operands are negated, return 0.
  if (isKnownNegation(Op0, Op1))
    return ConstantInt::getNullValue(Op0->getType());

  return simplifyRem(Instruction::SRem, Op0, Op1, Q, MaxRecurse);
}

Value *llvm::SimplifySRemInst(Value *Op0, Value *Op1, const SimplifyQuery &Q) {
  return ::SimplifySRemInst(Op0, Op1, Q, RecursionLimit);
}

/// Given operands for a URem, see if we can fold the result.
/// If not, this returns null.
static Value *SimplifyURemInst(Value *Op0, Value *Op1, const SimplifyQuery &Q,
                               unsigned MaxRecurse) {
  return simplifyRem(Instruction::URem, Op0, Op1, Q, MaxRecurse);
}

Value *llvm::SimplifyURemInst(Value *Op0, Value *Op1, const SimplifyQuery &Q) {
  return ::SimplifyURemInst(Op0, Op1, Q, RecursionLimit);
}

/// Returns true if a shift by \c Amount always yields poison.
static bool isPoisonShift(Value *Amount, const SimplifyQuery &Q) {
  Constant *C = dyn_cast<Constant>(Amount);
  if (!C)
    return false;

  // X shift by undef -> poison because it may shift by the bitwidth.
  if (Q.isUndefValue(C))
    return true;

  // Shifting by the bitwidth or more is undefined.
  if (ConstantInt *CI = dyn_cast<ConstantInt>(C))
    if (CI->getValue().uge(CI->getType()->getScalarSizeInBits()))
      return true;

  // If all lanes of a vector shift are undefined the whole shift is.
  if (isa<ConstantVector>(C) || isa<ConstantDataVector>(C)) {
    for (unsigned I = 0,
                  E = cast<FixedVectorType>(C->getType())->getNumElements();
         I != E; ++I)
      if (!isPoisonShift(C->getAggregateElement(I), Q))
        return false;
    return true;
  }

  return false;
}

/// Given operands for an Shl, LShr or AShr, see if we can fold the result.
/// If not, this returns null.
static Value *SimplifyShift(Instruction::BinaryOps Opcode, Value *Op0,
                            Value *Op1, bool IsNSW, const SimplifyQuery &Q,
                            unsigned MaxRecurse) {
  if (Constant *C = foldOrCommuteConstant(Opcode, Op0, Op1, Q))
    return C;

  // poison shift by X -> poison
  if (isa<PoisonValue>(Op0))
    return Op0;

  // 0 shift by X -> 0
  if (match(Op0, m_Zero()))
    return Constant::getNullValue(Op0->getType());

  // X shift by 0 -> X
  // Shift-by-sign-extended bool must be shift-by-0 because shift-by-all-ones
  // would be poison.
  Value *X;
  if (match(Op1, m_Zero()) ||
      (match(Op1, m_SExt(m_Value(X))) && X->getType()->isIntOrIntVectorTy(1)))
    return Op0;

  // Fold undefined shifts.
  if (isPoisonShift(Op1, Q))
    return PoisonValue::get(Op0->getType());

  // If the operation is with the result of a select instruction, check whether
  // operating on either branch of the select always yields the same value.
  if (isa<SelectInst>(Op0) || isa<SelectInst>(Op1))
    if (Value *V = ThreadBinOpOverSelect(Opcode, Op0, Op1, Q, MaxRecurse))
      return V;

  // If the operation is with the result of a phi instruction, check whether
  // operating on all incoming values of the phi always yields the same value.
  if (isa<PHINode>(Op0) || isa<PHINode>(Op1))
    if (Value *V = ThreadBinOpOverPHI(Opcode, Op0, Op1, Q, MaxRecurse))
      return V;

  // If any bits in the shift amount make that value greater than or equal to
  // the number of bits in the type, the shift is undefined.
  KnownBits KnownAmt = computeKnownBits(Op1, Q.DL, 0, Q.AC, Q.CxtI, Q.DT);
  if (KnownAmt.getMinValue().uge(KnownAmt.getBitWidth()))
    return PoisonValue::get(Op0->getType());

  // If all valid bits in the shift amount are known zero, the first operand is
  // unchanged.
  unsigned NumValidShiftBits = Log2_32_Ceil(KnownAmt.getBitWidth());
  if (KnownAmt.countMinTrailingZeros() >= NumValidShiftBits)
    return Op0;

  // Check for nsw shl leading to a poison value.
  if (IsNSW) {
    assert(Opcode == Instruction::Shl && "Expected shl for nsw instruction");
    KnownBits KnownVal = computeKnownBits(Op0, Q.DL, 0, Q.AC, Q.CxtI, Q.DT);
    KnownBits KnownShl = KnownBits::shl(KnownVal, KnownAmt);

    if (KnownVal.Zero.isSignBitSet())
      KnownShl.Zero.setSignBit();
    if (KnownVal.One.isSignBitSet())
      KnownShl.One.setSignBit();

    if (KnownShl.hasConflict())
      return PoisonValue::get(Op0->getType());
  }

  return nullptr;
}

/// Given operands for an Shl, LShr or AShr, see if we can
/// fold the result.  If not, this returns null.
static Value *SimplifyRightShift(Instruction::BinaryOps Opcode, Value *Op0,
                                 Value *Op1, bool isExact, const SimplifyQuery &Q,
                                 unsigned MaxRecurse) {
  if (Value *V =
          SimplifyShift(Opcode, Op0, Op1, /*IsNSW*/ false, Q, MaxRecurse))
    return V;

  // X >> X -> 0
  if (Op0 == Op1)
    return Constant::getNullValue(Op0->getType());

  // undef >> X -> 0
  // undef >> X -> undef (if it's exact)
  if (Q.isUndefValue(Op0))
    return isExact ? Op0 : Constant::getNullValue(Op0->getType());

  // The low bit cannot be shifted out of an exact shift if it is set.
  if (isExact) {
    KnownBits Op0Known = computeKnownBits(Op0, Q.DL, /*Depth=*/0, Q.AC, Q.CxtI, Q.DT);
    if (Op0Known.One[0])
      return Op0;
  }

  return nullptr;
}

/// Given operands for an Shl, see if we can fold the result.
/// If not, this returns null.
static Value *SimplifyShlInst(Value *Op0, Value *Op1, bool isNSW, bool isNUW,
                              const SimplifyQuery &Q, unsigned MaxRecurse) {
  if (Value *V =
          SimplifyShift(Instruction::Shl, Op0, Op1, isNSW, Q, MaxRecurse))
    return V;

  // undef << X -> 0
  // undef << X -> undef if (if it's NSW/NUW)
  if (Q.isUndefValue(Op0))
    return isNSW || isNUW ? Op0 : Constant::getNullValue(Op0->getType());

  // (X >> A) << A -> X
  Value *X;
  if (Q.IIQ.UseInstrInfo &&
      match(Op0, m_Exact(m_Shr(m_Value(X), m_Specific(Op1)))))
    return X;

  // shl nuw i8 C, %x  ->  C  iff C has sign bit set.
  if (isNUW && match(Op0, m_Negative()))
    return Op0;
  // NOTE: could use computeKnownBits() / LazyValueInfo,
  // but the cost-benefit analysis suggests it isn't worth it.

  return nullptr;
}

Value *llvm::SimplifyShlInst(Value *Op0, Value *Op1, bool isNSW, bool isNUW,
                             const SimplifyQuery &Q) {
  return ::SimplifyShlInst(Op0, Op1, isNSW, isNUW, Q, RecursionLimit);
}

/// Given operands for an LShr, see if we can fold the result.
/// If not, this returns null.
static Value *SimplifyLShrInst(Value *Op0, Value *Op1, bool isExact,
                               const SimplifyQuery &Q, unsigned MaxRecurse) {
  if (Value *V = SimplifyRightShift(Instruction::LShr, Op0, Op1, isExact, Q,
                                    MaxRecurse))
      return V;

  // (X << A) >> A -> X
  Value *X;
  if (match(Op0, m_NUWShl(m_Value(X), m_Specific(Op1))))
    return X;

  // ((X << A) | Y) >> A -> X  if effective width of Y is not larger than A.
  // We can return X as we do in the above case since OR alters no bits in X.
  // SimplifyDemandedBits in InstCombine can do more general optimization for
  // bit manipulation. This pattern aims to provide opportunities for other
  // optimizers by supporting a simple but common case in InstSimplify.
  Value *Y;
  const APInt *ShRAmt, *ShLAmt;
  if (match(Op1, m_APInt(ShRAmt)) &&
      match(Op0, m_c_Or(m_NUWShl(m_Value(X), m_APInt(ShLAmt)), m_Value(Y))) &&
      *ShRAmt == *ShLAmt) {
    const KnownBits YKnown = computeKnownBits(Y, Q.DL, 0, Q.AC, Q.CxtI, Q.DT);
    const unsigned EffWidthY = YKnown.countMaxActiveBits();
    if (ShRAmt->uge(EffWidthY))
      return X;
  }

  return nullptr;
}

Value *llvm::SimplifyLShrInst(Value *Op0, Value *Op1, bool isExact,
                              const SimplifyQuery &Q) {
  return ::SimplifyLShrInst(Op0, Op1, isExact, Q, RecursionLimit);
}

/// Given operands for an AShr, see if we can fold the result.
/// If not, this returns null.
static Value *SimplifyAShrInst(Value *Op0, Value *Op1, bool isExact,
                               const SimplifyQuery &Q, unsigned MaxRecurse) {
  if (Value *V = SimplifyRightShift(Instruction::AShr, Op0, Op1, isExact, Q,
                                    MaxRecurse))
    return V;

  // -1 >>a X --> -1
  // (-1 << X) a>> X --> -1
  // Do not return Op0 because it may contain undef elements if it's a vector.
  if (match(Op0, m_AllOnes()) ||
      match(Op0, m_Shl(m_AllOnes(), m_Specific(Op1))))
    return Constant::getAllOnesValue(Op0->getType());

  // (X << A) >> A -> X
  Value *X;
  if (Q.IIQ.UseInstrInfo && match(Op0, m_NSWShl(m_Value(X), m_Specific(Op1))))
    return X;

  // Arithmetic shifting an all-sign-bit value is a no-op.
  unsigned NumSignBits = ComputeNumSignBits(Op0, Q.DL, 0, Q.AC, Q.CxtI, Q.DT);
  if (NumSignBits == Op0->getType()->getScalarSizeInBits())
    return Op0;

  return nullptr;
}

Value *llvm::SimplifyAShrInst(Value *Op0, Value *Op1, bool isExact,
                              const SimplifyQuery &Q) {
  return ::SimplifyAShrInst(Op0, Op1, isExact, Q, RecursionLimit);
}

/// Commuted variants are assumed to be handled by calling this function again
/// with the parameters swapped.
static Value *simplifyUnsignedRangeCheck(ICmpInst *ZeroICmp,
                                         ICmpInst *UnsignedICmp, bool IsAnd,
                                         const SimplifyQuery &Q) {
  Value *X, *Y;

  ICmpInst::Predicate EqPred;
  if (!match(ZeroICmp, m_ICmp(EqPred, m_Value(Y), m_Zero())) ||
      !ICmpInst::isEquality(EqPred))
    return nullptr;

  ICmpInst::Predicate UnsignedPred;

  Value *A, *B;
  // Y = (A - B);
  if (match(Y, m_Sub(m_Value(A), m_Value(B)))) {
    if (match(UnsignedICmp,
              m_c_ICmp(UnsignedPred, m_Specific(A), m_Specific(B))) &&
        ICmpInst::isUnsigned(UnsignedPred)) {
      // A >=/<= B || (A - B) != 0  <-->  true
      if ((UnsignedPred == ICmpInst::ICMP_UGE ||
           UnsignedPred == ICmpInst::ICMP_ULE) &&
          EqPred == ICmpInst::ICMP_NE && !IsAnd)
        return ConstantInt::getTrue(UnsignedICmp->getType());
      // A </> B && (A - B) == 0  <-->  false
      if ((UnsignedPred == ICmpInst::ICMP_ULT ||
           UnsignedPred == ICmpInst::ICMP_UGT) &&
          EqPred == ICmpInst::ICMP_EQ && IsAnd)
        return ConstantInt::getFalse(UnsignedICmp->getType());

      // A </> B && (A - B) != 0  <-->  A </> B
      // A </> B || (A - B) != 0  <-->  (A - B) != 0
      if (EqPred == ICmpInst::ICMP_NE && (UnsignedPred == ICmpInst::ICMP_ULT ||
                                          UnsignedPred == ICmpInst::ICMP_UGT))
        return IsAnd ? UnsignedICmp : ZeroICmp;

      // A <=/>= B && (A - B) == 0  <-->  (A - B) == 0
      // A <=/>= B || (A - B) == 0  <-->  A <=/>= B
      if (EqPred == ICmpInst::ICMP_EQ && (UnsignedPred == ICmpInst::ICMP_ULE ||
                                          UnsignedPred == ICmpInst::ICMP_UGE))
        return IsAnd ? ZeroICmp : UnsignedICmp;
    }

    // Given  Y = (A - B)
    //   Y >= A && Y != 0  --> Y >= A  iff B != 0
    //   Y <  A || Y == 0  --> Y <  A  iff B != 0
    if (match(UnsignedICmp,
              m_c_ICmp(UnsignedPred, m_Specific(Y), m_Specific(A)))) {
      if (UnsignedPred == ICmpInst::ICMP_UGE && IsAnd &&
          EqPred == ICmpInst::ICMP_NE &&
          isKnownNonZero(B, Q.DL, /*Depth=*/0, Q.AC, Q.CxtI, Q.DT))
        return UnsignedICmp;
      if (UnsignedPred == ICmpInst::ICMP_ULT && !IsAnd &&
          EqPred == ICmpInst::ICMP_EQ &&
          isKnownNonZero(B, Q.DL, /*Depth=*/0, Q.AC, Q.CxtI, Q.DT))
        return UnsignedICmp;
    }
  }

  if (match(UnsignedICmp, m_ICmp(UnsignedPred, m_Value(X), m_Specific(Y))) &&
      ICmpInst::isUnsigned(UnsignedPred))
    ;
  else if (match(UnsignedICmp,
                 m_ICmp(UnsignedPred, m_Specific(Y), m_Value(X))) &&
           ICmpInst::isUnsigned(UnsignedPred))
    UnsignedPred = ICmpInst::getSwappedPredicate(UnsignedPred);
  else
    return nullptr;

  // X > Y && Y == 0  -->  Y == 0  iff X != 0
  // X > Y || Y == 0  -->  X > Y   iff X != 0
  if (UnsignedPred == ICmpInst::ICMP_UGT && EqPred == ICmpInst::ICMP_EQ &&
      isKnownNonZero(X, Q.DL, /*Depth=*/0, Q.AC, Q.CxtI, Q.DT))
    return IsAnd ? ZeroICmp : UnsignedICmp;

  // X <= Y && Y != 0  -->  X <= Y  iff X != 0
  // X <= Y || Y != 0  -->  Y != 0  iff X != 0
  if (UnsignedPred == ICmpInst::ICMP_ULE && EqPred == ICmpInst::ICMP_NE &&
      isKnownNonZero(X, Q.DL, /*Depth=*/0, Q.AC, Q.CxtI, Q.DT))
    return IsAnd ? UnsignedICmp : ZeroICmp;

  // The transforms below here are expected to be handled more generally with
  // simplifyAndOrOfICmpsWithLimitConst() or in InstCombine's
  // foldAndOrOfICmpsWithConstEq(). If we are looking to trim optimizer overlap,
  // these are candidates for removal.

  // X < Y && Y != 0  -->  X < Y
  // X < Y || Y != 0  -->  Y != 0
  if (UnsignedPred == ICmpInst::ICMP_ULT && EqPred == ICmpInst::ICMP_NE)
    return IsAnd ? UnsignedICmp : ZeroICmp;

  // X >= Y && Y == 0  -->  Y == 0
  // X >= Y || Y == 0  -->  X >= Y
  if (UnsignedPred == ICmpInst::ICMP_UGE && EqPred == ICmpInst::ICMP_EQ)
    return IsAnd ? ZeroICmp : UnsignedICmp;

  // X < Y && Y == 0  -->  false
  if (UnsignedPred == ICmpInst::ICMP_ULT && EqPred == ICmpInst::ICMP_EQ &&
      IsAnd)
    return getFalse(UnsignedICmp->getType());

  // X >= Y || Y != 0  -->  true
  if (UnsignedPred == ICmpInst::ICMP_UGE && EqPred == ICmpInst::ICMP_NE &&
      !IsAnd)
    return getTrue(UnsignedICmp->getType());

  return nullptr;
}

/// Commuted variants are assumed to be handled by calling this function again
/// with the parameters swapped.
static Value *simplifyAndOfICmpsWithSameOperands(ICmpInst *Op0, ICmpInst *Op1) {
  ICmpInst::Predicate Pred0, Pred1;
  Value *A ,*B;
  if (!match(Op0, m_ICmp(Pred0, m_Value(A), m_Value(B))) ||
      !match(Op1, m_ICmp(Pred1, m_Specific(A), m_Specific(B))))
    return nullptr;

  // We have (icmp Pred0, A, B) & (icmp Pred1, A, B).
  // If Op1 is always implied true by Op0, then Op0 is a subset of Op1, and we
  // can eliminate Op1 from this 'and'.
  if (ICmpInst::isImpliedTrueByMatchingCmp(Pred0, Pred1))
    return Op0;

  // Check for any combination of predicates that are guaranteed to be disjoint.
  if ((Pred0 == ICmpInst::getInversePredicate(Pred1)) ||
      (Pred0 == ICmpInst::ICMP_EQ && ICmpInst::isFalseWhenEqual(Pred1)) ||
      (Pred0 == ICmpInst::ICMP_SLT && Pred1 == ICmpInst::ICMP_SGT) ||
      (Pred0 == ICmpInst::ICMP_ULT && Pred1 == ICmpInst::ICMP_UGT))
    return getFalse(Op0->getType());

  return nullptr;
}

/// Commuted variants are assumed to be handled by calling this function again
/// with the parameters swapped.
static Value *simplifyOrOfICmpsWithSameOperands(ICmpInst *Op0, ICmpInst *Op1) {
  ICmpInst::Predicate Pred0, Pred1;
  Value *A ,*B;
  if (!match(Op0, m_ICmp(Pred0, m_Value(A), m_Value(B))) ||
      !match(Op1, m_ICmp(Pred1, m_Specific(A), m_Specific(B))))
    return nullptr;

  // We have (icmp Pred0, A, B) | (icmp Pred1, A, B).
  // If Op1 is always implied true by Op0, then Op0 is a subset of Op1, and we
  // can eliminate Op0 from this 'or'.
  if (ICmpInst::isImpliedTrueByMatchingCmp(Pred0, Pred1))
    return Op1;

  // Check for any combination of predicates that cover the entire range of
  // possibilities.
  if ((Pred0 == ICmpInst::getInversePredicate(Pred1)) ||
      (Pred0 == ICmpInst::ICMP_NE && ICmpInst::isTrueWhenEqual(Pred1)) ||
      (Pred0 == ICmpInst::ICMP_SLE && Pred1 == ICmpInst::ICMP_SGE) ||
      (Pred0 == ICmpInst::ICMP_ULE && Pred1 == ICmpInst::ICMP_UGE))
    return getTrue(Op0->getType());

  return nullptr;
}

/// Test if a pair of compares with a shared operand and 2 constants has an
/// empty set intersection, full set union, or if one compare is a superset of
/// the other.
static Value *simplifyAndOrOfICmpsWithConstants(ICmpInst *Cmp0, ICmpInst *Cmp1,
                                                bool IsAnd) {
  // Look for this pattern: {and/or} (icmp X, C0), (icmp X, C1)).
  if (Cmp0->getOperand(0) != Cmp1->getOperand(0))
    return nullptr;

  const APInt *C0, *C1;
  if (!match(Cmp0->getOperand(1), m_APInt(C0)) ||
      !match(Cmp1->getOperand(1), m_APInt(C1)))
    return nullptr;

  auto Range0 = ConstantRange::makeExactICmpRegion(Cmp0->getPredicate(), *C0);
  auto Range1 = ConstantRange::makeExactICmpRegion(Cmp1->getPredicate(), *C1);

  // For and-of-compares, check if the intersection is empty:
  // (icmp X, C0) && (icmp X, C1) --> empty set --> false
  if (IsAnd && Range0.intersectWith(Range1).isEmptySet())
    return getFalse(Cmp0->getType());

  // For or-of-compares, check if the union is full:
  // (icmp X, C0) || (icmp X, C1) --> full set --> true
  if (!IsAnd && Range0.unionWith(Range1).isFullSet())
    return getTrue(Cmp0->getType());

  // Is one range a superset of the other?
  // If this is and-of-compares, take the smaller set:
  // (icmp sgt X, 4) && (icmp sgt X, 42) --> icmp sgt X, 42
  // If this is or-of-compares, take the larger set:
  // (icmp sgt X, 4) || (icmp sgt X, 42) --> icmp sgt X, 4
  if (Range0.contains(Range1))
    return IsAnd ? Cmp1 : Cmp0;
  if (Range1.contains(Range0))
    return IsAnd ? Cmp0 : Cmp1;

  return nullptr;
}

static Value *simplifyAndOrOfICmpsWithZero(ICmpInst *Cmp0, ICmpInst *Cmp1,
                                           bool IsAnd) {
  ICmpInst::Predicate P0 = Cmp0->getPredicate(), P1 = Cmp1->getPredicate();
  if (!match(Cmp0->getOperand(1), m_Zero()) ||
      !match(Cmp1->getOperand(1), m_Zero()) || P0 != P1)
    return nullptr;

  if ((IsAnd && P0 != ICmpInst::ICMP_NE) || (!IsAnd && P1 != ICmpInst::ICMP_EQ))
    return nullptr;

  // We have either "(X == 0 || Y == 0)" or "(X != 0 && Y != 0)".
  Value *X = Cmp0->getOperand(0);
  Value *Y = Cmp1->getOperand(0);

  // If one of the compares is a masked version of a (not) null check, then
  // that compare implies the other, so we eliminate the other. Optionally, look
  // through a pointer-to-int cast to match a null check of a pointer type.

  // (X == 0) || (([ptrtoint] X & ?) == 0) --> ([ptrtoint] X & ?) == 0
  // (X == 0) || ((? & [ptrtoint] X) == 0) --> (? & [ptrtoint] X) == 0
  // (X != 0) && (([ptrtoint] X & ?) != 0) --> ([ptrtoint] X & ?) != 0
  // (X != 0) && ((? & [ptrtoint] X) != 0) --> (? & [ptrtoint] X) != 0
  if (match(Y, m_c_And(m_Specific(X), m_Value())) ||
      match(Y, m_c_And(m_PtrToInt(m_Specific(X)), m_Value())))
    return Cmp1;

  // (([ptrtoint] Y & ?) == 0) || (Y == 0) --> ([ptrtoint] Y & ?) == 0
  // ((? & [ptrtoint] Y) == 0) || (Y == 0) --> (? & [ptrtoint] Y) == 0
  // (([ptrtoint] Y & ?) != 0) && (Y != 0) --> ([ptrtoint] Y & ?) != 0
  // ((? & [ptrtoint] Y) != 0) && (Y != 0) --> (? & [ptrtoint] Y) != 0
  if (match(X, m_c_And(m_Specific(Y), m_Value())) ||
      match(X, m_c_And(m_PtrToInt(m_Specific(Y)), m_Value())))
    return Cmp0;

  return nullptr;
}

static Value *simplifyAndOfICmpsWithAdd(ICmpInst *Op0, ICmpInst *Op1,
                                        const InstrInfoQuery &IIQ) {
  // (icmp (add V, C0), C1) & (icmp V, C0)
  ICmpInst::Predicate Pred0, Pred1;
  const APInt *C0, *C1;
  Value *V;
  if (!match(Op0, m_ICmp(Pred0, m_Add(m_Value(V), m_APInt(C0)), m_APInt(C1))))
    return nullptr;

  if (!match(Op1, m_ICmp(Pred1, m_Specific(V), m_Value())))
    return nullptr;

  auto *AddInst = cast<OverflowingBinaryOperator>(Op0->getOperand(0));
  if (AddInst->getOperand(1) != Op1->getOperand(1))
    return nullptr;

  Type *ITy = Op0->getType();
  bool isNSW = IIQ.hasNoSignedWrap(AddInst);
  bool isNUW = IIQ.hasNoUnsignedWrap(AddInst);

  const APInt Delta = *C1 - *C0;
  if (C0->isStrictlyPositive()) {
    if (Delta == 2) {
      if (Pred0 == ICmpInst::ICMP_ULT && Pred1 == ICmpInst::ICMP_SGT)
        return getFalse(ITy);
      if (Pred0 == ICmpInst::ICMP_SLT && Pred1 == ICmpInst::ICMP_SGT && isNSW)
        return getFalse(ITy);
    }
    if (Delta == 1) {
      if (Pred0 == ICmpInst::ICMP_ULE && Pred1 == ICmpInst::ICMP_SGT)
        return getFalse(ITy);
      if (Pred0 == ICmpInst::ICMP_SLE && Pred1 == ICmpInst::ICMP_SGT && isNSW)
        return getFalse(ITy);
    }
  }
  if (C0->getBoolValue() && isNUW) {
    if (Delta == 2)
      if (Pred0 == ICmpInst::ICMP_ULT && Pred1 == ICmpInst::ICMP_UGT)
        return getFalse(ITy);
    if (Delta == 1)
      if (Pred0 == ICmpInst::ICMP_ULE && Pred1 == ICmpInst::ICMP_UGT)
        return getFalse(ITy);
  }

  return nullptr;
}

/// Try to eliminate compares with signed or unsigned min/max constants.
static Value *simplifyAndOrOfICmpsWithLimitConst(ICmpInst *Cmp0, ICmpInst *Cmp1,
                                                 bool IsAnd) {
  // Canonicalize an equality compare as Cmp0.
  if (Cmp1->isEquality())
    std::swap(Cmp0, Cmp1);
  if (!Cmp0->isEquality())
    return nullptr;

  // The non-equality compare must include a common operand (X). Canonicalize
  // the common operand as operand 0 (the predicate is swapped if the common
  // operand was operand 1).
  ICmpInst::Predicate Pred0 = Cmp0->getPredicate();
  Value *X = Cmp0->getOperand(0);
  ICmpInst::Predicate Pred1;
  bool HasNotOp = match(Cmp1, m_c_ICmp(Pred1, m_Not(m_Specific(X)), m_Value()));
  if (!HasNotOp && !match(Cmp1, m_c_ICmp(Pred1, m_Specific(X), m_Value())))
    return nullptr;
  if (ICmpInst::isEquality(Pred1))
    return nullptr;

  // The equality compare must be against a constant. Flip bits if we matched
  // a bitwise not. Convert a null pointer constant to an integer zero value.
  APInt MinMaxC;
  const APInt *C;
  if (match(Cmp0->getOperand(1), m_APInt(C)))
    MinMaxC = HasNotOp ? ~*C : *C;
  else if (isa<ConstantPointerNull>(Cmp0->getOperand(1)))
    MinMaxC = APInt::getZero(8);
  else
    return nullptr;

  // DeMorganize if this is 'or': P0 || P1 --> !P0 && !P1.
  if (!IsAnd) {
    Pred0 = ICmpInst::getInversePredicate(Pred0);
    Pred1 = ICmpInst::getInversePredicate(Pred1);
  }

  // Normalize to unsigned compare and unsigned min/max value.
  // Example for 8-bit: -128 + 128 -> 0; 127 + 128 -> 255
  if (ICmpInst::isSigned(Pred1)) {
    Pred1 = ICmpInst::getUnsignedPredicate(Pred1);
    MinMaxC += APInt::getSignedMinValue(MinMaxC.getBitWidth());
  }

  // (X != MAX) && (X < Y) --> X < Y
  // (X == MAX) || (X >= Y) --> X >= Y
  if (MinMaxC.isMaxValue())
    if (Pred0 == ICmpInst::ICMP_NE && Pred1 == ICmpInst::ICMP_ULT)
      return Cmp1;

  // (X != MIN) && (X > Y) -->  X > Y
  // (X == MIN) || (X <= Y) --> X <= Y
  if (MinMaxC.isMinValue())
    if (Pred0 == ICmpInst::ICMP_NE && Pred1 == ICmpInst::ICMP_UGT)
      return Cmp1;

  return nullptr;
}

static Value *simplifyAndOfICmps(ICmpInst *Op0, ICmpInst *Op1,
                                 const SimplifyQuery &Q) {
  if (Value *X = simplifyUnsignedRangeCheck(Op0, Op1, /*IsAnd=*/true, Q))
    return X;
  if (Value *X = simplifyUnsignedRangeCheck(Op1, Op0, /*IsAnd=*/true, Q))
    return X;

  if (Value *X = simplifyAndOfICmpsWithSameOperands(Op0, Op1))
    return X;
  if (Value *X = simplifyAndOfICmpsWithSameOperands(Op1, Op0))
    return X;

  if (Value *X = simplifyAndOrOfICmpsWithConstants(Op0, Op1, true))
    return X;

  if (Value *X = simplifyAndOrOfICmpsWithLimitConst(Op0, Op1, true))
    return X;

  if (Value *X = simplifyAndOrOfICmpsWithZero(Op0, Op1, true))
    return X;

  if (Value *X = simplifyAndOfICmpsWithAdd(Op0, Op1, Q.IIQ))
    return X;
  if (Value *X = simplifyAndOfICmpsWithAdd(Op1, Op0, Q.IIQ))
    return X;

  return nullptr;
}

static Value *simplifyOrOfICmpsWithAdd(ICmpInst *Op0, ICmpInst *Op1,
                                       const InstrInfoQuery &IIQ) {
  // (icmp (add V, C0), C1) | (icmp V, C0)
  ICmpInst::Predicate Pred0, Pred1;
  const APInt *C0, *C1;
  Value *V;
  if (!match(Op0, m_ICmp(Pred0, m_Add(m_Value(V), m_APInt(C0)), m_APInt(C1))))
    return nullptr;

  if (!match(Op1, m_ICmp(Pred1, m_Specific(V), m_Value())))
    return nullptr;

  auto *AddInst = cast<BinaryOperator>(Op0->getOperand(0));
  if (AddInst->getOperand(1) != Op1->getOperand(1))
    return nullptr;

  Type *ITy = Op0->getType();
  bool isNSW = IIQ.hasNoSignedWrap(AddInst);
  bool isNUW = IIQ.hasNoUnsignedWrap(AddInst);

  const APInt Delta = *C1 - *C0;
  if (C0->isStrictlyPositive()) {
    if (Delta == 2) {
      if (Pred0 == ICmpInst::ICMP_UGE && Pred1 == ICmpInst::ICMP_SLE)
        return getTrue(ITy);
      if (Pred0 == ICmpInst::ICMP_SGE && Pred1 == ICmpInst::ICMP_SLE && isNSW)
        return getTrue(ITy);
    }
    if (Delta == 1) {
      if (Pred0 == ICmpInst::ICMP_UGT && Pred1 == ICmpInst::ICMP_SLE)
        return getTrue(ITy);
      if (Pred0 == ICmpInst::ICMP_SGT && Pred1 == ICmpInst::ICMP_SLE && isNSW)
        return getTrue(ITy);
    }
  }
  if (C0->getBoolValue() && isNUW) {
    if (Delta == 2)
      if (Pred0 == ICmpInst::ICMP_UGE && Pred1 == ICmpInst::ICMP_ULE)
        return getTrue(ITy);
    if (Delta == 1)
      if (Pred0 == ICmpInst::ICMP_UGT && Pred1 == ICmpInst::ICMP_ULE)
        return getTrue(ITy);
  }

  return nullptr;
}

static Value *simplifyOrOfICmps(ICmpInst *Op0, ICmpInst *Op1,
                                const SimplifyQuery &Q) {
  if (Value *X = simplifyUnsignedRangeCheck(Op0, Op1, /*IsAnd=*/false, Q))
    return X;
  if (Value *X = simplifyUnsignedRangeCheck(Op1, Op0, /*IsAnd=*/false, Q))
    return X;

  if (Value *X = simplifyOrOfICmpsWithSameOperands(Op0, Op1))
    return X;
  if (Value *X = simplifyOrOfICmpsWithSameOperands(Op1, Op0))
    return X;

  if (Value *X = simplifyAndOrOfICmpsWithConstants(Op0, Op1, false))
    return X;

  if (Value *X = simplifyAndOrOfICmpsWithLimitConst(Op0, Op1, false))
    return X;

  if (Value *X = simplifyAndOrOfICmpsWithZero(Op0, Op1, false))
    return X;

  if (Value *X = simplifyOrOfICmpsWithAdd(Op0, Op1, Q.IIQ))
    return X;
  if (Value *X = simplifyOrOfICmpsWithAdd(Op1, Op0, Q.IIQ))
    return X;

  return nullptr;
}

static Value *simplifyAndOrOfFCmps(const TargetLibraryInfo *TLI,
                                   FCmpInst *LHS, FCmpInst *RHS, bool IsAnd) {
  Value *LHS0 = LHS->getOperand(0), *LHS1 = LHS->getOperand(1);
  Value *RHS0 = RHS->getOperand(0), *RHS1 = RHS->getOperand(1);
  if (LHS0->getType() != RHS0->getType())
    return nullptr;

  FCmpInst::Predicate PredL = LHS->getPredicate(), PredR = RHS->getPredicate();
  if ((PredL == FCmpInst::FCMP_ORD && PredR == FCmpInst::FCMP_ORD && IsAnd) ||
      (PredL == FCmpInst::FCMP_UNO && PredR == FCmpInst::FCMP_UNO && !IsAnd)) {
    // (fcmp ord NNAN, X) & (fcmp ord X, Y) --> fcmp ord X, Y
    // (fcmp ord NNAN, X) & (fcmp ord Y, X) --> fcmp ord Y, X
    // (fcmp ord X, NNAN) & (fcmp ord X, Y) --> fcmp ord X, Y
    // (fcmp ord X, NNAN) & (fcmp ord Y, X) --> fcmp ord Y, X
    // (fcmp uno NNAN, X) | (fcmp uno X, Y) --> fcmp uno X, Y
    // (fcmp uno NNAN, X) | (fcmp uno Y, X) --> fcmp uno Y, X
    // (fcmp uno X, NNAN) | (fcmp uno X, Y) --> fcmp uno X, Y
    // (fcmp uno X, NNAN) | (fcmp uno Y, X) --> fcmp uno Y, X
    if ((isKnownNeverNaN(LHS0, TLI) && (LHS1 == RHS0 || LHS1 == RHS1)) ||
        (isKnownNeverNaN(LHS1, TLI) && (LHS0 == RHS0 || LHS0 == RHS1)))
      return RHS;

    // (fcmp ord X, Y) & (fcmp ord NNAN, X) --> fcmp ord X, Y
    // (fcmp ord Y, X) & (fcmp ord NNAN, X) --> fcmp ord Y, X
    // (fcmp ord X, Y) & (fcmp ord X, NNAN) --> fcmp ord X, Y
    // (fcmp ord Y, X) & (fcmp ord X, NNAN) --> fcmp ord Y, X
    // (fcmp uno X, Y) | (fcmp uno NNAN, X) --> fcmp uno X, Y
    // (fcmp uno Y, X) | (fcmp uno NNAN, X) --> fcmp uno Y, X
    // (fcmp uno X, Y) | (fcmp uno X, NNAN) --> fcmp uno X, Y
    // (fcmp uno Y, X) | (fcmp uno X, NNAN) --> fcmp uno Y, X
    if ((isKnownNeverNaN(RHS0, TLI) && (RHS1 == LHS0 || RHS1 == LHS1)) ||
        (isKnownNeverNaN(RHS1, TLI) && (RHS0 == LHS0 || RHS0 == LHS1)))
      return LHS;
  }

  return nullptr;
}

static Value *simplifyAndOrOfCmps(const SimplifyQuery &Q,
                                  Value *Op0, Value *Op1, bool IsAnd) {
  // Look through casts of the 'and' operands to find compares.
  auto *Cast0 = dyn_cast<CastInst>(Op0);
  auto *Cast1 = dyn_cast<CastInst>(Op1);
  if (Cast0 && Cast1 && Cast0->getOpcode() == Cast1->getOpcode() &&
      Cast0->getSrcTy() == Cast1->getSrcTy()) {
    Op0 = Cast0->getOperand(0);
    Op1 = Cast1->getOperand(0);
  }

  Value *V = nullptr;
  auto *ICmp0 = dyn_cast<ICmpInst>(Op0);
  auto *ICmp1 = dyn_cast<ICmpInst>(Op1);
  if (ICmp0 && ICmp1)
    V = IsAnd ? simplifyAndOfICmps(ICmp0, ICmp1, Q)
              : simplifyOrOfICmps(ICmp0, ICmp1, Q);

  auto *FCmp0 = dyn_cast<FCmpInst>(Op0);
  auto *FCmp1 = dyn_cast<FCmpInst>(Op1);
  if (FCmp0 && FCmp1)
    V = simplifyAndOrOfFCmps(Q.TLI, FCmp0, FCmp1, IsAnd);

  if (!V)
    return nullptr;
  if (!Cast0)
    return V;

  // If we looked through casts, we can only handle a constant simplification
  // because we are not allowed to create a cast instruction here.
  if (auto *C = dyn_cast<Constant>(V))
    return ConstantExpr::getCast(Cast0->getOpcode(), C, Cast0->getType());

  return nullptr;
}

/// Given a bitwise logic op, check if the operands are add/sub with a common
/// source value and inverted constant (identity: C - X -> ~(X + ~C)).
static Value *simplifyLogicOfAddSub(Value *Op0, Value *Op1,
                                    Instruction::BinaryOps Opcode) {
  assert(Op0->getType() == Op1->getType() && "Mismatched binop types");
  assert(BinaryOperator::isBitwiseLogicOp(Opcode) && "Expected logic op");
  Value *X;
  Constant *C1, *C2;
  if ((match(Op0, m_Add(m_Value(X), m_Constant(C1))) &&
       match(Op1, m_Sub(m_Constant(C2), m_Specific(X)))) ||
      (match(Op1, m_Add(m_Value(X), m_Constant(C1))) &&
       match(Op0, m_Sub(m_Constant(C2), m_Specific(X))))) {
    if (ConstantExpr::getNot(C1) == C2) {
      // (X + C) & (~C - X) --> (X + C) & ~(X + C) --> 0
      // (X + C) | (~C - X) --> (X + C) | ~(X + C) --> -1
      // (X + C) ^ (~C - X) --> (X + C) ^ ~(X + C) --> -1
      Type *Ty = Op0->getType();
      return Opcode == Instruction::And ? ConstantInt::getNullValue(Ty)
                                        : ConstantInt::getAllOnesValue(Ty);
    }
  }
  return nullptr;
}

/// Given operands for an And, see if we can fold the result.
/// If not, this returns null.
static Value *SimplifyAndInst(Value *Op0, Value *Op1, const SimplifyQuery &Q,
                              unsigned MaxRecurse) {
  if (Constant *C = foldOrCommuteConstant(Instruction::And, Op0, Op1, Q))
    return C;

  // X & poison -> poison
  if (isa<PoisonValue>(Op1))
    return Op1;

  // X & undef -> 0
  if (Q.isUndefValue(Op1))
    return Constant::getNullValue(Op0->getType());

  // X & X = X
  if (Op0 == Op1)
    return Op0;

  // X & 0 = 0
  if (match(Op1, m_Zero()))
    return Constant::getNullValue(Op0->getType());

  // X & -1 = X
  if (match(Op1, m_AllOnes()))
    return Op0;

  // A & ~A  =  ~A & A  =  0
  if (match(Op0, m_Not(m_Specific(Op1))) ||
      match(Op1, m_Not(m_Specific(Op0))))
    return Constant::getNullValue(Op0->getType());

  // (A | ?) & A = A
  if (match(Op0, m_c_Or(m_Specific(Op1), m_Value())))
    return Op1;

  // A & (A | ?) = A
  if (match(Op1, m_c_Or(m_Specific(Op0), m_Value())))
    return Op0;

  // (X | Y) & (X | ~Y) --> X (commuted 8 ways)
  Value *X, *Y;
  if (match(Op0, m_c_Or(m_Value(X), m_Not(m_Value(Y)))) &&
      match(Op1, m_c_Or(m_Deferred(X), m_Deferred(Y))))
    return X;
  if (match(Op1, m_c_Or(m_Value(X), m_Not(m_Value(Y)))) &&
      match(Op0, m_c_Or(m_Deferred(X), m_Deferred(Y))))
    return X;

  if (Value *V = simplifyLogicOfAddSub(Op0, Op1, Instruction::And))
    return V;

  // A mask that only clears known zeros of a shifted value is a no-op.
  const APInt *Mask;
  const APInt *ShAmt;
  if (match(Op1, m_APInt(Mask))) {
    // If all bits in the inverted and shifted mask are clear:
    // and (shl X, ShAmt), Mask --> shl X, ShAmt
    if (match(Op0, m_Shl(m_Value(X), m_APInt(ShAmt))) &&
        (~(*Mask)).lshr(*ShAmt).isZero())
      return Op0;

    // If all bits in the inverted and shifted mask are clear:
    // and (lshr X, ShAmt), Mask --> lshr X, ShAmt
    if (match(Op0, m_LShr(m_Value(X), m_APInt(ShAmt))) &&
        (~(*Mask)).shl(*ShAmt).isZero())
      return Op0;
  }

  // If we have a multiplication overflow check that is being 'and'ed with a
  // check that one of the multipliers is not zero, we can omit the 'and', and
  // only keep the overflow check.
  if (isCheckForZeroAndMulWithOverflow(Op0, Op1, true))
    return Op1;
  if (isCheckForZeroAndMulWithOverflow(Op1, Op0, true))
    return Op0;

  // A & (-A) = A if A is a power of two or zero.
  if (match(Op0, m_Neg(m_Specific(Op1))) ||
      match(Op1, m_Neg(m_Specific(Op0)))) {
    if (isKnownToBeAPowerOfTwo(Op0, Q.DL, /*OrZero*/ true, 0, Q.AC, Q.CxtI,
                               Q.DT))
      return Op0;
    if (isKnownToBeAPowerOfTwo(Op1, Q.DL, /*OrZero*/ true, 0, Q.AC, Q.CxtI,
                               Q.DT))
      return Op1;
  }

  // This is a similar pattern used for checking if a value is a power-of-2:
  // (A - 1) & A --> 0 (if A is a power-of-2 or 0)
  // A & (A - 1) --> 0 (if A is a power-of-2 or 0)
  if (match(Op0, m_Add(m_Specific(Op1), m_AllOnes())) &&
      isKnownToBeAPowerOfTwo(Op1, Q.DL, /*OrZero*/ true, 0, Q.AC, Q.CxtI, Q.DT))
    return Constant::getNullValue(Op1->getType());
  if (match(Op1, m_Add(m_Specific(Op0), m_AllOnes())) &&
      isKnownToBeAPowerOfTwo(Op0, Q.DL, /*OrZero*/ true, 0, Q.AC, Q.CxtI, Q.DT))
    return Constant::getNullValue(Op0->getType());

  if (Value *V = simplifyAndOrOfCmps(Q, Op0, Op1, true))
    return V;

  // Try some generic simplifications for associative operations.
  if (Value *V = SimplifyAssociativeBinOp(Instruction::And, Op0, Op1, Q,
                                          MaxRecurse))
    return V;

  // And distributes over Or.  Try some generic simplifications based on this.
  if (Value *V = expandCommutativeBinOp(Instruction::And, Op0, Op1,
                                        Instruction::Or, Q, MaxRecurse))
    return V;

  // And distributes over Xor.  Try some generic simplifications based on this.
  if (Value *V = expandCommutativeBinOp(Instruction::And, Op0, Op1,
                                        Instruction::Xor, Q, MaxRecurse))
    return V;

  if (isa<SelectInst>(Op0) || isa<SelectInst>(Op1)) {
    if (Op0->getType()->isIntOrIntVectorTy(1)) {
      // A & (A && B) -> A && B
      if (match(Op1, m_Select(m_Specific(Op0), m_Value(), m_Zero())))
        return Op1;
      else if (match(Op0, m_Select(m_Specific(Op1), m_Value(), m_Zero())))
        return Op0;
    }
    // If the operation is with the result of a select instruction, check
    // whether operating on either branch of the select always yields the same
    // value.
    if (Value *V = ThreadBinOpOverSelect(Instruction::And, Op0, Op1, Q,
                                         MaxRecurse))
      return V;
  }

  // If the operation is with the result of a phi instruction, check whether
  // operating on all incoming values of the phi always yields the same value.
  if (isa<PHINode>(Op0) || isa<PHINode>(Op1))
    if (Value *V = ThreadBinOpOverPHI(Instruction::And, Op0, Op1, Q,
                                      MaxRecurse))
      return V;

  // Assuming the effective width of Y is not larger than A, i.e. all bits
  // from X and Y are disjoint in (X << A) | Y,
  // if the mask of this AND op covers all bits of X or Y, while it covers
  // no bits from the other, we can bypass this AND op. E.g.,
  // ((X << A) | Y) & Mask -> Y,
  //     if Mask = ((1 << effective_width_of(Y)) - 1)
  // ((X << A) | Y) & Mask -> X << A,
  //     if Mask = ((1 << effective_width_of(X)) - 1) << A
  // SimplifyDemandedBits in InstCombine can optimize the general case.
  // This pattern aims to help other passes for a common case.
  Value *XShifted;
  if (match(Op1, m_APInt(Mask)) &&
      match(Op0, m_c_Or(m_CombineAnd(m_NUWShl(m_Value(X), m_APInt(ShAmt)),
                                     m_Value(XShifted)),
                        m_Value(Y)))) {
    const unsigned Width = Op0->getType()->getScalarSizeInBits();
    const unsigned ShftCnt = ShAmt->getLimitedValue(Width);
    const KnownBits YKnown = computeKnownBits(Y, Q.DL, 0, Q.AC, Q.CxtI, Q.DT);
    const unsigned EffWidthY = YKnown.countMaxActiveBits();
    if (EffWidthY <= ShftCnt) {
      const KnownBits XKnown = computeKnownBits(X, Q.DL, 0, Q.AC, Q.CxtI,
                                                Q.DT);
      const unsigned EffWidthX = XKnown.countMaxActiveBits();
      const APInt EffBitsY = APInt::getLowBitsSet(Width, EffWidthY);
      const APInt EffBitsX = APInt::getLowBitsSet(Width, EffWidthX) << ShftCnt;
      // If the mask is extracting all bits from X or Y as is, we can skip
      // this AND op.
      if (EffBitsY.isSubsetOf(*Mask) && !EffBitsX.intersects(*Mask))
        return Y;
      if (EffBitsX.isSubsetOf(*Mask) && !EffBitsY.intersects(*Mask))
        return XShifted;
    }
  }

  // ((X | Y) ^ X ) & ((X | Y) ^ Y) --> 0
  // ((X | Y) ^ Y ) & ((X | Y) ^ X) --> 0
  BinaryOperator *Or;
  if (match(Op0, m_c_Xor(m_Value(X),
                         m_CombineAnd(m_BinOp(Or),
                                      m_c_Or(m_Deferred(X), m_Value(Y))))) &&
      match(Op1, m_c_Xor(m_Specific(Or), m_Specific(Y))))
    return Constant::getNullValue(Op0->getType());

  return nullptr;
}

Value *llvm::SimplifyAndInst(Value *Op0, Value *Op1, const SimplifyQuery &Q) {
  return ::SimplifyAndInst(Op0, Op1, Q, RecursionLimit);
}

static Value *simplifyOrLogic(Value *X, Value *Y) {
  assert(X->getType() == Y->getType() && "Expected same type for 'or' ops");
  Type *Ty = X->getType();

  // X | ~X --> -1
  if (match(Y, m_Not(m_Specific(X))))
    return ConstantInt::getAllOnesValue(Ty);

  // X | ~(X & ?) = -1
  if (match(Y, m_Not(m_c_And(m_Specific(X), m_Value()))))
    return ConstantInt::getAllOnesValue(Ty);

  // X | (X & ?) --> X
  if (match(Y, m_c_And(m_Specific(X), m_Value())))
    return X;

  Value *A, *B;

  // (A ^ B) | (A | B) --> A | B
  // (A ^ B) | (B | A) --> B | A
  if (match(X, m_Xor(m_Value(A), m_Value(B))) &&
      match(Y, m_c_Or(m_Specific(A), m_Specific(B))))
    return Y;

  // ~(A ^ B) | (A | B) --> -1
  // ~(A ^ B) | (B | A) --> -1
  if (match(X, m_Not(m_Xor(m_Value(A), m_Value(B)))) &&
      match(Y, m_c_Or(m_Specific(A), m_Specific(B))))
    return ConstantInt::getAllOnesValue(Ty);

  // (A & ~B) | (A ^ B) --> A ^ B
  // (~B & A) | (A ^ B) --> A ^ B
  // (A & ~B) | (B ^ A) --> B ^ A
  // (~B & A) | (B ^ A) --> B ^ A
  if (match(X, m_c_And(m_Value(A), m_Not(m_Value(B)))) &&
      match(Y, m_c_Xor(m_Specific(A), m_Specific(B))))
    return Y;

  // (~A ^ B) | (A & B) --> ~A ^ B
  // (B ^ ~A) | (A & B) --> B ^ ~A
  // (~A ^ B) | (B & A) --> ~A ^ B
  // (B ^ ~A) | (B & A) --> B ^ ~A
  if (match(X, m_c_Xor(m_Not(m_Value(A)), m_Value(B))) &&
      match(Y, m_c_And(m_Specific(A), m_Specific(B))))
    return X;

  // (~A | B) | (A ^ B) --> -1
  // (~A | B) | (B ^ A) --> -1
  // (B | ~A) | (A ^ B) --> -1
  // (B | ~A) | (B ^ A) --> -1
  if (match(X, m_c_Or(m_Not(m_Value(A)), m_Value(B))) &&
      match(Y, m_c_Xor(m_Specific(A), m_Specific(B))))
    return ConstantInt::getAllOnesValue(Ty);

  // (~A & B) | ~(A | B) --> ~A
  // (~A & B) | ~(B | A) --> ~A
  // (B & ~A) | ~(A | B) --> ~A
  // (B & ~A) | ~(B | A) --> ~A
  Value *NotA;
  if (match(X,
            m_c_And(m_CombineAnd(m_Value(NotA), m_NotForbidUndef(m_Value(A))),
                    m_Value(B))) &&
      match(Y, m_Not(m_c_Or(m_Specific(A), m_Specific(B)))))
    return NotA;

  // ~(A ^ B) | (A & B) --> ~(A ^ B)
  // ~(A ^ B) | (B & A) --> ~(A ^ B)
  Value *NotAB;
  if (match(X, m_CombineAnd(m_NotForbidUndef(m_Xor(m_Value(A), m_Value(B))),
                            m_Value(NotAB))) &&
      match(Y, m_c_And(m_Specific(A), m_Specific(B))))
    return NotAB;

  // ~(A & B) | (A ^ B) --> ~(A & B)
  // ~(A & B) | (B ^ A) --> ~(A & B)
  if (match(X, m_CombineAnd(m_NotForbidUndef(m_And(m_Value(A), m_Value(B))),
                            m_Value(NotAB))) &&
      match(Y, m_c_Xor(m_Specific(A), m_Specific(B))))
    return NotAB;

  return nullptr;
}

/// Given operands for an Or, see if we can fold the result.
/// If not, this returns null.
static Value *SimplifyOrInst(Value *Op0, Value *Op1, const SimplifyQuery &Q,
                             unsigned MaxRecurse) {
  if (Constant *C = foldOrCommuteConstant(Instruction::Or, Op0, Op1, Q))
    return C;

  // X | poison -> poison
  if (isa<PoisonValue>(Op1))
    return Op1;

  // X | undef -> -1
  // X | -1 = -1
  // Do not return Op1 because it may contain undef elements if it's a vector.
  if (Q.isUndefValue(Op1) || match(Op1, m_AllOnes()))
    return Constant::getAllOnesValue(Op0->getType());

  // X | X = X
  // X | 0 = X
  if (Op0 == Op1 || match(Op1, m_Zero()))
    return Op0;

  if (Value *R = simplifyOrLogic(Op0, Op1))
    return R;
  if (Value *R = simplifyOrLogic(Op1, Op0))
    return R;

  if (Value *V = simplifyLogicOfAddSub(Op0, Op1, Instruction::Or))
    return V;

  // Rotated -1 is still -1:
  // (-1 << X) | (-1 >> (C - X)) --> -1
  // (-1 >> X) | (-1 << (C - X)) --> -1
  // ...with C <= bitwidth (and commuted variants).
  Value *X, *Y;
  if ((match(Op0, m_Shl(m_AllOnes(), m_Value(X))) &&
       match(Op1, m_LShr(m_AllOnes(), m_Value(Y)))) ||
      (match(Op1, m_Shl(m_AllOnes(), m_Value(X))) &&
       match(Op0, m_LShr(m_AllOnes(), m_Value(Y))))) {
    const APInt *C;
    if ((match(X, m_Sub(m_APInt(C), m_Specific(Y))) ||
         match(Y, m_Sub(m_APInt(C), m_Specific(X)))) &&
        C->ule(X->getType()->getScalarSizeInBits())) {
      return ConstantInt::getAllOnesValue(X->getType());
    }
  }

  if (Value *V = simplifyAndOrOfCmps(Q, Op0, Op1, false))
    return V;

  // If we have a multiplication overflow check that is being 'and'ed with a
  // check that one of the multipliers is not zero, we can omit the 'and', and
  // only keep the overflow check.
  if (isCheckForZeroAndMulWithOverflow(Op0, Op1, false))
    return Op1;
  if (isCheckForZeroAndMulWithOverflow(Op1, Op0, false))
    return Op0;

  // Try some generic simplifications for associative operations.
  if (Value *V = SimplifyAssociativeBinOp(Instruction::Or, Op0, Op1, Q,
                                          MaxRecurse))
    return V;

  // Or distributes over And.  Try some generic simplifications based on this.
  if (Value *V = expandCommutativeBinOp(Instruction::Or, Op0, Op1,
                                        Instruction::And, Q, MaxRecurse))
    return V;

  if (isa<SelectInst>(Op0) || isa<SelectInst>(Op1)) {
    if (Op0->getType()->isIntOrIntVectorTy(1)) {
      // A | (A || B) -> A || B
      if (match(Op1, m_Select(m_Specific(Op0), m_One(), m_Value())))
        return Op1;
      else if (match(Op0, m_Select(m_Specific(Op1), m_One(), m_Value())))
        return Op0;
    }
    // If the operation is with the result of a select instruction, check
    // whether operating on either branch of the select always yields the same
    // value.
    if (Value *V = ThreadBinOpOverSelect(Instruction::Or, Op0, Op1, Q,
                                         MaxRecurse))
      return V;
  }

  // (A & C1)|(B & C2)
  Value *A, *B;
  const APInt *C1, *C2;
  if (match(Op0, m_And(m_Value(A), m_APInt(C1))) &&
      match(Op1, m_And(m_Value(B), m_APInt(C2)))) {
    if (*C1 == ~*C2) {
      // (A & C1)|(B & C2)
      // If we have: ((V + N) & C1) | (V & C2)
      // .. and C2 = ~C1 and C2 is 0+1+ and (N & C2) == 0
      // replace with V+N.
      Value *N;
      if (C2->isMask() && // C2 == 0+1+
          match(A, m_c_Add(m_Specific(B), m_Value(N)))) {
        // Add commutes, try both ways.
        if (MaskedValueIsZero(N, *C2, Q.DL, 0, Q.AC, Q.CxtI, Q.DT))
          return A;
      }
      // Or commutes, try both ways.
      if (C1->isMask() &&
          match(B, m_c_Add(m_Specific(A), m_Value(N)))) {
        // Add commutes, try both ways.
        if (MaskedValueIsZero(N, *C1, Q.DL, 0, Q.AC, Q.CxtI, Q.DT))
          return B;
      }
    }
  }

  // If the operation is with the result of a phi instruction, check whether
  // operating on all incoming values of the phi always yields the same value.
  if (isa<PHINode>(Op0) || isa<PHINode>(Op1))
    if (Value *V = ThreadBinOpOverPHI(Instruction::Or, Op0, Op1, Q, MaxRecurse))
      return V;

  return nullptr;
}

Value *llvm::SimplifyOrInst(Value *Op0, Value *Op1, const SimplifyQuery &Q) {
  return ::SimplifyOrInst(Op0, Op1, Q, RecursionLimit);
}

/// Given operands for a Xor, see if we can fold the result.
/// If not, this returns null.
static Value *SimplifyXorInst(Value *Op0, Value *Op1, const SimplifyQuery &Q,
                              unsigned MaxRecurse) {
  if (Constant *C = foldOrCommuteConstant(Instruction::Xor, Op0, Op1, Q))
    return C;

  // X ^ poison -> poison
  if (isa<PoisonValue>(Op1))
    return Op1;

  // A ^ undef -> undef
  if (Q.isUndefValue(Op1))
    return Op1;

  // A ^ 0 = A
  if (match(Op1, m_Zero()))
    return Op0;

  // A ^ A = 0
  if (Op0 == Op1)
    return Constant::getNullValue(Op0->getType());

  // A ^ ~A  =  ~A ^ A  =  -1
  if (match(Op0, m_Not(m_Specific(Op1))) ||
      match(Op1, m_Not(m_Specific(Op0))))
    return Constant::getAllOnesValue(Op0->getType());

  auto foldAndOrNot = [](Value *X, Value *Y) -> Value * {
    Value *A, *B;
    // (~A & B) ^ (A | B) --> A -- There are 8 commuted variants.
    if (match(X, m_c_And(m_Not(m_Value(A)), m_Value(B))) &&
        match(Y, m_c_Or(m_Specific(A), m_Specific(B))))
      return A;

    // (~A | B) ^ (A & B) --> ~A -- There are 8 commuted variants.
    // The 'not' op must contain a complete -1 operand (no undef elements for
    // vector) for the transform to be safe.
    Value *NotA;
    if (match(X,
              m_c_Or(m_CombineAnd(m_NotForbidUndef(m_Value(A)), m_Value(NotA)),
                     m_Value(B))) &&
        match(Y, m_c_And(m_Specific(A), m_Specific(B))))
      return NotA;

    return nullptr;
  };
  if (Value *R = foldAndOrNot(Op0, Op1))
    return R;
  if (Value *R = foldAndOrNot(Op1, Op0))
    return R;

  if (Value *V = simplifyLogicOfAddSub(Op0, Op1, Instruction::Xor))
    return V;

  // Try some generic simplifications for associative operations.
  if (Value *V = SimplifyAssociativeBinOp(Instruction::Xor, Op0, Op1, Q,
                                          MaxRecurse))
    return V;

  // Threading Xor over selects and phi nodes is pointless, so don't bother.
  // Threading over the select in "A ^ select(cond, B, C)" means evaluating
  // "A^B" and "A^C" and seeing if they are equal; but they are equal if and
  // only if B and C are equal.  If B and C are equal then (since we assume
  // that operands have already been simplified) "select(cond, B, C)" should
  // have been simplified to the common value of B and C already.  Analysing
  // "A^B" and "A^C" thus gains nothing, but costs compile time.  Similarly
  // for threading over phi nodes.

  return nullptr;
}

Value *llvm::SimplifyXorInst(Value *Op0, Value *Op1, const SimplifyQuery &Q) {
  return ::SimplifyXorInst(Op0, Op1, Q, RecursionLimit);
}


static Type *GetCompareTy(Value *Op) {
  return CmpInst::makeCmpResultType(Op->getType());
}

/// Rummage around inside V looking for something equivalent to the comparison
/// "LHS Pred RHS". Return such a value if found, otherwise return null.
/// Helper function for analyzing max/min idioms.
static Value *ExtractEquivalentCondition(Value *V, CmpInst::Predicate Pred,
                                         Value *LHS, Value *RHS) {
  SelectInst *SI = dyn_cast<SelectInst>(V);
  if (!SI)
    return nullptr;
  CmpInst *Cmp = dyn_cast<CmpInst>(SI->getCondition());
  if (!Cmp)
    return nullptr;
  Value *CmpLHS = Cmp->getOperand(0), *CmpRHS = Cmp->getOperand(1);
  if (Pred == Cmp->getPredicate() && LHS == CmpLHS && RHS == CmpRHS)
    return Cmp;
  if (Pred == CmpInst::getSwappedPredicate(Cmp->getPredicate()) &&
      LHS == CmpRHS && RHS == CmpLHS)
    return Cmp;
  return nullptr;
}

/// Return true if the underlying object (storage) must be disjoint from
/// storage returned by any noalias return call.
static bool IsAllocDisjoint(const Value *V) {
  // For allocas, we consider only static ones (dynamic
  // allocas might be transformed into calls to malloc not simultaneously
  // live with the compared-to allocation). For globals, we exclude symbols
  // that might be resolve lazily to symbols in another dynamically-loaded
  // library (and, thus, could be malloc'ed by the implementation).
  if (const AllocaInst *AI = dyn_cast<AllocaInst>(V))
    return AI->getParent() && AI->getFunction() && AI->isStaticAlloca();
  if (const GlobalValue *GV = dyn_cast<GlobalValue>(V))
    return (GV->hasLocalLinkage() || GV->hasHiddenVisibility() ||
            GV->hasProtectedVisibility() || GV->hasGlobalUnnamedAddr()) &&
      !GV->isThreadLocal();
  if (const Argument *A = dyn_cast<Argument>(V))
    return A->hasByValAttr();
  return false;
}

/// Return true if V1 and V2 are each the base of some distict storage region
/// [V, object_size(V)] which do not overlap.  Note that zero sized regions
/// *are* possible, and that zero sized regions do not overlap with any other.
static bool HaveNonOverlappingStorage(const Value *V1, const Value *V2) {
  // Global variables always exist, so they always exist during the lifetime
  // of each other and all allocas.  Global variables themselves usually have
  // non-overlapping storage, but since their addresses are constants, the
  // case involving two globals does not reach here and is instead handled in
  // constant folding.
  //
  // Two different allocas usually have different addresses...
  //
  // However, if there's an @llvm.stackrestore dynamically in between two
  // allocas, they may have the same address. It's tempting to reduce the
  // scope of the problem by only looking at *static* allocas here. That would
  // cover the majority of allocas while significantly reducing the likelihood
  // of having an @llvm.stackrestore pop up in the middle. However, it's not
  // actually impossible for an @llvm.stackrestore to pop up in the middle of
  // an entry block. Also, if we have a block that's not attached to a
  // function, we can't tell if it's "static" under the current definition.
  // Theoretically, this problem could be fixed by creating a new kind of
  // instruction kind specifically for static allocas. Such a new instruction
  // could be required to be at the top of the entry block, thus preventing it
  // from being subject to a @llvm.stackrestore. Instcombine could even
  // convert regular allocas into these special allocas. It'd be nifty.
  // However, until then, this problem remains open.
  //
  // So, we'll assume that two non-empty allocas have different addresses
  // for now.
  auto isByValArg = [](const Value *V) {
    const Argument *A = dyn_cast<Argument>(V);
    return A && A->hasByValAttr();
  };

  // Byval args are backed by store which does not overlap with each other,
  // allocas, or globals.
  if (isByValArg(V1))
    return isa<AllocaInst>(V2) || isa<GlobalVariable>(V2) || isByValArg(V2);
  if (isByValArg(V2))
    return isa<AllocaInst>(V1) || isa<GlobalVariable>(V1) || isByValArg(V1);

 return isa<AllocaInst>(V1) &&
    (isa<AllocaInst>(V2) || isa<GlobalVariable>(V2));
}

// A significant optimization not implemented here is assuming that alloca
// addresses are not equal to incoming argument values. They don't *alias*,
// as we say, but that doesn't mean they aren't equal, so we take a
// conservative approach.
//
// This is inspired in part by C++11 5.10p1:
//   "Two pointers of the same type compare equal if and only if they are both
//    null, both point to the same function, or both represent the same
//    address."
//
// This is pretty permissive.
//
// It's also partly due to C11 6.5.9p6:
//   "Two pointers compare equal if and only if both are null pointers, both are
//    pointers to the same object (including a pointer to an object and a
//    subobject at its beginning) or function, both are pointers to one past the
//    last element of the same array object, or one is a pointer to one past the
//    end of one array object and the other is a pointer to the start of a
//    different array object that happens to immediately follow the first array
//    object in the address space.)
//
// C11's version is more restrictive, however there's no reason why an argument
// couldn't be a one-past-the-end value for a stack object in the caller and be
// equal to the beginning of a stack object in the callee.
//
// If the C and C++ standards are ever made sufficiently restrictive in this
// area, it may be possible to update LLVM's semantics accordingly and reinstate
// this optimization.
static Constant *
computePointerICmp(CmpInst::Predicate Pred, Value *LHS, Value *RHS,
                   const SimplifyQuery &Q) {
  const DataLayout &DL = Q.DL;
  const TargetLibraryInfo *TLI = Q.TLI;
  const DominatorTree *DT = Q.DT;
  const Instruction *CxtI = Q.CxtI;
  const InstrInfoQuery &IIQ = Q.IIQ;

  // First, skip past any trivial no-ops.
  LHS = LHS->stripPointerCasts();
  RHS = RHS->stripPointerCasts();

  // A non-null pointer is not equal to a null pointer.
  if (isa<ConstantPointerNull>(RHS) && ICmpInst::isEquality(Pred) &&
      llvm::isKnownNonZero(LHS, DL, 0, nullptr, nullptr, nullptr,
                           IIQ.UseInstrInfo))
    return ConstantInt::get(GetCompareTy(LHS),
                            !CmpInst::isTrueWhenEqual(Pred));

  // We can only fold certain predicates on pointer comparisons.
  switch (Pred) {
  default:
    return nullptr;

    // Equality comaprisons are easy to fold.
  case CmpInst::ICMP_EQ:
  case CmpInst::ICMP_NE:
    break;

    // We can only handle unsigned relational comparisons because 'inbounds' on
    // a GEP only protects against unsigned wrapping.
  case CmpInst::ICMP_UGT:
  case CmpInst::ICMP_UGE:
  case CmpInst::ICMP_ULT:
  case CmpInst::ICMP_ULE:
    // However, we have to switch them to their signed variants to handle
    // negative indices from the base pointer.
    Pred = ICmpInst::getSignedPredicate(Pred);
    break;
  }

  // Strip off any constant offsets so that we can reason about them.
  // It's tempting to use getUnderlyingObject or even just stripInBoundsOffsets
  // here and compare base addresses like AliasAnalysis does, however there are
  // numerous hazards. AliasAnalysis and its utilities rely on special rules
  // governing loads and stores which don't apply to icmps. Also, AliasAnalysis
  // doesn't need to guarantee pointer inequality when it says NoAlias.

  // Even if an non-inbounds GEP occurs along the path we can still optimize
  // equality comparisons concerning the result.
  bool AllowNonInbounds = ICmpInst::isEquality(Pred);
  APInt LHSOffset = stripAndComputeConstantOffsets(DL, LHS, AllowNonInbounds);
  APInt RHSOffset = stripAndComputeConstantOffsets(DL, RHS, AllowNonInbounds);

  // If LHS and RHS are related via constant offsets to the same base
  // value, we can replace it with an icmp which just compares the offsets.
  if (LHS == RHS)
    return ConstantInt::get(
        GetCompareTy(LHS), ICmpInst::compare(LHSOffset, RHSOffset, Pred));

  // Various optimizations for (in)equality comparisons.
  if (Pred == CmpInst::ICMP_EQ || Pred == CmpInst::ICMP_NE) {
    // Different non-empty allocations that exist at the same time have
    // different addresses (if the program can tell). If the offsets are
    // within the bounds of their allocations (and not one-past-the-end!
    // so we can't use inbounds!), and their allocations aren't the same,
    // the pointers are not equal.
    if (HaveNonOverlappingStorage(LHS, RHS)) {
      uint64_t LHSSize, RHSSize;
      ObjectSizeOpts Opts;
      Opts.EvalMode = ObjectSizeOpts::Mode::Min;
<<<<<<< HEAD
      Opts.NullIsUnknownSize =
          NullPointerIsDefined(cast<AllocaInst>(LHS)->getFunction());
=======
      auto *F = [](Value *V) {
        if (auto *I = dyn_cast<Instruction>(V))
          return I->getFunction();
        return cast<Argument>(V)->getParent();
      }(LHS);
      Opts.NullIsUnknownSize = NullPointerIsDefined(F);
>>>>>>> 0d59a54c
      if (getObjectSize(LHS, LHSSize, DL, TLI, Opts) &&
          getObjectSize(RHS, RHSSize, DL, TLI, Opts) &&
          !LHSOffset.isNegative() && !RHSOffset.isNegative() &&
          LHSOffset.ult(LHSSize) && RHSOffset.ult(RHSSize)) {
        return ConstantInt::get(GetCompareTy(LHS),
                                !CmpInst::isTrueWhenEqual(Pred));
      }
    }

    // If one side of the equality comparison must come from a noalias call
    // (meaning a system memory allocation function), and the other side must
    // come from a pointer that cannot overlap with dynamically-allocated
    // memory within the lifetime of the current function (allocas, byval
    // arguments, globals), then determine the comparison result here.
    SmallVector<const Value *, 8> LHSUObjs, RHSUObjs;
    getUnderlyingObjects(LHS, LHSUObjs);
    getUnderlyingObjects(RHS, RHSUObjs);

    // Is the set of underlying objects all noalias calls?
    auto IsNAC = [](ArrayRef<const Value *> Objects) {
      return all_of(Objects, isNoAliasCall);
    };

    // Is the set of underlying objects all things which must be disjoint from
    // noalias calls.  We assume that indexing from such disjoint storage
    // into the heap is undefined, and thus offsets can be safely ignored.
    auto IsAllocDisjoint = [](ArrayRef<const Value *> Objects) {
      return all_of(Objects, ::IsAllocDisjoint);
    };

    if ((IsNAC(LHSUObjs) && IsAllocDisjoint(RHSUObjs)) ||
        (IsNAC(RHSUObjs) && IsAllocDisjoint(LHSUObjs)))
        return ConstantInt::get(GetCompareTy(LHS),
                                !CmpInst::isTrueWhenEqual(Pred));

    // Fold comparisons for non-escaping pointer even if the allocation call
    // cannot be elided. We cannot fold malloc comparison to null. Also, the
    // dynamic allocation call could be either of the operands.  Note that
    // the other operand can not be based on the alloc - if it were, then
    // the cmp itself would be a capture.
    Value *MI = nullptr;
    if (isAllocLikeFn(LHS, TLI) &&
        llvm::isKnownNonZero(RHS, DL, 0, nullptr, CxtI, DT))
      MI = LHS;
    else if (isAllocLikeFn(RHS, TLI) &&
             llvm::isKnownNonZero(LHS, DL, 0, nullptr, CxtI, DT))
      MI = RHS;
    // FIXME: We should also fold the compare when the pointer escapes, but the
    // compare dominates the pointer escape
    if (MI && !PointerMayBeCaptured(MI, true, true))
      return ConstantInt::get(GetCompareTy(LHS),
                              CmpInst::isFalseWhenEqual(Pred));
  }

  // Otherwise, fail.
  return nullptr;
}

/// Fold an icmp when its operands have i1 scalar type.
static Value *simplifyICmpOfBools(CmpInst::Predicate Pred, Value *LHS,
                                  Value *RHS, const SimplifyQuery &Q) {
  Type *ITy = GetCompareTy(LHS); // The return type.
  Type *OpTy = LHS->getType();   // The operand type.
  if (!OpTy->isIntOrIntVectorTy(1))
    return nullptr;

  // A boolean compared to true/false can be reduced in 14 out of the 20
  // (10 predicates * 2 constants) possible combinations. The other
  // 6 cases require a 'not' of the LHS.

  auto ExtractNotLHS = [](Value *V) -> Value * {
    Value *X;
    if (match(V, m_Not(m_Value(X))))
      return X;
    return nullptr;
  };

  if (match(RHS, m_Zero())) {
    switch (Pred) {
    case CmpInst::ICMP_NE:  // X !=  0 -> X
    case CmpInst::ICMP_UGT: // X >u  0 -> X
    case CmpInst::ICMP_SLT: // X <s  0 -> X
      return LHS;

    case CmpInst::ICMP_EQ:  // not(X) ==  0 -> X != 0 -> X
    case CmpInst::ICMP_ULE: // not(X) <=u 0 -> X >u 0 -> X
    case CmpInst::ICMP_SGE: // not(X) >=s 0 -> X <s 0 -> X
      if (Value *X = ExtractNotLHS(LHS))
        return X;
      break;

    case CmpInst::ICMP_ULT: // X <u  0 -> false
    case CmpInst::ICMP_SGT: // X >s  0 -> false
      return getFalse(ITy);

    case CmpInst::ICMP_UGE: // X >=u 0 -> true
    case CmpInst::ICMP_SLE: // X <=s 0 -> true
      return getTrue(ITy);

    default: break;
    }
  } else if (match(RHS, m_One())) {
    switch (Pred) {
    case CmpInst::ICMP_EQ:  // X ==   1 -> X
    case CmpInst::ICMP_UGE: // X >=u  1 -> X
    case CmpInst::ICMP_SLE: // X <=s -1 -> X
      return LHS;

    case CmpInst::ICMP_NE:  // not(X) !=  1 -> X ==   1 -> X
    case CmpInst::ICMP_ULT: // not(X) <=u 1 -> X >=u  1 -> X
    case CmpInst::ICMP_SGT: // not(X) >s  1 -> X <=s -1 -> X
      if (Value *X = ExtractNotLHS(LHS))
        return X;
      break;

    case CmpInst::ICMP_UGT: // X >u   1 -> false
    case CmpInst::ICMP_SLT: // X <s  -1 -> false
      return getFalse(ITy);

    case CmpInst::ICMP_ULE: // X <=u  1 -> true
    case CmpInst::ICMP_SGE: // X >=s -1 -> true
      return getTrue(ITy);

    default: break;
    }
  }

  switch (Pred) {
  default:
    break;
  case ICmpInst::ICMP_UGE:
    if (isImpliedCondition(RHS, LHS, Q.DL).getValueOr(false))
      return getTrue(ITy);
    break;
  case ICmpInst::ICMP_SGE:
    /// For signed comparison, the values for an i1 are 0 and -1
    /// respectively. This maps into a truth table of:
    /// LHS | RHS | LHS >=s RHS   | LHS implies RHS
    ///  0  |  0  |  1 (0 >= 0)   |  1
    ///  0  |  1  |  1 (0 >= -1)  |  1
    ///  1  |  0  |  0 (-1 >= 0)  |  0
    ///  1  |  1  |  1 (-1 >= -1) |  1
    if (isImpliedCondition(LHS, RHS, Q.DL).getValueOr(false))
      return getTrue(ITy);
    break;
  case ICmpInst::ICMP_ULE:
    if (isImpliedCondition(LHS, RHS, Q.DL).getValueOr(false))
      return getTrue(ITy);
    break;
  }

  return nullptr;
}

/// Try hard to fold icmp with zero RHS because this is a common case.
static Value *simplifyICmpWithZero(CmpInst::Predicate Pred, Value *LHS,
                                   Value *RHS, const SimplifyQuery &Q) {
  if (!match(RHS, m_Zero()))
    return nullptr;

  Type *ITy = GetCompareTy(LHS); // The return type.
  switch (Pred) {
  default:
    llvm_unreachable("Unknown ICmp predicate!");
  case ICmpInst::ICMP_ULT:
    return getFalse(ITy);
  case ICmpInst::ICMP_UGE:
    return getTrue(ITy);
  case ICmpInst::ICMP_EQ:
  case ICmpInst::ICMP_ULE:
    if (isKnownNonZero(LHS, Q.DL, 0, Q.AC, Q.CxtI, Q.DT, Q.IIQ.UseInstrInfo))
      return getFalse(ITy);
    break;
  case ICmpInst::ICMP_NE:
  case ICmpInst::ICMP_UGT:
    if (isKnownNonZero(LHS, Q.DL, 0, Q.AC, Q.CxtI, Q.DT, Q.IIQ.UseInstrInfo))
      return getTrue(ITy);
    break;
  case ICmpInst::ICMP_SLT: {
    KnownBits LHSKnown = computeKnownBits(LHS, Q.DL, 0, Q.AC, Q.CxtI, Q.DT);
    if (LHSKnown.isNegative())
      return getTrue(ITy);
    if (LHSKnown.isNonNegative())
      return getFalse(ITy);
    break;
  }
  case ICmpInst::ICMP_SLE: {
    KnownBits LHSKnown = computeKnownBits(LHS, Q.DL, 0, Q.AC, Q.CxtI, Q.DT);
    if (LHSKnown.isNegative())
      return getTrue(ITy);
    if (LHSKnown.isNonNegative() &&
        isKnownNonZero(LHS, Q.DL, 0, Q.AC, Q.CxtI, Q.DT))
      return getFalse(ITy);
    break;
  }
  case ICmpInst::ICMP_SGE: {
    KnownBits LHSKnown = computeKnownBits(LHS, Q.DL, 0, Q.AC, Q.CxtI, Q.DT);
    if (LHSKnown.isNegative())
      return getFalse(ITy);
    if (LHSKnown.isNonNegative())
      return getTrue(ITy);
    break;
  }
  case ICmpInst::ICMP_SGT: {
    KnownBits LHSKnown = computeKnownBits(LHS, Q.DL, 0, Q.AC, Q.CxtI, Q.DT);
    if (LHSKnown.isNegative())
      return getFalse(ITy);
    if (LHSKnown.isNonNegative() &&
        isKnownNonZero(LHS, Q.DL, 0, Q.AC, Q.CxtI, Q.DT))
      return getTrue(ITy);
    break;
  }
  }

  return nullptr;
}

static Value *simplifyICmpWithConstant(CmpInst::Predicate Pred, Value *LHS,
                                       Value *RHS, const InstrInfoQuery &IIQ) {
  Type *ITy = GetCompareTy(RHS); // The return type.

  Value *X;
  // Sign-bit checks can be optimized to true/false after unsigned
  // floating-point casts:
  // icmp slt (bitcast (uitofp X)),  0 --> false
  // icmp sgt (bitcast (uitofp X)), -1 --> true
  if (match(LHS, m_BitCast(m_UIToFP(m_Value(X))))) {
    if (Pred == ICmpInst::ICMP_SLT && match(RHS, m_Zero()))
      return ConstantInt::getFalse(ITy);
    if (Pred == ICmpInst::ICMP_SGT && match(RHS, m_AllOnes()))
      return ConstantInt::getTrue(ITy);
  }

  const APInt *C;
  if (!match(RHS, m_APIntAllowUndef(C)))
    return nullptr;

  // Rule out tautological comparisons (eg., ult 0 or uge 0).
  ConstantRange RHS_CR = ConstantRange::makeExactICmpRegion(Pred, *C);
  if (RHS_CR.isEmptySet())
    return ConstantInt::getFalse(ITy);
  if (RHS_CR.isFullSet())
    return ConstantInt::getTrue(ITy);

  ConstantRange LHS_CR =
      computeConstantRange(LHS, CmpInst::isSigned(Pred), IIQ.UseInstrInfo);
  if (!LHS_CR.isFullSet()) {
    if (RHS_CR.contains(LHS_CR))
      return ConstantInt::getTrue(ITy);
    if (RHS_CR.inverse().contains(LHS_CR))
      return ConstantInt::getFalse(ITy);
  }

  // (mul nuw/nsw X, MulC) != C --> true  (if C is not a multiple of MulC)
  // (mul nuw/nsw X, MulC) == C --> false (if C is not a multiple of MulC)
  const APInt *MulC;
  if (ICmpInst::isEquality(Pred) &&
      ((match(LHS, m_NUWMul(m_Value(), m_APIntAllowUndef(MulC))) &&
        *MulC != 0 && C->urem(*MulC) != 0) ||
       (match(LHS, m_NSWMul(m_Value(), m_APIntAllowUndef(MulC))) &&
        *MulC != 0 && C->srem(*MulC) != 0)))
    return ConstantInt::get(ITy, Pred == ICmpInst::ICMP_NE);

  return nullptr;
}

static Value *simplifyICmpWithBinOpOnLHS(
    CmpInst::Predicate Pred, BinaryOperator *LBO, Value *RHS,
    const SimplifyQuery &Q, unsigned MaxRecurse) {
  Type *ITy = GetCompareTy(RHS); // The return type.

  Value *Y = nullptr;
  // icmp pred (or X, Y), X
  if (match(LBO, m_c_Or(m_Value(Y), m_Specific(RHS)))) {
    if (Pred == ICmpInst::ICMP_ULT)
      return getFalse(ITy);
    if (Pred == ICmpInst::ICMP_UGE)
      return getTrue(ITy);

    if (Pred == ICmpInst::ICMP_SLT || Pred == ICmpInst::ICMP_SGE) {
      KnownBits RHSKnown = computeKnownBits(RHS, Q.DL, 0, Q.AC, Q.CxtI, Q.DT);
      KnownBits YKnown = computeKnownBits(Y, Q.DL, 0, Q.AC, Q.CxtI, Q.DT);
      if (RHSKnown.isNonNegative() && YKnown.isNegative())
        return Pred == ICmpInst::ICMP_SLT ? getTrue(ITy) : getFalse(ITy);
      if (RHSKnown.isNegative() || YKnown.isNonNegative())
        return Pred == ICmpInst::ICMP_SLT ? getFalse(ITy) : getTrue(ITy);
    }
  }

  // icmp pred (and X, Y), X
  if (match(LBO, m_c_And(m_Value(), m_Specific(RHS)))) {
    if (Pred == ICmpInst::ICMP_UGT)
      return getFalse(ITy);
    if (Pred == ICmpInst::ICMP_ULE)
      return getTrue(ITy);
  }

  // icmp pred (urem X, Y), Y
  if (match(LBO, m_URem(m_Value(), m_Specific(RHS)))) {
    switch (Pred) {
    default:
      break;
    case ICmpInst::ICMP_SGT:
    case ICmpInst::ICMP_SGE: {
      KnownBits Known = computeKnownBits(RHS, Q.DL, 0, Q.AC, Q.CxtI, Q.DT);
      if (!Known.isNonNegative())
        break;
      LLVM_FALLTHROUGH;
    }
    case ICmpInst::ICMP_EQ:
    case ICmpInst::ICMP_UGT:
    case ICmpInst::ICMP_UGE:
      return getFalse(ITy);
    case ICmpInst::ICMP_SLT:
    case ICmpInst::ICMP_SLE: {
      KnownBits Known = computeKnownBits(RHS, Q.DL, 0, Q.AC, Q.CxtI, Q.DT);
      if (!Known.isNonNegative())
        break;
      LLVM_FALLTHROUGH;
    }
    case ICmpInst::ICMP_NE:
    case ICmpInst::ICMP_ULT:
    case ICmpInst::ICMP_ULE:
      return getTrue(ITy);
    }
  }

  // icmp pred (urem X, Y), X
  if (match(LBO, m_URem(m_Specific(RHS), m_Value()))) {
    if (Pred == ICmpInst::ICMP_ULE)
      return getTrue(ITy);
    if (Pred == ICmpInst::ICMP_UGT)
      return getFalse(ITy);
  }

  // x >>u y <=u x --> true.
  // x >>u y >u  x --> false.
  // x udiv y <=u x --> true.
  // x udiv y >u  x --> false.
  if (match(LBO, m_LShr(m_Specific(RHS), m_Value())) ||
      match(LBO, m_UDiv(m_Specific(RHS), m_Value()))) {
    // icmp pred (X op Y), X
    if (Pred == ICmpInst::ICMP_UGT)
      return getFalse(ITy);
    if (Pred == ICmpInst::ICMP_ULE)
      return getTrue(ITy);
  }

  // If x is nonzero:
  // x >>u C <u  x --> true  for C != 0.
  // x >>u C !=  x --> true  for C != 0.
  // x >>u C >=u x --> false for C != 0.
  // x >>u C ==  x --> false for C != 0.
  // x udiv C <u  x --> true  for C != 1.
  // x udiv C !=  x --> true  for C != 1.
  // x udiv C >=u x --> false for C != 1.
  // x udiv C ==  x --> false for C != 1.
  // TODO: allow non-constant shift amount/divisor
  const APInt *C;
  if ((match(LBO, m_LShr(m_Specific(RHS), m_APInt(C))) && *C != 0) ||
      (match(LBO, m_UDiv(m_Specific(RHS), m_APInt(C))) && *C != 1)) {
    if (isKnownNonZero(RHS, Q.DL, 0, Q.AC, Q.CxtI, Q.DT)) {
      switch (Pred) {
      default:
        break;
      case ICmpInst::ICMP_EQ:
      case ICmpInst::ICMP_UGE:
        return getFalse(ITy);
      case ICmpInst::ICMP_NE:
      case ICmpInst::ICMP_ULT:
        return getTrue(ITy);
      case ICmpInst::ICMP_UGT:
      case ICmpInst::ICMP_ULE:
        // UGT/ULE are handled by the more general case just above
        llvm_unreachable("Unexpected UGT/ULE, should have been handled");
      }
    }
  }

  // (x*C1)/C2 <= x for C1 <= C2.
  // This holds even if the multiplication overflows: Assume that x != 0 and
  // arithmetic is modulo M. For overflow to occur we must have C1 >= M/x and
  // thus C2 >= M/x. It follows that (x*C1)/C2 <= (M-1)/C2 <= ((M-1)*x)/M < x.
  //
  // Additionally, either the multiplication and division might be represented
  // as shifts:
  // (x*C1)>>C2 <= x for C1 < 2**C2.
  // (x<<C1)/C2 <= x for 2**C1 < C2.
  const APInt *C1, *C2;
  if ((match(LBO, m_UDiv(m_Mul(m_Specific(RHS), m_APInt(C1)), m_APInt(C2))) &&
       C1->ule(*C2)) ||
      (match(LBO, m_LShr(m_Mul(m_Specific(RHS), m_APInt(C1)), m_APInt(C2))) &&
       C1->ule(APInt(C2->getBitWidth(), 1) << *C2)) ||
      (match(LBO, m_UDiv(m_Shl(m_Specific(RHS), m_APInt(C1)), m_APInt(C2))) &&
       (APInt(C1->getBitWidth(), 1) << *C1).ule(*C2))) {
    if (Pred == ICmpInst::ICMP_UGT)
      return getFalse(ITy);
    if (Pred == ICmpInst::ICMP_ULE)
      return getTrue(ITy);
  }

  return nullptr;
}


// If only one of the icmp's operands has NSW flags, try to prove that:
//
//   icmp slt (x + C1), (x +nsw C2)
//
// is equivalent to:
//
//   icmp slt C1, C2
//
// which is true if x + C2 has the NSW flags set and:
// *) C1 < C2 && C1 >= 0, or
// *) C2 < C1 && C1 <= 0.
//
static bool trySimplifyICmpWithAdds(CmpInst::Predicate Pred, Value *LHS,
                                    Value *RHS) {
  // TODO: only support icmp slt for now.
  if (Pred != CmpInst::ICMP_SLT)
    return false;

  // Canonicalize nsw add as RHS.
  if (!match(RHS, m_NSWAdd(m_Value(), m_Value())))
    std::swap(LHS, RHS);
  if (!match(RHS, m_NSWAdd(m_Value(), m_Value())))
    return false;

  Value *X;
  const APInt *C1, *C2;
  if (!match(LHS, m_c_Add(m_Value(X), m_APInt(C1))) ||
      !match(RHS, m_c_Add(m_Specific(X), m_APInt(C2))))
    return false;

  return (C1->slt(*C2) && C1->isNonNegative()) ||
         (C2->slt(*C1) && C1->isNonPositive());
}


/// TODO: A large part of this logic is duplicated in InstCombine's
/// foldICmpBinOp(). We should be able to share that and avoid the code
/// duplication.
static Value *simplifyICmpWithBinOp(CmpInst::Predicate Pred, Value *LHS,
                                    Value *RHS, const SimplifyQuery &Q,
                                    unsigned MaxRecurse) {
  BinaryOperator *LBO = dyn_cast<BinaryOperator>(LHS);
  BinaryOperator *RBO = dyn_cast<BinaryOperator>(RHS);
  if (MaxRecurse && (LBO || RBO)) {
    // Analyze the case when either LHS or RHS is an add instruction.
    Value *A = nullptr, *B = nullptr, *C = nullptr, *D = nullptr;
    // LHS = A + B (or A and B are null); RHS = C + D (or C and D are null).
    bool NoLHSWrapProblem = false, NoRHSWrapProblem = false;
    if (LBO && LBO->getOpcode() == Instruction::Add) {
      A = LBO->getOperand(0);
      B = LBO->getOperand(1);
      NoLHSWrapProblem =
          ICmpInst::isEquality(Pred) ||
          (CmpInst::isUnsigned(Pred) &&
           Q.IIQ.hasNoUnsignedWrap(cast<OverflowingBinaryOperator>(LBO))) ||
          (CmpInst::isSigned(Pred) &&
           Q.IIQ.hasNoSignedWrap(cast<OverflowingBinaryOperator>(LBO)));
    }
    if (RBO && RBO->getOpcode() == Instruction::Add) {
      C = RBO->getOperand(0);
      D = RBO->getOperand(1);
      NoRHSWrapProblem =
          ICmpInst::isEquality(Pred) ||
          (CmpInst::isUnsigned(Pred) &&
           Q.IIQ.hasNoUnsignedWrap(cast<OverflowingBinaryOperator>(RBO))) ||
          (CmpInst::isSigned(Pred) &&
           Q.IIQ.hasNoSignedWrap(cast<OverflowingBinaryOperator>(RBO)));
    }

    // icmp (X+Y), X -> icmp Y, 0 for equalities or if there is no overflow.
    if ((A == RHS || B == RHS) && NoLHSWrapProblem)
      if (Value *V = SimplifyICmpInst(Pred, A == RHS ? B : A,
                                      Constant::getNullValue(RHS->getType()), Q,
                                      MaxRecurse - 1))
        return V;

    // icmp X, (X+Y) -> icmp 0, Y for equalities or if there is no overflow.
    if ((C == LHS || D == LHS) && NoRHSWrapProblem)
      if (Value *V =
              SimplifyICmpInst(Pred, Constant::getNullValue(LHS->getType()),
                               C == LHS ? D : C, Q, MaxRecurse - 1))
        return V;

    // icmp (X+Y), (X+Z) -> icmp Y,Z for equalities or if there is no overflow.
    bool CanSimplify = (NoLHSWrapProblem && NoRHSWrapProblem) ||
                       trySimplifyICmpWithAdds(Pred, LHS, RHS);
    if (A && C && (A == C || A == D || B == C || B == D) && CanSimplify) {
      // Determine Y and Z in the form icmp (X+Y), (X+Z).
      Value *Y, *Z;
      if (A == C) {
        // C + B == C + D  ->  B == D
        Y = B;
        Z = D;
      } else if (A == D) {
        // D + B == C + D  ->  B == C
        Y = B;
        Z = C;
      } else if (B == C) {
        // A + C == C + D  ->  A == D
        Y = A;
        Z = D;
      } else {
        assert(B == D);
        // A + D == C + D  ->  A == C
        Y = A;
        Z = C;
      }
      if (Value *V = SimplifyICmpInst(Pred, Y, Z, Q, MaxRecurse - 1))
        return V;
    }
  }

  if (LBO)
    if (Value *V = simplifyICmpWithBinOpOnLHS(Pred, LBO, RHS, Q, MaxRecurse))
      return V;

  if (RBO)
    if (Value *V = simplifyICmpWithBinOpOnLHS(
            ICmpInst::getSwappedPredicate(Pred), RBO, LHS, Q, MaxRecurse))
      return V;

  // 0 - (zext X) pred C
  if (!CmpInst::isUnsigned(Pred) && match(LHS, m_Neg(m_ZExt(m_Value())))) {
    const APInt *C;
    if (match(RHS, m_APInt(C))) {
      if (C->isStrictlyPositive()) {
        if (Pred == ICmpInst::ICMP_SLT || Pred == ICmpInst::ICMP_NE)
          return ConstantInt::getTrue(GetCompareTy(RHS));
        if (Pred == ICmpInst::ICMP_SGE || Pred == ICmpInst::ICMP_EQ)
          return ConstantInt::getFalse(GetCompareTy(RHS));
      }
      if (C->isNonNegative()) {
        if (Pred == ICmpInst::ICMP_SLE)
          return ConstantInt::getTrue(GetCompareTy(RHS));
        if (Pred == ICmpInst::ICMP_SGT)
          return ConstantInt::getFalse(GetCompareTy(RHS));
      }
    }
  }

  //   If C2 is a power-of-2 and C is not:
  //   (C2 << X) == C --> false
  //   (C2 << X) != C --> true
  const APInt *C;
  if (match(LHS, m_Shl(m_Power2(), m_Value())) &&
      match(RHS, m_APIntAllowUndef(C)) && !C->isPowerOf2()) {
    // C2 << X can equal zero in some circumstances.
    // This simplification might be unsafe if C is zero.
    //
    // We know it is safe if:
    // - The shift is nsw. We can't shift out the one bit.
    // - The shift is nuw. We can't shift out the one bit.
    // - C2 is one.
    // - C isn't zero.
    if (Q.IIQ.hasNoSignedWrap(cast<OverflowingBinaryOperator>(LBO)) ||
        Q.IIQ.hasNoUnsignedWrap(cast<OverflowingBinaryOperator>(LBO)) ||
        match(LHS, m_Shl(m_One(), m_Value())) || !C->isZero()) {
      if (Pred == ICmpInst::ICMP_EQ)
        return ConstantInt::getFalse(GetCompareTy(RHS));
      if (Pred == ICmpInst::ICMP_NE)
        return ConstantInt::getTrue(GetCompareTy(RHS));
    }
  }

  // TODO: This is overly constrained. LHS can be any power-of-2.
  // (1 << X)  >u 0x8000 --> false
  // (1 << X) <=u 0x8000 --> true
  if (match(LHS, m_Shl(m_One(), m_Value())) && match(RHS, m_SignMask())) {
    if (Pred == ICmpInst::ICMP_UGT)
      return ConstantInt::getFalse(GetCompareTy(RHS));
    if (Pred == ICmpInst::ICMP_ULE)
      return ConstantInt::getTrue(GetCompareTy(RHS));
  }

  if (MaxRecurse && LBO && RBO && LBO->getOpcode() == RBO->getOpcode() &&
      LBO->getOperand(1) == RBO->getOperand(1)) {
    switch (LBO->getOpcode()) {
    default:
      break;
    case Instruction::UDiv:
    case Instruction::LShr:
      if (ICmpInst::isSigned(Pred) || !Q.IIQ.isExact(LBO) ||
          !Q.IIQ.isExact(RBO))
        break;
      if (Value *V = SimplifyICmpInst(Pred, LBO->getOperand(0),
                                      RBO->getOperand(0), Q, MaxRecurse - 1))
          return V;
      break;
    case Instruction::SDiv:
      if (!ICmpInst::isEquality(Pred) || !Q.IIQ.isExact(LBO) ||
          !Q.IIQ.isExact(RBO))
        break;
      if (Value *V = SimplifyICmpInst(Pred, LBO->getOperand(0),
                                      RBO->getOperand(0), Q, MaxRecurse - 1))
        return V;
      break;
    case Instruction::AShr:
      if (!Q.IIQ.isExact(LBO) || !Q.IIQ.isExact(RBO))
        break;
      if (Value *V = SimplifyICmpInst(Pred, LBO->getOperand(0),
                                      RBO->getOperand(0), Q, MaxRecurse - 1))
        return V;
      break;
    case Instruction::Shl: {
      bool NUW = Q.IIQ.hasNoUnsignedWrap(LBO) && Q.IIQ.hasNoUnsignedWrap(RBO);
      bool NSW = Q.IIQ.hasNoSignedWrap(LBO) && Q.IIQ.hasNoSignedWrap(RBO);
      if (!NUW && !NSW)
        break;
      if (!NSW && ICmpInst::isSigned(Pred))
        break;
      if (Value *V = SimplifyICmpInst(Pred, LBO->getOperand(0),
                                      RBO->getOperand(0), Q, MaxRecurse - 1))
        return V;
      break;
    }
    }
  }
  return nullptr;
}

/// Simplify integer comparisons where at least one operand of the compare
/// matches an integer min/max idiom.
static Value *simplifyICmpWithMinMax(CmpInst::Predicate Pred, Value *LHS,
                                     Value *RHS, const SimplifyQuery &Q,
                                     unsigned MaxRecurse) {
  Type *ITy = GetCompareTy(LHS); // The return type.
  Value *A, *B;
  CmpInst::Predicate P = CmpInst::BAD_ICMP_PREDICATE;
  CmpInst::Predicate EqP; // Chosen so that "A == max/min(A,B)" iff "A EqP B".

  // Signed variants on "max(a,b)>=a -> true".
  if (match(LHS, m_SMax(m_Value(A), m_Value(B))) && (A == RHS || B == RHS)) {
    if (A != RHS)
      std::swap(A, B);       // smax(A, B) pred A.
    EqP = CmpInst::ICMP_SGE; // "A == smax(A, B)" iff "A sge B".
    // We analyze this as smax(A, B) pred A.
    P = Pred;
  } else if (match(RHS, m_SMax(m_Value(A), m_Value(B))) &&
             (A == LHS || B == LHS)) {
    if (A != LHS)
      std::swap(A, B);       // A pred smax(A, B).
    EqP = CmpInst::ICMP_SGE; // "A == smax(A, B)" iff "A sge B".
    // We analyze this as smax(A, B) swapped-pred A.
    P = CmpInst::getSwappedPredicate(Pred);
  } else if (match(LHS, m_SMin(m_Value(A), m_Value(B))) &&
             (A == RHS || B == RHS)) {
    if (A != RHS)
      std::swap(A, B);       // smin(A, B) pred A.
    EqP = CmpInst::ICMP_SLE; // "A == smin(A, B)" iff "A sle B".
    // We analyze this as smax(-A, -B) swapped-pred -A.
    // Note that we do not need to actually form -A or -B thanks to EqP.
    P = CmpInst::getSwappedPredicate(Pred);
  } else if (match(RHS, m_SMin(m_Value(A), m_Value(B))) &&
             (A == LHS || B == LHS)) {
    if (A != LHS)
      std::swap(A, B);       // A pred smin(A, B).
    EqP = CmpInst::ICMP_SLE; // "A == smin(A, B)" iff "A sle B".
    // We analyze this as smax(-A, -B) pred -A.
    // Note that we do not need to actually form -A or -B thanks to EqP.
    P = Pred;
  }
  if (P != CmpInst::BAD_ICMP_PREDICATE) {
    // Cases correspond to "max(A, B) p A".
    switch (P) {
    default:
      break;
    case CmpInst::ICMP_EQ:
    case CmpInst::ICMP_SLE:
      // Equivalent to "A EqP B".  This may be the same as the condition tested
      // in the max/min; if so, we can just return that.
      if (Value *V = ExtractEquivalentCondition(LHS, EqP, A, B))
        return V;
      if (Value *V = ExtractEquivalentCondition(RHS, EqP, A, B))
        return V;
      // Otherwise, see if "A EqP B" simplifies.
      if (MaxRecurse)
        if (Value *V = SimplifyICmpInst(EqP, A, B, Q, MaxRecurse - 1))
          return V;
      break;
    case CmpInst::ICMP_NE:
    case CmpInst::ICMP_SGT: {
      CmpInst::Predicate InvEqP = CmpInst::getInversePredicate(EqP);
      // Equivalent to "A InvEqP B".  This may be the same as the condition
      // tested in the max/min; if so, we can just return that.
      if (Value *V = ExtractEquivalentCondition(LHS, InvEqP, A, B))
        return V;
      if (Value *V = ExtractEquivalentCondition(RHS, InvEqP, A, B))
        return V;
      // Otherwise, see if "A InvEqP B" simplifies.
      if (MaxRecurse)
        if (Value *V = SimplifyICmpInst(InvEqP, A, B, Q, MaxRecurse - 1))
          return V;
      break;
    }
    case CmpInst::ICMP_SGE:
      // Always true.
      return getTrue(ITy);
    case CmpInst::ICMP_SLT:
      // Always false.
      return getFalse(ITy);
    }
  }

  // Unsigned variants on "max(a,b)>=a -> true".
  P = CmpInst::BAD_ICMP_PREDICATE;
  if (match(LHS, m_UMax(m_Value(A), m_Value(B))) && (A == RHS || B == RHS)) {
    if (A != RHS)
      std::swap(A, B);       // umax(A, B) pred A.
    EqP = CmpInst::ICMP_UGE; // "A == umax(A, B)" iff "A uge B".
    // We analyze this as umax(A, B) pred A.
    P = Pred;
  } else if (match(RHS, m_UMax(m_Value(A), m_Value(B))) &&
             (A == LHS || B == LHS)) {
    if (A != LHS)
      std::swap(A, B);       // A pred umax(A, B).
    EqP = CmpInst::ICMP_UGE; // "A == umax(A, B)" iff "A uge B".
    // We analyze this as umax(A, B) swapped-pred A.
    P = CmpInst::getSwappedPredicate(Pred);
  } else if (match(LHS, m_UMin(m_Value(A), m_Value(B))) &&
             (A == RHS || B == RHS)) {
    if (A != RHS)
      std::swap(A, B);       // umin(A, B) pred A.
    EqP = CmpInst::ICMP_ULE; // "A == umin(A, B)" iff "A ule B".
    // We analyze this as umax(-A, -B) swapped-pred -A.
    // Note that we do not need to actually form -A or -B thanks to EqP.
    P = CmpInst::getSwappedPredicate(Pred);
  } else if (match(RHS, m_UMin(m_Value(A), m_Value(B))) &&
             (A == LHS || B == LHS)) {
    if (A != LHS)
      std::swap(A, B);       // A pred umin(A, B).
    EqP = CmpInst::ICMP_ULE; // "A == umin(A, B)" iff "A ule B".
    // We analyze this as umax(-A, -B) pred -A.
    // Note that we do not need to actually form -A or -B thanks to EqP.
    P = Pred;
  }
  if (P != CmpInst::BAD_ICMP_PREDICATE) {
    // Cases correspond to "max(A, B) p A".
    switch (P) {
    default:
      break;
    case CmpInst::ICMP_EQ:
    case CmpInst::ICMP_ULE:
      // Equivalent to "A EqP B".  This may be the same as the condition tested
      // in the max/min; if so, we can just return that.
      if (Value *V = ExtractEquivalentCondition(LHS, EqP, A, B))
        return V;
      if (Value *V = ExtractEquivalentCondition(RHS, EqP, A, B))
        return V;
      // Otherwise, see if "A EqP B" simplifies.
      if (MaxRecurse)
        if (Value *V = SimplifyICmpInst(EqP, A, B, Q, MaxRecurse - 1))
          return V;
      break;
    case CmpInst::ICMP_NE:
    case CmpInst::ICMP_UGT: {
      CmpInst::Predicate InvEqP = CmpInst::getInversePredicate(EqP);
      // Equivalent to "A InvEqP B".  This may be the same as the condition
      // tested in the max/min; if so, we can just return that.
      if (Value *V = ExtractEquivalentCondition(LHS, InvEqP, A, B))
        return V;
      if (Value *V = ExtractEquivalentCondition(RHS, InvEqP, A, B))
        return V;
      // Otherwise, see if "A InvEqP B" simplifies.
      if (MaxRecurse)
        if (Value *V = SimplifyICmpInst(InvEqP, A, B, Q, MaxRecurse - 1))
          return V;
      break;
    }
    case CmpInst::ICMP_UGE:
      return getTrue(ITy);
    case CmpInst::ICMP_ULT:
      return getFalse(ITy);
    }
  }

  // Comparing 1 each of min/max with a common operand?
  // Canonicalize min operand to RHS.
  if (match(LHS, m_UMin(m_Value(), m_Value())) ||
      match(LHS, m_SMin(m_Value(), m_Value()))) {
    std::swap(LHS, RHS);
    Pred = ICmpInst::getSwappedPredicate(Pred);
  }

  Value *C, *D;
  if (match(LHS, m_SMax(m_Value(A), m_Value(B))) &&
      match(RHS, m_SMin(m_Value(C), m_Value(D))) &&
      (A == C || A == D || B == C || B == D)) {
    // smax(A, B) >=s smin(A, D) --> true
    if (Pred == CmpInst::ICMP_SGE)
      return getTrue(ITy);
    // smax(A, B) <s smin(A, D) --> false
    if (Pred == CmpInst::ICMP_SLT)
      return getFalse(ITy);
  } else if (match(LHS, m_UMax(m_Value(A), m_Value(B))) &&
             match(RHS, m_UMin(m_Value(C), m_Value(D))) &&
             (A == C || A == D || B == C || B == D)) {
    // umax(A, B) >=u umin(A, D) --> true
    if (Pred == CmpInst::ICMP_UGE)
      return getTrue(ITy);
    // umax(A, B) <u umin(A, D) --> false
    if (Pred == CmpInst::ICMP_ULT)
      return getFalse(ITy);
  }

  return nullptr;
}

static Value *simplifyICmpWithDominatingAssume(CmpInst::Predicate Predicate,
                                               Value *LHS, Value *RHS,
                                               const SimplifyQuery &Q) {
  // Gracefully handle instructions that have not been inserted yet.
  if (!Q.AC || !Q.CxtI || !Q.CxtI->getParent())
    return nullptr;

  for (Value *AssumeBaseOp : {LHS, RHS}) {
    for (auto &AssumeVH : Q.AC->assumptionsFor(AssumeBaseOp)) {
      if (!AssumeVH)
        continue;

      CallInst *Assume = cast<CallInst>(AssumeVH);
      if (Optional<bool> Imp =
              isImpliedCondition(Assume->getArgOperand(0), Predicate, LHS, RHS,
                                 Q.DL))
        if (isValidAssumeForContext(Assume, Q.CxtI, Q.DT))
          return ConstantInt::get(GetCompareTy(LHS), *Imp);
    }
  }

  return nullptr;
}

/// Given operands for an ICmpInst, see if we can fold the result.
/// If not, this returns null.
static Value *SimplifyICmpInst(unsigned Predicate, Value *LHS, Value *RHS,
                               const SimplifyQuery &Q, unsigned MaxRecurse) {
  CmpInst::Predicate Pred = (CmpInst::Predicate)Predicate;
  assert(CmpInst::isIntPredicate(Pred) && "Not an integer compare!");

  if (Constant *CLHS = dyn_cast<Constant>(LHS)) {
    if (Constant *CRHS = dyn_cast<Constant>(RHS))
      return ConstantFoldCompareInstOperands(Pred, CLHS, CRHS, Q.DL, Q.TLI);

    // If we have a constant, make sure it is on the RHS.
    std::swap(LHS, RHS);
    Pred = CmpInst::getSwappedPredicate(Pred);
  }
  assert(!isa<UndefValue>(LHS) && "Unexpected icmp undef,%X");

  Type *ITy = GetCompareTy(LHS); // The return type.

  // icmp poison, X -> poison
  if (isa<PoisonValue>(RHS))
    return PoisonValue::get(ITy);

  // For EQ and NE, we can always pick a value for the undef to make the
  // predicate pass or fail, so we can return undef.
  // Matches behavior in llvm::ConstantFoldCompareInstruction.
  if (Q.isUndefValue(RHS) && ICmpInst::isEquality(Pred))
    return UndefValue::get(ITy);

  // icmp X, X -> true/false
  // icmp X, undef -> true/false because undef could be X.
  if (LHS == RHS || Q.isUndefValue(RHS))
    return ConstantInt::get(ITy, CmpInst::isTrueWhenEqual(Pred));

  if (Value *V = simplifyICmpOfBools(Pred, LHS, RHS, Q))
    return V;

  // TODO: Sink/common this with other potentially expensive calls that use
  //       ValueTracking? See comment below for isKnownNonEqual().
  if (Value *V = simplifyICmpWithZero(Pred, LHS, RHS, Q))
    return V;

  if (Value *V = simplifyICmpWithConstant(Pred, LHS, RHS, Q.IIQ))
    return V;

  // If both operands have range metadata, use the metadata
  // to simplify the comparison.
  if (isa<Instruction>(RHS) && isa<Instruction>(LHS)) {
    auto RHS_Instr = cast<Instruction>(RHS);
    auto LHS_Instr = cast<Instruction>(LHS);

    if (Q.IIQ.getMetadata(RHS_Instr, LLVMContext::MD_range) &&
        Q.IIQ.getMetadata(LHS_Instr, LLVMContext::MD_range)) {
      auto RHS_CR = getConstantRangeFromMetadata(
          *RHS_Instr->getMetadata(LLVMContext::MD_range));
      auto LHS_CR = getConstantRangeFromMetadata(
          *LHS_Instr->getMetadata(LLVMContext::MD_range));

      if (LHS_CR.icmp(Pred, RHS_CR))
        return ConstantInt::getTrue(RHS->getContext());

      if (LHS_CR.icmp(CmpInst::getInversePredicate(Pred), RHS_CR))
        return ConstantInt::getFalse(RHS->getContext());
    }
  }

  // Compare of cast, for example (zext X) != 0 -> X != 0
  if (isa<CastInst>(LHS) && (isa<Constant>(RHS) || isa<CastInst>(RHS))) {
    Instruction *LI = cast<CastInst>(LHS);
    Value *SrcOp = LI->getOperand(0);
    Type *SrcTy = SrcOp->getType();
    Type *DstTy = LI->getType();

    // Turn icmp (ptrtoint x), (ptrtoint/constant) into a compare of the input
    // if the integer type is the same size as the pointer type.
    if (MaxRecurse && isa<PtrToIntInst>(LI) &&
        Q.DL.getTypeSizeInBits(SrcTy) == DstTy->getPrimitiveSizeInBits()) {
      if (Constant *RHSC = dyn_cast<Constant>(RHS)) {
        // Transfer the cast to the constant.
        if (Value *V = SimplifyICmpInst(Pred, SrcOp,
                                        ConstantExpr::getIntToPtr(RHSC, SrcTy),
                                        Q, MaxRecurse-1))
          return V;
      } else if (PtrToIntInst *RI = dyn_cast<PtrToIntInst>(RHS)) {
        if (RI->getOperand(0)->getType() == SrcTy)
          // Compare without the cast.
          if (Value *V = SimplifyICmpInst(Pred, SrcOp, RI->getOperand(0),
                                          Q, MaxRecurse-1))
            return V;
      }
    }

    if (isa<ZExtInst>(LHS)) {
      // Turn icmp (zext X), (zext Y) into a compare of X and Y if they have the
      // same type.
      if (ZExtInst *RI = dyn_cast<ZExtInst>(RHS)) {
        if (MaxRecurse && SrcTy == RI->getOperand(0)->getType())
          // Compare X and Y.  Note that signed predicates become unsigned.
          if (Value *V = SimplifyICmpInst(ICmpInst::getUnsignedPredicate(Pred),
                                          SrcOp, RI->getOperand(0), Q,
                                          MaxRecurse-1))
            return V;
      }
      // Fold (zext X) ule (sext X), (zext X) sge (sext X) to true.
      else if (SExtInst *RI = dyn_cast<SExtInst>(RHS)) {
        if (SrcOp == RI->getOperand(0)) {
          if (Pred == ICmpInst::ICMP_ULE || Pred == ICmpInst::ICMP_SGE)
            return ConstantInt::getTrue(ITy);
          if (Pred == ICmpInst::ICMP_UGT || Pred == ICmpInst::ICMP_SLT)
            return ConstantInt::getFalse(ITy);
        }
      }
      // Turn icmp (zext X), Cst into a compare of X and Cst if Cst is extended
      // too.  If not, then try to deduce the result of the comparison.
      else if (ConstantInt *CI = dyn_cast<ConstantInt>(RHS)) {
        // Compute the constant that would happen if we truncated to SrcTy then
        // reextended to DstTy.
        Constant *Trunc = ConstantExpr::getTrunc(CI, SrcTy);
        Constant *RExt = ConstantExpr::getCast(CastInst::ZExt, Trunc, DstTy);

        // If the re-extended constant didn't change then this is effectively
        // also a case of comparing two zero-extended values.
        if (RExt == CI && MaxRecurse)
          if (Value *V = SimplifyICmpInst(ICmpInst::getUnsignedPredicate(Pred),
                                        SrcOp, Trunc, Q, MaxRecurse-1))
            return V;

        // Otherwise the upper bits of LHS are zero while RHS has a non-zero bit
        // there.  Use this to work out the result of the comparison.
        if (RExt != CI) {
          switch (Pred) {
          default: llvm_unreachable("Unknown ICmp predicate!");
          // LHS <u RHS.
          case ICmpInst::ICMP_EQ:
          case ICmpInst::ICMP_UGT:
          case ICmpInst::ICMP_UGE:
            return ConstantInt::getFalse(CI->getContext());

          case ICmpInst::ICMP_NE:
          case ICmpInst::ICMP_ULT:
          case ICmpInst::ICMP_ULE:
            return ConstantInt::getTrue(CI->getContext());

          // LHS is non-negative.  If RHS is negative then LHS >s LHS.  If RHS
          // is non-negative then LHS <s RHS.
          case ICmpInst::ICMP_SGT:
          case ICmpInst::ICMP_SGE:
            return CI->getValue().isNegative() ?
              ConstantInt::getTrue(CI->getContext()) :
              ConstantInt::getFalse(CI->getContext());

          case ICmpInst::ICMP_SLT:
          case ICmpInst::ICMP_SLE:
            return CI->getValue().isNegative() ?
              ConstantInt::getFalse(CI->getContext()) :
              ConstantInt::getTrue(CI->getContext());
          }
        }
      }
    }

    if (isa<SExtInst>(LHS)) {
      // Turn icmp (sext X), (sext Y) into a compare of X and Y if they have the
      // same type.
      if (SExtInst *RI = dyn_cast<SExtInst>(RHS)) {
        if (MaxRecurse && SrcTy == RI->getOperand(0)->getType())
          // Compare X and Y.  Note that the predicate does not change.
          if (Value *V = SimplifyICmpInst(Pred, SrcOp, RI->getOperand(0),
                                          Q, MaxRecurse-1))
            return V;
      }
      // Fold (sext X) uge (zext X), (sext X) sle (zext X) to true.
      else if (ZExtInst *RI = dyn_cast<ZExtInst>(RHS)) {
        if (SrcOp == RI->getOperand(0)) {
          if (Pred == ICmpInst::ICMP_UGE || Pred == ICmpInst::ICMP_SLE)
            return ConstantInt::getTrue(ITy);
          if (Pred == ICmpInst::ICMP_ULT || Pred == ICmpInst::ICMP_SGT)
            return ConstantInt::getFalse(ITy);
        }
      }
      // Turn icmp (sext X), Cst into a compare of X and Cst if Cst is extended
      // too.  If not, then try to deduce the result of the comparison.
      else if (ConstantInt *CI = dyn_cast<ConstantInt>(RHS)) {
        // Compute the constant that would happen if we truncated to SrcTy then
        // reextended to DstTy.
        Constant *Trunc = ConstantExpr::getTrunc(CI, SrcTy);
        Constant *RExt = ConstantExpr::getCast(CastInst::SExt, Trunc, DstTy);

        // If the re-extended constant didn't change then this is effectively
        // also a case of comparing two sign-extended values.
        if (RExt == CI && MaxRecurse)
          if (Value *V = SimplifyICmpInst(Pred, SrcOp, Trunc, Q, MaxRecurse-1))
            return V;

        // Otherwise the upper bits of LHS are all equal, while RHS has varying
        // bits there.  Use this to work out the result of the comparison.
        if (RExt != CI) {
          switch (Pred) {
          default: llvm_unreachable("Unknown ICmp predicate!");
          case ICmpInst::ICMP_EQ:
            return ConstantInt::getFalse(CI->getContext());
          case ICmpInst::ICMP_NE:
            return ConstantInt::getTrue(CI->getContext());

          // If RHS is non-negative then LHS <s RHS.  If RHS is negative then
          // LHS >s RHS.
          case ICmpInst::ICMP_SGT:
          case ICmpInst::ICMP_SGE:
            return CI->getValue().isNegative() ?
              ConstantInt::getTrue(CI->getContext()) :
              ConstantInt::getFalse(CI->getContext());
          case ICmpInst::ICMP_SLT:
          case ICmpInst::ICMP_SLE:
            return CI->getValue().isNegative() ?
              ConstantInt::getFalse(CI->getContext()) :
              ConstantInt::getTrue(CI->getContext());

          // If LHS is non-negative then LHS <u RHS.  If LHS is negative then
          // LHS >u RHS.
          case ICmpInst::ICMP_UGT:
          case ICmpInst::ICMP_UGE:
            // Comparison is true iff the LHS <s 0.
            if (MaxRecurse)
              if (Value *V = SimplifyICmpInst(ICmpInst::ICMP_SLT, SrcOp,
                                              Constant::getNullValue(SrcTy),
                                              Q, MaxRecurse-1))
                return V;
            break;
          case ICmpInst::ICMP_ULT:
          case ICmpInst::ICMP_ULE:
            // Comparison is true iff the LHS >=s 0.
            if (MaxRecurse)
              if (Value *V = SimplifyICmpInst(ICmpInst::ICMP_SGE, SrcOp,
                                              Constant::getNullValue(SrcTy),
                                              Q, MaxRecurse-1))
                return V;
            break;
          }
        }
      }
    }
  }

  // icmp eq|ne X, Y -> false|true if X != Y
  // This is potentially expensive, and we have already computedKnownBits for
  // compares with 0 above here, so only try this for a non-zero compare.
  if (ICmpInst::isEquality(Pred) && !match(RHS, m_Zero()) &&
      isKnownNonEqual(LHS, RHS, Q.DL, Q.AC, Q.CxtI, Q.DT, Q.IIQ.UseInstrInfo)) {
    return Pred == ICmpInst::ICMP_NE ? getTrue(ITy) : getFalse(ITy);
  }

  if (Value *V = simplifyICmpWithBinOp(Pred, LHS, RHS, Q, MaxRecurse))
    return V;

  if (Value *V = simplifyICmpWithMinMax(Pred, LHS, RHS, Q, MaxRecurse))
    return V;

  if (Value *V = simplifyICmpWithDominatingAssume(Pred, LHS, RHS, Q))
    return V;

  // Simplify comparisons of related pointers using a powerful, recursive
  // GEP-walk when we have target data available..
  if (LHS->getType()->isPointerTy())
    if (auto *C = computePointerICmp(Pred, LHS, RHS, Q))
      return C;
  if (auto *CLHS = dyn_cast<PtrToIntOperator>(LHS))
    if (auto *CRHS = dyn_cast<PtrToIntOperator>(RHS))
      if (Q.DL.getTypeSizeInBits(CLHS->getPointerOperandType()) ==
              Q.DL.getTypeSizeInBits(CLHS->getType()) &&
          Q.DL.getTypeSizeInBits(CRHS->getPointerOperandType()) ==
              Q.DL.getTypeSizeInBits(CRHS->getType()))
        if (auto *C = computePointerICmp(Pred, CLHS->getPointerOperand(),
                                         CRHS->getPointerOperand(), Q))
          return C;

  // If the comparison is with the result of a select instruction, check whether
  // comparing with either branch of the select always yields the same value.
  if (isa<SelectInst>(LHS) || isa<SelectInst>(RHS))
    if (Value *V = ThreadCmpOverSelect(Pred, LHS, RHS, Q, MaxRecurse))
      return V;

  // If the comparison is with the result of a phi instruction, check whether
  // doing the compare with each incoming phi value yields a common result.
  if (isa<PHINode>(LHS) || isa<PHINode>(RHS))
    if (Value *V = ThreadCmpOverPHI(Pred, LHS, RHS, Q, MaxRecurse))
      return V;

  return nullptr;
}

Value *llvm::SimplifyICmpInst(unsigned Predicate, Value *LHS, Value *RHS,
                              const SimplifyQuery &Q) {
  return ::SimplifyICmpInst(Predicate, LHS, RHS, Q, RecursionLimit);
}

/// Given operands for an FCmpInst, see if we can fold the result.
/// If not, this returns null.
static Value *SimplifyFCmpInst(unsigned Predicate, Value *LHS, Value *RHS,
                               FastMathFlags FMF, const SimplifyQuery &Q,
                               unsigned MaxRecurse) {
  CmpInst::Predicate Pred = (CmpInst::Predicate)Predicate;
  assert(CmpInst::isFPPredicate(Pred) && "Not an FP compare!");

  if (Constant *CLHS = dyn_cast<Constant>(LHS)) {
    if (Constant *CRHS = dyn_cast<Constant>(RHS))
      return ConstantFoldCompareInstOperands(Pred, CLHS, CRHS, Q.DL, Q.TLI);

    // If we have a constant, make sure it is on the RHS.
    std::swap(LHS, RHS);
    Pred = CmpInst::getSwappedPredicate(Pred);
  }

  // Fold trivial predicates.
  Type *RetTy = GetCompareTy(LHS);
  if (Pred == FCmpInst::FCMP_FALSE)
    return getFalse(RetTy);
  if (Pred == FCmpInst::FCMP_TRUE)
    return getTrue(RetTy);

  // Fold (un)ordered comparison if we can determine there are no NaNs.
  if (Pred == FCmpInst::FCMP_UNO || Pred == FCmpInst::FCMP_ORD)
    if (FMF.noNaNs() ||
        (isKnownNeverNaN(LHS, Q.TLI) && isKnownNeverNaN(RHS, Q.TLI)))
      return ConstantInt::get(RetTy, Pred == FCmpInst::FCMP_ORD);

  // NaN is unordered; NaN is not ordered.
  assert((FCmpInst::isOrdered(Pred) || FCmpInst::isUnordered(Pred)) &&
         "Comparison must be either ordered or unordered");
  if (match(RHS, m_NaN()))
    return ConstantInt::get(RetTy, CmpInst::isUnordered(Pred));

  // fcmp pred x, poison and  fcmp pred poison, x
  // fold to poison
  if (isa<PoisonValue>(LHS) || isa<PoisonValue>(RHS))
    return PoisonValue::get(RetTy);

  // fcmp pred x, undef  and  fcmp pred undef, x
  // fold to true if unordered, false if ordered
  if (Q.isUndefValue(LHS) || Q.isUndefValue(RHS)) {
    // Choosing NaN for the undef will always make unordered comparison succeed
    // and ordered comparison fail.
    return ConstantInt::get(RetTy, CmpInst::isUnordered(Pred));
  }

  // fcmp x,x -> true/false.  Not all compares are foldable.
  if (LHS == RHS) {
    if (CmpInst::isTrueWhenEqual(Pred))
      return getTrue(RetTy);
    if (CmpInst::isFalseWhenEqual(Pred))
      return getFalse(RetTy);
  }

  // Handle fcmp with constant RHS.
  // TODO: Use match with a specific FP value, so these work with vectors with
  // undef lanes.
  const APFloat *C;
  if (match(RHS, m_APFloat(C))) {
    // Check whether the constant is an infinity.
    if (C->isInfinity()) {
      if (C->isNegative()) {
        switch (Pred) {
        case FCmpInst::FCMP_OLT:
          // No value is ordered and less than negative infinity.
          return getFalse(RetTy);
        case FCmpInst::FCMP_UGE:
          // All values are unordered with or at least negative infinity.
          return getTrue(RetTy);
        default:
          break;
        }
      } else {
        switch (Pred) {
        case FCmpInst::FCMP_OGT:
          // No value is ordered and greater than infinity.
          return getFalse(RetTy);
        case FCmpInst::FCMP_ULE:
          // All values are unordered with and at most infinity.
          return getTrue(RetTy);
        default:
          break;
        }
      }

      // LHS == Inf
      if (Pred == FCmpInst::FCMP_OEQ && isKnownNeverInfinity(LHS, Q.TLI))
        return getFalse(RetTy);
      // LHS != Inf
      if (Pred == FCmpInst::FCMP_UNE && isKnownNeverInfinity(LHS, Q.TLI))
        return getTrue(RetTy);
      // LHS == Inf || LHS == NaN
      if (Pred == FCmpInst::FCMP_UEQ && isKnownNeverInfinity(LHS, Q.TLI) &&
          isKnownNeverNaN(LHS, Q.TLI))
        return getFalse(RetTy);
      // LHS != Inf && LHS != NaN
      if (Pred == FCmpInst::FCMP_ONE && isKnownNeverInfinity(LHS, Q.TLI) &&
          isKnownNeverNaN(LHS, Q.TLI))
        return getTrue(RetTy);
    }
    if (C->isNegative() && !C->isNegZero()) {
      assert(!C->isNaN() && "Unexpected NaN constant!");
      // TODO: We can catch more cases by using a range check rather than
      //       relying on CannotBeOrderedLessThanZero.
      switch (Pred) {
      case FCmpInst::FCMP_UGE:
      case FCmpInst::FCMP_UGT:
      case FCmpInst::FCMP_UNE:
        // (X >= 0) implies (X > C) when (C < 0)
        if (CannotBeOrderedLessThanZero(LHS, Q.TLI))
          return getTrue(RetTy);
        break;
      case FCmpInst::FCMP_OEQ:
      case FCmpInst::FCMP_OLE:
      case FCmpInst::FCMP_OLT:
        // (X >= 0) implies !(X < C) when (C < 0)
        if (CannotBeOrderedLessThanZero(LHS, Q.TLI))
          return getFalse(RetTy);
        break;
      default:
        break;
      }
    }

    // Check comparison of [minnum/maxnum with constant] with other constant.
    const APFloat *C2;
    if ((match(LHS, m_Intrinsic<Intrinsic::minnum>(m_Value(), m_APFloat(C2))) &&
         *C2 < *C) ||
        (match(LHS, m_Intrinsic<Intrinsic::maxnum>(m_Value(), m_APFloat(C2))) &&
         *C2 > *C)) {
      bool IsMaxNum =
          cast<IntrinsicInst>(LHS)->getIntrinsicID() == Intrinsic::maxnum;
      // The ordered relationship and minnum/maxnum guarantee that we do not
      // have NaN constants, so ordered/unordered preds are handled the same.
      switch (Pred) {
      case FCmpInst::FCMP_OEQ: case FCmpInst::FCMP_UEQ:
        // minnum(X, LesserC)  == C --> false
        // maxnum(X, GreaterC) == C --> false
        return getFalse(RetTy);
      case FCmpInst::FCMP_ONE: case FCmpInst::FCMP_UNE:
        // minnum(X, LesserC)  != C --> true
        // maxnum(X, GreaterC) != C --> true
        return getTrue(RetTy);
      case FCmpInst::FCMP_OGE: case FCmpInst::FCMP_UGE:
      case FCmpInst::FCMP_OGT: case FCmpInst::FCMP_UGT:
        // minnum(X, LesserC)  >= C --> false
        // minnum(X, LesserC)  >  C --> false
        // maxnum(X, GreaterC) >= C --> true
        // maxnum(X, GreaterC) >  C --> true
        return ConstantInt::get(RetTy, IsMaxNum);
      case FCmpInst::FCMP_OLE: case FCmpInst::FCMP_ULE:
      case FCmpInst::FCMP_OLT: case FCmpInst::FCMP_ULT:
        // minnum(X, LesserC)  <= C --> true
        // minnum(X, LesserC)  <  C --> true
        // maxnum(X, GreaterC) <= C --> false
        // maxnum(X, GreaterC) <  C --> false
        return ConstantInt::get(RetTy, !IsMaxNum);
      default:
        // TRUE/FALSE/ORD/UNO should be handled before this.
        llvm_unreachable("Unexpected fcmp predicate");
      }
    }
  }

  if (match(RHS, m_AnyZeroFP())) {
    switch (Pred) {
    case FCmpInst::FCMP_OGE:
    case FCmpInst::FCMP_ULT:
      // Positive or zero X >= 0.0 --> true
      // Positive or zero X <  0.0 --> false
      if ((FMF.noNaNs() || isKnownNeverNaN(LHS, Q.TLI)) &&
          CannotBeOrderedLessThanZero(LHS, Q.TLI))
        return Pred == FCmpInst::FCMP_OGE ? getTrue(RetTy) : getFalse(RetTy);
      break;
    case FCmpInst::FCMP_UGE:
    case FCmpInst::FCMP_OLT:
      // Positive or zero or nan X >= 0.0 --> true
      // Positive or zero or nan X <  0.0 --> false
      if (CannotBeOrderedLessThanZero(LHS, Q.TLI))
        return Pred == FCmpInst::FCMP_UGE ? getTrue(RetTy) : getFalse(RetTy);
      break;
    default:
      break;
    }
  }

  // If the comparison is with the result of a select instruction, check whether
  // comparing with either branch of the select always yields the same value.
  if (isa<SelectInst>(LHS) || isa<SelectInst>(RHS))
    if (Value *V = ThreadCmpOverSelect(Pred, LHS, RHS, Q, MaxRecurse))
      return V;

  // If the comparison is with the result of a phi instruction, check whether
  // doing the compare with each incoming phi value yields a common result.
  if (isa<PHINode>(LHS) || isa<PHINode>(RHS))
    if (Value *V = ThreadCmpOverPHI(Pred, LHS, RHS, Q, MaxRecurse))
      return V;

  return nullptr;
}

Value *llvm::SimplifyFCmpInst(unsigned Predicate, Value *LHS, Value *RHS,
                              FastMathFlags FMF, const SimplifyQuery &Q) {
  return ::SimplifyFCmpInst(Predicate, LHS, RHS, FMF, Q, RecursionLimit);
}

static Value *simplifyWithOpReplaced(Value *V, Value *Op, Value *RepOp,
                                     const SimplifyQuery &Q,
                                     bool AllowRefinement,
                                     unsigned MaxRecurse) {
  assert(!Op->getType()->isVectorTy() && "This is not safe for vectors");

  // Trivial replacement.
  if (V == Op)
    return RepOp;

  // We cannot replace a constant, and shouldn't even try.
  if (isa<Constant>(Op))
    return nullptr;

  auto *I = dyn_cast<Instruction>(V);
  if (!I || !is_contained(I->operands(), Op))
    return nullptr;

  // Replace Op with RepOp in instruction operands.
  SmallVector<Value *, 8> NewOps(I->getNumOperands());
  transform(I->operands(), NewOps.begin(),
            [&](Value *V) { return V == Op ? RepOp : V; });

  if (!AllowRefinement) {
    // General InstSimplify functions may refine the result, e.g. by returning
    // a constant for a potentially poison value. To avoid this, implement only
    // a few non-refining but profitable transforms here.

    if (auto *BO = dyn_cast<BinaryOperator>(I)) {
      unsigned Opcode = BO->getOpcode();
      // id op x -> x, x op id -> x
      if (NewOps[0] == ConstantExpr::getBinOpIdentity(Opcode, I->getType()))
        return NewOps[1];
      if (NewOps[1] == ConstantExpr::getBinOpIdentity(Opcode, I->getType(),
                                                      /* RHS */ true))
        return NewOps[0];

      // x & x -> x, x | x -> x
      if ((Opcode == Instruction::And || Opcode == Instruction::Or) &&
          NewOps[0] == NewOps[1])
        return NewOps[0];
    }

    if (auto *GEP = dyn_cast<GetElementPtrInst>(I)) {
      // getelementptr x, 0 -> x
      if (NewOps.size() == 2 && match(NewOps[1], m_Zero()) &&
          !GEP->isInBounds())
        return NewOps[0];
    }
  } else if (MaxRecurse) {
    // The simplification queries below may return the original value. Consider:
    //   %div = udiv i32 %arg, %arg2
    //   %mul = mul nsw i32 %div, %arg2
    //   %cmp = icmp eq i32 %mul, %arg
    //   %sel = select i1 %cmp, i32 %div, i32 undef
    // Replacing %arg by %mul, %div becomes "udiv i32 %mul, %arg2", which
    // simplifies back to %arg. This can only happen because %mul does not
    // dominate %div. To ensure a consistent return value contract, we make sure
    // that this case returns nullptr as well.
    auto PreventSelfSimplify = [V](Value *Simplified) {
      return Simplified != V ? Simplified : nullptr;
    };

    if (auto *B = dyn_cast<BinaryOperator>(I))
      return PreventSelfSimplify(SimplifyBinOp(B->getOpcode(), NewOps[0],
                                               NewOps[1], Q, MaxRecurse - 1));

    if (CmpInst *C = dyn_cast<CmpInst>(I))
      return PreventSelfSimplify(SimplifyCmpInst(C->getPredicate(), NewOps[0],
                                                 NewOps[1], Q, MaxRecurse - 1));

    if (auto *GEP = dyn_cast<GetElementPtrInst>(I))
      return PreventSelfSimplify(SimplifyGEPInst(
          GEP->getSourceElementType(), NewOps[0], makeArrayRef(NewOps).slice(1),
          GEP->isInBounds(), Q, MaxRecurse - 1));

    if (isa<SelectInst>(I))
      return PreventSelfSimplify(
          SimplifySelectInst(NewOps[0], NewOps[1], NewOps[2], Q,
                             MaxRecurse - 1));
    // TODO: We could hand off more cases to instsimplify here.
  }

  // If all operands are constant after substituting Op for RepOp then we can
  // constant fold the instruction.
  SmallVector<Constant *, 8> ConstOps;
  for (Value *NewOp : NewOps) {
    if (Constant *ConstOp = dyn_cast<Constant>(NewOp))
      ConstOps.push_back(ConstOp);
    else
      return nullptr;
  }

  // Consider:
  //   %cmp = icmp eq i32 %x, 2147483647
  //   %add = add nsw i32 %x, 1
  //   %sel = select i1 %cmp, i32 -2147483648, i32 %add
  //
  // We can't replace %sel with %add unless we strip away the flags (which
  // will be done in InstCombine).
  // TODO: This may be unsound, because it only catches some forms of
  // refinement.
  if (!AllowRefinement && canCreatePoison(cast<Operator>(I)))
    return nullptr;

  if (CmpInst *C = dyn_cast<CmpInst>(I))
    return ConstantFoldCompareInstOperands(C->getPredicate(), ConstOps[0],
                                           ConstOps[1], Q.DL, Q.TLI);

  if (LoadInst *LI = dyn_cast<LoadInst>(I))
    if (!LI->isVolatile())
      return ConstantFoldLoadFromConstPtr(ConstOps[0], LI->getType(), Q.DL);

  return ConstantFoldInstOperands(I, ConstOps, Q.DL, Q.TLI);
}

Value *llvm::simplifyWithOpReplaced(Value *V, Value *Op, Value *RepOp,
                                    const SimplifyQuery &Q,
                                    bool AllowRefinement) {
  return ::simplifyWithOpReplaced(V, Op, RepOp, Q, AllowRefinement,
                                  RecursionLimit);
}

/// Try to simplify a select instruction when its condition operand is an
/// integer comparison where one operand of the compare is a constant.
static Value *simplifySelectBitTest(Value *TrueVal, Value *FalseVal, Value *X,
                                    const APInt *Y, bool TrueWhenUnset) {
  const APInt *C;

  // (X & Y) == 0 ? X & ~Y : X  --> X
  // (X & Y) != 0 ? X & ~Y : X  --> X & ~Y
  if (FalseVal == X && match(TrueVal, m_And(m_Specific(X), m_APInt(C))) &&
      *Y == ~*C)
    return TrueWhenUnset ? FalseVal : TrueVal;

  // (X & Y) == 0 ? X : X & ~Y  --> X & ~Y
  // (X & Y) != 0 ? X : X & ~Y  --> X
  if (TrueVal == X && match(FalseVal, m_And(m_Specific(X), m_APInt(C))) &&
      *Y == ~*C)
    return TrueWhenUnset ? FalseVal : TrueVal;

  if (Y->isPowerOf2()) {
    // (X & Y) == 0 ? X | Y : X  --> X | Y
    // (X & Y) != 0 ? X | Y : X  --> X
    if (FalseVal == X && match(TrueVal, m_Or(m_Specific(X), m_APInt(C))) &&
        *Y == *C)
      return TrueWhenUnset ? TrueVal : FalseVal;

    // (X & Y) == 0 ? X : X | Y  --> X
    // (X & Y) != 0 ? X : X | Y  --> X | Y
    if (TrueVal == X && match(FalseVal, m_Or(m_Specific(X), m_APInt(C))) &&
        *Y == *C)
      return TrueWhenUnset ? TrueVal : FalseVal;
  }

  return nullptr;
}

/// An alternative way to test if a bit is set or not uses sgt/slt instead of
/// eq/ne.
static Value *simplifySelectWithFakeICmpEq(Value *CmpLHS, Value *CmpRHS,
                                           ICmpInst::Predicate Pred,
                                           Value *TrueVal, Value *FalseVal) {
  Value *X;
  APInt Mask;
  if (!decomposeBitTestICmp(CmpLHS, CmpRHS, Pred, X, Mask))
    return nullptr;

  return simplifySelectBitTest(TrueVal, FalseVal, X, &Mask,
                               Pred == ICmpInst::ICMP_EQ);
}

/// Try to simplify a select instruction when its condition operand is an
/// integer comparison.
static Value *simplifySelectWithICmpCond(Value *CondVal, Value *TrueVal,
                                         Value *FalseVal, const SimplifyQuery &Q,
                                         unsigned MaxRecurse) {
  ICmpInst::Predicate Pred;
  Value *CmpLHS, *CmpRHS;
  if (!match(CondVal, m_ICmp(Pred, m_Value(CmpLHS), m_Value(CmpRHS))))
    return nullptr;

  // Canonicalize ne to eq predicate.
  if (Pred == ICmpInst::ICMP_NE) {
    Pred = ICmpInst::ICMP_EQ;
    std::swap(TrueVal, FalseVal);
  }

  // Check for integer min/max with a limit constant:
  // X > MIN_INT ? X : MIN_INT --> X
  // X < MAX_INT ? X : MAX_INT --> X
  if (TrueVal->getType()->isIntOrIntVectorTy()) {
    Value *X, *Y;
    SelectPatternFlavor SPF =
        matchDecomposedSelectPattern(cast<ICmpInst>(CondVal), TrueVal, FalseVal,
                                     X, Y).Flavor;
    if (SelectPatternResult::isMinOrMax(SPF) && Pred == getMinMaxPred(SPF)) {
      APInt LimitC = getMinMaxLimit(getInverseMinMaxFlavor(SPF),
                                    X->getType()->getScalarSizeInBits());
      if (match(Y, m_SpecificInt(LimitC)))
        return X;
    }
  }

  if (Pred == ICmpInst::ICMP_EQ && match(CmpRHS, m_Zero())) {
    Value *X;
    const APInt *Y;
    if (match(CmpLHS, m_And(m_Value(X), m_APInt(Y))))
      if (Value *V = simplifySelectBitTest(TrueVal, FalseVal, X, Y,
                                           /*TrueWhenUnset=*/true))
        return V;

    // Test for a bogus zero-shift-guard-op around funnel-shift or rotate.
    Value *ShAmt;
    auto isFsh = m_CombineOr(m_FShl(m_Value(X), m_Value(), m_Value(ShAmt)),
                             m_FShr(m_Value(), m_Value(X), m_Value(ShAmt)));
    // (ShAmt == 0) ? fshl(X, *, ShAmt) : X --> X
    // (ShAmt == 0) ? fshr(*, X, ShAmt) : X --> X
    if (match(TrueVal, isFsh) && FalseVal == X && CmpLHS == ShAmt)
      return X;

    // Test for a zero-shift-guard-op around rotates. These are used to
    // avoid UB from oversized shifts in raw IR rotate patterns, but the
    // intrinsics do not have that problem.
    // We do not allow this transform for the general funnel shift case because
    // that would not preserve the poison safety of the original code.
    auto isRotate =
        m_CombineOr(m_FShl(m_Value(X), m_Deferred(X), m_Value(ShAmt)),
                    m_FShr(m_Value(X), m_Deferred(X), m_Value(ShAmt)));
    // (ShAmt == 0) ? X : fshl(X, X, ShAmt) --> fshl(X, X, ShAmt)
    // (ShAmt == 0) ? X : fshr(X, X, ShAmt) --> fshr(X, X, ShAmt)
    if (match(FalseVal, isRotate) && TrueVal == X && CmpLHS == ShAmt &&
        Pred == ICmpInst::ICMP_EQ)
      return FalseVal;

    // X == 0 ? abs(X) : -abs(X) --> -abs(X)
    // X == 0 ? -abs(X) : abs(X) --> abs(X)
    if (match(TrueVal, m_Intrinsic<Intrinsic::abs>(m_Specific(CmpLHS))) &&
        match(FalseVal, m_Neg(m_Intrinsic<Intrinsic::abs>(m_Specific(CmpLHS)))))
      return FalseVal;
    if (match(TrueVal,
              m_Neg(m_Intrinsic<Intrinsic::abs>(m_Specific(CmpLHS)))) &&
        match(FalseVal, m_Intrinsic<Intrinsic::abs>(m_Specific(CmpLHS))))
      return FalseVal;
  }

  // Check for other compares that behave like bit test.
  if (Value *V = simplifySelectWithFakeICmpEq(CmpLHS, CmpRHS, Pred,
                                              TrueVal, FalseVal))
    return V;

  // If we have a scalar equality comparison, then we know the value in one of
  // the arms of the select. See if substituting this value into the arm and
  // simplifying the result yields the same value as the other arm.
  // Note that the equivalence/replacement opportunity does not hold for vectors
  // because each element of a vector select is chosen independently.
  if (Pred == ICmpInst::ICMP_EQ && !CondVal->getType()->isVectorTy()) {
    if (simplifyWithOpReplaced(FalseVal, CmpLHS, CmpRHS, Q,
                               /* AllowRefinement */ false, MaxRecurse) ==
            TrueVal ||
        simplifyWithOpReplaced(FalseVal, CmpRHS, CmpLHS, Q,
                               /* AllowRefinement */ false, MaxRecurse) ==
            TrueVal)
      return FalseVal;
    if (simplifyWithOpReplaced(TrueVal, CmpLHS, CmpRHS, Q,
                               /* AllowRefinement */ true, MaxRecurse) ==
            FalseVal ||
        simplifyWithOpReplaced(TrueVal, CmpRHS, CmpLHS, Q,
                               /* AllowRefinement */ true, MaxRecurse) ==
            FalseVal)
      return FalseVal;
  }

  return nullptr;
}

/// Try to simplify a select instruction when its condition operand is a
/// floating-point comparison.
static Value *simplifySelectWithFCmp(Value *Cond, Value *T, Value *F,
                                     const SimplifyQuery &Q) {
  FCmpInst::Predicate Pred;
  if (!match(Cond, m_FCmp(Pred, m_Specific(T), m_Specific(F))) &&
      !match(Cond, m_FCmp(Pred, m_Specific(F), m_Specific(T))))
    return nullptr;

  // This transform is safe if we do not have (do not care about) -0.0 or if
  // at least one operand is known to not be -0.0. Otherwise, the select can
  // change the sign of a zero operand.
  bool HasNoSignedZeros = Q.CxtI && isa<FPMathOperator>(Q.CxtI) &&
                          Q.CxtI->hasNoSignedZeros();
  const APFloat *C;
  if (HasNoSignedZeros || (match(T, m_APFloat(C)) && C->isNonZero()) ||
                          (match(F, m_APFloat(C)) && C->isNonZero())) {
    // (T == F) ? T : F --> F
    // (F == T) ? T : F --> F
    if (Pred == FCmpInst::FCMP_OEQ)
      return F;

    // (T != F) ? T : F --> T
    // (F != T) ? T : F --> T
    if (Pred == FCmpInst::FCMP_UNE)
      return T;
  }

  return nullptr;
}

/// Given operands for a SelectInst, see if we can fold the result.
/// If not, this returns null.
static Value *SimplifySelectInst(Value *Cond, Value *TrueVal, Value *FalseVal,
                                 const SimplifyQuery &Q, unsigned MaxRecurse) {
  if (auto *CondC = dyn_cast<Constant>(Cond)) {
    if (auto *TrueC = dyn_cast<Constant>(TrueVal))
      if (auto *FalseC = dyn_cast<Constant>(FalseVal))
        return ConstantFoldSelectInstruction(CondC, TrueC, FalseC);

    // select poison, X, Y -> poison
    if (isa<PoisonValue>(CondC))
      return PoisonValue::get(TrueVal->getType());

    // select undef, X, Y -> X or Y
    if (Q.isUndefValue(CondC))
      return isa<Constant>(FalseVal) ? FalseVal : TrueVal;

    // select true,  X, Y --> X
    // select false, X, Y --> Y
    // For vectors, allow undef/poison elements in the condition to match the
    // defined elements, so we can eliminate the select.
    if (match(CondC, m_One()))
      return TrueVal;
    if (match(CondC, m_Zero()))
      return FalseVal;
  }

  assert(Cond->getType()->isIntOrIntVectorTy(1) &&
         "Select must have bool or bool vector condition");
  assert(TrueVal->getType() == FalseVal->getType() &&
         "Select must have same types for true/false ops");

  if (Cond->getType() == TrueVal->getType()) {
    // select i1 Cond, i1 true, i1 false --> i1 Cond
    if (match(TrueVal, m_One()) && match(FalseVal, m_ZeroInt()))
      return Cond;

    // (X || Y) && (X || !Y) --> X (commuted 8 ways)
    Value *X, *Y;
    if (match(FalseVal, m_ZeroInt())) {
      if (match(Cond, m_c_LogicalOr(m_Value(X), m_Not(m_Value(Y)))) &&
          match(TrueVal, m_c_LogicalOr(m_Specific(X), m_Specific(Y))))
        return X;
      if (match(TrueVal, m_c_LogicalOr(m_Value(X), m_Not(m_Value(Y)))) &&
          match(Cond, m_c_LogicalOr(m_Specific(X), m_Specific(Y))))
        return X;
    }
  }

  // select ?, X, X -> X
  if (TrueVal == FalseVal)
    return TrueVal;

  // If the true or false value is poison, we can fold to the other value.
  // If the true or false value is undef, we can fold to the other value as
  // long as the other value isn't poison.
  // select ?, poison, X -> X
  // select ?, undef,  X -> X
  if (isa<PoisonValue>(TrueVal) ||
      (Q.isUndefValue(TrueVal) &&
       isGuaranteedNotToBePoison(FalseVal, Q.AC, Q.CxtI, Q.DT)))
    return FalseVal;
  // select ?, X, poison -> X
  // select ?, X, undef  -> X
  if (isa<PoisonValue>(FalseVal) ||
      (Q.isUndefValue(FalseVal) &&
       isGuaranteedNotToBePoison(TrueVal, Q.AC, Q.CxtI, Q.DT)))
    return TrueVal;

  // Deal with partial undef vector constants: select ?, VecC, VecC' --> VecC''
  Constant *TrueC, *FalseC;
  if (isa<FixedVectorType>(TrueVal->getType()) &&
      match(TrueVal, m_Constant(TrueC)) &&
      match(FalseVal, m_Constant(FalseC))) {
    unsigned NumElts =
        cast<FixedVectorType>(TrueC->getType())->getNumElements();
    SmallVector<Constant *, 16> NewC;
    for (unsigned i = 0; i != NumElts; ++i) {
      // Bail out on incomplete vector constants.
      Constant *TEltC = TrueC->getAggregateElement(i);
      Constant *FEltC = FalseC->getAggregateElement(i);
      if (!TEltC || !FEltC)
        break;

      // If the elements match (undef or not), that value is the result. If only
      // one element is undef, choose the defined element as the safe result.
      if (TEltC == FEltC)
        NewC.push_back(TEltC);
      else if (isa<PoisonValue>(TEltC) ||
               (Q.isUndefValue(TEltC) && isGuaranteedNotToBePoison(FEltC)))
        NewC.push_back(FEltC);
      else if (isa<PoisonValue>(FEltC) ||
               (Q.isUndefValue(FEltC) && isGuaranteedNotToBePoison(TEltC)))
        NewC.push_back(TEltC);
      else
        break;
    }
    if (NewC.size() == NumElts)
      return ConstantVector::get(NewC);
  }

  if (Value *V =
          simplifySelectWithICmpCond(Cond, TrueVal, FalseVal, Q, MaxRecurse))
    return V;

  if (Value *V = simplifySelectWithFCmp(Cond, TrueVal, FalseVal, Q))
    return V;

  if (Value *V = foldSelectWithBinaryOp(Cond, TrueVal, FalseVal))
    return V;

  Optional<bool> Imp = isImpliedByDomCondition(Cond, Q.CxtI, Q.DL);
  if (Imp)
    return *Imp ? TrueVal : FalseVal;

  return nullptr;
}

Value *llvm::SimplifySelectInst(Value *Cond, Value *TrueVal, Value *FalseVal,
                                const SimplifyQuery &Q) {
  return ::SimplifySelectInst(Cond, TrueVal, FalseVal, Q, RecursionLimit);
}

/// Given operands for an GetElementPtrInst, see if we can fold the result.
/// If not, this returns null.
static Value *SimplifyGEPInst(Type *SrcTy, Value *Ptr,
                              ArrayRef<Value *> Indices, bool InBounds,
                              const SimplifyQuery &Q, unsigned) {
  // The type of the GEP pointer operand.
  unsigned AS =
      cast<PointerType>(Ptr->getType()->getScalarType())->getAddressSpace();

  // getelementptr P -> P.
  if (Indices.empty())
    return Ptr;

  // Compute the (pointer) type returned by the GEP instruction.
  Type *LastType = GetElementPtrInst::getIndexedType(SrcTy, Indices);
  Type *GEPTy = PointerType::get(LastType, AS);
  if (VectorType *VT = dyn_cast<VectorType>(Ptr->getType()))
    GEPTy = VectorType::get(GEPTy, VT->getElementCount());
  else {
    for (Value *Op : Indices) {
      // If one of the operands is a vector, the result type is a vector of
      // pointers. All vector operands must have the same number of elements.
      if (VectorType *VT = dyn_cast<VectorType>(Op->getType())) {
        GEPTy = VectorType::get(GEPTy, VT->getElementCount());
        break;
      }
    }
  }

  // For opaque pointers an all-zero GEP is a no-op. For typed pointers,
  // it may be equivalent to a bitcast.
  if (Ptr->getType()->isOpaquePointerTy() &&
      all_of(Indices, [](const auto *V) { return match(V, m_Zero()); }))
    return Ptr;

  // getelementptr poison, idx -> poison
  // getelementptr baseptr, poison -> poison
  if (isa<PoisonValue>(Ptr) ||
      any_of(Indices, [](const auto *V) { return isa<PoisonValue>(V); }))
    return PoisonValue::get(GEPTy);

  if (Q.isUndefValue(Ptr))
    // If inbounds, we can choose an out-of-bounds pointer as a base pointer.
    return InBounds ? PoisonValue::get(GEPTy) : UndefValue::get(GEPTy);

  bool IsScalableVec =
      isa<ScalableVectorType>(SrcTy) || any_of(Indices, [](const Value *V) {
        return isa<ScalableVectorType>(V->getType());
      });

  if (Indices.size() == 1) {
    // getelementptr P, 0 -> P.
    if (match(Indices[0], m_Zero()) && Ptr->getType() == GEPTy)
      return Ptr;

    Type *Ty = SrcTy;
    if (!IsScalableVec && Ty->isSized()) {
      Value *P;
      uint64_t C;
      uint64_t TyAllocSize = Q.DL.getTypeAllocSize(Ty);
      // getelementptr P, N -> P if P points to a type of zero size.
      if (TyAllocSize == 0 && Ptr->getType() == GEPTy)
        return Ptr;

      // The following transforms are only safe if the ptrtoint cast
      // doesn't truncate the pointers.
      if (Indices[0]->getType()->getScalarSizeInBits() ==
          Q.DL.getPointerSizeInBits(AS)) {
        auto CanSimplify = [GEPTy, &P, Ptr]() -> bool {
          return P->getType() == GEPTy &&
                 getUnderlyingObject(P) == getUnderlyingObject(Ptr);
        };
        // getelementptr V, (sub P, V) -> P if P points to a type of size 1.
        if (TyAllocSize == 1 &&
            match(Indices[0],
                  m_Sub(m_PtrToInt(m_Value(P)), m_PtrToInt(m_Specific(Ptr)))) &&
            CanSimplify())
          return P;

        // getelementptr V, (ashr (sub P, V), C) -> P if P points to a type of
        // size 1 << C.
        if (match(Indices[0], m_AShr(m_Sub(m_PtrToInt(m_Value(P)),
                                           m_PtrToInt(m_Specific(Ptr))),
                                     m_ConstantInt(C))) &&
            TyAllocSize == 1ULL << C && CanSimplify())
          return P;

        // getelementptr V, (sdiv (sub P, V), C) -> P if P points to a type of
        // size C.
        if (match(Indices[0], m_SDiv(m_Sub(m_PtrToInt(m_Value(P)),
                                           m_PtrToInt(m_Specific(Ptr))),
                                     m_SpecificInt(TyAllocSize))) &&
            CanSimplify())
          return P;
      }
    }
  }

  if (!IsScalableVec && Q.DL.getTypeAllocSize(LastType) == 1 &&
      all_of(Indices.drop_back(1),
             [](Value *Idx) { return match(Idx, m_Zero()); })) {
    unsigned IdxWidth =
        Q.DL.getIndexSizeInBits(Ptr->getType()->getPointerAddressSpace());
    if (Q.DL.getTypeSizeInBits(Indices.back()->getType()) == IdxWidth) {
      APInt BasePtrOffset(IdxWidth, 0);
      Value *StrippedBasePtr =
          Ptr->stripAndAccumulateInBoundsConstantOffsets(Q.DL, BasePtrOffset);

      // Avoid creating inttoptr of zero here: While LLVMs treatment of
      // inttoptr is generally conservative, this particular case is folded to
      // a null pointer, which will have incorrect provenance.

      // gep (gep V, C), (sub 0, V) -> C
      if (match(Indices.back(),
                m_Sub(m_Zero(), m_PtrToInt(m_Specific(StrippedBasePtr)))) &&
          !BasePtrOffset.isZero()) {
        auto *CI = ConstantInt::get(GEPTy->getContext(), BasePtrOffset);
        return ConstantExpr::getIntToPtr(CI, GEPTy);
      }
      // gep (gep V, C), (xor V, -1) -> C-1
      if (match(Indices.back(),
                m_Xor(m_PtrToInt(m_Specific(StrippedBasePtr)), m_AllOnes())) &&
          !BasePtrOffset.isOne()) {
        auto *CI = ConstantInt::get(GEPTy->getContext(), BasePtrOffset - 1);
        return ConstantExpr::getIntToPtr(CI, GEPTy);
      }
    }
  }

  // Check to see if this is constant foldable.
  if (!isa<Constant>(Ptr) ||
      !all_of(Indices, [](Value *V) { return isa<Constant>(V); }))
    return nullptr;

  auto *CE = ConstantExpr::getGetElementPtr(SrcTy, cast<Constant>(Ptr), Indices,
                                            InBounds);
  return ConstantFoldConstant(CE, Q.DL);
}

Value *llvm::SimplifyGEPInst(Type *SrcTy, Value *Ptr, ArrayRef<Value *> Indices,
                             bool InBounds, const SimplifyQuery &Q) {
  return ::SimplifyGEPInst(SrcTy, Ptr, Indices, InBounds, Q, RecursionLimit);
}

/// Given operands for an InsertValueInst, see if we can fold the result.
/// If not, this returns null.
static Value *SimplifyInsertValueInst(Value *Agg, Value *Val,
                                      ArrayRef<unsigned> Idxs, const SimplifyQuery &Q,
                                      unsigned) {
  if (Constant *CAgg = dyn_cast<Constant>(Agg))
    if (Constant *CVal = dyn_cast<Constant>(Val))
      return ConstantFoldInsertValueInstruction(CAgg, CVal, Idxs);

  // insertvalue x, undef, n -> x
  if (Q.isUndefValue(Val))
    return Agg;

  // insertvalue x, (extractvalue y, n), n
  if (ExtractValueInst *EV = dyn_cast<ExtractValueInst>(Val))
    if (EV->getAggregateOperand()->getType() == Agg->getType() &&
        EV->getIndices() == Idxs) {
      // insertvalue undef, (extractvalue y, n), n -> y
      if (Q.isUndefValue(Agg))
        return EV->getAggregateOperand();

      // insertvalue y, (extractvalue y, n), n -> y
      if (Agg == EV->getAggregateOperand())
        return Agg;
    }

  return nullptr;
}

Value *llvm::SimplifyInsertValueInst(Value *Agg, Value *Val,
                                     ArrayRef<unsigned> Idxs,
                                     const SimplifyQuery &Q) {
  return ::SimplifyInsertValueInst(Agg, Val, Idxs, Q, RecursionLimit);
}

Value *llvm::SimplifyInsertElementInst(Value *Vec, Value *Val, Value *Idx,
                                       const SimplifyQuery &Q) {
  // Try to constant fold.
  auto *VecC = dyn_cast<Constant>(Vec);
  auto *ValC = dyn_cast<Constant>(Val);
  auto *IdxC = dyn_cast<Constant>(Idx);
  if (VecC && ValC && IdxC)
    return ConstantExpr::getInsertElement(VecC, ValC, IdxC);

  // For fixed-length vector, fold into poison if index is out of bounds.
  if (auto *CI = dyn_cast<ConstantInt>(Idx)) {
    if (isa<FixedVectorType>(Vec->getType()) &&
        CI->uge(cast<FixedVectorType>(Vec->getType())->getNumElements()))
      return PoisonValue::get(Vec->getType());
  }

  // If index is undef, it might be out of bounds (see above case)
  if (Q.isUndefValue(Idx))
    return PoisonValue::get(Vec->getType());

  // If the scalar is poison, or it is undef and there is no risk of
  // propagating poison from the vector value, simplify to the vector value.
  if (isa<PoisonValue>(Val) ||
      (Q.isUndefValue(Val) && isGuaranteedNotToBePoison(Vec)))
    return Vec;

  // If we are extracting a value from a vector, then inserting it into the same
  // place, that's the input vector:
  // insertelt Vec, (extractelt Vec, Idx), Idx --> Vec
  if (match(Val, m_ExtractElt(m_Specific(Vec), m_Specific(Idx))))
    return Vec;

  return nullptr;
}

/// Given operands for an ExtractValueInst, see if we can fold the result.
/// If not, this returns null.
static Value *SimplifyExtractValueInst(Value *Agg, ArrayRef<unsigned> Idxs,
                                       const SimplifyQuery &, unsigned) {
  if (auto *CAgg = dyn_cast<Constant>(Agg))
    return ConstantFoldExtractValueInstruction(CAgg, Idxs);

  // extractvalue x, (insertvalue y, elt, n), n -> elt
  unsigned NumIdxs = Idxs.size();
  for (auto *IVI = dyn_cast<InsertValueInst>(Agg); IVI != nullptr;
       IVI = dyn_cast<InsertValueInst>(IVI->getAggregateOperand())) {
    ArrayRef<unsigned> InsertValueIdxs = IVI->getIndices();
    unsigned NumInsertValueIdxs = InsertValueIdxs.size();
    unsigned NumCommonIdxs = std::min(NumInsertValueIdxs, NumIdxs);
    if (InsertValueIdxs.slice(0, NumCommonIdxs) ==
        Idxs.slice(0, NumCommonIdxs)) {
      if (NumIdxs == NumInsertValueIdxs)
        return IVI->getInsertedValueOperand();
      break;
    }
  }

  return nullptr;
}

Value *llvm::SimplifyExtractValueInst(Value *Agg, ArrayRef<unsigned> Idxs,
                                      const SimplifyQuery &Q) {
  return ::SimplifyExtractValueInst(Agg, Idxs, Q, RecursionLimit);
}

/// Given operands for an ExtractElementInst, see if we can fold the result.
/// If not, this returns null.
static Value *SimplifyExtractElementInst(Value *Vec, Value *Idx,
                                         const SimplifyQuery &Q, unsigned) {
  auto *VecVTy = cast<VectorType>(Vec->getType());
  if (auto *CVec = dyn_cast<Constant>(Vec)) {
    if (auto *CIdx = dyn_cast<Constant>(Idx))
      return ConstantExpr::getExtractElement(CVec, CIdx);

    if (Q.isUndefValue(Vec))
      return UndefValue::get(VecVTy->getElementType());
  }

  // An undef extract index can be arbitrarily chosen to be an out-of-range
  // index value, which would result in the instruction being poison.
  if (Q.isUndefValue(Idx))
    return PoisonValue::get(VecVTy->getElementType());

  // If extracting a specified index from the vector, see if we can recursively
  // find a previously computed scalar that was inserted into the vector.
  if (auto *IdxC = dyn_cast<ConstantInt>(Idx)) {
    // For fixed-length vector, fold into undef if index is out of bounds.
    unsigned MinNumElts = VecVTy->getElementCount().getKnownMinValue();
    if (isa<FixedVectorType>(VecVTy) && IdxC->getValue().uge(MinNumElts))
      return PoisonValue::get(VecVTy->getElementType());
    // Handle case where an element is extracted from a splat.
    if (IdxC->getValue().ult(MinNumElts))
      if (auto *Splat = getSplatValue(Vec))
        return Splat;
    if (Value *Elt = findScalarElement(Vec, IdxC->getZExtValue()))
      return Elt;
  } else {
    // The index is not relevant if our vector is a splat.
    if (Value *Splat = getSplatValue(Vec))
      return Splat;
  }
  return nullptr;
}

Value *llvm::SimplifyExtractElementInst(Value *Vec, Value *Idx,
                                        const SimplifyQuery &Q) {
  return ::SimplifyExtractElementInst(Vec, Idx, Q, RecursionLimit);
}

/// See if we can fold the given phi. If not, returns null.
static Value *SimplifyPHINode(PHINode *PN, ArrayRef<Value *> IncomingValues,
                              const SimplifyQuery &Q) {
  // WARNING: no matter how worthwhile it may seem, we can not perform PHI CSE
  //          here, because the PHI we may succeed simplifying to was not
  //          def-reachable from the original PHI!

  // If all of the PHI's incoming values are the same then replace the PHI node
  // with the common value.
  Value *CommonValue = nullptr;
  bool HasUndefInput = false;
  for (Value *Incoming : IncomingValues) {
    // If the incoming value is the phi node itself, it can safely be skipped.
    if (Incoming == PN) continue;
    if (Q.isUndefValue(Incoming)) {
      // Remember that we saw an undef value, but otherwise ignore them.
      HasUndefInput = true;
      continue;
    }
    if (CommonValue && Incoming != CommonValue)
      return nullptr;  // Not the same, bail out.
    CommonValue = Incoming;
  }

  // If CommonValue is null then all of the incoming values were either undef or
  // equal to the phi node itself.
  if (!CommonValue)
    return UndefValue::get(PN->getType());

  // If we have a PHI node like phi(X, undef, X), where X is defined by some
  // instruction, we cannot return X as the result of the PHI node unless it
  // dominates the PHI block.
  if (HasUndefInput)
    return valueDominatesPHI(CommonValue, PN, Q.DT) ? CommonValue : nullptr;

  return CommonValue;
}

static Value *SimplifyCastInst(unsigned CastOpc, Value *Op,
                               Type *Ty, const SimplifyQuery &Q, unsigned MaxRecurse) {
  if (auto *C = dyn_cast<Constant>(Op))
    return ConstantFoldCastOperand(CastOpc, C, Ty, Q.DL);

  if (auto *CI = dyn_cast<CastInst>(Op)) {
    auto *Src = CI->getOperand(0);
    Type *SrcTy = Src->getType();
    Type *MidTy = CI->getType();
    Type *DstTy = Ty;
    if (Src->getType() == Ty) {
      auto FirstOp = static_cast<Instruction::CastOps>(CI->getOpcode());
      auto SecondOp = static_cast<Instruction::CastOps>(CastOpc);
      Type *SrcIntPtrTy =
          SrcTy->isPtrOrPtrVectorTy() ? Q.DL.getIntPtrType(SrcTy) : nullptr;
      Type *MidIntPtrTy =
          MidTy->isPtrOrPtrVectorTy() ? Q.DL.getIntPtrType(MidTy) : nullptr;
      Type *DstIntPtrTy =
          DstTy->isPtrOrPtrVectorTy() ? Q.DL.getIntPtrType(DstTy) : nullptr;
      if (CastInst::isEliminableCastPair(FirstOp, SecondOp, SrcTy, MidTy, DstTy,
                                         SrcIntPtrTy, MidIntPtrTy,
                                         DstIntPtrTy) == Instruction::BitCast)
        return Src;
    }
  }

  // bitcast x -> x
  if (CastOpc == Instruction::BitCast)
    if (Op->getType() == Ty)
      return Op;

  return nullptr;
}

Value *llvm::SimplifyCastInst(unsigned CastOpc, Value *Op, Type *Ty,
                              const SimplifyQuery &Q) {
  return ::SimplifyCastInst(CastOpc, Op, Ty, Q, RecursionLimit);
}

/// For the given destination element of a shuffle, peek through shuffles to
/// match a root vector source operand that contains that element in the same
/// vector lane (ie, the same mask index), so we can eliminate the shuffle(s).
static Value *foldIdentityShuffles(int DestElt, Value *Op0, Value *Op1,
                                   int MaskVal, Value *RootVec,
                                   unsigned MaxRecurse) {
  if (!MaxRecurse--)
    return nullptr;

  // Bail out if any mask value is undefined. That kind of shuffle may be
  // simplified further based on demanded bits or other folds.
  if (MaskVal == -1)
    return nullptr;

  // The mask value chooses which source operand we need to look at next.
  int InVecNumElts = cast<FixedVectorType>(Op0->getType())->getNumElements();
  int RootElt = MaskVal;
  Value *SourceOp = Op0;
  if (MaskVal >= InVecNumElts) {
    RootElt = MaskVal - InVecNumElts;
    SourceOp = Op1;
  }

  // If the source operand is a shuffle itself, look through it to find the
  // matching root vector.
  if (auto *SourceShuf = dyn_cast<ShuffleVectorInst>(SourceOp)) {
    return foldIdentityShuffles(
        DestElt, SourceShuf->getOperand(0), SourceShuf->getOperand(1),
        SourceShuf->getMaskValue(RootElt), RootVec, MaxRecurse);
  }

  // TODO: Look through bitcasts? What if the bitcast changes the vector element
  // size?

  // The source operand is not a shuffle. Initialize the root vector value for
  // this shuffle if that has not been done yet.
  if (!RootVec)
    RootVec = SourceOp;

  // Give up as soon as a source operand does not match the existing root value.
  if (RootVec != SourceOp)
    return nullptr;

  // The element must be coming from the same lane in the source vector
  // (although it may have crossed lanes in intermediate shuffles).
  if (RootElt != DestElt)
    return nullptr;

  return RootVec;
}

static Value *SimplifyShuffleVectorInst(Value *Op0, Value *Op1,
                                        ArrayRef<int> Mask, Type *RetTy,
                                        const SimplifyQuery &Q,
                                        unsigned MaxRecurse) {
  if (all_of(Mask, [](int Elem) { return Elem == UndefMaskElem; }))
    return UndefValue::get(RetTy);

  auto *InVecTy = cast<VectorType>(Op0->getType());
  unsigned MaskNumElts = Mask.size();
  ElementCount InVecEltCount = InVecTy->getElementCount();

  bool Scalable = InVecEltCount.isScalable();

  SmallVector<int, 32> Indices;
  Indices.assign(Mask.begin(), Mask.end());

  // Canonicalization: If mask does not select elements from an input vector,
  // replace that input vector with poison.
  if (!Scalable) {
    bool MaskSelects0 = false, MaskSelects1 = false;
    unsigned InVecNumElts = InVecEltCount.getKnownMinValue();
    for (unsigned i = 0; i != MaskNumElts; ++i) {
      if (Indices[i] == -1)
        continue;
      if ((unsigned)Indices[i] < InVecNumElts)
        MaskSelects0 = true;
      else
        MaskSelects1 = true;
    }
    if (!MaskSelects0)
      Op0 = PoisonValue::get(InVecTy);
    if (!MaskSelects1)
      Op1 = PoisonValue::get(InVecTy);
  }

  auto *Op0Const = dyn_cast<Constant>(Op0);
  auto *Op1Const = dyn_cast<Constant>(Op1);

  // If all operands are constant, constant fold the shuffle. This
  // transformation depends on the value of the mask which is not known at
  // compile time for scalable vectors
  if (Op0Const && Op1Const)
    return ConstantExpr::getShuffleVector(Op0Const, Op1Const, Mask);

  // Canonicalization: if only one input vector is constant, it shall be the
  // second one. This transformation depends on the value of the mask which
  // is not known at compile time for scalable vectors
  if (!Scalable && Op0Const && !Op1Const) {
    std::swap(Op0, Op1);
    ShuffleVectorInst::commuteShuffleMask(Indices,
                                          InVecEltCount.getKnownMinValue());
  }

  // A splat of an inserted scalar constant becomes a vector constant:
  // shuf (inselt ?, C, IndexC), undef, <IndexC, IndexC...> --> <C, C...>
  // NOTE: We may have commuted above, so analyze the updated Indices, not the
  //       original mask constant.
  // NOTE: This transformation depends on the value of the mask which is not
  // known at compile time for scalable vectors
  Constant *C;
  ConstantInt *IndexC;
  if (!Scalable && match(Op0, m_InsertElt(m_Value(), m_Constant(C),
                                          m_ConstantInt(IndexC)))) {
    // Match a splat shuffle mask of the insert index allowing undef elements.
    int InsertIndex = IndexC->getZExtValue();
    if (all_of(Indices, [InsertIndex](int MaskElt) {
          return MaskElt == InsertIndex || MaskElt == -1;
        })) {
      assert(isa<UndefValue>(Op1) && "Expected undef operand 1 for splat");

      // Shuffle mask undefs become undefined constant result elements.
      SmallVector<Constant *, 16> VecC(MaskNumElts, C);
      for (unsigned i = 0; i != MaskNumElts; ++i)
        if (Indices[i] == -1)
          VecC[i] = UndefValue::get(C->getType());
      return ConstantVector::get(VecC);
    }
  }

  // A shuffle of a splat is always the splat itself. Legal if the shuffle's
  // value type is same as the input vectors' type.
  if (auto *OpShuf = dyn_cast<ShuffleVectorInst>(Op0))
    if (Q.isUndefValue(Op1) && RetTy == InVecTy &&
        is_splat(OpShuf->getShuffleMask()))
      return Op0;

  // All remaining transformation depend on the value of the mask, which is
  // not known at compile time for scalable vectors.
  if (Scalable)
    return nullptr;

  // Don't fold a shuffle with undef mask elements. This may get folded in a
  // better way using demanded bits or other analysis.
  // TODO: Should we allow this?
  if (is_contained(Indices, -1))
    return nullptr;

  // Check if every element of this shuffle can be mapped back to the
  // corresponding element of a single root vector. If so, we don't need this
  // shuffle. This handles simple identity shuffles as well as chains of
  // shuffles that may widen/narrow and/or move elements across lanes and back.
  Value *RootVec = nullptr;
  for (unsigned i = 0; i != MaskNumElts; ++i) {
    // Note that recursion is limited for each vector element, so if any element
    // exceeds the limit, this will fail to simplify.
    RootVec =
        foldIdentityShuffles(i, Op0, Op1, Indices[i], RootVec, MaxRecurse);

    // We can't replace a widening/narrowing shuffle with one of its operands.
    if (!RootVec || RootVec->getType() != RetTy)
      return nullptr;
  }
  return RootVec;
}

/// Given operands for a ShuffleVectorInst, fold the result or return null.
Value *llvm::SimplifyShuffleVectorInst(Value *Op0, Value *Op1,
                                       ArrayRef<int> Mask, Type *RetTy,
                                       const SimplifyQuery &Q) {
  return ::SimplifyShuffleVectorInst(Op0, Op1, Mask, RetTy, Q, RecursionLimit);
}

static Constant *foldConstant(Instruction::UnaryOps Opcode,
                              Value *&Op, const SimplifyQuery &Q) {
  if (auto *C = dyn_cast<Constant>(Op))
    return ConstantFoldUnaryOpOperand(Opcode, C, Q.DL);
  return nullptr;
}

/// Given the operand for an FNeg, see if we can fold the result.  If not, this
/// returns null.
static Value *simplifyFNegInst(Value *Op, FastMathFlags FMF,
                               const SimplifyQuery &Q, unsigned MaxRecurse) {
  if (Constant *C = foldConstant(Instruction::FNeg, Op, Q))
    return C;

  Value *X;
  // fneg (fneg X) ==> X
  if (match(Op, m_FNeg(m_Value(X))))
    return X;

  return nullptr;
}

Value *llvm::SimplifyFNegInst(Value *Op, FastMathFlags FMF,
                              const SimplifyQuery &Q) {
  return ::simplifyFNegInst(Op, FMF, Q, RecursionLimit);
}

static Constant *propagateNaN(Constant *In) {
  // If the input is a vector with undef elements, just return a default NaN.
  if (!In->isNaN())
    return ConstantFP::getNaN(In->getType());

  // Propagate the existing NaN constant when possible.
  // TODO: Should we quiet a signaling NaN?
  return In;
}

/// Perform folds that are common to any floating-point operation. This implies
/// transforms based on poison/undef/NaN because the operation itself makes no
/// difference to the result.
static Constant *simplifyFPOp(ArrayRef<Value *> Ops, FastMathFlags FMF,
                              const SimplifyQuery &Q,
                              fp::ExceptionBehavior ExBehavior,
                              RoundingMode Rounding) {
  // Poison is independent of anything else. It always propagates from an
  // operand to a math result.
  if (any_of(Ops, [](Value *V) { return match(V, m_Poison()); }))
    return PoisonValue::get(Ops[0]->getType());

  for (Value *V : Ops) {
    bool IsNan = match(V, m_NaN());
    bool IsInf = match(V, m_Inf());
    bool IsUndef = Q.isUndefValue(V);

    // If this operation has 'nnan' or 'ninf' and at least 1 disallowed operand
    // (an undef operand can be chosen to be Nan/Inf), then the result of
    // this operation is poison.
    if (FMF.noNaNs() && (IsNan || IsUndef))
      return PoisonValue::get(V->getType());
    if (FMF.noInfs() && (IsInf || IsUndef))
      return PoisonValue::get(V->getType());

    if (isDefaultFPEnvironment(ExBehavior, Rounding)) {
      if (IsUndef || IsNan)
        return propagateNaN(cast<Constant>(V));
    } else if (ExBehavior != fp::ebStrict) {
      if (IsNan)
        return propagateNaN(cast<Constant>(V));
    }
  }
  return nullptr;
}

/// Given operands for an FAdd, see if we can fold the result.  If not, this
/// returns null.
static Value *
SimplifyFAddInst(Value *Op0, Value *Op1, FastMathFlags FMF,
                 const SimplifyQuery &Q, unsigned MaxRecurse,
                 fp::ExceptionBehavior ExBehavior = fp::ebIgnore,
                 RoundingMode Rounding = RoundingMode::NearestTiesToEven) {
  if (isDefaultFPEnvironment(ExBehavior, Rounding))
    if (Constant *C = foldOrCommuteConstant(Instruction::FAdd, Op0, Op1, Q))
      return C;

  if (Constant *C = simplifyFPOp({Op0, Op1}, FMF, Q, ExBehavior, Rounding))
    return C;

  // fadd X, -0 ==> X
  // With strict/constrained FP, we have these possible edge cases that do
  // not simplify to Op0:
  // fadd SNaN, -0.0 --> QNaN
  // fadd +0.0, -0.0 --> -0.0 (but only with round toward negative)
  if (canIgnoreSNaN(ExBehavior, FMF) &&
      (!canRoundingModeBe(Rounding, RoundingMode::TowardNegative) ||
       FMF.noSignedZeros()))
    if (match(Op1, m_NegZeroFP()))
      return Op0;

  // fadd X, 0 ==> X, when we know X is not -0
  if (canIgnoreSNaN(ExBehavior, FMF))
    if (match(Op1, m_PosZeroFP()) &&
        (FMF.noSignedZeros() || CannotBeNegativeZero(Op0, Q.TLI)))
      return Op0;

  if (!isDefaultFPEnvironment(ExBehavior, Rounding))
    return nullptr;

  // With nnan: -X + X --> 0.0 (and commuted variant)
  // We don't have to explicitly exclude infinities (ninf): INF + -INF == NaN.
  // Negative zeros are allowed because we always end up with positive zero:
  // X = -0.0: (-0.0 - (-0.0)) + (-0.0) == ( 0.0) + (-0.0) == 0.0
  // X = -0.0: ( 0.0 - (-0.0)) + (-0.0) == ( 0.0) + (-0.0) == 0.0
  // X =  0.0: (-0.0 - ( 0.0)) + ( 0.0) == (-0.0) + ( 0.0) == 0.0
  // X =  0.0: ( 0.0 - ( 0.0)) + ( 0.0) == ( 0.0) + ( 0.0) == 0.0
  if (FMF.noNaNs()) {
    if (match(Op0, m_FSub(m_AnyZeroFP(), m_Specific(Op1))) ||
        match(Op1, m_FSub(m_AnyZeroFP(), m_Specific(Op0))))
      return ConstantFP::getNullValue(Op0->getType());

    if (match(Op0, m_FNeg(m_Specific(Op1))) ||
        match(Op1, m_FNeg(m_Specific(Op0))))
      return ConstantFP::getNullValue(Op0->getType());
  }

  // (X - Y) + Y --> X
  // Y + (X - Y) --> X
  Value *X;
  if (FMF.noSignedZeros() && FMF.allowReassoc() &&
      (match(Op0, m_FSub(m_Value(X), m_Specific(Op1))) ||
       match(Op1, m_FSub(m_Value(X), m_Specific(Op0)))))
    return X;

  return nullptr;
}

/// Given operands for an FSub, see if we can fold the result.  If not, this
/// returns null.
static Value *
SimplifyFSubInst(Value *Op0, Value *Op1, FastMathFlags FMF,
                 const SimplifyQuery &Q, unsigned MaxRecurse,
                 fp::ExceptionBehavior ExBehavior = fp::ebIgnore,
                 RoundingMode Rounding = RoundingMode::NearestTiesToEven) {
  if (isDefaultFPEnvironment(ExBehavior, Rounding))
    if (Constant *C = foldOrCommuteConstant(Instruction::FSub, Op0, Op1, Q))
      return C;

  if (Constant *C = simplifyFPOp({Op0, Op1}, FMF, Q, ExBehavior, Rounding))
    return C;

  // fsub X, +0 ==> X
  if (canIgnoreSNaN(ExBehavior, FMF) &&
      (!canRoundingModeBe(Rounding, RoundingMode::TowardNegative) ||
       FMF.noSignedZeros()))
    if (match(Op1, m_PosZeroFP()))
      return Op0;

  // fsub X, -0 ==> X, when we know X is not -0
  if (canIgnoreSNaN(ExBehavior, FMF))
    if (match(Op1, m_NegZeroFP()) &&
        (FMF.noSignedZeros() || CannotBeNegativeZero(Op0, Q.TLI)))
      return Op0;

  if (!isDefaultFPEnvironment(ExBehavior, Rounding))
    return nullptr;

  // fsub -0.0, (fsub -0.0, X) ==> X
  // fsub -0.0, (fneg X) ==> X
  Value *X;
  if (match(Op0, m_NegZeroFP()) &&
      match(Op1, m_FNeg(m_Value(X))))
    return X;

  // fsub 0.0, (fsub 0.0, X) ==> X if signed zeros are ignored.
  // fsub 0.0, (fneg X) ==> X if signed zeros are ignored.
  if (FMF.noSignedZeros() && match(Op0, m_AnyZeroFP()) &&
      (match(Op1, m_FSub(m_AnyZeroFP(), m_Value(X))) ||
       match(Op1, m_FNeg(m_Value(X)))))
    return X;

  // fsub nnan x, x ==> 0.0
  if (FMF.noNaNs() && Op0 == Op1)
    return Constant::getNullValue(Op0->getType());

  // Y - (Y - X) --> X
  // (X + Y) - Y --> X
  if (FMF.noSignedZeros() && FMF.allowReassoc() &&
      (match(Op1, m_FSub(m_Specific(Op0), m_Value(X))) ||
       match(Op0, m_c_FAdd(m_Specific(Op1), m_Value(X)))))
    return X;

  return nullptr;
}

static Value *SimplifyFMAFMul(Value *Op0, Value *Op1, FastMathFlags FMF,
                              const SimplifyQuery &Q, unsigned MaxRecurse,
                              fp::ExceptionBehavior ExBehavior,
                              RoundingMode Rounding) {
  if (Constant *C = simplifyFPOp({Op0, Op1}, FMF, Q, ExBehavior, Rounding))
    return C;

  if (!isDefaultFPEnvironment(ExBehavior, Rounding))
    return nullptr;

  // fmul X, 1.0 ==> X
  if (match(Op1, m_FPOne()))
    return Op0;

  // fmul 1.0, X ==> X
  if (match(Op0, m_FPOne()))
    return Op1;

  // fmul nnan nsz X, 0 ==> 0
  if (FMF.noNaNs() && FMF.noSignedZeros() && match(Op1, m_AnyZeroFP()))
    return ConstantFP::getNullValue(Op0->getType());

  // fmul nnan nsz 0, X ==> 0
  if (FMF.noNaNs() && FMF.noSignedZeros() && match(Op0, m_AnyZeroFP()))
    return ConstantFP::getNullValue(Op1->getType());

  // sqrt(X) * sqrt(X) --> X, if we can:
  // 1. Remove the intermediate rounding (reassociate).
  // 2. Ignore non-zero negative numbers because sqrt would produce NAN.
  // 3. Ignore -0.0 because sqrt(-0.0) == -0.0, but -0.0 * -0.0 == 0.0.
  Value *X;
  if (Op0 == Op1 && match(Op0, m_Intrinsic<Intrinsic::sqrt>(m_Value(X))) &&
      FMF.allowReassoc() && FMF.noNaNs() && FMF.noSignedZeros())
    return X;

  return nullptr;
}

/// Given the operands for an FMul, see if we can fold the result
static Value *
SimplifyFMulInst(Value *Op0, Value *Op1, FastMathFlags FMF,
                 const SimplifyQuery &Q, unsigned MaxRecurse,
                 fp::ExceptionBehavior ExBehavior = fp::ebIgnore,
                 RoundingMode Rounding = RoundingMode::NearestTiesToEven) {
  if (isDefaultFPEnvironment(ExBehavior, Rounding))
    if (Constant *C = foldOrCommuteConstant(Instruction::FMul, Op0, Op1, Q))
      return C;

  // Now apply simplifications that do not require rounding.
  return SimplifyFMAFMul(Op0, Op1, FMF, Q, MaxRecurse, ExBehavior, Rounding);
}

Value *llvm::SimplifyFAddInst(Value *Op0, Value *Op1, FastMathFlags FMF,
                              const SimplifyQuery &Q,
                              fp::ExceptionBehavior ExBehavior,
                              RoundingMode Rounding) {
  return ::SimplifyFAddInst(Op0, Op1, FMF, Q, RecursionLimit, ExBehavior,
                            Rounding);
}

Value *llvm::SimplifyFSubInst(Value *Op0, Value *Op1, FastMathFlags FMF,
                              const SimplifyQuery &Q,
                              fp::ExceptionBehavior ExBehavior,
                              RoundingMode Rounding) {
  return ::SimplifyFSubInst(Op0, Op1, FMF, Q, RecursionLimit, ExBehavior,
                            Rounding);
}

Value *llvm::SimplifyFMulInst(Value *Op0, Value *Op1, FastMathFlags FMF,
                              const SimplifyQuery &Q,
                              fp::ExceptionBehavior ExBehavior,
                              RoundingMode Rounding) {
  return ::SimplifyFMulInst(Op0, Op1, FMF, Q, RecursionLimit, ExBehavior,
                            Rounding);
}

Value *llvm::SimplifyFMAFMul(Value *Op0, Value *Op1, FastMathFlags FMF,
                             const SimplifyQuery &Q,
                             fp::ExceptionBehavior ExBehavior,
                             RoundingMode Rounding) {
  return ::SimplifyFMAFMul(Op0, Op1, FMF, Q, RecursionLimit, ExBehavior,
                           Rounding);
}

static Value *
SimplifyFDivInst(Value *Op0, Value *Op1, FastMathFlags FMF,
                 const SimplifyQuery &Q, unsigned,
                 fp::ExceptionBehavior ExBehavior = fp::ebIgnore,
                 RoundingMode Rounding = RoundingMode::NearestTiesToEven) {
  if (isDefaultFPEnvironment(ExBehavior, Rounding))
    if (Constant *C = foldOrCommuteConstant(Instruction::FDiv, Op0, Op1, Q))
      return C;

  if (Constant *C = simplifyFPOp({Op0, Op1}, FMF, Q, ExBehavior, Rounding))
    return C;

  if (!isDefaultFPEnvironment(ExBehavior, Rounding))
    return nullptr;

  // X / 1.0 -> X
  if (match(Op1, m_FPOne()))
    return Op0;

  // 0 / X -> 0
  // Requires that NaNs are off (X could be zero) and signed zeroes are
  // ignored (X could be positive or negative, so the output sign is unknown).
  if (FMF.noNaNs() && FMF.noSignedZeros() && match(Op0, m_AnyZeroFP()))
    return ConstantFP::getNullValue(Op0->getType());

  if (FMF.noNaNs()) {
    // X / X -> 1.0 is legal when NaNs are ignored.
    // We can ignore infinities because INF/INF is NaN.
    if (Op0 == Op1)
      return ConstantFP::get(Op0->getType(), 1.0);

    // (X * Y) / Y --> X if we can reassociate to the above form.
    Value *X;
    if (FMF.allowReassoc() && match(Op0, m_c_FMul(m_Value(X), m_Specific(Op1))))
      return X;

    // -X /  X -> -1.0 and
    //  X / -X -> -1.0 are legal when NaNs are ignored.
    // We can ignore signed zeros because +-0.0/+-0.0 is NaN and ignored.
    if (match(Op0, m_FNegNSZ(m_Specific(Op1))) ||
        match(Op1, m_FNegNSZ(m_Specific(Op0))))
      return ConstantFP::get(Op0->getType(), -1.0);
  }

  return nullptr;
}

Value *llvm::SimplifyFDivInst(Value *Op0, Value *Op1, FastMathFlags FMF,
                              const SimplifyQuery &Q,
                              fp::ExceptionBehavior ExBehavior,
                              RoundingMode Rounding) {
  return ::SimplifyFDivInst(Op0, Op1, FMF, Q, RecursionLimit, ExBehavior,
                            Rounding);
}

static Value *
SimplifyFRemInst(Value *Op0, Value *Op1, FastMathFlags FMF,
                 const SimplifyQuery &Q, unsigned,
                 fp::ExceptionBehavior ExBehavior = fp::ebIgnore,
                 RoundingMode Rounding = RoundingMode::NearestTiesToEven) {
  if (isDefaultFPEnvironment(ExBehavior, Rounding))
    if (Constant *C = foldOrCommuteConstant(Instruction::FRem, Op0, Op1, Q))
      return C;

  if (Constant *C = simplifyFPOp({Op0, Op1}, FMF, Q, ExBehavior, Rounding))
    return C;

  if (!isDefaultFPEnvironment(ExBehavior, Rounding))
    return nullptr;

  // Unlike fdiv, the result of frem always matches the sign of the dividend.
  // The constant match may include undef elements in a vector, so return a full
  // zero constant as the result.
  if (FMF.noNaNs()) {
    // +0 % X -> 0
    if (match(Op0, m_PosZeroFP()))
      return ConstantFP::getNullValue(Op0->getType());
    // -0 % X -> -0
    if (match(Op0, m_NegZeroFP()))
      return ConstantFP::getNegativeZero(Op0->getType());
  }

  return nullptr;
}

Value *llvm::SimplifyFRemInst(Value *Op0, Value *Op1, FastMathFlags FMF,
                              const SimplifyQuery &Q,
                              fp::ExceptionBehavior ExBehavior,
                              RoundingMode Rounding) {
  return ::SimplifyFRemInst(Op0, Op1, FMF, Q, RecursionLimit, ExBehavior,
                            Rounding);
}

//=== Helper functions for higher up the class hierarchy.

/// Given the operand for a UnaryOperator, see if we can fold the result.
/// If not, this returns null.
static Value *simplifyUnOp(unsigned Opcode, Value *Op, const SimplifyQuery &Q,
                           unsigned MaxRecurse) {
  switch (Opcode) {
  case Instruction::FNeg:
    return simplifyFNegInst(Op, FastMathFlags(), Q, MaxRecurse);
  default:
    llvm_unreachable("Unexpected opcode");
  }
}

/// Given the operand for a UnaryOperator, see if we can fold the result.
/// If not, this returns null.
/// Try to use FastMathFlags when folding the result.
static Value *simplifyFPUnOp(unsigned Opcode, Value *Op,
                             const FastMathFlags &FMF,
                             const SimplifyQuery &Q, unsigned MaxRecurse) {
  switch (Opcode) {
  case Instruction::FNeg:
    return simplifyFNegInst(Op, FMF, Q, MaxRecurse);
  default:
    return simplifyUnOp(Opcode, Op, Q, MaxRecurse);
  }
}

Value *llvm::SimplifyUnOp(unsigned Opcode, Value *Op, const SimplifyQuery &Q) {
  return ::simplifyUnOp(Opcode, Op, Q, RecursionLimit);
}

Value *llvm::SimplifyUnOp(unsigned Opcode, Value *Op, FastMathFlags FMF,
                          const SimplifyQuery &Q) {
  return ::simplifyFPUnOp(Opcode, Op, FMF, Q, RecursionLimit);
}

/// Given operands for a BinaryOperator, see if we can fold the result.
/// If not, this returns null.
static Value *SimplifyBinOp(unsigned Opcode, Value *LHS, Value *RHS,
                            const SimplifyQuery &Q, unsigned MaxRecurse) {
  switch (Opcode) {
  case Instruction::Add:
    return SimplifyAddInst(LHS, RHS, false, false, Q, MaxRecurse);
  case Instruction::Sub:
    return SimplifySubInst(LHS, RHS, false, false, Q, MaxRecurse);
  case Instruction::Mul:
    return SimplifyMulInst(LHS, RHS, Q, MaxRecurse);
  case Instruction::SDiv:
    return SimplifySDivInst(LHS, RHS, Q, MaxRecurse);
  case Instruction::UDiv:
    return SimplifyUDivInst(LHS, RHS, Q, MaxRecurse);
  case Instruction::SRem:
    return SimplifySRemInst(LHS, RHS, Q, MaxRecurse);
  case Instruction::URem:
    return SimplifyURemInst(LHS, RHS, Q, MaxRecurse);
  case Instruction::Shl:
    return SimplifyShlInst(LHS, RHS, false, false, Q, MaxRecurse);
  case Instruction::LShr:
    return SimplifyLShrInst(LHS, RHS, false, Q, MaxRecurse);
  case Instruction::AShr:
    return SimplifyAShrInst(LHS, RHS, false, Q, MaxRecurse);
  case Instruction::And:
    return SimplifyAndInst(LHS, RHS, Q, MaxRecurse);
  case Instruction::Or:
    return SimplifyOrInst(LHS, RHS, Q, MaxRecurse);
  case Instruction::Xor:
    return SimplifyXorInst(LHS, RHS, Q, MaxRecurse);
  case Instruction::FAdd:
    return SimplifyFAddInst(LHS, RHS, FastMathFlags(), Q, MaxRecurse);
  case Instruction::FSub:
    return SimplifyFSubInst(LHS, RHS, FastMathFlags(), Q, MaxRecurse);
  case Instruction::FMul:
    return SimplifyFMulInst(LHS, RHS, FastMathFlags(), Q, MaxRecurse);
  case Instruction::FDiv:
    return SimplifyFDivInst(LHS, RHS, FastMathFlags(), Q, MaxRecurse);
  case Instruction::FRem:
    return SimplifyFRemInst(LHS, RHS, FastMathFlags(), Q, MaxRecurse);
  default:
    llvm_unreachable("Unexpected opcode");
  }
}

/// Given operands for a BinaryOperator, see if we can fold the result.
/// If not, this returns null.
/// Try to use FastMathFlags when folding the result.
static Value *SimplifyBinOp(unsigned Opcode, Value *LHS, Value *RHS,
                            const FastMathFlags &FMF, const SimplifyQuery &Q,
                            unsigned MaxRecurse) {
  switch (Opcode) {
  case Instruction::FAdd:
    return SimplifyFAddInst(LHS, RHS, FMF, Q, MaxRecurse);
  case Instruction::FSub:
    return SimplifyFSubInst(LHS, RHS, FMF, Q, MaxRecurse);
  case Instruction::FMul:
    return SimplifyFMulInst(LHS, RHS, FMF, Q, MaxRecurse);
  case Instruction::FDiv:
    return SimplifyFDivInst(LHS, RHS, FMF, Q, MaxRecurse);
  default:
    return SimplifyBinOp(Opcode, LHS, RHS, Q, MaxRecurse);
  }
}

Value *llvm::SimplifyBinOp(unsigned Opcode, Value *LHS, Value *RHS,
                           const SimplifyQuery &Q) {
  return ::SimplifyBinOp(Opcode, LHS, RHS, Q, RecursionLimit);
}

Value *llvm::SimplifyBinOp(unsigned Opcode, Value *LHS, Value *RHS,
                           FastMathFlags FMF, const SimplifyQuery &Q) {
  return ::SimplifyBinOp(Opcode, LHS, RHS, FMF, Q, RecursionLimit);
}

/// Given operands for a CmpInst, see if we can fold the result.
static Value *SimplifyCmpInst(unsigned Predicate, Value *LHS, Value *RHS,
                              const SimplifyQuery &Q, unsigned MaxRecurse) {
  if (CmpInst::isIntPredicate((CmpInst::Predicate)Predicate))
    return SimplifyICmpInst(Predicate, LHS, RHS, Q, MaxRecurse);
  return SimplifyFCmpInst(Predicate, LHS, RHS, FastMathFlags(), Q, MaxRecurse);
}

Value *llvm::SimplifyCmpInst(unsigned Predicate, Value *LHS, Value *RHS,
                             const SimplifyQuery &Q) {
  return ::SimplifyCmpInst(Predicate, LHS, RHS, Q, RecursionLimit);
}

static bool IsIdempotent(Intrinsic::ID ID) {
  switch (ID) {
  default: return false;

  // Unary idempotent: f(f(x)) = f(x)
  case Intrinsic::fabs:
  case Intrinsic::floor:
  case Intrinsic::ceil:
  case Intrinsic::trunc:
  case Intrinsic::rint:
  case Intrinsic::nearbyint:
  case Intrinsic::round:
  case Intrinsic::roundeven:
  case Intrinsic::canonicalize:
    return true;
  }
}

static Value *SimplifyRelativeLoad(Constant *Ptr, Constant *Offset,
                                   const DataLayout &DL) {
  GlobalValue *PtrSym;
  APInt PtrOffset;
  if (!IsConstantOffsetFromGlobal(Ptr, PtrSym, PtrOffset, DL))
    return nullptr;

  Type *Int8PtrTy = Type::getInt8PtrTy(Ptr->getContext());
  Type *Int32Ty = Type::getInt32Ty(Ptr->getContext());
  Type *Int32PtrTy = Int32Ty->getPointerTo();
  Type *Int64Ty = Type::getInt64Ty(Ptr->getContext());

  auto *OffsetConstInt = dyn_cast<ConstantInt>(Offset);
  if (!OffsetConstInt || OffsetConstInt->getType()->getBitWidth() > 64)
    return nullptr;

  uint64_t OffsetInt = OffsetConstInt->getSExtValue();
  if (OffsetInt % 4 != 0)
    return nullptr;

  Constant *C = ConstantExpr::getGetElementPtr(
      Int32Ty, ConstantExpr::getBitCast(Ptr, Int32PtrTy),
      ConstantInt::get(Int64Ty, OffsetInt / 4));
  Constant *Loaded = ConstantFoldLoadFromConstPtr(C, Int32Ty, DL);
  if (!Loaded)
    return nullptr;

  auto *LoadedCE = dyn_cast<ConstantExpr>(Loaded);
  if (!LoadedCE)
    return nullptr;

  if (LoadedCE->getOpcode() == Instruction::Trunc) {
    LoadedCE = dyn_cast<ConstantExpr>(LoadedCE->getOperand(0));
    if (!LoadedCE)
      return nullptr;
  }

  if (LoadedCE->getOpcode() != Instruction::Sub)
    return nullptr;

  auto *LoadedLHS = dyn_cast<ConstantExpr>(LoadedCE->getOperand(0));
  if (!LoadedLHS || LoadedLHS->getOpcode() != Instruction::PtrToInt)
    return nullptr;
  auto *LoadedLHSPtr = LoadedLHS->getOperand(0);

  Constant *LoadedRHS = LoadedCE->getOperand(1);
  GlobalValue *LoadedRHSSym;
  APInt LoadedRHSOffset;
  if (!IsConstantOffsetFromGlobal(LoadedRHS, LoadedRHSSym, LoadedRHSOffset,
                                  DL) ||
      PtrSym != LoadedRHSSym || PtrOffset != LoadedRHSOffset)
    return nullptr;

  return ConstantExpr::getBitCast(LoadedLHSPtr, Int8PtrTy);
}

static Value *simplifyUnaryIntrinsic(Function *F, Value *Op0,
                                     const SimplifyQuery &Q) {
  // Idempotent functions return the same result when called repeatedly.
  Intrinsic::ID IID = F->getIntrinsicID();
  if (IsIdempotent(IID))
    if (auto *II = dyn_cast<IntrinsicInst>(Op0))
      if (II->getIntrinsicID() == IID)
        return II;

  Value *X;
  switch (IID) {
  case Intrinsic::fabs:
    if (SignBitMustBeZero(Op0, Q.TLI)) return Op0;
    break;
  case Intrinsic::bswap:
    // bswap(bswap(x)) -> x
    if (match(Op0, m_BSwap(m_Value(X)))) return X;
    break;
  case Intrinsic::bitreverse:
    // bitreverse(bitreverse(x)) -> x
    if (match(Op0, m_BitReverse(m_Value(X)))) return X;
    break;
  case Intrinsic::ctpop: {
    // If everything but the lowest bit is zero, that bit is the pop-count. Ex:
    // ctpop(and X, 1) --> and X, 1
    unsigned BitWidth = Op0->getType()->getScalarSizeInBits();
    if (MaskedValueIsZero(Op0, APInt::getHighBitsSet(BitWidth, BitWidth - 1),
                          Q.DL, 0, Q.AC, Q.CxtI, Q.DT))
      return Op0;
    break;
  }
  case Intrinsic::exp:
    // exp(log(x)) -> x
    if (Q.CxtI->hasAllowReassoc() &&
        match(Op0, m_Intrinsic<Intrinsic::log>(m_Value(X)))) return X;
    break;
  case Intrinsic::exp2:
    // exp2(log2(x)) -> x
    if (Q.CxtI->hasAllowReassoc() &&
        match(Op0, m_Intrinsic<Intrinsic::log2>(m_Value(X)))) return X;
    break;
  case Intrinsic::log:
    // log(exp(x)) -> x
    if (Q.CxtI->hasAllowReassoc() &&
        match(Op0, m_Intrinsic<Intrinsic::exp>(m_Value(X)))) return X;
    break;
  case Intrinsic::log2:
    // log2(exp2(x)) -> x
    if (Q.CxtI->hasAllowReassoc() &&
        (match(Op0, m_Intrinsic<Intrinsic::exp2>(m_Value(X))) ||
         match(Op0, m_Intrinsic<Intrinsic::pow>(m_SpecificFP(2.0),
                                                m_Value(X))))) return X;
    break;
  case Intrinsic::log10:
    // log10(pow(10.0, x)) -> x
    if (Q.CxtI->hasAllowReassoc() &&
        match(Op0, m_Intrinsic<Intrinsic::pow>(m_SpecificFP(10.0),
                                               m_Value(X)))) return X;
    break;
  case Intrinsic::floor:
  case Intrinsic::trunc:
  case Intrinsic::ceil:
  case Intrinsic::round:
  case Intrinsic::roundeven:
  case Intrinsic::nearbyint:
  case Intrinsic::rint: {
    // floor (sitofp x) -> sitofp x
    // floor (uitofp x) -> uitofp x
    //
    // Converting from int always results in a finite integral number or
    // infinity. For either of those inputs, these rounding functions always
    // return the same value, so the rounding can be eliminated.
    if (match(Op0, m_SIToFP(m_Value())) || match(Op0, m_UIToFP(m_Value())))
      return Op0;
    break;
  }
  case Intrinsic::experimental_vector_reverse:
    // experimental.vector.reverse(experimental.vector.reverse(x)) -> x
    if (match(Op0,
              m_Intrinsic<Intrinsic::experimental_vector_reverse>(m_Value(X))))
      return X;
    // experimental.vector.reverse(splat(X)) -> splat(X)
    if (isSplatValue(Op0))
      return Op0;
    break;
  default:
    break;
  }

  return nullptr;
}

/// Given a min/max intrinsic, see if it can be removed based on having an
/// operand that is another min/max intrinsic with shared operand(s). The caller
/// is expected to swap the operand arguments to handle commutation.
static Value *foldMinMaxSharedOp(Intrinsic::ID IID, Value *Op0, Value *Op1) {
  Value *X, *Y;
  if (!match(Op0, m_MaxOrMin(m_Value(X), m_Value(Y))))
    return nullptr;

  auto *MM0 = dyn_cast<IntrinsicInst>(Op0);
  if (!MM0)
    return nullptr;
  Intrinsic::ID IID0 = MM0->getIntrinsicID();

  if (Op1 == X || Op1 == Y ||
      match(Op1, m_c_MaxOrMin(m_Specific(X), m_Specific(Y)))) {
    // max (max X, Y), X --> max X, Y
    if (IID0 == IID)
      return MM0;
    // max (min X, Y), X --> X
    if (IID0 == getInverseMinMaxIntrinsic(IID))
      return Op1;
  }
  return nullptr;
}

static Value *simplifyBinaryIntrinsic(Function *F, Value *Op0, Value *Op1,
                                      const SimplifyQuery &Q) {
  Intrinsic::ID IID = F->getIntrinsicID();
  Type *ReturnType = F->getReturnType();
  unsigned BitWidth = ReturnType->getScalarSizeInBits();
  switch (IID) {
  case Intrinsic::abs:
    // abs(abs(x)) -> abs(x). We don't need to worry about the nsw arg here.
    // It is always ok to pick the earlier abs. We'll just lose nsw if its only
    // on the outer abs.
    if (match(Op0, m_Intrinsic<Intrinsic::abs>(m_Value(), m_Value())))
      return Op0;
    break;

  case Intrinsic::cttz: {
    Value *X;
    if (match(Op0, m_Shl(m_One(), m_Value(X))))
      return X;
    break;
  }
  case Intrinsic::ctlz: {
    Value *X;
    if (match(Op0, m_LShr(m_Negative(), m_Value(X))))
      return X;
    if (match(Op0, m_AShr(m_Negative(), m_Value())))
      return Constant::getNullValue(ReturnType);
    break;
  }
  case Intrinsic::smax:
  case Intrinsic::smin:
  case Intrinsic::umax:
  case Intrinsic::umin: {
    // If the arguments are the same, this is a no-op.
    if (Op0 == Op1)
      return Op0;

    // Canonicalize constant operand as Op1.
    if (isa<Constant>(Op0))
      std::swap(Op0, Op1);

    // Assume undef is the limit value.
    if (Q.isUndefValue(Op1))
      return ConstantInt::get(
          ReturnType, MinMaxIntrinsic::getSaturationPoint(IID, BitWidth));

    const APInt *C;
    if (match(Op1, m_APIntAllowUndef(C))) {
      // Clamp to limit value. For example:
      // umax(i8 %x, i8 255) --> 255
      if (*C == MinMaxIntrinsic::getSaturationPoint(IID, BitWidth))
        return ConstantInt::get(ReturnType, *C);

      // If the constant op is the opposite of the limit value, the other must
      // be larger/smaller or equal. For example:
      // umin(i8 %x, i8 255) --> %x
      if (*C == MinMaxIntrinsic::getSaturationPoint(
                    getInverseMinMaxIntrinsic(IID), BitWidth))
        return Op0;

      // Remove nested call if constant operands allow it. Example:
      // max (max X, 7), 5 -> max X, 7
      auto *MinMax0 = dyn_cast<IntrinsicInst>(Op0);
      if (MinMax0 && MinMax0->getIntrinsicID() == IID) {
        // TODO: loosen undef/splat restrictions for vector constants.
        Value *M00 = MinMax0->getOperand(0), *M01 = MinMax0->getOperand(1);
        const APInt *InnerC;
        if ((match(M00, m_APInt(InnerC)) || match(M01, m_APInt(InnerC))) &&
            ICmpInst::compare(*InnerC, *C,
                              ICmpInst::getNonStrictPredicate(
                                  MinMaxIntrinsic::getPredicate(IID))))
          return Op0;
      }
    }

    if (Value *V = foldMinMaxSharedOp(IID, Op0, Op1))
      return V;
    if (Value *V = foldMinMaxSharedOp(IID, Op1, Op0))
      return V;

    ICmpInst::Predicate Pred =
        ICmpInst::getNonStrictPredicate(MinMaxIntrinsic::getPredicate(IID));
    if (isICmpTrue(Pred, Op0, Op1, Q.getWithoutUndef(), RecursionLimit))
      return Op0;
    if (isICmpTrue(Pred, Op1, Op0, Q.getWithoutUndef(), RecursionLimit))
      return Op1;

    if (Optional<bool> Imp =
            isImpliedByDomCondition(Pred, Op0, Op1, Q.CxtI, Q.DL))
      return *Imp ? Op0 : Op1;
    if (Optional<bool> Imp =
            isImpliedByDomCondition(Pred, Op1, Op0, Q.CxtI, Q.DL))
      return *Imp ? Op1 : Op0;

    break;
  }
  case Intrinsic::usub_with_overflow:
  case Intrinsic::ssub_with_overflow:
    // X - X -> { 0, false }
    // X - undef -> { 0, false }
    // undef - X -> { 0, false }
    if (Op0 == Op1 || Q.isUndefValue(Op0) || Q.isUndefValue(Op1))
      return Constant::getNullValue(ReturnType);
    break;
  case Intrinsic::uadd_with_overflow:
  case Intrinsic::sadd_with_overflow:
    // X + undef -> { -1, false }
    // undef + x -> { -1, false }
    if (Q.isUndefValue(Op0) || Q.isUndefValue(Op1)) {
      return ConstantStruct::get(
          cast<StructType>(ReturnType),
          {Constant::getAllOnesValue(ReturnType->getStructElementType(0)),
           Constant::getNullValue(ReturnType->getStructElementType(1))});
    }
    break;
  case Intrinsic::umul_with_overflow:
  case Intrinsic::smul_with_overflow:
    // 0 * X -> { 0, false }
    // X * 0 -> { 0, false }
    if (match(Op0, m_Zero()) || match(Op1, m_Zero()))
      return Constant::getNullValue(ReturnType);
    // undef * X -> { 0, false }
    // X * undef -> { 0, false }
    if (Q.isUndefValue(Op0) || Q.isUndefValue(Op1))
      return Constant::getNullValue(ReturnType);
    break;
  case Intrinsic::uadd_sat:
    // sat(MAX + X) -> MAX
    // sat(X + MAX) -> MAX
    if (match(Op0, m_AllOnes()) || match(Op1, m_AllOnes()))
      return Constant::getAllOnesValue(ReturnType);
    LLVM_FALLTHROUGH;
  case Intrinsic::sadd_sat:
    // sat(X + undef) -> -1
    // sat(undef + X) -> -1
    // For unsigned: Assume undef is MAX, thus we saturate to MAX (-1).
    // For signed: Assume undef is ~X, in which case X + ~X = -1.
    if (Q.isUndefValue(Op0) || Q.isUndefValue(Op1))
      return Constant::getAllOnesValue(ReturnType);

    // X + 0 -> X
    if (match(Op1, m_Zero()))
      return Op0;
    // 0 + X -> X
    if (match(Op0, m_Zero()))
      return Op1;
    break;
  case Intrinsic::usub_sat:
    // sat(0 - X) -> 0, sat(X - MAX) -> 0
    if (match(Op0, m_Zero()) || match(Op1, m_AllOnes()))
      return Constant::getNullValue(ReturnType);
    LLVM_FALLTHROUGH;
  case Intrinsic::ssub_sat:
    // X - X -> 0, X - undef -> 0, undef - X -> 0
    if (Op0 == Op1 || Q.isUndefValue(Op0) || Q.isUndefValue(Op1))
      return Constant::getNullValue(ReturnType);
    // X - 0 -> X
    if (match(Op1, m_Zero()))
      return Op0;
    break;
  case Intrinsic::load_relative:
    if (auto *C0 = dyn_cast<Constant>(Op0))
      if (auto *C1 = dyn_cast<Constant>(Op1))
        return SimplifyRelativeLoad(C0, C1, Q.DL);
    break;
  case Intrinsic::powi:
    if (auto *Power = dyn_cast<ConstantInt>(Op1)) {
      // powi(x, 0) -> 1.0
      if (Power->isZero())
        return ConstantFP::get(Op0->getType(), 1.0);
      // powi(x, 1) -> x
      if (Power->isOne())
        return Op0;
    }
    break;
  case Intrinsic::copysign:
    // copysign X, X --> X
    if (Op0 == Op1)
      return Op0;
    // copysign -X, X --> X
    // copysign X, -X --> -X
    if (match(Op0, m_FNeg(m_Specific(Op1))) ||
        match(Op1, m_FNeg(m_Specific(Op0))))
      return Op1;
    break;
  case Intrinsic::maxnum:
  case Intrinsic::minnum:
  case Intrinsic::maximum:
  case Intrinsic::minimum: {
    // If the arguments are the same, this is a no-op.
    if (Op0 == Op1) return Op0;

    // Canonicalize constant operand as Op1.
    if (isa<Constant>(Op0))
      std::swap(Op0, Op1);

    // If an argument is undef, return the other argument.
    if (Q.isUndefValue(Op1))
      return Op0;

    bool PropagateNaN = IID == Intrinsic::minimum || IID == Intrinsic::maximum;
    bool IsMin = IID == Intrinsic::minimum || IID == Intrinsic::minnum;

    // minnum(X, nan) -> X
    // maxnum(X, nan) -> X
    // minimum(X, nan) -> nan
    // maximum(X, nan) -> nan
    if (match(Op1, m_NaN()))
      return PropagateNaN ? propagateNaN(cast<Constant>(Op1)) : Op0;

    // In the following folds, inf can be replaced with the largest finite
    // float, if the ninf flag is set.
    const APFloat *C;
    if (match(Op1, m_APFloat(C)) &&
        (C->isInfinity() || (Q.CxtI->hasNoInfs() && C->isLargest()))) {
      // minnum(X, -inf) -> -inf
      // maxnum(X, +inf) -> +inf
      // minimum(X, -inf) -> -inf if nnan
      // maximum(X, +inf) -> +inf if nnan
      if (C->isNegative() == IsMin && (!PropagateNaN || Q.CxtI->hasNoNaNs()))
        return ConstantFP::get(ReturnType, *C);

      // minnum(X, +inf) -> X if nnan
      // maxnum(X, -inf) -> X if nnan
      // minimum(X, +inf) -> X
      // maximum(X, -inf) -> X
      if (C->isNegative() != IsMin && (PropagateNaN || Q.CxtI->hasNoNaNs()))
        return Op0;
    }

    // Min/max of the same operation with common operand:
    // m(m(X, Y)), X --> m(X, Y) (4 commuted variants)
    if (auto *M0 = dyn_cast<IntrinsicInst>(Op0))
      if (M0->getIntrinsicID() == IID &&
          (M0->getOperand(0) == Op1 || M0->getOperand(1) == Op1))
        return Op0;
    if (auto *M1 = dyn_cast<IntrinsicInst>(Op1))
      if (M1->getIntrinsicID() == IID &&
          (M1->getOperand(0) == Op0 || M1->getOperand(1) == Op0))
        return Op1;

    break;
  }
  case Intrinsic::experimental_vector_extract: {
    Type *ReturnType = F->getReturnType();

    // (extract_vector (insert_vector _, X, 0), 0) -> X
    unsigned IdxN = cast<ConstantInt>(Op1)->getZExtValue();
    Value *X = nullptr;
    if (match(Op0, m_Intrinsic<Intrinsic::experimental_vector_insert>(
                       m_Value(), m_Value(X), m_Zero())) &&
        IdxN == 0 && X->getType() == ReturnType)
      return X;

    break;
  }
  default:
    break;
  }

  return nullptr;
}

static Value *simplifyIntrinsic(CallBase *Call, const SimplifyQuery &Q) {

  unsigned NumOperands = Call->arg_size();
  Function *F = cast<Function>(Call->getCalledFunction());
  Intrinsic::ID IID = F->getIntrinsicID();

  // Most of the intrinsics with no operands have some kind of side effect.
  // Don't simplify.
  if (!NumOperands) {
    switch (IID) {
    case Intrinsic::vscale: {
      // Call may not be inserted into the IR yet at point of calling simplify.
      if (!Call->getParent() || !Call->getParent()->getParent())
        return nullptr;
      auto Attr = Call->getFunction()->getFnAttribute(Attribute::VScaleRange);
      if (!Attr.isValid())
        return nullptr;
      unsigned VScaleMin = Attr.getVScaleRangeMin();
      Optional<unsigned> VScaleMax = Attr.getVScaleRangeMax();
      if (VScaleMax && VScaleMin == VScaleMax)
        return ConstantInt::get(F->getReturnType(), VScaleMin);
      return nullptr;
    }
    default:
      return nullptr;
    }
  }

  if (NumOperands == 1)
    return simplifyUnaryIntrinsic(F, Call->getArgOperand(0), Q);

  if (NumOperands == 2)
    return simplifyBinaryIntrinsic(F, Call->getArgOperand(0),
                                   Call->getArgOperand(1), Q);

  // Handle intrinsics with 3 or more arguments.
  switch (IID) {
  case Intrinsic::masked_load:
  case Intrinsic::masked_gather: {
    Value *MaskArg = Call->getArgOperand(2);
    Value *PassthruArg = Call->getArgOperand(3);
    // If the mask is all zeros or undef, the "passthru" argument is the result.
    if (maskIsAllZeroOrUndef(MaskArg))
      return PassthruArg;
    return nullptr;
  }
  case Intrinsic::fshl:
  case Intrinsic::fshr: {
    Value *Op0 = Call->getArgOperand(0), *Op1 = Call->getArgOperand(1),
          *ShAmtArg = Call->getArgOperand(2);

    // If both operands are undef, the result is undef.
    if (Q.isUndefValue(Op0) && Q.isUndefValue(Op1))
      return UndefValue::get(F->getReturnType());

    // If shift amount is undef, assume it is zero.
    if (Q.isUndefValue(ShAmtArg))
      return Call->getArgOperand(IID == Intrinsic::fshl ? 0 : 1);

    const APInt *ShAmtC;
    if (match(ShAmtArg, m_APInt(ShAmtC))) {
      // If there's effectively no shift, return the 1st arg or 2nd arg.
      APInt BitWidth = APInt(ShAmtC->getBitWidth(), ShAmtC->getBitWidth());
      if (ShAmtC->urem(BitWidth).isZero())
        return Call->getArgOperand(IID == Intrinsic::fshl ? 0 : 1);
    }

    // Rotating zero by anything is zero.
    if (match(Op0, m_Zero()) && match(Op1, m_Zero()))
      return ConstantInt::getNullValue(F->getReturnType());

    // Rotating -1 by anything is -1.
    if (match(Op0, m_AllOnes()) && match(Op1, m_AllOnes()))
      return ConstantInt::getAllOnesValue(F->getReturnType());

    return nullptr;
  }
  case Intrinsic::experimental_constrained_fma: {
    Value *Op0 = Call->getArgOperand(0);
    Value *Op1 = Call->getArgOperand(1);
    Value *Op2 = Call->getArgOperand(2);
    auto *FPI = cast<ConstrainedFPIntrinsic>(Call);
    if (Value *V = simplifyFPOp({Op0, Op1, Op2}, {}, Q,
                                FPI->getExceptionBehavior().getValue(),
                                FPI->getRoundingMode().getValue()))
      return V;
    return nullptr;
  }
  case Intrinsic::fma:
  case Intrinsic::fmuladd: {
    Value *Op0 = Call->getArgOperand(0);
    Value *Op1 = Call->getArgOperand(1);
    Value *Op2 = Call->getArgOperand(2);
    if (Value *V = simplifyFPOp({Op0, Op1, Op2}, {}, Q, fp::ebIgnore,
                                RoundingMode::NearestTiesToEven))
      return V;
    return nullptr;
  }
  case Intrinsic::smul_fix:
  case Intrinsic::smul_fix_sat: {
    Value *Op0 = Call->getArgOperand(0);
    Value *Op1 = Call->getArgOperand(1);
    Value *Op2 = Call->getArgOperand(2);
    Type *ReturnType = F->getReturnType();

    // Canonicalize constant operand as Op1 (ConstantFolding handles the case
    // when both Op0 and Op1 are constant so we do not care about that special
    // case here).
    if (isa<Constant>(Op0))
      std::swap(Op0, Op1);

    // X * 0 -> 0
    if (match(Op1, m_Zero()))
      return Constant::getNullValue(ReturnType);

    // X * undef -> 0
    if (Q.isUndefValue(Op1))
      return Constant::getNullValue(ReturnType);

    // X * (1 << Scale) -> X
    APInt ScaledOne =
        APInt::getOneBitSet(ReturnType->getScalarSizeInBits(),
                            cast<ConstantInt>(Op2)->getZExtValue());
    if (ScaledOne.isNonNegative() && match(Op1, m_SpecificInt(ScaledOne)))
      return Op0;

    return nullptr;
  }
  case Intrinsic::experimental_vector_insert: {
    Value *Vec = Call->getArgOperand(0);
    Value *SubVec = Call->getArgOperand(1);
    Value *Idx = Call->getArgOperand(2);
    Type *ReturnType = F->getReturnType();

    // (insert_vector Y, (extract_vector X, 0), 0) -> X
    // where: Y is X, or Y is undef
    unsigned IdxN = cast<ConstantInt>(Idx)->getZExtValue();
    Value *X = nullptr;
    if (match(SubVec, m_Intrinsic<Intrinsic::experimental_vector_extract>(
                          m_Value(X), m_Zero())) &&
        (Q.isUndefValue(Vec) || Vec == X) && IdxN == 0 &&
        X->getType() == ReturnType)
      return X;

    return nullptr;
  }
  case Intrinsic::experimental_constrained_fadd: {
    auto *FPI = cast<ConstrainedFPIntrinsic>(Call);
    return SimplifyFAddInst(FPI->getArgOperand(0), FPI->getArgOperand(1),
                            FPI->getFastMathFlags(), Q,
                            FPI->getExceptionBehavior().getValue(),
                            FPI->getRoundingMode().getValue());
    break;
  }
  case Intrinsic::experimental_constrained_fsub: {
    auto *FPI = cast<ConstrainedFPIntrinsic>(Call);
    return SimplifyFSubInst(FPI->getArgOperand(0), FPI->getArgOperand(1),
                            FPI->getFastMathFlags(), Q,
                            FPI->getExceptionBehavior().getValue(),
                            FPI->getRoundingMode().getValue());
    break;
  }
  case Intrinsic::experimental_constrained_fmul: {
    auto *FPI = cast<ConstrainedFPIntrinsic>(Call);
    return SimplifyFMulInst(FPI->getArgOperand(0), FPI->getArgOperand(1),
                            FPI->getFastMathFlags(), Q,
                            FPI->getExceptionBehavior().getValue(),
                            FPI->getRoundingMode().getValue());
    break;
  }
  case Intrinsic::experimental_constrained_fdiv: {
    auto *FPI = cast<ConstrainedFPIntrinsic>(Call);
    return SimplifyFDivInst(FPI->getArgOperand(0), FPI->getArgOperand(1),
                            FPI->getFastMathFlags(), Q,
                            FPI->getExceptionBehavior().getValue(),
                            FPI->getRoundingMode().getValue());
    break;
  }
  case Intrinsic::experimental_constrained_frem: {
    auto *FPI = cast<ConstrainedFPIntrinsic>(Call);
    return SimplifyFRemInst(FPI->getArgOperand(0), FPI->getArgOperand(1),
                            FPI->getFastMathFlags(), Q,
                            FPI->getExceptionBehavior().getValue(),
                            FPI->getRoundingMode().getValue());
    break;
  }
  default:
    return nullptr;
  }
}

static Value *tryConstantFoldCall(CallBase *Call, const SimplifyQuery &Q) {
  auto *F = dyn_cast<Function>(Call->getCalledOperand());
  if (!F || !canConstantFoldCallTo(Call, F))
    return nullptr;

  SmallVector<Constant *, 4> ConstantArgs;
  unsigned NumArgs = Call->arg_size();
  ConstantArgs.reserve(NumArgs);
  for (auto &Arg : Call->args()) {
    Constant *C = dyn_cast<Constant>(&Arg);
    if (!C) {
      if (isa<MetadataAsValue>(Arg.get()))
        continue;
      return nullptr;
    }
    ConstantArgs.push_back(C);
  }

  return ConstantFoldCall(Call, F, ConstantArgs, Q.TLI);
}

Value *llvm::SimplifyCall(CallBase *Call, const SimplifyQuery &Q) {
  // musttail calls can only be simplified if they are also DCEd.
  // As we can't guarantee this here, don't simplify them.
  if (Call->isMustTailCall())
    return nullptr;

  // call undef -> poison
  // call null -> poison
  Value *Callee = Call->getCalledOperand();
  if (isa<UndefValue>(Callee) || isa<ConstantPointerNull>(Callee))
    return PoisonValue::get(Call->getType());

  if (Value *V = tryConstantFoldCall(Call, Q))
    return V;

  auto *F = dyn_cast<Function>(Callee);
  if (F && F->isIntrinsic())
    if (Value *Ret = simplifyIntrinsic(Call, Q))
      return Ret;

  return nullptr;
}

/// Given operands for a Freeze, see if we can fold the result.
static Value *SimplifyFreezeInst(Value *Op0, const SimplifyQuery &Q) {
  // Use a utility function defined in ValueTracking.
  if (llvm::isGuaranteedNotToBeUndefOrPoison(Op0, Q.AC, Q.CxtI, Q.DT))
    return Op0;
  // We have room for improvement.
  return nullptr;
}

Value *llvm::SimplifyFreezeInst(Value *Op0, const SimplifyQuery &Q) {
  return ::SimplifyFreezeInst(Op0, Q);
}

static Value *SimplifyLoadInst(LoadInst *LI, Value *PtrOp,
                               const SimplifyQuery &Q) {
  if (LI->isVolatile())
    return nullptr;

  APInt Offset(Q.DL.getIndexTypeSizeInBits(PtrOp->getType()), 0);
  auto *PtrOpC = dyn_cast<Constant>(PtrOp);
  // Try to convert operand into a constant by stripping offsets while looking
  // through invariant.group intrinsics. Don't bother if the underlying object
  // is not constant, as calculating GEP offsets is expensive.
  if (!PtrOpC && isa<Constant>(getUnderlyingObject(PtrOp))) {
    PtrOp = PtrOp->stripAndAccumulateConstantOffsets(
        Q.DL, Offset, /* AllowNonInbounts */ true,
        /* AllowInvariantGroup */ true);
    // Index size may have changed due to address space casts.
    Offset = Offset.sextOrTrunc(Q.DL.getIndexTypeSizeInBits(PtrOp->getType()));
    PtrOpC = dyn_cast<Constant>(PtrOp);
  }

  if (PtrOpC)
    return ConstantFoldLoadFromConstPtr(PtrOpC, LI->getType(), Offset, Q.DL);
  return nullptr;
}

/// See if we can compute a simplified version of this instruction.
/// If not, this returns null.

static Value *simplifyInstructionWithOperands(Instruction *I,
                                              ArrayRef<Value *> NewOps,
                                              const SimplifyQuery &SQ,
                                              OptimizationRemarkEmitter *ORE) {
  const SimplifyQuery Q = SQ.CxtI ? SQ : SQ.getWithInstruction(I);
  Value *Result = nullptr;

  switch (I->getOpcode()) {
  default:
    if (llvm::all_of(NewOps, [](Value *V) { return isa<Constant>(V); })) {
      SmallVector<Constant *, 8> NewConstOps(NewOps.size());
      transform(NewOps, NewConstOps.begin(),
                [](Value *V) { return cast<Constant>(V); });
      Result = ConstantFoldInstOperands(I, NewConstOps, Q.DL, Q.TLI);
    }
    break;
  case Instruction::FNeg:
    Result = SimplifyFNegInst(NewOps[0], I->getFastMathFlags(), Q);
    break;
  case Instruction::FAdd:
    Result = SimplifyFAddInst(NewOps[0], NewOps[1], I->getFastMathFlags(), Q);
    break;
  case Instruction::Add:
    Result = SimplifyAddInst(
        NewOps[0], NewOps[1], Q.IIQ.hasNoSignedWrap(cast<BinaryOperator>(I)),
        Q.IIQ.hasNoUnsignedWrap(cast<BinaryOperator>(I)), Q);
    break;
  case Instruction::FSub:
    Result = SimplifyFSubInst(NewOps[0], NewOps[1], I->getFastMathFlags(), Q);
    break;
  case Instruction::Sub:
    Result = SimplifySubInst(
        NewOps[0], NewOps[1], Q.IIQ.hasNoSignedWrap(cast<BinaryOperator>(I)),
        Q.IIQ.hasNoUnsignedWrap(cast<BinaryOperator>(I)), Q);
    break;
  case Instruction::FMul:
    Result = SimplifyFMulInst(NewOps[0], NewOps[1], I->getFastMathFlags(), Q);
    break;
  case Instruction::Mul:
    Result = SimplifyMulInst(NewOps[0], NewOps[1], Q);
    break;
  case Instruction::SDiv:
    Result = SimplifySDivInst(NewOps[0], NewOps[1], Q);
    break;
  case Instruction::UDiv:
    Result = SimplifyUDivInst(NewOps[0], NewOps[1], Q);
    break;
  case Instruction::FDiv:
    Result = SimplifyFDivInst(NewOps[0], NewOps[1], I->getFastMathFlags(), Q);
    break;
  case Instruction::SRem:
    Result = SimplifySRemInst(NewOps[0], NewOps[1], Q);
    break;
  case Instruction::URem:
    Result = SimplifyURemInst(NewOps[0], NewOps[1], Q);
    break;
  case Instruction::FRem:
    Result = SimplifyFRemInst(NewOps[0], NewOps[1], I->getFastMathFlags(), Q);
    break;
  case Instruction::Shl:
    Result = SimplifyShlInst(
        NewOps[0], NewOps[1], Q.IIQ.hasNoSignedWrap(cast<BinaryOperator>(I)),
        Q.IIQ.hasNoUnsignedWrap(cast<BinaryOperator>(I)), Q);
    break;
  case Instruction::LShr:
    Result = SimplifyLShrInst(NewOps[0], NewOps[1],
                              Q.IIQ.isExact(cast<BinaryOperator>(I)), Q);
    break;
  case Instruction::AShr:
    Result = SimplifyAShrInst(NewOps[0], NewOps[1],
                              Q.IIQ.isExact(cast<BinaryOperator>(I)), Q);
    break;
  case Instruction::And:
    Result = SimplifyAndInst(NewOps[0], NewOps[1], Q);
    break;
  case Instruction::Or:
    Result = SimplifyOrInst(NewOps[0], NewOps[1], Q);
    break;
  case Instruction::Xor:
    Result = SimplifyXorInst(NewOps[0], NewOps[1], Q);
    break;
  case Instruction::ICmp:
    Result = SimplifyICmpInst(cast<ICmpInst>(I)->getPredicate(), NewOps[0],
                              NewOps[1], Q);
    break;
  case Instruction::FCmp:
    Result = SimplifyFCmpInst(cast<FCmpInst>(I)->getPredicate(), NewOps[0],
                              NewOps[1], I->getFastMathFlags(), Q);
    break;
  case Instruction::Select:
    Result = SimplifySelectInst(NewOps[0], NewOps[1], NewOps[2], Q);
    break;
  case Instruction::GetElementPtr: {
    auto *GEPI = cast<GetElementPtrInst>(I);
    Result =
        SimplifyGEPInst(GEPI->getSourceElementType(), NewOps[0],
                        makeArrayRef(NewOps).slice(1), GEPI->isInBounds(), Q);
    break;
  }
  case Instruction::InsertValue: {
    InsertValueInst *IV = cast<InsertValueInst>(I);
    Result = SimplifyInsertValueInst(NewOps[0], NewOps[1], IV->getIndices(), Q);
    break;
  }
  case Instruction::InsertElement: {
    Result = SimplifyInsertElementInst(NewOps[0], NewOps[1], NewOps[2], Q);
    break;
  }
  case Instruction::ExtractValue: {
    auto *EVI = cast<ExtractValueInst>(I);
    Result = SimplifyExtractValueInst(NewOps[0], EVI->getIndices(), Q);
    break;
  }
  case Instruction::ExtractElement: {
    Result = SimplifyExtractElementInst(NewOps[0], NewOps[1], Q);
    break;
  }
  case Instruction::ShuffleVector: {
    auto *SVI = cast<ShuffleVectorInst>(I);
    Result = SimplifyShuffleVectorInst(
        NewOps[0], NewOps[1], SVI->getShuffleMask(), SVI->getType(), Q);
    break;
  }
  case Instruction::PHI:
    Result = SimplifyPHINode(cast<PHINode>(I), NewOps, Q);
    break;
  case Instruction::Call: {
    // TODO: Use NewOps
    Result = SimplifyCall(cast<CallInst>(I), Q);
    break;
  }
  case Instruction::Freeze:
    Result = llvm::SimplifyFreezeInst(NewOps[0], Q);
    break;
#define HANDLE_CAST_INST(num, opc, clas) case Instruction::opc:
#include "llvm/IR/Instruction.def"
#undef HANDLE_CAST_INST
    Result = SimplifyCastInst(I->getOpcode(), NewOps[0], I->getType(), Q);
    break;
  case Instruction::Alloca:
    // No simplifications for Alloca and it can't be constant folded.
    Result = nullptr;
    break;
  case Instruction::Load:
    Result = SimplifyLoadInst(cast<LoadInst>(I), NewOps[0], Q);
    break;
  }

  /// If called on unreachable code, the above logic may report that the
  /// instruction simplified to itself.  Make life easier for users by
  /// detecting that case here, returning a safe value instead.
  return Result == I ? UndefValue::get(I->getType()) : Result;
}

Value *llvm::SimplifyInstructionWithOperands(Instruction *I,
                                             ArrayRef<Value *> NewOps,
                                             const SimplifyQuery &SQ,
                                             OptimizationRemarkEmitter *ORE) {
  assert(NewOps.size() == I->getNumOperands() &&
         "Number of operands should match the instruction!");
  return ::simplifyInstructionWithOperands(I, NewOps, SQ, ORE);
}

Value *llvm::SimplifyInstruction(Instruction *I, const SimplifyQuery &SQ,
                                 OptimizationRemarkEmitter *ORE) {
  SmallVector<Value *, 8> Ops(I->operands());
  return ::simplifyInstructionWithOperands(I, Ops, SQ, ORE);
}

/// Implementation of recursive simplification through an instruction's
/// uses.
///
/// This is the common implementation of the recursive simplification routines.
/// If we have a pre-simplified value in 'SimpleV', that is forcibly used to
/// replace the instruction 'I'. Otherwise, we simply add 'I' to the list of
/// instructions to process and attempt to simplify it using
/// InstructionSimplify. Recursively visited users which could not be
/// simplified themselves are to the optional UnsimplifiedUsers set for
/// further processing by the caller.
///
/// This routine returns 'true' only when *it* simplifies something. The passed
/// in simplified value does not count toward this.
static bool replaceAndRecursivelySimplifyImpl(
    Instruction *I, Value *SimpleV, const TargetLibraryInfo *TLI,
    const DominatorTree *DT, AssumptionCache *AC,
    SmallSetVector<Instruction *, 8> *UnsimplifiedUsers = nullptr) {
  bool Simplified = false;
  SmallSetVector<Instruction *, 8> Worklist;
  const DataLayout &DL = I->getModule()->getDataLayout();

  // If we have an explicit value to collapse to, do that round of the
  // simplification loop by hand initially.
  if (SimpleV) {
    for (User *U : I->users())
      if (U != I)
        Worklist.insert(cast<Instruction>(U));

    // Replace the instruction with its simplified value.
    I->replaceAllUsesWith(SimpleV);

    // Gracefully handle edge cases where the instruction is not wired into any
    // parent block.
    if (I->getParent() && !I->isEHPad() && !I->isTerminator() &&
        !I->mayHaveSideEffects())
      I->eraseFromParent();
  } else {
    Worklist.insert(I);
  }

  // Note that we must test the size on each iteration, the worklist can grow.
  for (unsigned Idx = 0; Idx != Worklist.size(); ++Idx) {
    I = Worklist[Idx];

    // See if this instruction simplifies.
    SimpleV = SimplifyInstruction(I, {DL, TLI, DT, AC});
    if (!SimpleV) {
      if (UnsimplifiedUsers)
        UnsimplifiedUsers->insert(I);
      continue;
    }

    Simplified = true;

    // Stash away all the uses of the old instruction so we can check them for
    // recursive simplifications after a RAUW. This is cheaper than checking all
    // uses of To on the recursive step in most cases.
    for (User *U : I->users())
      Worklist.insert(cast<Instruction>(U));

    // Replace the instruction with its simplified value.
    I->replaceAllUsesWith(SimpleV);

    // Gracefully handle edge cases where the instruction is not wired into any
    // parent block.
    if (I->getParent() && !I->isEHPad() && !I->isTerminator() &&
        !I->mayHaveSideEffects())
      I->eraseFromParent();
  }
  return Simplified;
}

bool llvm::replaceAndRecursivelySimplify(
    Instruction *I, Value *SimpleV, const TargetLibraryInfo *TLI,
    const DominatorTree *DT, AssumptionCache *AC,
    SmallSetVector<Instruction *, 8> *UnsimplifiedUsers) {
  assert(I != SimpleV && "replaceAndRecursivelySimplify(X,X) is not valid!");
  assert(SimpleV && "Must provide a simplified value.");
  return replaceAndRecursivelySimplifyImpl(I, SimpleV, TLI, DT, AC,
                                           UnsimplifiedUsers);
}

namespace llvm {
const SimplifyQuery getBestSimplifyQuery(Pass &P, Function &F) {
  auto *DTWP = P.getAnalysisIfAvailable<DominatorTreeWrapperPass>();
  auto *DT = DTWP ? &DTWP->getDomTree() : nullptr;
  auto *TLIWP = P.getAnalysisIfAvailable<TargetLibraryInfoWrapperPass>();
  auto *TLI = TLIWP ? &TLIWP->getTLI(F) : nullptr;
  auto *ACWP = P.getAnalysisIfAvailable<AssumptionCacheTracker>();
  auto *AC = ACWP ? &ACWP->getAssumptionCache(F) : nullptr;
  return {F.getParent()->getDataLayout(), TLI, DT, AC};
}

const SimplifyQuery getBestSimplifyQuery(LoopStandardAnalysisResults &AR,
                                         const DataLayout &DL) {
  return {DL, &AR.TLI, &AR.DT, &AR.AC};
}

template <class T, class... TArgs>
const SimplifyQuery getBestSimplifyQuery(AnalysisManager<T, TArgs...> &AM,
                                         Function &F) {
  auto *DT = AM.template getCachedResult<DominatorTreeAnalysis>(F);
  auto *TLI = AM.template getCachedResult<TargetLibraryAnalysis>(F);
  auto *AC = AM.template getCachedResult<AssumptionAnalysis>(F);
  return {F.getParent()->getDataLayout(), TLI, DT, AC};
}
template const SimplifyQuery getBestSimplifyQuery(AnalysisManager<Function> &,
                                                  Function &);
}

void InstSimplifyFolder::anchor() {}<|MERGE_RESOLUTION|>--- conflicted
+++ resolved
@@ -2671,17 +2671,12 @@
       uint64_t LHSSize, RHSSize;
       ObjectSizeOpts Opts;
       Opts.EvalMode = ObjectSizeOpts::Mode::Min;
-<<<<<<< HEAD
-      Opts.NullIsUnknownSize =
-          NullPointerIsDefined(cast<AllocaInst>(LHS)->getFunction());
-=======
       auto *F = [](Value *V) {
         if (auto *I = dyn_cast<Instruction>(V))
           return I->getFunction();
         return cast<Argument>(V)->getParent();
       }(LHS);
       Opts.NullIsUnknownSize = NullPointerIsDefined(F);
->>>>>>> 0d59a54c
       if (getObjectSize(LHS, LHSSize, DL, TLI, Opts) &&
           getObjectSize(RHS, RHSSize, DL, TLI, Opts) &&
           !LHSOffset.isNegative() && !RHSOffset.isNegative() &&
