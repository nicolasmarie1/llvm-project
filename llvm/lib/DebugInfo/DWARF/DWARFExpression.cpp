--- conflicted
+++ resolved
@@ -289,15 +289,10 @@
   if ((Opcode >= DW_OP_breg0 && Opcode <= DW_OP_breg31) ||
       (Opcode >= DW_OP_reg0 && Opcode <= DW_OP_reg31) ||
       Opcode == DW_OP_bregx || Opcode == DW_OP_regx ||
-<<<<<<< HEAD
       Opcode == DW_OP_regval_type ||
       Opcode == DW_OP_LLVM_call_frame_entry_reg ||
       Opcode == DW_OP_LLVM_aspace_bregx)
-    if (prettyPrintRegisterOp(U, OS, Opcode, Operands, RegInfo, isEH))
-=======
-      Opcode == DW_OP_regval_type)
     if (prettyPrintRegisterOp(U, OS, DumpOpts, Opcode, Operands, RegInfo, isEH))
->>>>>>> 4c5906cf
       return true;
 
   for (unsigned Operand = 0; Operand < 2; ++Operand) {
