--- conflicted
+++ resolved
@@ -91,11 +91,8 @@
   {"amdgcn-amd-amdhsa--gfx1031", false,     false,     none,       false,     none},
   {"amdgcn-amd-amdhsa--gfx1032", false,     false,     none,       false,     none},
   {"amdgcn-amd-amdhsa--gfx1033", false,     false,     none,       false,     none},
-<<<<<<< HEAD
+  {"amdgcn-amd-amdhsa--gfx1034", false,     false,     none,       false,     none},
   {"amdgcn-amd-amdhsa--gfx1100", false,     false,     none,       false,     none},
-=======
-  {"amdgcn-amd-amdhsa--gfx1034", false,     false,     none,       false,     none},
->>>>>>> 60ef0c7a
 };
 
 static size_t IsaFeaturesSize = sizeof(IsaFeatures) / sizeof(IsaFeatures[0]);
