--- conflicted
+++ resolved
@@ -78,10 +78,7 @@
 HANDLE_ISA("amdgcn-amd-amdhsa-", "gfx1032",  false, false, EF_AMDGPU_MACH_AMDGCN_GFX1032, true, 65536,  32,  4,   40, 1024,  106, 800, 106,    8, 256, 256)
 HANDLE_ISA("amdgcn-amd-amdhsa-", "gfx1033",  false, false, EF_AMDGPU_MACH_AMDGCN_GFX1033, true, 65536,  32,  4,   40, 1024,  106, 800, 106,    8, 256, 256)
 HANDLE_ISA("amdgcn-amd-amdhsa-", "gfx1034",  false, false, EF_AMDGPU_MACH_AMDGCN_GFX1034, true, 65536,  32,  4,   40, 1024,  106, 800, 106,    8, 256, 256)
-<<<<<<< HEAD
+HANDLE_ISA("amdgcn-amd-amdhsa-", "gfx1035",  false, false, EF_AMDGPU_MACH_AMDGCN_GFX1035, true, 65536,  32,  4,   40, 1024,  106, 800, 106,    8, 256, 256)
 HANDLE_ISA("amdgcn-amd-amdhsa-", "gfx1100",  false, false, EF_AMDGPU_MACH_AMDGCN_GFX1100, true, 65536,  32,  4,   40, 1024,  106, 800, 106,   24, 1536, 256)
-=======
-HANDLE_ISA("amdgcn-amd-amdhsa-", "gfx1035",  false, false, EF_AMDGPU_MACH_AMDGCN_GFX1035, true, 65536,  32,  4,   40, 1024,  106, 800, 106,    8, 256, 256)
->>>>>>> 6bc95a02
 
 #undef HANDLE_ISA