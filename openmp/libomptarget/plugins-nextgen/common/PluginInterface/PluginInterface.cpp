--- conflicted
+++ resolved
@@ -609,7 +609,6 @@
   if (isCtorOrDtor())
     return nullptr;
 
-<<<<<<< HEAD
   Args.resize(NumArgs);
   Ptrs.resize(NumArgs);
 
@@ -631,23 +630,6 @@
       Ptrs[I] = (void *)((intptr_t)ArgPtrs[I] + ArgOffsets[I]);
       Args[I] = &Ptrs[I];
     }
-=======
-  uint32_t KLEOffset = !!KernelLaunchEnvironment;
-  NumArgs += KLEOffset;
-
-  Args.resize(NumArgs);
-  Ptrs.resize(NumArgs);
-
-  if (KernelLaunchEnvironment) {
-    Ptrs[0] = KernelLaunchEnvironment;
-    Args[0] = &Ptrs[0];
-  }
-
-  for (int I = KLEOffset; I < NumArgs; ++I) {
-    Ptrs[I] =
-        (void *)((intptr_t)ArgPtrs[I - KLEOffset] + ArgOffsets[I - KLEOffset]);
-    Args[I] = &Ptrs[I];
->>>>>>> 7f740be4
   }
   return &Args[0];
 }
