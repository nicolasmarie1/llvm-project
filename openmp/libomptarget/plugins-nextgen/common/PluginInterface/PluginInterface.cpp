--- conflicted
+++ resolved
@@ -371,10 +371,6 @@
     return std::min(NumTeamsClause[0], GenericDevice.getBlockLimit());
   }
 
-<<<<<<< HEAD
-=======
-  uint64_t DefaultNumBlocks = GenericDevice.getDefaultNumBlocks();
->>>>>>> f4de606e
   uint64_t TripCountNumBlocks = std::numeric_limits<uint64_t>::max();
   if (LoopTripCount > 0) {
     if (isSPMDMode()) {
@@ -403,7 +399,7 @@
   }
   // If the loops are long running we rather reuse blocks than spawn too many.
   uint32_t PreferredNumBlocks = std::min(uint32_t(TripCountNumBlocks),
-                                         getDefaultNumBlocks(GenericDevice));
+                                         GenericDevice.getDefaultNumBlocks());
   return std::min(PreferredNumBlocks, GenericDevice.getBlockLimit());
 }
 
