--- conflicted
+++ resolved
@@ -96,11 +96,7 @@
 
   LINK_LIBS
   PRIVATE
-<<<<<<< HEAD
-  MemoryManager
   OMPT
-=======
->>>>>>> 1a041a3a
   PluginInterface
   ${LIBOMPTARGET_DEP_LIBRARIES}
   ${OPENMP_PTHREAD_LIB}
