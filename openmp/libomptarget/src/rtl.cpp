//===----------- rtl.cpp - Target independent OpenMP target RTL -----------===//
//
// Part of the LLVM Project, under the Apache License v2.0 with LLVM Exceptions.
// See https://llvm.org/LICENSE.txt for license information.
// SPDX-License-Identifier: Apache-2.0 WITH LLVM-exception
//
//===----------------------------------------------------------------------===//
//
// Functionality for handling RTL plugins.
//
//===----------------------------------------------------------------------===//

#include "rtl.h"
#include "device.h"
#include "private.h"
#include "llvm/OffloadArch/OffloadArch.h"

#include <cassert>
#include <cstdlib>
#include <cstring>
#include <dlfcn.h>

#include <linux/limits.h>

#include <mutex>
#include <string>
// It's strange we do not have llvm tools for openmp runtime, so we use stat
#include <sys/stat.h>

// List of all plugins that can support offloading.
static const char *RTLNames[] = {
    /* PowerPC target       */ "libomptarget.rtl.ppc64.so",
    /* x86_64 target        */ "libomptarget.rtl.x86_64.so",
    /* CUDA target          */ "libomptarget.rtl.cuda.so",
    /* AArch64 target       */ "libomptarget.rtl.aarch64.so",
    /* SX-Aurora VE target  */ "libomptarget.rtl.ve.so",
    /* AMDGPU target        */ "libomptarget.rtl.amdgpu.so",
    /* Remote target        */ "libomptarget.rtl.rpc.so",
};

// Define the platform quick check files.
// At least one must be found to attempt to load plugin for that platform.
#define MAX_PLATFORM_CHECK_FILES 2
// FIXME The current review says we should merge this static structure with
// RTLNames above This will avoid need for  MAX_PLATFORM_CHECK_FILES  in loop
// below
static const char *RTLQuickCheckFiles[][MAX_PLATFORM_CHECK_FILES] = {
    /* ppc64 has multiple quick check files */
    {"/sys/firmware/devicetree/base/ibm,firmware-versions/open-power",
     "/sys/firmware/devicetree/base/cpus/ibm,powerpc-cpu-features"},
    /* acpi is unique to x86       */ {"/sys/firmware/acpi","/sys/module/acpi"},
    /* nvidia0 is unique with cuda */ {"/dev/nvidia0"},
    /* More arm check files needed */ {"/sys/module/mdio_thunder/initstate"},
    /* SX-Aurora VE target         */ {"fixme.so"},
    /* kfd is unique to amdgcn     */ {"/dev/kfd"},
    /* remote target, experimental */ {"fixme.so"},
};

PluginManager *PM;

#if OMPTARGET_PROFILE_ENABLED
static char *ProfileTraceFile = nullptr;
#endif

__attribute__((constructor(101))) void init() {
  DP("Init target library!\n");

  bool UseEventsForAtomicTransfers = true;
  if (const char *ForceAtomicMap = getenv("LIBOMPTARGET_MAP_FORCE_ATOMIC")) {
    std::string ForceAtomicMapStr(ForceAtomicMap);
    if (ForceAtomicMapStr == "false" || ForceAtomicMapStr == "FALSE")
      UseEventsForAtomicTransfers = false;
    else if (ForceAtomicMapStr != "true" && ForceAtomicMapStr != "TRUE")
      fprintf(stderr,
              "Warning: 'LIBOMPTARGET_MAP_FORCE_ATOMIC' accepts only "
              "'true'/'TRUE' or 'false'/'FALSE' as options, '%s' ignored\n",
              ForceAtomicMap);
  }

  PM = new PluginManager(UseEventsForAtomicTransfers);

#ifdef OMPTARGET_PROFILE_ENABLED
  ProfileTraceFile = getenv("LIBOMPTARGET_PROFILE");
  // TODO: add a configuration option for time granularity
  if (ProfileTraceFile)
    llvm::timeTraceProfilerInitialize(500 /* us */, "libomptarget");
#endif
}

__attribute__((destructor(101))) void deinit() {
  DP("Deinit target library!\n");
  delete PM;

#ifdef OMPTARGET_PROFILE_ENABLED
  if (ProfileTraceFile) {
    // TODO: add env var for file output
    if (auto E = llvm::timeTraceProfilerWrite(ProfileTraceFile, "-"))
      fprintf(stderr, "Error writing out the time trace\n");

    llvm::timeTraceProfilerCleanup();
  }
#endif
}

void RTLsTy::LoadRTLs() {

  // FIXME this is amdgcn specific.
  // Propogate HIP_VISIBLE_DEVICES if set to ROCR_VISIBLE_DEVICES.
  if (char *hipVisDevs = getenv("HIP_VISIBLE_DEVICES")) {
    if (char *rocrVisDevs = getenv("ROCR_VISIBLE_DEVICES")) {
      if (strcmp(hipVisDevs, rocrVisDevs) != 0)
        fprintf(stderr,
                "Warning both HIP_VISIBLE_DEVICES %s "
                "and ROCR_VISIBLE_DEVICES %s set\n",
                hipVisDevs, rocrVisDevs);
    }
  }

  // Parse environment variable OMP_TARGET_OFFLOAD (if set)
  PM->TargetOffloadPolicy =
      (kmp_target_offload_kind_t)__kmpc_get_target_offload();
  if (PM->TargetOffloadPolicy == tgt_disabled) {
    return;
  }

  // Parse environment variable OMPX_DISABLE_MAPS (if set)
  if (const char *NoMapChecksStr = getenv("OMPX_DISABLE_MAPS"))
    if (NoMapChecksStr)
      NoUSMMapChecks = std::stoi(NoMapChecksStr);

  // Plugins should be loaded from same directory as libomptarget.so
  void *handle = dlopen("libomptarget.so", RTLD_NOW);
  if (!handle)
    DP("dlopen() failed: %s\n", dlerror());
  char *libomptarget_dir_name = new char[PATH_MAX];
  if (dlinfo(handle, RTLD_DI_ORIGIN, libomptarget_dir_name) == -1)
    DP("RTLD_DI_ORIGIN failed: %s\n", dlerror());
  struct stat stat_buffer;
  int platform_num = 0;

  DP("Loading RTLs...\n");

  // Attempt to open all the plugins and, if they exist, check if the interface
  // is correct and if they are supporting any devices.
  for (auto *Name : RTLNames) {
    // Only one quick check file required to attempt to load platform plugin
    std::string full_plugin_name;
    bool found = false;
    for (auto *QuickCheckName : RTLQuickCheckFiles[platform_num++]) {
      if (QuickCheckName) {
        if (!strcmp(QuickCheckName, "") ||
            (stat(QuickCheckName, &stat_buffer) == 0))
          found = true;
      }
    }
    if (!found) // Not finding quick check files is a faster fail than dlopen
      continue;
    full_plugin_name.assign(libomptarget_dir_name).append("/").append(Name);
    DP("Loading library '%s'...\n", full_plugin_name.c_str());
    void *dynlib_handle = dlopen(full_plugin_name.c_str(), RTLD_NOW);

    if (!dynlib_handle) {
      // Library does not exist or cannot be found.
      DP("Unable to load '%s': %s!\n", full_plugin_name.c_str(), dlerror());
      continue;
    }

    DP("Successfully loaded library '%s'!\n", full_plugin_name.c_str());

    AllRTLs.emplace_back();

    // Retrieve the RTL information from the runtime library.
    RTLInfoTy &R = AllRTLs.back();

    bool ValidPlugin = true;

    if (!(*((void **)&R.is_valid_binary) =
              dlsym(dynlib_handle, "__tgt_rtl_is_valid_binary")))
      ValidPlugin = false;
    if (!(*((void **)&R.number_of_devices) =
              dlsym(dynlib_handle, "__tgt_rtl_number_of_devices")))
      ValidPlugin = false;
    if (!(*((void **)&R.init_device) =
              dlsym(dynlib_handle, "__tgt_rtl_init_device")))
      ValidPlugin = false;
    if (!(*((void **)&R.load_binary) =
              dlsym(dynlib_handle, "__tgt_rtl_load_binary")))
      ValidPlugin = false;
    if (!(*((void **)&R.data_alloc) =
              dlsym(dynlib_handle, "__tgt_rtl_data_alloc")))
      ValidPlugin = false;
    if (!(*((void **)&R.data_submit) =
              dlsym(dynlib_handle, "__tgt_rtl_data_submit")))
      ValidPlugin = false;
    if (!(*((void **)&R.data_retrieve) =
              dlsym(dynlib_handle, "__tgt_rtl_data_retrieve")))
      ValidPlugin = false;
    if (!(*((void **)&R.data_delete) =
              dlsym(dynlib_handle, "__tgt_rtl_data_delete")))
      ValidPlugin = false;
    if (!(*((void **)&R.run_region) =
              dlsym(dynlib_handle, "__tgt_rtl_run_target_region")))
      ValidPlugin = false;
    if (!(*((void **)&R.run_team_region) =
              dlsym(dynlib_handle, "__tgt_rtl_run_target_team_region")))
      ValidPlugin = false;

    // Invalid plugin
    if (!ValidPlugin) {
      DP("Invalid plugin as necessary interface is not found.\n");
      AllRTLs.pop_back();
      continue;
    }

    // No devices are supported by this RTL?
    if (!(R.NumberOfDevices = R.number_of_devices())) {
      // The RTL is invalid! Will pop the object from the RTLs list.
      DP("No devices supported in this RTL\n");
      AllRTLs.pop_back();
      continue;
    }

    R.LibraryHandler = dynlib_handle;

#ifdef OMPTARGET_DEBUG
    R.RTLName = Name;
#endif

    DP("Registering RTL %s supporting %d devices!\n", R.RTLName.c_str(),
       R.NumberOfDevices);

    // Optional functions
    *((void **)&R.init_requires) =
        dlsym(dynlib_handle, "__tgt_rtl_init_requires");
    *((void **)&R.data_submit_async) =
        dlsym(dynlib_handle, "__tgt_rtl_data_submit_async");
    *((void **)&R.data_retrieve_async) =
        dlsym(dynlib_handle, "__tgt_rtl_data_retrieve_async");
    *((void **)&R.run_region_async) =
        dlsym(dynlib_handle, "__tgt_rtl_run_target_region_async");
    *((void **)&R.run_team_region_async) =
        dlsym(dynlib_handle, "__tgt_rtl_run_target_team_region_async");
    *((void **)&R.synchronize) = dlsym(dynlib_handle, "__tgt_rtl_synchronize");
    *((void **)&R.data_exchange) =
        dlsym(dynlib_handle, "__tgt_rtl_data_exchange");
    *((void **)&R.data_exchange_async) =
        dlsym(dynlib_handle, "__tgt_rtl_data_exchange_async");
    *((void **)&R.is_data_exchangable) =
        dlsym(dynlib_handle, "__tgt_rtl_is_data_exchangable");
    *((void **)&R.register_lib) =
        dlsym(dynlib_handle, "__tgt_rtl_register_lib");
    *((void **)&R.unregister_lib) =
        dlsym(dynlib_handle, "__tgt_rtl_unregister_lib");
    *((void **)&R.supports_empty_images) =
        dlsym(dynlib_handle, "__tgt_rtl_supports_empty_images");
    *((void **)&R.set_info_flag) =
        dlsym(dynlib_handle, "__tgt_rtl_set_info_flag");
    *((void **)&R.print_device_info) =
        dlsym(dynlib_handle, "__tgt_rtl_print_device_info");
    *((void **)&R.create_event) =
        dlsym(dynlib_handle, "__tgt_rtl_create_event");
    *((void **)&R.record_event) =
        dlsym(dynlib_handle, "__tgt_rtl_record_event");
    *((void **)&R.wait_event) = dlsym(dynlib_handle, "__tgt_rtl_wait_event");
    *((void **)&R.sync_event) = dlsym(dynlib_handle, "__tgt_rtl_sync_event");
    *((void **)&R.destroy_event) =
        dlsym(dynlib_handle, "__tgt_rtl_destroy_event");
<<<<<<< HEAD
    *((void **)&R.set_coarse_grain_mem_region) =
      dlsym(dynlib_handle, "__tgt_rtl_set_coarse_grain_mem_region");
    *((void **)&R.query_coarse_grain_mem_region) =
      dlsym(dynlib_handle, "__tgt_rtl_query_coarse_grain_mem_region");
    *((void **)&R.enable_access_to_all_agents) =
        dlsym(dynlib_handle, "__tgt_rtl_enable_access_to_all_agents");
=======
    *((void **)&R.release_async_info) =
        dlsym(dynlib_handle, "__tgt_rtl_release_async_info");
    *((void **)&R.init_async_info) =
        dlsym(dynlib_handle, "__tgt_rtl_init_async_info");
    *((void **)&R.init_device_info) =
        dlsym(dynlib_handle, "__tgt_rtl_init_device_info");
>>>>>>> 30ac5f9e
  }
  delete[] libomptarget_dir_name;

  DP("RTLs loaded!\n");

  return;
}

////////////////////////////////////////////////////////////////////////////////
// Functionality for registering libs

static void RegisterImageIntoTranslationTable(TranslationTable &TT,
                                              RTLInfoTy &RTL,
                                              __tgt_device_image *image) {

  // same size, as when we increase one, we also increase the other.
  assert(TT.TargetsTable.size() == TT.TargetsImages.size() &&
         "We should have as many images as we have tables!");

  // Resize the Targets Table and Images to accommodate the new targets if
  // required
  unsigned TargetsTableMinimumSize = RTL.Idx + RTL.NumberOfDevices;

  if (TT.TargetsTable.size() < TargetsTableMinimumSize) {
    TT.TargetsImages.resize(TargetsTableMinimumSize, 0);
    TT.TargetsTable.resize(TargetsTableMinimumSize, 0);
  }

  // Register the image in all devices for this target type.
  for (int32_t i = 0; i < RTL.NumberOfDevices; ++i) {
    // If we are changing the image we are also invalidating the target table.
    if (TT.TargetsImages[RTL.Idx + i] != image) {
      TT.TargetsImages[RTL.Idx + i] = image;
      TT.TargetsTable[RTL.Idx + i] = 0; // lazy initialization of target table.
    }
  }
}

////////////////////////////////////////////////////////////////////////////////
// Functionality for registering Ctors/Dtors

static void RegisterGlobalCtorsDtorsForImage(__tgt_bin_desc *desc,
                                             __tgt_device_image *img,
                                             RTLInfoTy *RTL) {

  for (int32_t i = 0; i < RTL->NumberOfDevices; ++i) {
    DeviceTy &Device = *PM->Devices[RTL->Idx + i];
    Device.PendingGlobalsMtx.lock();
    Device.HasPendingGlobals = true;
    for (__tgt_offload_entry *entry = img->EntriesBegin;
         entry != img->EntriesEnd; ++entry) {
      if (entry->flags & OMP_DECLARE_TARGET_CTOR) {
        DP("Adding ctor " DPxMOD " to the pending list.\n",
           DPxPTR(entry->addr));
        Device.PendingCtorsDtors[desc].PendingCtors.push_back(entry->addr);
      } else if (entry->flags & OMP_DECLARE_TARGET_DTOR) {
        // Dtors are pushed in reverse order so they are executed from end
        // to beginning when unregistering the library!
        DP("Adding dtor " DPxMOD " to the pending list.\n",
           DPxPTR(entry->addr));
        Device.PendingCtorsDtors[desc].PendingDtors.push_front(entry->addr);
      }

      if (entry->flags & OMP_DECLARE_TARGET_LINK) {
        DP("The \"link\" attribute is not yet supported!\n");
      }
    }
    Device.PendingGlobalsMtx.unlock();
  }
}

void RTLsTy::RegisterRequires(int64_t flags) {
  // TODO: add more elaborate check.
  // Minimal check: only set requires flags if previous value
  // is undefined. This ensures that only the first call to this
  // function will set the requires flags. All subsequent calls
  // will be checked for compatibility.
  assert(flags != OMP_REQ_UNDEFINED &&
         "illegal undefined flag for requires directive!");
  if (RequiresFlags == OMP_REQ_UNDEFINED) {
    RequiresFlags = flags;
    return;
  }

  // If multiple compilation units are present enforce
  // consistency across all of them for require clauses:
  //  - reverse_offload
  //  - unified_address
  //  - unified_shared_memory
  if ((RequiresFlags & OMP_REQ_REVERSE_OFFLOAD) !=
      (flags & OMP_REQ_REVERSE_OFFLOAD)) {
    FATAL_MESSAGE0(
        1, "'#pragma omp requires reverse_offload' not used consistently!");
  }
  if ((RequiresFlags & OMP_REQ_UNIFIED_ADDRESS) !=
      (flags & OMP_REQ_UNIFIED_ADDRESS)) {
    FATAL_MESSAGE0(
        1, "'#pragma omp requires unified_address' not used consistently!");
  }
  if ((RequiresFlags & OMP_REQ_UNIFIED_SHARED_MEMORY) !=
      (flags & OMP_REQ_UNIFIED_SHARED_MEMORY)) {
    FATAL_MESSAGE0(
        1,
        "'#pragma omp requires unified_shared_memory' not used consistently!");
  }

  // TODO: insert any other missing checks

  DP("New requires flags %" PRId64 " compatible with existing %" PRId64 "!\n",
     flags, RequiresFlags);
}

void RTLsTy::initRTLonce(RTLInfoTy &R) {
  // If this RTL is not already in use, initialize it.
  if (!R.isUsed && R.NumberOfDevices != 0) {
    // Initialize the device information for the RTL we are about to use.
    const size_t Start = PM->Devices.size();
    PM->Devices.reserve(Start + R.NumberOfDevices);
    for (int32_t device_id = 0; device_id < R.NumberOfDevices; device_id++) {
      PM->Devices.push_back(std::make_unique<DeviceTy>(&R));
      // global device ID
      PM->Devices[Start + device_id]->DeviceID = Start + device_id;
      // RTL local device ID
      PM->Devices[Start + device_id]->RTLDeviceID = device_id;
    }

    // Initialize the index of this RTL and save it in the used RTLs.
    R.Idx = (UsedRTLs.empty())
                ? 0
                : UsedRTLs.back()->Idx + UsedRTLs.back()->NumberOfDevices;
    assert((size_t)R.Idx == Start &&
           "RTL index should equal the number of devices used so far.");
    R.isUsed = true;
    UsedRTLs.push_back(&R);

    DP("RTL " DPxMOD " has index %d!\n", DPxPTR(R.LibraryHandler), R.Idx);
  }
}

void RTLsTy::initAllRTLs() {
  for (auto &R : AllRTLs)
    initRTLonce(R);
}

/// Query runtime capabilities of this system by calling offload-arch -c
/// offload_arch_output_buffer is persistant storage returned by this
/// __tgt_get_active_offload_env.
static void
__tgt_get_active_offload_env(__tgt_active_offload_env *active_env,
                             char *offload_arch_output_buffer,
                             size_t offload_arch_output_buffer_size) {
  // Qget runtime capabilities of this system with libLLVMOffloadArch.a
  if (int rc = getRuntimeCapabilities(offload_arch_output_buffer,
                                      offload_arch_output_buffer_size))
    return;
  active_env->capabilities = offload_arch_output_buffer;
  return;
}

std::vector<std::string> _splitstrings(char *input, const char *sep) {
  std::vector<std::string> split_strings;
  std::string s(input);
  std::string delimiter(sep);
  size_t pos = 0;
  while ((pos = s.find(delimiter)) != std::string::npos) {
    if (pos != 0)
      split_strings.push_back(s.substr(0, pos));
    s.erase(0, pos + delimiter.length());
  }
  if (s.length() > 1)
    split_strings.push_back(s.substr(0, s.length()));
  return split_strings;
}

static bool _ImageIsCompatibleWithEnv(__tgt_image_info *img_info,
                                      __tgt_active_offload_env *active_env) {
  // get_image_info will return null if no image information was registered.
  // If no image information, assume application built with old compiler and
  // check each image.
  if (!img_info)
    return true;

  if (!active_env->capabilities)
    return false;

  // Each runtime requirement for the compiled image is stored in
  // the img_info->offload_arch (TargetID) string.
  // Each runtime capability obtained from "offload-arch -c" is stored in
  // actvie_env->capabilities (TargetID) string.
  // If every requirement has a matching capability, then the image
  // is compatible with active environment

  std::vector<std::string> reqs = _splitstrings(img_info->offload_arch, ":");
  std::vector<std::string> caps = _splitstrings(active_env->capabilities, ":");

  bool is_compatible = true;
  for (auto req : reqs) {
    bool missing_capability = true;
    for (auto capability : caps)
      if (capability == req)
        missing_capability = false;
    if (missing_capability) {
      DP("Image requires %s but runtime capability %s is missing.\n",
         img_info->offload_arch, req.c_str());
      is_compatible = false;
    }
  }
  return is_compatible;
}

#define MAX_CAPS_STR_SIZE 1024
void RTLsTy::RegisterLib(__tgt_bin_desc *desc) {

  // Get the current active offload environment
  __tgt_active_offload_env offload_env = { nullptr };
  // Need a buffer to hold results of offload-arch -c command
  size_t offload_arch_output_buffer_size = MAX_CAPS_STR_SIZE;
  std::vector<char> offload_arch_output_buffer;
  offload_arch_output_buffer.resize(offload_arch_output_buffer_size);
  __tgt_get_active_offload_env(&offload_env, offload_arch_output_buffer.data(),
                               offload_arch_output_buffer_size);

  RTLInfoTy *FoundRTL = NULL;
  PM->RTLsMtx.lock();
  // Register the images with the RTLs that understand them, if any.
  for (int32_t i = 0; i < desc->NumDeviceImages; ++i) {
    // Obtain the image.
    __tgt_device_image *img = &desc->DeviceImages[i];

    // Get corresponding image info offload_arch and check with runtime
    __tgt_image_info *img_info = __tgt_get_image_info(i);
    if (!_ImageIsCompatibleWithEnv(img_info, &offload_env))
      continue;
    FoundRTL = NULL;
    // Scan the RTLs that have associated images until we find one that supports
    // the current image.
    for (auto &R : AllRTLs) {

      if (!R.is_valid_binary(img)) {
        DP("Image " DPxMOD " is NOT compatible with RTL %s!\n",
           DPxPTR(img->ImageStart), R.RTLName.c_str());
        continue;
      }

      DP("Image " DPxMOD " is compatible with RTL %s!\n",
         DPxPTR(img->ImageStart), R.RTLName.c_str());

      initRTLonce(R);

      // Initialize (if necessary) translation table for this library.
      PM->TrlTblMtx.lock();
      if (!PM->HostEntriesBeginToTransTable.count(desc->HostEntriesBegin)) {
        PM->HostEntriesBeginRegistrationOrder.push_back(desc->HostEntriesBegin);
        TranslationTable &TransTable =
            (PM->HostEntriesBeginToTransTable)[desc->HostEntriesBegin];
        TransTable.HostTable.EntriesBegin = desc->HostEntriesBegin;
        TransTable.HostTable.EntriesEnd = desc->HostEntriesEnd;
      }

      // Retrieve translation table for this library.
      TranslationTable &TransTable =
          (PM->HostEntriesBeginToTransTable)[desc->HostEntriesBegin];

      DP("Registering image " DPxMOD " with RTL %s!\n", DPxPTR(img->ImageStart),
         R.RTLName.c_str());
      RegisterImageIntoTranslationTable(TransTable, R, img);
      PM->TrlTblMtx.unlock();
      FoundRTL = &R;

      // Load ctors/dtors for static objects
      RegisterGlobalCtorsDtorsForImage(desc, img, FoundRTL);

      // if an RTL was found we are done - proceed to register the next image
      break;
    }

    if (!FoundRTL) {
      DP("No RTL found for image " DPxMOD "!\n", DPxPTR(img->ImageStart));
    }
  }
  PM->RTLsMtx.unlock();

  if (!FoundRTL) {
    if (PM->TargetOffloadPolicy == tgt_mandatory)
      fprintf(stderr, "ERROR:\
	Runtime capabilities do NOT meet any offload image offload_arch\n\
	and the OMP_TARGET_OFFLOAD policy is mandatory.  Terminating!\n\
	Runtime capabilities : %s\n",
              offload_env.capabilities);
    else if (PM->TargetOffloadPolicy == tgt_disabled)
      fprintf(stderr, "WARNING: Offloading is disabled.\n");
    else
      fprintf(
          stderr,
          "WARNING: Runtime capabilities do NOT meet any image offload_arch.\n\
	 So device offloading is now disabled.\n\
	Runtime capabilities : %s\n",
          offload_env.capabilities);
    if (PM->TargetOffloadPolicy != tgt_disabled) {
      for (int32_t i = 0; i < desc->NumDeviceImages; ++i) {
        __tgt_image_info *img_info = __tgt_get_image_info(i);
        if (img_info)
          fprintf(stderr, "\
	  Image %d offload_arch : %s\n",
                  i, img_info->offload_arch);
        else
          fprintf(stderr, "\
	  Image %d has no offload_arch. Could be from older compiler\n",
                  i);
      }
    }
    if (PM->TargetOffloadPolicy == tgt_mandatory)
      exit(1);
  }

  DP("Done registering entries!\n");
}

void RTLsTy::UnregisterLib(__tgt_bin_desc *desc) {
  DP("Unloading target library!\n");

  PM->RTLsMtx.lock();
  // Find which RTL understands each image, if any.
  for (int32_t i = 0; i < desc->NumDeviceImages; ++i) {
    // Obtain the image.
    __tgt_device_image *img = &desc->DeviceImages[i];

    RTLInfoTy *FoundRTL = NULL;

    // Scan the RTLs that have associated images until we find one that supports
    // the current image. We only need to scan RTLs that are already being used.
    for (auto *R : UsedRTLs) {

      assert(R->isUsed && "Expecting used RTLs.");

      if (!R->is_valid_binary(img)) {
        DP("Image " DPxMOD " is NOT compatible with RTL " DPxMOD "!\n",
           DPxPTR(img->ImageStart), DPxPTR(R->LibraryHandler));
        continue;
      }

      DP("Image " DPxMOD " is compatible with RTL " DPxMOD "!\n",
         DPxPTR(img->ImageStart), DPxPTR(R->LibraryHandler));

      FoundRTL = R;

      // Execute dtors for static objects if the device has been used, i.e.
      // if its PendingCtors list has been emptied.
      for (int32_t i = 0; i < FoundRTL->NumberOfDevices; ++i) {
        DeviceTy &Device = *PM->Devices[FoundRTL->Idx + i];
        Device.PendingGlobalsMtx.lock();
        if (Device.PendingCtorsDtors[desc].PendingCtors.empty()) {
          AsyncInfoTy AsyncInfo(Device);
          for (auto &dtor : Device.PendingCtorsDtors[desc].PendingDtors) {
            int rc = target(nullptr, Device, dtor, 0, nullptr, nullptr, nullptr,
                            nullptr, nullptr, nullptr, 1, 1, true /*team*/,
                            AsyncInfo);
            if (rc != OFFLOAD_SUCCESS) {
              DP("Running destructor " DPxMOD " failed.\n", DPxPTR(dtor));
            }
          }
          // Remove this library's entry from PendingCtorsDtors
          Device.PendingCtorsDtors.erase(desc);
          // All constructors have been issued, wait for them now.
          if (AsyncInfo.synchronize() != OFFLOAD_SUCCESS)
            DP("Failed synchronizing destructors kernels.\n");
        }
        Device.PendingGlobalsMtx.unlock();
      }

      DP("Unregistered image " DPxMOD " from RTL " DPxMOD "!\n",
         DPxPTR(img->ImageStart), DPxPTR(R->LibraryHandler));

      break;
    }

    // if no RTL was found proceed to unregister the next image
    if (!FoundRTL) {
      DP("No RTLs in use support the image " DPxMOD "!\n",
         DPxPTR(img->ImageStart));
    }
  }
  PM->RTLsMtx.unlock();
  DP("Done unregistering images!\n");

  // Remove entries from PM->HostPtrToTableMap
  PM->TblMapMtx.lock();
  for (__tgt_offload_entry *cur = desc->HostEntriesBegin;
       cur < desc->HostEntriesEnd; ++cur) {
    PM->HostPtrToTableMap.erase(cur->addr);
  }

  // Remove translation table for this descriptor.
  auto TransTable =
      PM->HostEntriesBeginToTransTable.find(desc->HostEntriesBegin);
  if (TransTable != PM->HostEntriesBeginToTransTable.end()) {
    DP("Removing translation table for descriptor " DPxMOD "\n",
       DPxPTR(desc->HostEntriesBegin));
    PM->HostEntriesBeginToTransTable.erase(TransTable);
  } else {
    DP("Translation table for descriptor " DPxMOD " cannot be found, probably "
       "it has been already removed.\n",
       DPxPTR(desc->HostEntriesBegin));
  }

  PM->TblMapMtx.unlock();

  // TODO: Remove RTL and the devices it manages if it's not used anymore?
  // TODO: Write some RTL->unload_image(...) function?

  DP("Done unregistering library!\n");
}<|MERGE_RESOLUTION|>--- conflicted
+++ resolved
@@ -265,21 +265,18 @@
     *((void **)&R.sync_event) = dlsym(dynlib_handle, "__tgt_rtl_sync_event");
     *((void **)&R.destroy_event) =
         dlsym(dynlib_handle, "__tgt_rtl_destroy_event");
-<<<<<<< HEAD
     *((void **)&R.set_coarse_grain_mem_region) =
       dlsym(dynlib_handle, "__tgt_rtl_set_coarse_grain_mem_region");
     *((void **)&R.query_coarse_grain_mem_region) =
       dlsym(dynlib_handle, "__tgt_rtl_query_coarse_grain_mem_region");
     *((void **)&R.enable_access_to_all_agents) =
         dlsym(dynlib_handle, "__tgt_rtl_enable_access_to_all_agents");
-=======
     *((void **)&R.release_async_info) =
         dlsym(dynlib_handle, "__tgt_rtl_release_async_info");
     *((void **)&R.init_async_info) =
         dlsym(dynlib_handle, "__tgt_rtl_init_async_info");
     *((void **)&R.init_device_info) =
         dlsym(dynlib_handle, "__tgt_rtl_init_device_info");
->>>>>>> 30ac5f9e
   }
   delete[] libomptarget_dir_name;
 
