--- conflicted
+++ resolved
@@ -13,7 +13,6 @@
 #include "llvm/Object/OffloadBinary.h"
 #include "llvm/OffloadArch/OffloadArch.h"
 
-#include "OmptTracing.h"
 #include "OpenMP/OMPT/Callback.h"
 #include "PluginManager.h"
 #include "device.h"
@@ -48,7 +47,6 @@
 
 #ifdef OMPT_SUPPORT
 extern void ompt::connectLibrary();
-extern OmptTracingBufferMgr llvm::omp::target::ompt::TraceRecordManager;
 #endif
 
 __attribute__((constructor(101))) void init() {
@@ -131,58 +129,10 @@
   *((void **)&RTL.NAME) =                                                      \
       DynLibrary->getAddressOfSymbol(GETNAME(__tgt_rtl_##NAME));               \
   if (MANDATORY && !RTL.NAME) {                                                \
-    DP("Invalid plugin as necessary interface is not found.\n");               \
+    DP("Invalid plugin as necessary interface is not found %s\n", #NAME);      \
     return false;                                                              \
   }
 
-<<<<<<< HEAD
-  bool ValidPlugin = true;
-
-  if (!(*((void **)&RTL.is_valid_binary) =
-            DynLibrary->getAddressOfSymbol("__tgt_rtl_is_valid_binary")))
-    ValidPlugin = false;
-  if (!(*((void **)&RTL.exists_valid_binary_for_RTL) =
-            DynLibrary->getAddressOfSymbol(
-                "__tgt_rtl_exists_valid_binary_for_RTL")))
-    ValidPlugin = false;
-  if (!(*((void **)&RTL.number_of_devices) =
-            DynLibrary->getAddressOfSymbol("__tgt_rtl_number_of_devices")))
-    ValidPlugin = false;
-  if (!(*((void **)&RTL.number_of_team_procs) =
-            DynLibrary->getAddressOfSymbol("__tgt_rtl_number_of_team_procs")))
-    ValidPlugin = false;
-  if (!(*((void **)&RTL.init_device) =
-            DynLibrary->getAddressOfSymbol("__tgt_rtl_init_device")))
-    ValidPlugin = false;
-  if (!(*((void **)&RTL.load_binary) =
-            DynLibrary->getAddressOfSymbol("__tgt_rtl_load_binary")))
-    ValidPlugin = false;
-  if (!(*((void **)&RTL.data_alloc) =
-            DynLibrary->getAddressOfSymbol("__tgt_rtl_data_alloc")))
-    ValidPlugin = false;
-  if (!(*((void **)&RTL.data_submit) =
-            DynLibrary->getAddressOfSymbol("__tgt_rtl_data_submit")))
-    ValidPlugin = false;
-  if (!(*((void **)&RTL.data_retrieve) =
-            DynLibrary->getAddressOfSymbol("__tgt_rtl_data_retrieve")))
-    ValidPlugin = false;
-  if (!(*((void **)&RTL.data_delete) =
-            DynLibrary->getAddressOfSymbol("__tgt_rtl_data_delete")))
-    ValidPlugin = false;
-  if (!(*((void **)&RTL.launch_kernel) =
-            DynLibrary->getAddressOfSymbol("__tgt_rtl_launch_kernel")))
-    ValidPlugin = false;
-  if (!(*((void **)&RTL.launch_kernel_sync) =
-            DynLibrary->getAddressOfSymbol("__tgt_rtl_launch_kernel_sync")))
-    ValidPlugin = false;
-  if (!(*((void **)&RTL.set_up_env) =
-            DynLibrary->getAddressOfSymbol("__tgt_rtl_set_up_env")))
-    ValidPlugin = false;
-
-  // Invalid plugin
-  if (!ValidPlugin) {
-    DP("Invalid plugin as necessary interface is not found.\n");
-=======
 #include "Shared/PluginAPI.inc"
 #undef PLUGIN_API_HANDLE
 
@@ -190,7 +140,6 @@
   int32_t Rc = RTL.init_plugin();
   if (Rc != OFFLOAD_SUCCESS) {
     DP("Unable to initialize library '%s': %u!\n", Name, Rc);
->>>>>>> e017169d
     return false;
   }
 
@@ -207,91 +156,6 @@
 
   DP("Registering RTL %s supporting %d devices!\n", Name, RTL.NumberOfDevices);
 
-<<<<<<< HEAD
-  // Optional functions
-  *((void **)&RTL.is_valid_binary_info) =
-      DynLibrary->getAddressOfSymbol("__tgt_rtl_is_valid_binary_info");
-  *((void **)&RTL.init_requires) =
-      DynLibrary->getAddressOfSymbol("__tgt_rtl_init_requires");
-  *((void **)&RTL.data_submit_async) =
-      DynLibrary->getAddressOfSymbol("__tgt_rtl_data_submit_async");
-  *((void **)&RTL.data_retrieve_async) =
-      DynLibrary->getAddressOfSymbol("__tgt_rtl_data_retrieve_async");
-  *((void **)&RTL.synchronize) =
-      DynLibrary->getAddressOfSymbol("__tgt_rtl_synchronize");
-  *((void **)&RTL.query_async) =
-      DynLibrary->getAddressOfSymbol("__tgt_rtl_query_async");
-  *((void **)&RTL.data_exchange) =
-      DynLibrary->getAddressOfSymbol("__tgt_rtl_data_exchange");
-  *((void **)&RTL.data_exchange_async) =
-      DynLibrary->getAddressOfSymbol("__tgt_rtl_data_exchange_async");
-  *((void **)&RTL.is_data_exchangable) =
-      DynLibrary->getAddressOfSymbol("__tgt_rtl_is_data_exchangable");
-  *((void **)&RTL.supports_empty_images) =
-      DynLibrary->getAddressOfSymbol("__tgt_rtl_supports_empty_images");
-  *((void **)&RTL.set_info_flag) =
-      DynLibrary->getAddressOfSymbol("__tgt_rtl_set_info_flag");
-  *((void **)&RTL.print_device_info) =
-      DynLibrary->getAddressOfSymbol("__tgt_rtl_print_device_info");
-  *((void **)&RTL.create_event) =
-      DynLibrary->getAddressOfSymbol("__tgt_rtl_create_event");
-  *((void **)&RTL.record_event) =
-      DynLibrary->getAddressOfSymbol("__tgt_rtl_record_event");
-  *((void **)&RTL.wait_event) =
-      DynLibrary->getAddressOfSymbol("__tgt_rtl_wait_event");
-  *((void **)&RTL.sync_event) =
-      DynLibrary->getAddressOfSymbol("__tgt_rtl_sync_event");
-  *((void **)&RTL.destroy_event) =
-      DynLibrary->getAddressOfSymbol("__tgt_rtl_destroy_event");
-  *((void **)&RTL.set_coarse_grain_mem_region) =
-      DynLibrary->getAddressOfSymbol("__tgt_rtl_set_coarse_grain_mem_region");
-  *((void **)&RTL.query_coarse_grain_mem_region) =
-      DynLibrary->getAddressOfSymbol("__tgt_rtl_query_coarse_grain_mem_region");
-  *((void **)&RTL.prepopulate_page_table) =
-      DynLibrary->getAddressOfSymbol("__tgt_rtl_prepopulate_page_table");
-  *((void **)&RTL.enable_access_to_all_agents) =
-      DynLibrary->getAddressOfSymbol("__tgt_rtl_enable_access_to_all_agents");
-  *((void **)&RTL.release_async_info) =
-      DynLibrary->getAddressOfSymbol("__tgt_rtl_release_async_info");
-  *((void **)&RTL.init_async_info) =
-      DynLibrary->getAddressOfSymbol("__tgt_rtl_init_async_info");
-  *((void **)&RTL.init_device_info) =
-      DynLibrary->getAddressOfSymbol("__tgt_rtl_init_device_info");
-  *((void **)&RTL.data_lock) =
-      DynLibrary->getAddressOfSymbol("__tgt_rtl_data_lock");
-  *((void **)&RTL.data_unlock) =
-      DynLibrary->getAddressOfSymbol("__tgt_rtl_data_unlock");
-  *((void **)&RTL.data_notify_mapped) =
-      DynLibrary->getAddressOfSymbol("__tgt_rtl_data_notify_mapped");
-  *((void **)&RTL.data_notify_unmapped) =
-      DynLibrary->getAddressOfSymbol("__tgt_rtl_data_notify_unmapped");
-  *((void **)&RTL.has_apu_device) =
-      DynLibrary->getAddressOfSymbol("__tgt_rtl_has_apu_device");
-  *((void **)&RTL.has_USM_capable_dGPU) =
-      DynLibrary->getAddressOfSymbol("__tgt_rtl_has_USM_capable_dGPU");
-  *((void **)&RTL.are_allocations_for_maps_on_apus_disabled) =
-      DynLibrary->getAddressOfSymbol(
-          "__tgt_rtl_are_allocations_for_maps_on_apus_disabled");
-  *((void **)&RTL.requested_prepopulate_gpu_page_table) =
-      DynLibrary->getAddressOfSymbol(
-          "__tgt_rtl_requested_prepopulate_gpu_page_table");
-  *((void **)&RTL.is_no_maps_check) =
-      DynLibrary->getAddressOfSymbol("__tgt_rtl_is_no_maps_check");
-  *((void **)&RTL.is_fine_grained_memory_enabled) =
-      DynLibrary->getAddressOfSymbol(
-          "__tgt_rtl_is_fine_grained_memory_enabled");
-  *((void **)&RTL.is_system_supporting_managed_memory) =
-      DynLibrary->getAddressOfSymbol(
-          "__tgt_rtl_is_system_supporting_managed_memory");
-  *((void **)&RTL.set_device_offset) =
-      DynLibrary->getAddressOfSymbol("__tgt_rtl_set_device_offset");
-
-  // Record Replay RTL
-  *((void **)&RTL.activate_record_replay) =
-      DynLibrary->getAddressOfSymbol("__tgt_rtl_initialize_record_replay");
-
-=======
->>>>>>> e017169d
   RTL.LibraryHandler = std::move(DynLibrary);
 
   // Successfully loaded
@@ -557,11 +421,6 @@
 
 void PluginAdaptorManagerTy::unregisterLib(__tgt_bin_desc *Desc) {
   DP("Unloading target library!\n");
-
-  // Flush in-process OMPT trace records and shut down helper threads
-  // before unloading the library.
-  OMPT_TRACING_IF_ENABLED(
-      llvm::omp::target::ompt::TraceRecordManager.shutdownHelperThreads(););
 
   PM->RTLsMtx.lock();
   // Find which RTL understands each image, if any.
