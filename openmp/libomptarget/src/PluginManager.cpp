--- conflicted
+++ resolved
@@ -24,17 +24,7 @@
 PluginManager *PM;
 
 // List of all plugins that can support offloading.
-<<<<<<< HEAD
-static const char *RTLNames[] = {
-    /* AMDGPU target        */ "libomptarget.rtl.amdgpu",
-    /* CUDA target          */ "libomptarget.rtl.cuda",
-    /* x86_64 target        */ "libomptarget.rtl.x86_64",
-    /* AArch64 target       */ "libomptarget.rtl.aarch64",
-    /* PowerPC target       */ "libomptarget.rtl.ppc64",
-};
-=======
 static const char *RTLNames[] = {ENABLED_OFFLOAD_PLUGINS};
->>>>>>> 04c4566c
 
 PluginAdaptorTy::PluginAdaptorTy(const std::string &Name) : Name(Name) {
   DP("Attempting to load library '%s'...\n", Name.c_str());
@@ -55,15 +45,12 @@
   NAME = reinterpret_cast<decltype(NAME)>(                                     \
       LibraryHandler->getAddressOfSymbol(GETNAME(__tgt_rtl_##NAME)));          \
   if (MANDATORY && !NAME) {                                                    \
-<<<<<<< HEAD
     DP("Invalid plugin as necessary interface is not found.\n");               \
-    return;                                                                    \
-=======
-    return createStringError(inconvertibleErrorCode(),                         \
+    createStringError(inconvertibleErrorCode(),                                \
                              "Invalid plugin as necessary interface function " \
                              "(%s) was not found.\n",                          \
                              std::string(#NAME).c_str());                      \
->>>>>>> 04c4566c
+    return;                                                                    \
   }
 
 #include "Shared/PluginAPI.inc"
