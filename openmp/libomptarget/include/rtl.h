//===------------ rtl.h - Target independent OpenMP target RTL ------------===//
//
// Part of the LLVM Project, under the Apache License v2.0 with LLVM Exceptions.
// See https://llvm.org/LICENSE.txt for license information.
// SPDX-License-Identifier: Apache-2.0 WITH LLVM-exception
//
//===----------------------------------------------------------------------===//
//
// Declarations for handling RTL plugins.
//
//===----------------------------------------------------------------------===//

#ifndef _OMPTARGET_RTL_H
#define _OMPTARGET_RTL_H

#include "omptarget.h"
#include <list>
#include <map>
#include <mutex>
#include <string>
#include <vector>

// Forward declarations.
struct DeviceTy;
struct __tgt_bin_desc;

struct RTLInfoTy {
  typedef int32_t(is_valid_binary_ty)(void *);
  typedef int32_t(is_data_exchangable_ty)(int32_t, int32_t);
  typedef int32_t(number_of_devices_ty)();
  typedef int32_t(init_device_ty)(int32_t);
  typedef __tgt_target_table *(load_binary_ty)(int32_t, void *);
  typedef void *(data_alloc_ty)(int32_t, int64_t, void *, int32_t);
  typedef int32_t(data_submit_ty)(int32_t, void *, void *, int64_t);
  typedef int32_t(data_submit_async_ty)(int32_t, void *, void *, int64_t,
                                        __tgt_async_info *);
  typedef int32_t(data_retrieve_ty)(int32_t, void *, void *, int64_t);
  typedef int32_t(data_retrieve_async_ty)(int32_t, void *, void *, int64_t,
                                          __tgt_async_info *);
  typedef int32_t(data_exchange_ty)(int32_t, void *, int32_t, void *, int64_t);
  typedef int32_t(data_exchange_async_ty)(int32_t, void *, int32_t, void *,
                                          int64_t, __tgt_async_info *);
  typedef int32_t(data_delete_ty)(int32_t, void *);
  typedef int32_t(run_region_ty)(int32_t, void *, void **, ptrdiff_t *,
                                 int32_t);
  typedef int32_t(run_region_async_ty)(int32_t, void *, void **, ptrdiff_t *,
                                       int32_t, __tgt_async_info *);
  typedef int32_t(run_team_region_ty)(int32_t, void *, void **, ptrdiff_t *,
                                      int32_t, int32_t, int32_t, uint64_t);
  typedef int32_t(run_team_region_async_ty)(int32_t, void *, void **,
                                            ptrdiff_t *, int32_t, int32_t,
                                            int32_t, uint64_t,
                                            __tgt_async_info *);
  typedef int64_t(init_requires_ty)(int64_t);
  typedef int32_t(synchronize_ty)(int32_t, __tgt_async_info *);
  typedef int32_t (*register_lib_ty)(__tgt_bin_desc *);
  typedef int32_t(supports_empty_images_ty)();
  typedef void(print_device_info_ty)(int32_t);
  typedef void(set_info_flag_ty)(uint32_t);
  typedef int32_t(create_event_ty)(int32_t, void **);
  typedef int32_t(record_event_ty)(int32_t, void *, __tgt_async_info *);
  typedef int32_t(wait_event_ty)(int32_t, void *, __tgt_async_info *);
  typedef int32_t(sync_event_ty)(int32_t, void *);
  typedef int32_t(destroy_event_ty)(int32_t, void *);
<<<<<<< HEAD
  typedef int(set_coarse_grain_mem_region_ty)(void *, int64_t);
  typedef int32_t(query_coarse_grain_mem_region_ty)(void *, int64_t);
  typedef int32_t(enable_access_to_all_agents_ty)(void *, int32_t);
=======
  typedef int32_t(release_async_info_ty)(int32_t, __tgt_async_info *);
  typedef int32_t(init_async_info_ty)(int32_t, __tgt_async_info **);
  typedef int64_t(init_device_into_ty)(int64_t, __tgt_device_info *,
                                       const char **);

>>>>>>> 30ac5f9e
  int32_t Idx = -1;             // RTL index, index is the number of devices
                                // of other RTLs that were registered before,
                                // i.e. the OpenMP index of the first device
                                // to be registered with this RTL.
  int32_t NumberOfDevices = -1; // Number of devices this RTL deals with.

  void *LibraryHandler = nullptr;

#ifdef OMPTARGET_DEBUG
  std::string RTLName;
#endif

  // Functions implemented in the RTL.
  is_valid_binary_ty *is_valid_binary = nullptr;
  is_data_exchangable_ty *is_data_exchangable = nullptr;
  number_of_devices_ty *number_of_devices = nullptr;
  init_device_ty *init_device = nullptr;
  load_binary_ty *load_binary = nullptr;
  data_alloc_ty *data_alloc = nullptr;
  data_submit_ty *data_submit = nullptr;
  data_submit_async_ty *data_submit_async = nullptr;
  data_retrieve_ty *data_retrieve = nullptr;
  data_retrieve_async_ty *data_retrieve_async = nullptr;
  data_exchange_ty *data_exchange = nullptr;
  data_exchange_async_ty *data_exchange_async = nullptr;
  data_delete_ty *data_delete = nullptr;
  run_region_ty *run_region = nullptr;
  run_region_async_ty *run_region_async = nullptr;
  run_team_region_ty *run_team_region = nullptr;
  run_team_region_async_ty *run_team_region_async = nullptr;
  init_requires_ty *init_requires = nullptr;
  synchronize_ty *synchronize = nullptr;
  register_lib_ty register_lib = nullptr;
  register_lib_ty unregister_lib = nullptr;
  supports_empty_images_ty *supports_empty_images = nullptr;
  set_info_flag_ty *set_info_flag = nullptr;
  print_device_info_ty *print_device_info = nullptr;
  create_event_ty *create_event = nullptr;
  record_event_ty *record_event = nullptr;
  wait_event_ty *wait_event = nullptr;
  sync_event_ty *sync_event = nullptr;
  destroy_event_ty *destroy_event = nullptr;
<<<<<<< HEAD
  set_coarse_grain_mem_region_ty *set_coarse_grain_mem_region = nullptr;
  query_coarse_grain_mem_region_ty *query_coarse_grain_mem_region = nullptr;
  enable_access_to_all_agents_ty *enable_access_to_all_agents = nullptr;
=======
  init_async_info_ty *init_async_info = nullptr;
  init_device_into_ty *init_device_info = nullptr;
  release_async_info_ty *release_async_info = nullptr;
>>>>>>> 30ac5f9e

  // Are there images associated with this RTL.
  bool isUsed = false;

  // Mutex for thread-safety when calling RTL interface functions.
  // It is easier to enforce thread-safety at the libomptarget level,
  // so that developers of new RTLs do not have to worry about it.
  std::mutex Mtx;
};

/// RTLs identified in the system.
struct RTLsTy {
  // List of the detected runtime libraries.
  std::list<RTLInfoTy> AllRTLs;

  // Array of pointers to the detected runtime libraries that have compatible
  // binaries.
  std::vector<RTLInfoTy *> UsedRTLs;

  int64_t RequiresFlags = OMP_REQ_UNDEFINED;

  // Set by OMPX_DISABLE_MAPS environment variable.
  // When active, maps are ignored by the runtime
  bool NoUSMMapChecks = false;

  explicit RTLsTy() = default;

  // Register the clauses of the requires directive.
  void RegisterRequires(int64_t flags);

  // Initialize RTL if it has not been initialized
  void initRTLonce(RTLInfoTy &RTL);

  // Initialize all RTLs
  void initAllRTLs();

  // Register a shared library with all (compatible) RTLs.
  void RegisterLib(__tgt_bin_desc *desc);

  // Unregister a shared library from all RTLs.
  void UnregisterLib(__tgt_bin_desc *desc);

  // Mutex-like object to guarantee thread-safety and unique initialization
  // (i.e. the library attempts to load the RTLs (plugins) only once).
  std::once_flag initFlag;
  void LoadRTLs(); // not thread-safe
};

/// Map between the host entry begin and the translation table. Each
/// registered library gets one TranslationTable. Use the map from
/// __tgt_offload_entry so that we may quickly determine whether we
/// are trying to (re)register an existing lib or really have a new one.
struct TranslationTable {
  __tgt_target_table HostTable;

  // Image assigned to a given device.
  std::vector<__tgt_device_image *> TargetsImages; // One image per device ID.

  // Table of entry points or NULL if it was not already computed.
  std::vector<__tgt_target_table *> TargetsTable; // One table per device ID.
};
typedef std::map<__tgt_offload_entry *, TranslationTable>
    HostEntriesBeginToTransTableTy;

/// Map between the host ptr and a table index
struct TableMap {
  TranslationTable *Table = nullptr; // table associated with the host ptr.
  uint32_t Index = 0; // index in which the host ptr translated entry is found.
  TableMap() = default;
  TableMap(TranslationTable *table, uint32_t index)
      : Table(table), Index(index) {}
};
typedef std::map<void *, TableMap> HostPtrToTableMapTy;

#endif<|MERGE_RESOLUTION|>--- conflicted
+++ resolved
@@ -62,17 +62,14 @@
   typedef int32_t(wait_event_ty)(int32_t, void *, __tgt_async_info *);
   typedef int32_t(sync_event_ty)(int32_t, void *);
   typedef int32_t(destroy_event_ty)(int32_t, void *);
-<<<<<<< HEAD
   typedef int(set_coarse_grain_mem_region_ty)(void *, int64_t);
   typedef int32_t(query_coarse_grain_mem_region_ty)(void *, int64_t);
   typedef int32_t(enable_access_to_all_agents_ty)(void *, int32_t);
-=======
   typedef int32_t(release_async_info_ty)(int32_t, __tgt_async_info *);
   typedef int32_t(init_async_info_ty)(int32_t, __tgt_async_info **);
   typedef int64_t(init_device_into_ty)(int64_t, __tgt_device_info *,
                                        const char **);
 
->>>>>>> 30ac5f9e
   int32_t Idx = -1;             // RTL index, index is the number of devices
                                 // of other RTLs that were registered before,
                                 // i.e. the OpenMP index of the first device
@@ -115,15 +112,12 @@
   wait_event_ty *wait_event = nullptr;
   sync_event_ty *sync_event = nullptr;
   destroy_event_ty *destroy_event = nullptr;
-<<<<<<< HEAD
   set_coarse_grain_mem_region_ty *set_coarse_grain_mem_region = nullptr;
   query_coarse_grain_mem_region_ty *query_coarse_grain_mem_region = nullptr;
   enable_access_to_all_agents_ty *enable_access_to_all_agents = nullptr;
-=======
   init_async_info_ty *init_async_info = nullptr;
   init_device_into_ty *init_device_info = nullptr;
   release_async_info_ty *release_async_info = nullptr;
->>>>>>> 30ac5f9e
 
   // Are there images associated with this RTL.
   bool isUsed = false;
