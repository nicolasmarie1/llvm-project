//===----------- device.h - Target independent OpenMP target RTL ----------===//
//
// Part of the LLVM Project, under the Apache License v2.0 with LLVM Exceptions.
// See https://llvm.org/LICENSE.txt for license information.
// SPDX-License-Identifier: Apache-2.0 WITH LLVM-exception
//
//===----------------------------------------------------------------------===//
//
// Declarations for managing devices that are handled by RTL plugins.
//
//===----------------------------------------------------------------------===//

#ifndef _OMPTARGET_DEVICE_H
#define _OMPTARGET_DEVICE_H

#include <cassert>
#include <cstddef>
#include <cstdint>
#include <cstring>
#include <list>
#include <map>
#include <mutex>
#include <set>

#include "ExclusiveAccess.h"
#include "omptarget.h"
#include "rtl.h"

#include "OpenMP/Mapping.h"

// Forward declarations.
struct PluginAdaptorTy;
struct __tgt_bin_desc;
struct __tgt_target_table;

// enum for OMP_TARGET_OFFLOAD; keep in sync with kmp.h definition
enum kmp_target_offload_kind {
  tgt_disabled = 0,
  tgt_default = 1,
  tgt_mandatory = 2
};
typedef enum kmp_target_offload_kind kmp_target_offload_kind_t;

//
struct PendingCtorDtorListsTy {
  std::list<void *> PendingCtors;
  std::list<void *> PendingDtors;
};
typedef std::map<__tgt_bin_desc *, PendingCtorDtorListsTy>
    PendingCtorsDtorsPerLibrary;

struct DeviceTy {
  int32_t DeviceID;
  PluginAdaptorTy *RTL;
  int32_t RTLDeviceID;
  /// The physical number of processors that may concurrently execute a team
  /// For cuda, this is number of SMs, for amdgcn, this is number of CUs.
  /// This field is used by ompx_get_team_procs(devid).
  int32_t TeamProcs;

  bool IsInit;
  std::once_flag InitFlag;
  bool HasPendingGlobals;

  /// Host data to device map type with a wrapper key indirection that allows
  /// concurrent modification of the entries without invalidating the underlying
  /// entries.
  using HostDataToTargetListTy =
      std::set<HostDataToTargetMapKeyTy, std::less<>>;

  /// The HDTTMap is a protected object that can only be accessed by one thread
  /// at a time.
  ProtectedObj<HostDataToTargetListTy> HostDataToTargetMap;

  /// The type used to access the HDTT map.
  using HDTTMapAccessorTy = decltype(HostDataToTargetMap)::AccessorTy;

  PendingCtorsDtorsPerLibrary PendingCtorsDtors;

  std::mutex PendingGlobalsMtx;

<<<<<<< HEAD
  /// Flag to force synchronous data transfers
  /// Controlled via environment flag OMPX_FORCE_SYNC_REGIONS
  bool ForceSynchronousTargetRegions;

  DeviceTy(RTLInfoTy *RTL);
=======
  DeviceTy(PluginAdaptorTy *RTL);
>>>>>>> fce4c0ac
  // DeviceTy is not copyable
  DeviceTy(const DeviceTy &D) = delete;
  DeviceTy &operator=(const DeviceTy &D) = delete;

  ~DeviceTy();

  // Return true if data can be copied to DstDevice directly
  bool isDataExchangable(const DeviceTy &DstDevice);

  /// Lookup the mapping of \p HstPtrBegin in \p HDTTMap. The accessor ensures
  /// exclusive access to the HDTT map.
  LookupResult lookupMapping(HDTTMapAccessorTy &HDTTMap, void *HstPtrBegin,
                             int64_t Size,
                             HostDataToTargetTy *OwnedTPR = nullptr);

  /// Get the target pointer based on host pointer begin and base. If the
  /// mapping already exists, the target pointer will be returned directly. In
  /// addition, if required, the memory region pointed by \p HstPtrBegin of size
  /// \p Size will also be transferred to the device. If the mapping doesn't
  /// exist, and if unified shared memory is not enabled, a new mapping will be
  /// created and the data will also be transferred accordingly. nullptr will be
  /// returned because of any of following reasons:
  /// - Data allocation failed;
  /// - The user tried to do an illegal mapping;
  /// - Data transfer issue fails.
  TargetPointerResultTy getTargetPointer(
      HDTTMapAccessorTy &HDTTMap, void *HstPtrBegin, void *HstPtrBase,
      int64_t TgtPadding, int64_t Size, map_var_info_t HstPtrName,
      bool HasFlagTo, bool HasFlagAlways, bool IsImplicit, bool UpdateRefCount,
      bool HasCloseModifier, bool HasPresentModifier, bool HasHoldModifier,
      AsyncInfoTy &AsyncInfo, HostDataToTargetTy *OwnedTPR = nullptr,
      bool ReleaseHDTTMap = true);

  /// Return the target pointer for \p HstPtrBegin in \p HDTTMap. The accessor
  /// ensures exclusive access to the HDTT map.
  void *getTgtPtrBegin(HDTTMapAccessorTy &HDTTMap, void *HstPtrBegin,
                       int64_t Size);

  /// Return the target pointer begin (where the data will be moved).
  /// Used by targetDataBegin, targetDataEnd, targetDataUpdate and target.
  /// - \p UpdateRefCount and \p UseHoldRefCount controls which and if the entry
  /// reference counters will be decremented.
  /// - \p MustContain enforces that the query must not extend beyond an already
  /// mapped entry to be valid.
  /// - \p ForceDelete deletes the entry regardless of its reference counting
  /// (unless it is infinite).
  /// - \p FromDataEnd tracks the number of threads referencing the entry at
  /// targetDataEnd for delayed deletion purpose.
  [[nodiscard]] TargetPointerResultTy
  getTgtPtrBegin(void *HstPtrBegin, int64_t Size, bool UpdateRefCount,
                 bool UseHoldRefCount, bool MustContain = false,
                 bool ForceDelete = false, bool FromDataEnd = false);

  /// Remove the \p Entry from the data map. Expect the entry's total reference
  /// count to be zero and the caller thread to be the last one using it. \p
  /// HDTTMap ensure the caller holds exclusive access and can modify the map.
  /// Return \c OFFLOAD_SUCCESS if the map entry existed, and return \c
  /// OFFLOAD_FAIL if not. It is the caller's responsibility to skip calling
  /// this function if the map entry is not expected to exist because \p
  /// HstPtrBegin uses shared memory.
  [[nodiscard]] int eraseMapEntry(HDTTMapAccessorTy &HDTTMap,
                                  HostDataToTargetTy *Entry, int64_t Size);

  /// Deallocate the \p Entry from the device memory and delete it. Return \c
  /// OFFLOAD_SUCCESS if the deallocation operations executed successfully, and
  /// return \c OFFLOAD_FAIL otherwise.
  [[nodiscard]] int deallocTgtPtrAndEntry(HostDataToTargetTy *Entry,
                                          int64_t Size);

  int associatePtr(void *HstPtrBegin, void *TgtPtrBegin, int64_t Size);
  int disassociatePtr(void *HstPtrBegin);

  // calls to RTL
  int32_t initOnce();
  __tgt_target_table *loadBinary(void *Img);

  // device memory allocation/deallocation routines
  /// Allocates \p Size bytes on the device, host or shared memory space
  /// (depending on \p Kind) and returns the address/nullptr when
  /// succeeds/fails. \p HstPtr is an address of the host data which the
  /// allocated target data will be associated with. If it is unknown, the
  /// default value of \p HstPtr is nullptr. Note: this function doesn't do
  /// pointer association. Actually, all the __tgt_rtl_data_alloc
  /// implementations ignore \p HstPtr. \p Kind dictates what allocator should
  /// be used (host, shared, device).
  void *allocData(int64_t Size, void *HstPtr = nullptr,
                  int32_t Kind = TARGET_ALLOC_DEFAULT);
  /// Deallocates memory which \p TgtPtrBegin points at and returns
  /// OFFLOAD_SUCCESS/OFFLOAD_FAIL when succeeds/fails. p Kind dictates what
  /// allocator should be used (host, shared, device).
  int32_t deleteData(void *TgtPtrBegin, int32_t Kind = TARGET_ALLOC_DEFAULT);

  // Data transfer. When AsyncInfo is nullptr, the transfer will be
  // synchronous.
  // Copy data from host to device
  int32_t submitData(void *TgtPtrBegin, void *HstPtrBegin, int64_t Size,
                     AsyncInfoTy &AsyncInfo,
                     HostDataToTargetTy *Entry = nullptr);
  // Copy data from device back to host
  int32_t retrieveData(void *HstPtrBegin, void *TgtPtrBegin, int64_t Size,
                       AsyncInfoTy &AsyncInfo,
                       HostDataToTargetTy *Entry = nullptr);
  // Copy data from current device to destination device directly
  int32_t dataExchange(void *SrcPtr, DeviceTy &DstDev, void *DstPtr,
                       int64_t Size, AsyncInfoTy &AsyncInfo);

  /// Notify the plugin about a new mapping starting at the host address
  /// \p HstPtr and \p Size bytes.
  int32_t notifyDataMapped(void *HstPtr, int64_t Size);

  /// Notify the plugin about an existing mapping being unmapped starting at
  /// the host address \p HstPtr.
  int32_t notifyDataUnmapped(void *HstPtr);

  // Launch the kernel identified by \p TgtEntryPtr with the given arguments.
  int32_t launchKernel(void *TgtEntryPtr, void **TgtVarsPtr,
                       ptrdiff_t *TgtOffsets, const KernelArgsTy &KernelArgs,
                       AsyncInfoTy &AsyncInfo);

  /// Synchronize device/queue/event based on \p AsyncInfo and return
  /// OFFLOAD_SUCCESS/OFFLOAD_FAIL when succeeds/fails.
  int32_t synchronize(AsyncInfoTy &AsyncInfo);

  /// Query for device/queue/event based completion on \p AsyncInfo in a
  /// non-blocking manner and return OFFLOAD_SUCCESS/OFFLOAD_FAIL when
  /// succeeds/fails. Must be called multiple times until AsyncInfo is
  /// completed and AsyncInfo.isDone() returns true.
  int32_t queryAsync(AsyncInfoTy &AsyncInfo);

  /// Calls the corresponding print in the \p RTLDEVID
  /// device RTL to obtain the information of the specific device.
  bool printDeviceInfo(int32_t RTLDevID);

  /// Event related interfaces.
  /// {
  /// Create an event.
  int32_t createEvent(void **Event);

  /// Record the event based on status in AsyncInfo->Queue at the moment the
  /// function is called.
  int32_t recordEvent(void *Event, AsyncInfoTy &AsyncInfo);

  /// Wait for an event. This function can be blocking or non-blocking,
  /// depending on the implmentation. It is expected to set a dependence on the
  /// event such that corresponding operations shall only start once the event
  /// is fulfilled.
  int32_t waitEvent(void *Event, AsyncInfoTy &AsyncInfo);

  /// Synchronize the event. It is expected to block the thread.
  int32_t syncEvent(void *Event);

  /// Destroy the event.
  int32_t destroyEvent(void *Event);

  void setTeamProcs(int32_t num_team_procs) { TeamProcs = num_team_procs; }
  int32_t getTeamProcs() { return TeamProcs; }
  /// }

private:
  // Call to RTL
  void init(); // To be called only via DeviceTy::initOnce()

  /// Deinitialize the device (and plugin).
  void deinit();
};

extern bool deviceIsReady(int DeviceNum);

<<<<<<< HEAD
/// Struct for the data required to handle plugins
struct PluginManager {
  PluginManager(bool UseEventsForAtomicTransfers)
      : UseEventsForAtomicTransfers(UseEventsForAtomicTransfers) {}

  /// RTLs identified on the host
  RTLsTy RTLs;

  /// Executable images and information extracted from the input images passed
  /// to the runtime.
  std::list<std::pair<__tgt_device_image, __tgt_image_info>> Images;

  /// Devices associated with RTLs
  std::vector<std::unique_ptr<DeviceTy>> Devices;
  std::mutex RTLsMtx; ///< For RTLs and Devices

  /// Translation table retreived from the binary
  HostEntriesBeginToTransTableTy HostEntriesBeginToTransTable;
  std::mutex TrlTblMtx; ///< For Translation Table
  /// Host offload entries in order of image registration
  std::vector<__tgt_offload_entry *> HostEntriesBeginRegistrationOrder;

  /// Map from ptrs on the host to an entry in the Translation Table
  HostPtrToTableMapTy HostPtrToTableMap;
  std::mutex TblMapMtx; ///< For HostPtrToTableMap

  // Store target policy (disabled, mandatory, default)
  kmp_target_offload_kind_t TargetOffloadPolicy = tgt_default;
  std::mutex TargetOffloadMtx; ///< For TargetOffloadPolicy

  /// Flag to indicate if we use events to ensure the atomicity of
  /// map clauses or not. Can be modified with an environment variable.
  const bool UseEventsForAtomicTransfers;

  // Work around for plugins that call dlopen on shared libraries that call
  // tgt_register_lib during their initialisation. Stash the pointers in a
  // vector until the plugins are all initialised and then register them.
  bool delayRegisterLib(__tgt_bin_desc *Desc) {
    if (RTLsLoaded)
      return false;
    DelayedBinDesc.push_back(Desc);
    return true;
  }

  void registerDelayedLibraries() {
    // Only called by libomptarget constructor
    RTLsLoaded = true;
    for (auto *Desc : DelayedBinDesc)
      __tgt_register_lib(Desc);
    DelayedBinDesc.clear();
  }

private:
  bool RTLsLoaded = false;
  llvm::SmallVector<__tgt_bin_desc *> DelayedBinDesc;
};

extern PluginManager *PM;

=======
>>>>>>> fce4c0ac
#endif<|MERGE_RESOLUTION|>--- conflicted
+++ resolved
@@ -79,15 +79,11 @@
 
   std::mutex PendingGlobalsMtx;
 
-<<<<<<< HEAD
   /// Flag to force synchronous data transfers
   /// Controlled via environment flag OMPX_FORCE_SYNC_REGIONS
   bool ForceSynchronousTargetRegions;
 
-  DeviceTy(RTLInfoTy *RTL);
-=======
   DeviceTy(PluginAdaptorTy *RTL);
->>>>>>> fce4c0ac
   // DeviceTy is not copyable
   DeviceTy(const DeviceTy &D) = delete;
   DeviceTy &operator=(const DeviceTy &D) = delete;
@@ -256,66 +252,4 @@
 
 extern bool deviceIsReady(int DeviceNum);
 
-<<<<<<< HEAD
-/// Struct for the data required to handle plugins
-struct PluginManager {
-  PluginManager(bool UseEventsForAtomicTransfers)
-      : UseEventsForAtomicTransfers(UseEventsForAtomicTransfers) {}
-
-  /// RTLs identified on the host
-  RTLsTy RTLs;
-
-  /// Executable images and information extracted from the input images passed
-  /// to the runtime.
-  std::list<std::pair<__tgt_device_image, __tgt_image_info>> Images;
-
-  /// Devices associated with RTLs
-  std::vector<std::unique_ptr<DeviceTy>> Devices;
-  std::mutex RTLsMtx; ///< For RTLs and Devices
-
-  /// Translation table retreived from the binary
-  HostEntriesBeginToTransTableTy HostEntriesBeginToTransTable;
-  std::mutex TrlTblMtx; ///< For Translation Table
-  /// Host offload entries in order of image registration
-  std::vector<__tgt_offload_entry *> HostEntriesBeginRegistrationOrder;
-
-  /// Map from ptrs on the host to an entry in the Translation Table
-  HostPtrToTableMapTy HostPtrToTableMap;
-  std::mutex TblMapMtx; ///< For HostPtrToTableMap
-
-  // Store target policy (disabled, mandatory, default)
-  kmp_target_offload_kind_t TargetOffloadPolicy = tgt_default;
-  std::mutex TargetOffloadMtx; ///< For TargetOffloadPolicy
-
-  /// Flag to indicate if we use events to ensure the atomicity of
-  /// map clauses or not. Can be modified with an environment variable.
-  const bool UseEventsForAtomicTransfers;
-
-  // Work around for plugins that call dlopen on shared libraries that call
-  // tgt_register_lib during their initialisation. Stash the pointers in a
-  // vector until the plugins are all initialised and then register them.
-  bool delayRegisterLib(__tgt_bin_desc *Desc) {
-    if (RTLsLoaded)
-      return false;
-    DelayedBinDesc.push_back(Desc);
-    return true;
-  }
-
-  void registerDelayedLibraries() {
-    // Only called by libomptarget constructor
-    RTLsLoaded = true;
-    for (auto *Desc : DelayedBinDesc)
-      __tgt_register_lib(Desc);
-    DelayedBinDesc.clear();
-  }
-
-private:
-  bool RTLsLoaded = false;
-  llvm::SmallVector<__tgt_bin_desc *> DelayedBinDesc;
-};
-
-extern PluginManager *PM;
-
-=======
->>>>>>> fce4c0ac
 #endif