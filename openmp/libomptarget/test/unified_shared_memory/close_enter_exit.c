// RUN: %libomptarget-compile-run-and-check-generic

// REQUIRES: unified_shared_memory
// UNSUPPORTED: clang-6, clang-7, clang-8, clang-9

<<<<<<< HEAD
// Fails on amdgcn with error: GPU Memory Error
=======
// Fails on amdgpu with error: GPU Memory Error
// Fails on nvptx with error: an illegal memory access was encountered
>>>>>>> 35c19fdd
// XFAIL: amdgcn-amd-amdhsa
// XFAIL: nvptx64-nvidia-cuda
// XFAIL: nvptx64-nvidia-cuda-LTO

#include <omp.h>
#include <stdio.h>

#pragma omp requires unified_shared_memory

#define N 1024

int main(int argc, char *argv[]) {
  int fails;
  void *host_alloc = 0, *device_alloc = 0;
  int *a = (int *)malloc(N * sizeof(int));
  int dev = omp_get_default_device();

  // Init
  for (int i = 0; i < N; ++i) {
    a[i] = 10;
  }
  host_alloc = &a[0];

  //
  // map + target no close
  //
#pragma omp target data map(tofrom : a[ : N]) map(tofrom : device_alloc)
  {
#pragma omp target map(tofrom : device_alloc)
    { device_alloc = &a[0]; }
  }

  // CHECK: a used from unified memory.
  if (device_alloc == host_alloc)
    printf("a used from unified memory.\n");

  //
  // map + target with close
  //
  device_alloc = 0;
#pragma omp target data map(close, tofrom : a[ : N]) map(tofrom : device_alloc)
  {
#pragma omp target map(tofrom : device_alloc)
    { device_alloc = &a[0]; }
  }
  // CHECK: a copied to device.
  if (device_alloc != host_alloc)
    printf("a copied to device.\n");

  //
  // map + use_device_ptr no close
  //
  device_alloc = 0;
#pragma omp target data map(tofrom : a[ : N]) use_device_ptr(a)
  { device_alloc = &a[0]; }

  // CHECK: a used from unified memory with use_device_ptr.
  if (device_alloc == host_alloc)
    printf("a used from unified memory with use_device_ptr.\n");

  //
  // map + use_device_ptr close
  //
  device_alloc = 0;
#pragma omp target data map(close, tofrom : a[ : N]) use_device_ptr(a)
  { device_alloc = &a[0]; }

  // CHECK: a used from device memory with use_device_ptr.
  if (device_alloc != host_alloc)
    printf("a used from device memory with use_device_ptr.\n");

  //
  // map enter/exit + close
  //
  device_alloc = 0;
#pragma omp target enter data map(close, to : a[ : N])

#pragma omp target map(from : device_alloc)
  {
    device_alloc = &a[0];
    a[0] = 99;
  }

  // 'close' is missing, so the runtime must check whether s is actually in
  // shared memory in order to determine whether to transfer data and delete the
  // allocation.
#pragma omp target exit data map(from : a[ : N])

  // CHECK: a has been mapped to the device.
  if (device_alloc != host_alloc)
    printf("a has been mapped to the device.\n");

  // CHECK: a[0]=99
  // CHECK: a is present: 0
  printf("a[0]=%d\n", a[0]);
  printf("a is present: %d\n", omp_target_is_present(a, dev));

  free(a);

  // CHECK: Done!
  printf("Done!\n");

  return 0;
}<|MERGE_RESOLUTION|>--- conflicted
+++ resolved
@@ -3,12 +3,8 @@
 // REQUIRES: unified_shared_memory
 // UNSUPPORTED: clang-6, clang-7, clang-8, clang-9
 
-<<<<<<< HEAD
-// Fails on amdgcn with error: GPU Memory Error
-=======
 // Fails on amdgpu with error: GPU Memory Error
 // Fails on nvptx with error: an illegal memory access was encountered
->>>>>>> 35c19fdd
 // XFAIL: amdgcn-amd-amdhsa
 // XFAIL: nvptx64-nvidia-cuda
 // XFAIL: nvptx64-nvidia-cuda-LTO
