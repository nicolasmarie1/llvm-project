// RUN: %libomptarget-compile-generic -fopenmp-extensions
// RUN: %libomptarget-run-generic | %fcheck-generic -strict-whitespace

// amdgcn does not have printf definition
// XFAIL: amdgcn-amd-amdhsa
<<<<<<< HEAD
// XFAIL: amdgcn-amd-amdhsa-oldDriver
// XFAIL: amdgcn-amd-amdhsa-LTO
=======
>>>>>>> e098ee72

#include <omp.h>
#include <stdio.h>

#define CHECK_PRESENCE(Var1, Var2, Var3)                                       \
  printf("    presence of %s, %s, %s: %d, %d, %d\n", #Var1, #Var2, #Var3,      \
         omp_target_is_present(&(Var1), omp_get_default_device()),             \
         omp_target_is_present(&(Var2), omp_get_default_device()),             \
         omp_target_is_present(&(Var3), omp_get_default_device()))

#define CHECK_VALUES(Var1, Var2)                                               \
  printf("    values of %s, %s: %d, %d\n", #Var1, #Var2, (Var1), (Var2))

int main() {
  struct S {
    int i;
    int j;
  } s;
  // CHECK: presence of s, s.i, s.j: 0, 0, 0
  CHECK_PRESENCE(s, s.i, s.j);

  // =======================================================================
  // Check that ompx_hold keeps entire struct present.

  // -----------------------------------------------------------------------
  // CHECK-LABEL: check:{{.*}}
  printf("check: ompx_hold only on first member\n");
  s.i = 20;
  s.j = 30;
#pragma omp target data map(tofrom : s) map(ompx_hold, tofrom : s.i)           \
    map(tofrom : s.j)
  {
    // CHECK-NEXT: presence of s, s.i, s.j: 1, 1, 1
    CHECK_PRESENCE(s, s.i, s.j);
#pragma omp target map(tofrom : s)
    {
      s.i = 21;
      s.j = 31;
    }
#pragma omp target exit data map(delete : s, s.i)
    // ompx_hold on s.i applies to all of s.
    // CHECK-NEXT: presence of s, s.i, s.j: 1, 1, 1
    // CHECK-NEXT: values of s.i, s.j: 20, 30
    CHECK_PRESENCE(s, s.i, s.j);
    CHECK_VALUES(s.i, s.j);
  }
  // CHECK-NEXT: presence of s, s.i, s.j: 0, 0, 0
  // CHECK-NEXT: values of s.i, s.j: 21, 31
  CHECK_PRESENCE(s, s.i, s.j);
  CHECK_VALUES(s.i, s.j);

  // -----------------------------------------------------------------------
  // CHECK-LABEL: check:{{.*}}
  printf("check: ompx_hold only on last member\n");
  s.i = 20;
  s.j = 30;
#pragma omp target data map(tofrom : s) map(tofrom : s.i)                      \
    map(ompx_hold, tofrom : s.j)
  {
    // CHECK-NEXT: presence of s, s.i, s.j: 1, 1, 1
    CHECK_PRESENCE(s, s.i, s.j);
#pragma omp target map(tofrom : s)
    {
      s.i = 21;
      s.j = 31;
    }
#pragma omp target exit data map(delete : s, s.i)
    // ompx_hold on s.j applies to all of s.
    // CHECK-NEXT: presence of s, s.i, s.j: 1, 1, 1
    // CHECK-NEXT: values of s.i, s.j: 20, 30
    CHECK_PRESENCE(s, s.i, s.j);
    CHECK_VALUES(s.i, s.j);
  }
  // CHECK-NEXT: presence of s, s.i, s.j: 0, 0, 0
  // CHECK-NEXT: values of s.i, s.j: 21, 31
  CHECK_PRESENCE(s, s.i, s.j);
  CHECK_VALUES(s.i, s.j);

  // -----------------------------------------------------------------------
  // CHECK-LABEL: check:{{.*}}
  printf("check: ompx_hold only on struct\n");
  s.i = 20;
  s.j = 30;
#pragma omp target data map(ompx_hold, tofrom : s) map(tofrom : s.i)           \
    map(tofrom : s.j)
  {
    // CHECK-NEXT: presence of s, s.i, s.j: 1, 1, 1
    CHECK_PRESENCE(s, s.i, s.j);
#pragma omp target map(tofrom : s)
    {
      s.i = 21;
      s.j = 31;
    }
#pragma omp target exit data map(delete : s, s.i)
    // CHECK-NEXT: presence of s, s.i, s.j: 1, 1, 1
    // CHECK-NEXT: values of s.i, s.j: 20, 30
    CHECK_PRESENCE(s, s.i, s.j);
    CHECK_VALUES(s.i, s.j);
  }
  // CHECK-NEXT: presence of s, s.i, s.j: 0, 0, 0
  // CHECK-NEXT: values of s.i, s.j: 21, 31
  CHECK_PRESENCE(s, s.i, s.j);
  CHECK_VALUES(s.i, s.j);

  // =======================================================================
  // Check that transfer to/from host checks reference count correctly.

  // -----------------------------------------------------------------------
  // CHECK-LABEL: check:{{.*}}
  printf("check: parent DynRefCount=1 is not sufficient for transfer\n");
  s.i = 20;
  s.j = 30;
#pragma omp target data map(ompx_hold, tofrom : s)
#pragma omp target data map(ompx_hold, tofrom : s)
  {
    // CHECK-NEXT: presence of s, s.i, s.j: 1, 1, 1
    CHECK_PRESENCE(s, s.i, s.j);
#pragma omp target map(from : s.i, s.j)
    {
      s.i = 21;
      s.j = 31;
    } // No transfer here even though parent's DynRefCount=1.
    // CHECK-NEXT: presence of s, s.i, s.j: 1, 1, 1
    // CHECK-NEXT: values of s.i, s.j: 20, 30
    CHECK_PRESENCE(s, s.i, s.j);
    CHECK_VALUES(s.i, s.j);
#pragma omp target map(to : s.i, s.j)
    { // No transfer here even though parent's DynRefCount=1.
      // CHECK-NEXT: values of s.i, s.j: 21, 31
      CHECK_VALUES(s.i, s.j);
    }
  }
  // CHECK-NEXT: presence of s, s.i, s.j: 0, 0, 0
  // CHECK-NEXT: values of s.i, s.j: 21, 31
  CHECK_PRESENCE(s, s.i, s.j);
  CHECK_VALUES(s.i, s.j);

  // -----------------------------------------------------------------------
  // CHECK-LABEL: check:{{.*}}
  printf("check: parent HoldRefCount=1 is not sufficient for transfer\n");
  s.i = 20;
  s.j = 30;
#pragma omp target data map(tofrom : s)
#pragma omp target data map(tofrom : s)
  {
    // CHECK-NEXT: presence of s, s.i, s.j: 1, 1, 1
    CHECK_PRESENCE(s, s.i, s.j);
#pragma omp target map(ompx_hold, from : s.i, s.j)
    {
      s.i = 21;
      s.j = 31;
    } // No transfer here even though parent's HoldRefCount=1.
    // CHECK-NEXT: presence of s, s.i, s.j: 1, 1, 1
    // CHECK-NEXT: values of s.i, s.j: 20, 30
    CHECK_PRESENCE(s, s.i, s.j);
    CHECK_VALUES(s.i, s.j);
#pragma omp target map(ompx_hold, to : s.i, s.j)
    { // No transfer here even though parent's HoldRefCount=1.
      // CHECK-NEXT: values of s.i, s.j: 21, 31
      CHECK_VALUES(s.i, s.j);
    }
  }
  // CHECK-NEXT: presence of s, s.i, s.j: 0, 0, 0
  // CHECK-NEXT: values of s.i, s.j: 21, 31
  CHECK_PRESENCE(s, s.i, s.j);
  CHECK_VALUES(s.i, s.j);

  // -----------------------------------------------------------------------
  // CHECK-LABEL: check:{{.*}}
  //
  // At the beginning of a region, if the parent's TotalRefCount=1, then the
  // transfer should happen.
  //
  // At the end of a region, it also must be true that the reference count being
  // decremented is the reference count that is 1.
  printf("check: parent TotalRefCount=1 is not sufficient for transfer\n");
  s.i = 20;
  s.j = 30;
#pragma omp target data map(ompx_hold, tofrom : s)
  {
    // CHECK-NEXT: presence of s, s.i, s.j: 1, 1, 1
    CHECK_PRESENCE(s, s.i, s.j);
#pragma omp target map(ompx_hold, tofrom : s.i, s.j)
    {
      s.i = 21;
      s.j = 31;
    }
#pragma omp target exit data map(from : s.i, s.j)
    // No transfer here even though parent's TotalRefCount=1.
    // CHECK-NEXT: presence of s, s.i, s.j: 1, 1, 1
    // CHECK-NEXT: values of s.i, s.j: 20, 30
    CHECK_PRESENCE(s, s.i, s.j);
    CHECK_VALUES(s.i, s.j);
  }
  // CHECK-NEXT: presence of s, s.i, s.j: 0, 0, 0
  // CHECK-NEXT: values of s.i, s.j: 21, 31
  CHECK_PRESENCE(s, s.i, s.j);
  CHECK_VALUES(s.i, s.j);

  return 0;
}<|MERGE_RESOLUTION|>--- conflicted
+++ resolved
@@ -3,11 +3,6 @@
 
 // amdgcn does not have printf definition
 // XFAIL: amdgcn-amd-amdhsa
-<<<<<<< HEAD
-// XFAIL: amdgcn-amd-amdhsa-oldDriver
-// XFAIL: amdgcn-amd-amdhsa-LTO
-=======
->>>>>>> e098ee72
 
 #include <omp.h>
 #include <stdio.h>
