--- conflicted
+++ resolved
@@ -7,12 +7,6 @@
 
 // RUN: %libomptarget-compile-run-and-check-generic
 
-<<<<<<< HEAD
-// amdgcn does not have printf definition
-// XFAIL: amdgcn-amd-amdhsa
-
-=======
->>>>>>> 2360e53e
 #include <omp.h>
 #include <stdio.h>
 
