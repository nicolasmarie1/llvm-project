--- conflicted
+++ resolved
@@ -81,12 +81,12 @@
   add_definitions(-DOMPTARGET_DEBUG)
 endif()
 
-<<<<<<< HEAD
 # OMPD support for libomptarget (currently only with cuda)
 set(LIBOMPTARGET_OMPD_SUPPORT FALSE CACHE BOOL "OMPD-support?")
 if (LIBOMPTARGET_OMPD_SUPPORT)
   add_definitions(-DOMPD_SUPPORT=1)
-=======
+endif()
+
 # No exceptions and no RTTI, except if requested.
 set(offload_compile_flags -fno-exceptions)
 if(NOT LLVM_ENABLE_RTTI)
@@ -104,7 +104,6 @@
   else()
     message(WARNING "LTO is not supported: ${output}")
   endif()
->>>>>>> 072cea66
 endif()
 
 # OMPT support for libomptarget
