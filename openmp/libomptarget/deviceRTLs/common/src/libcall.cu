//===------------ libcall.cu - OpenMP GPU user calls ------------- CUDA -*-===//
//
// Part of the LLVM Project, under the Apache License v2.0 with LLVM Exceptions.
// See https://llvm.org/LICENSE.txt for license information.
// SPDX-License-Identifier: Apache-2.0 WITH LLVM-exception
//
//===----------------------------------------------------------------------===//
//
// This file implements the OpenMP runtime functions that can be
// invoked by the user in an OpenMP region
//
//===----------------------------------------------------------------------===//
#pragma omp declare target

#include "common/device_environment.h"
#include "common/omptarget.h"
#include "common/target_atomic.h"
#include "target_impl.h"

EXTERN double omp_get_wtick(void) {
  double rc = __kmpc_impl_get_wtick();
  PRINT(LD_IO, "omp_get_wtick() returns %g\n", rc);
  return rc;
}

EXTERN double omp_get_wtime(void) {
  double rc = __kmpc_impl_get_wtime();
  PRINT(LD_IO, "call omp_get_wtime() returns %g\n", rc);
  return rc;
}

EXTERN void omp_set_num_threads(int num) {
  // Ignore it for SPMD mode.
  if (isSPMDMode())
    return;
  ASSERT0(LT_FUSSY, isRuntimeInitialized(), "Expected initialized runtime.");
  PRINT(LD_IO, "call omp_set_num_threads(num %d)\n", num);
  if (num <= 0) {
    WARNING0(LW_INPUT, "expected positive num; ignore\n");
  } else if (parallelLevel[GetWarpId()] == 0) {
    nThreads = num;
  }
}

EXTERN int omp_get_num_threads(void) {
  int rc = GetNumberOfOmpThreads(isSPMDMode());
  PRINT(LD_IO, "call omp_get_num_threads() return %d\n", rc);
  return rc;
}

EXTERN int omp_get_max_threads(void) {
  if (parallelLevel[GetWarpId()] > 0)
    // We're already in parallel region.
    return 1; // default is 1 thread avail
  // Not currently in a parallel region, return what was set.
  int rc = 1;
  if (parallelLevel[GetWarpId()] == 0)
    rc = nThreads;
  ASSERT0(LT_FUSSY, rc >= 0, "bad number of threads");
  PRINT(LD_IO, "call omp_get_max_threads() return %d\n", rc);
  return rc;
}

EXTERN int omp_get_thread_limit(void) {
  if (isSPMDMode())
    return GetNumberOfThreadsInBlock();
  int rc = threadLimit;
  PRINT(LD_IO, "call omp_get_thread_limit() return %d\n", rc);
  return rc;
}

EXTERN int omp_get_thread_num() {
  bool isSPMDExecutionMode = isSPMDMode();
  int tid = GetLogicalThreadIdInBlock(isSPMDExecutionMode);
  int rc = GetOmpThreadId(tid, isSPMDExecutionMode);
  PRINT(LD_IO, "call omp_get_thread_num() returns %d\n", rc);
  return rc;
}

EXTERN int omp_get_num_procs(void) {
  int rc = GetNumberOfProcsInDevice(isSPMDMode());
  PRINT(LD_IO, "call omp_get_num_procs() returns %d\n", rc);
  return rc;
}

EXTERN int omp_in_parallel(void) {
  int rc = parallelLevel[GetWarpId()] > OMP_ACTIVE_PARALLEL_LEVEL ? 1 : 0;
  PRINT(LD_IO, "call omp_in_parallel() returns %d\n", rc);
  return rc;
}

EXTERN int omp_in_final(void) {
  // treat all tasks as final... Specs may expect runtime to keep
  // track more precisely if a task was actively set by users... This
  // is not explicitly specified; will treat as if runtime can
  // actively decide to put a non-final task into a final one.
  int rc = 1;
  PRINT(LD_IO, "call omp_in_final() returns %d\n", rc);
  return rc;
}

EXTERN void omp_set_dynamic(int flag) {
  PRINT(LD_IO, "call omp_set_dynamic(%d) is ignored (no support)\n", flag);
}

EXTERN int omp_get_dynamic(void) {
  int rc = 0;
  PRINT(LD_IO, "call omp_get_dynamic() returns %d\n", rc);
  return rc;
}

EXTERN void omp_set_nested(int flag) {
  PRINT(LD_IO, "call omp_set_nested(%d) is ignored (no nested support)\n",
        flag);
}

EXTERN int omp_get_nested(void) {
  int rc = 0;
  PRINT(LD_IO, "call omp_get_nested() returns %d\n", rc);
  return rc;
}

EXTERN void omp_set_max_active_levels(int level) {
  PRINT(LD_IO,
        "call omp_set_max_active_levels(%d) is ignored (no nested support)\n",
        level);
}

EXTERN int omp_get_max_active_levels(void) {
  int rc = 1;
  PRINT(LD_IO, "call omp_get_max_active_levels() returns %d\n", rc);
  return rc;
}

EXTERN int omp_get_level(void) {
  int level = parallelLevel[GetWarpId()] & (OMP_ACTIVE_PARALLEL_LEVEL - 1);
  PRINT(LD_IO, "call omp_get_level() returns %d\n", level);
  return level;
}

EXTERN int omp_get_active_level(void) {
  int level = parallelLevel[GetWarpId()] > OMP_ACTIVE_PARALLEL_LEVEL ? 1 : 0;
  PRINT(LD_IO, "call omp_get_active_level() returns %d\n", level)
  return level;
}

EXTERN int omp_get_ancestor_thread_num(int level) {
  if (isSPMDMode())
    return level == 1 ? GetThreadIdInBlock() : 0;
  int rc = -1;
  // If level is 0 or all parallel regions are not active - return 0.
  unsigned parLevel = parallelLevel[GetWarpId()];
  if (level == 1 && parLevel > OMP_ACTIVE_PARALLEL_LEVEL) {
    int totLevel = omp_get_level();
    if (level <= totLevel) {
      omptarget_nvptx_TaskDescr *currTaskDescr =
          getMyTopTaskDescriptor(/*isSPMDExecutionMode=*/false);
      int steps = totLevel - level;
      PRINT(LD_IO, "backtrack %d steps\n", steps);
      ASSERT0(LT_FUSSY, currTaskDescr,
              "do not expect fct to be called in a non-active thread");
      do {
        if (DON(LD_IOD)) {
          // print current state
          omp_sched_t sched = currTaskDescr->GetRuntimeSched();
          PRINT(LD_ALL,
                "task descr %s %d: %s, in par %d, rt sched %d,"
                " chunk %" PRIu64 "; tid %d, tnum %d, nthreads %d\n",
                "ancestor", steps,
                (currTaskDescr->IsParallelConstruct() ? "par" : "task"),
                (int)currTaskDescr->InParallelRegion(), (int)sched,
                currTaskDescr->RuntimeChunkSize(),
                (int)currTaskDescr->ThreadId(), (int)threadsInTeam,
                (int)nThreads);
        }

        if (currTaskDescr->IsParallelConstruct()) {
          // found the level
          if (!steps) {
            rc = currTaskDescr->ThreadId();
            break;
          }
          steps--;
        }
        currTaskDescr = currTaskDescr->GetPrevTaskDescr();
      } while (currTaskDescr);
      ASSERT0(LT_FUSSY, !steps, "expected to find all steps");
    }
  } else if (level == 0 ||
             (level > 0 && parLevel < OMP_ACTIVE_PARALLEL_LEVEL &&
              level <= parLevel) ||
             (level > 1 && parLevel > OMP_ACTIVE_PARALLEL_LEVEL &&
              level <= (parLevel - OMP_ACTIVE_PARALLEL_LEVEL))) {
    rc = 0;
  }
  PRINT(LD_IO, "call omp_get_ancestor_thread_num(level %d) returns %d\n", level,
        rc)
  return rc;
}

EXTERN int omp_get_team_size(int level) {
  if (isSPMDMode())
    return level == 1 ? GetNumberOfThreadsInBlock() : 1;
  int rc = -1;
  unsigned parLevel = parallelLevel[GetWarpId()];
  // If level is 0 or all parallel regions are not active - return 1.
  if (level == 1 && parLevel > OMP_ACTIVE_PARALLEL_LEVEL) {
    rc = threadsInTeam;
  } else if (level == 0 ||
             (level > 0 && parLevel < OMP_ACTIVE_PARALLEL_LEVEL &&
              level <= parLevel) ||
             (level > 1 && parLevel > OMP_ACTIVE_PARALLEL_LEVEL &&
              level <= (parLevel - OMP_ACTIVE_PARALLEL_LEVEL))) {
    rc = 1;
  }
  PRINT(LD_IO, "call omp_get_team_size(level %d) returns %d\n", level, rc)
  return rc;
}

EXTERN void omp_get_schedule(omp_sched_t *kind, int *modifier) {
  if (isRuntimeUninitialized()) {
    ASSERT0(LT_FUSSY, isSPMDMode(),
            "Expected SPMD mode only with uninitialized runtime.");
    *kind = omp_sched_static;
    *modifier = 1;
  } else {
    omptarget_nvptx_TaskDescr *currTaskDescr =
        getMyTopTaskDescriptor(isSPMDMode());
    *kind = currTaskDescr->GetRuntimeSched();
    *modifier = currTaskDescr->RuntimeChunkSize();
  }
  PRINT(LD_IO, "call omp_get_schedule returns sched %d and modif %d\n",
        (int)*kind, *modifier);
}

EXTERN void omp_set_schedule(omp_sched_t kind, int modifier) {
  PRINT(LD_IO, "call omp_set_schedule(sched %d, modif %d)\n", (int)kind,
        modifier);
  if (isRuntimeUninitialized()) {
    ASSERT0(LT_FUSSY, isSPMDMode(),
            "Expected SPMD mode only with uninitialized runtime.");
    return;
  }
  if (kind >= omp_sched_static && kind < omp_sched_auto) {
    omptarget_nvptx_TaskDescr *currTaskDescr =
        getMyTopTaskDescriptor(isSPMDMode());
    currTaskDescr->SetRuntimeSched(kind);
    currTaskDescr->RuntimeChunkSize() = modifier;
    PRINT(LD_IOD, "omp_set_schedule did set sched %d & modif %" PRIu64 "\n",
          (int)currTaskDescr->GetRuntimeSched(),
          currTaskDescr->RuntimeChunkSize());
  }
}

EXTERN omp_proc_bind_t omp_get_proc_bind(void) {
  PRINT0(LD_IO, "call omp_get_proc_bin() is true, regardless on state\n");
  return omp_proc_bind_true;
}

EXTERN int omp_get_num_places(void) {
  PRINT0(LD_IO, "call omp_get_num_places() returns 0\n");
  return 0;
}

EXTERN int omp_get_place_num_procs(int place_num) {
  PRINT0(LD_IO, "call omp_get_place_num_procs() returns 0\n");
  return 0;
}

EXTERN void omp_get_place_proc_ids(int place_num, int *ids) {
  PRINT0(LD_IO, "call to omp_get_place_proc_ids()\n");
}

EXTERN int omp_get_place_num(void) {
  PRINT0(LD_IO, "call to omp_get_place_num() returns 0\n");
  return 0;
}

EXTERN int omp_get_partition_num_places(void) {
  PRINT0(LD_IO, "call to omp_get_partition_num_places() returns 0\n");
  return 0;
}

EXTERN void omp_get_partition_place_nums(int *place_nums) {
  PRINT0(LD_IO, "call to omp_get_partition_place_nums()\n");
}

EXTERN int omp_get_cancellation(void) {
  int rc = 0;
  PRINT(LD_IO, "call omp_get_cancellation() returns %d\n", rc);
  return rc;
}

EXTERN void omp_set_default_device(int deviceId) {
  PRINT0(LD_IO, "call omp_get_default_device() is undef on device\n");
}

EXTERN int omp_get_default_device(void) {
  PRINT0(LD_IO,
         "call omp_get_default_device() is undef on device, returns 0\n");
  return 0;
}

#ifdef __AMDGCN__
EXTERN int omp_get_num_devices(void) {
  PRINT(LD_IO, "call omp_get_num_devices() returns device_size %d\n",
        omptarget_device_environment.num_devices);
  return omptarget_device_environment.num_devices;
}
EXTERN int omp_get_device_num(void) {
  PRINT(LD_IO, "call omp_get_device_num() returns device_num %d\n",
        omptarget_device_environment.device_num);
  return omptarget_device_environment.device_num;
}
#else
EXTERN int omp_get_num_devices(void) {
  PRINT0(LD_IO, "call omp_get_num_devices() is undef on device, returns 0\n");
  return 0;
}
EXTERN int omp_get_device_num(void) {
  PRINT0(LD_IO, "call omp_get_device_num() is undef on device, returns 0\n");
  return 0;
}
#endif

EXTERN int omp_get_num_teams(void) {
  int rc = GetNumberOfOmpTeams();
  PRINT(LD_IO, "call omp_get_num_teams() returns %d\n", rc);
  return rc;
}

EXTERN int omp_get_team_num() {
  int rc = GetOmpTeamId();
  PRINT(LD_IO, "call omp_get_team_num() returns %d\n", rc);
  return rc;
}

// For some reason this function, and only this function, triggers
// error: definition of builtin function 'omp_is_initial_device'
// Working around here until the compiler quirk is understood
DEVICE int omp_is_initial_device_OVERLOAD(void) asm("omp_is_initial_device");
DEVICE int omp_is_initial_device_OVERLOAD(void) {
  PRINT0(LD_IO, "call omp_is_initial_device() returns 0\n");
  return 0; // 0 by def on device
}

// Unspecified on the device.
EXTERN int omp_get_initial_device(void) {
  PRINT0(LD_IO, "call omp_get_initial_device() returns 0\n");
  return 0;
}

// Unused for now.
EXTERN int omp_get_max_task_priority(void) {
  PRINT0(LD_IO, "call omp_get_max_task_priority() returns 0\n");
  return 0;
}

////////////////////////////////////////////////////////////////////////////////
// locks
////////////////////////////////////////////////////////////////////////////////

EXTERN void omp_init_lock(omp_lock_t *lock) {
  __kmpc_impl_init_lock(lock);
  PRINT0(LD_IO, "call omp_init_lock()\n");
}

EXTERN void omp_destroy_lock(omp_lock_t *lock) {
  __kmpc_impl_destroy_lock(lock);
  PRINT0(LD_IO, "call omp_destroy_lock()\n");
}

EXTERN void omp_set_lock(omp_lock_t *lock) {
  __kmpc_impl_set_lock(lock);
  PRINT0(LD_IO, "call omp_set_lock()\n");
}

EXTERN void omp_unset_lock(omp_lock_t *lock) {
  __kmpc_impl_unset_lock(lock);
  PRINT0(LD_IO, "call omp_unset_lock()\n");
}

EXTERN int omp_test_lock(omp_lock_t *lock) {
  int rc = __kmpc_impl_test_lock(lock);
  PRINT(LD_IO, "call omp_test_lock() return %d\n", rc);
  return rc;
}
<<<<<<< HEAD
=======

>>>>>>> 9e708ac6
#pragma omp end declare target<|MERGE_RESOLUTION|>--- conflicted
+++ resolved
@@ -385,8 +385,5 @@
   PRINT(LD_IO, "call omp_test_lock() return %d\n", rc);
   return rc;
 }
-<<<<<<< HEAD
-=======
-
->>>>>>> 9e708ac6
+
 #pragma omp end declare target