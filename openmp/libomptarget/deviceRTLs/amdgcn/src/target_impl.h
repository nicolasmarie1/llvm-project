//===------- target_impl.h - AMDGCN OpenMP GPU implementation ----- HIP -*-===//
//
// Part of the LLVM Project, under the Apache License v2.0 with LLVM Exceptions.
// See https://llvm.org/LICENSE.txt for license information.
// SPDX-License-Identifier: Apache-2.0 WITH LLVM-exception
//
//===----------------------------------------------------------------------===//
//
// Declarations and definitions of target specific functions and constants
//
//===----------------------------------------------------------------------===//
#ifndef OMPTARGET_AMDGCN_TARGET_IMPL_H
#define OMPTARGET_AMDGCN_TARGET_IMPL_H

#ifndef __AMDGCN__
#error "amdgcn target_impl.h expects to be compiled under __AMDGCN__"
#endif

#include "interface.h"
#include "amdgcn_interface.h"

#include <stddef.h>
#include <stdint.h>

#ifdef _OPENMP
// subset of inttypes.h
#define PRId64 "ld"
#define PRIu64 "lu"

#define DEVICE
#else
#define DEVICE __attribute__((device))
#endif

typedef uint64_t __kmpc_impl_lanemask_t;

#define INLINE inline
#define NOINLINE __attribute__((noinline))
#define ALIGN(N) __attribute__((aligned(N)))
#define PLUGIN_ACCESSIBLE                                                      \
  __attribute__((used))   /* Don't discard values the plugin reads */          \
<<<<<<< HEAD
=======
  __attribute__((weak))   /* We may have multiple definitions */               \
>>>>>>> daf06590
  __attribute__((retain)) /* Also needed to keep values alive */               \
  __attribute__((visibility("default"))) /* Access via SHT_HASH */             \
  __attribute__((section(".data")))      /* Not .bss, can write before load */

#include "llvm/Frontend/OpenMP/OMPGridValues.h"

INLINE constexpr const llvm::omp::GV &getGridValue() {
  return llvm::omp::getAMDGPUGridValues<__AMDGCN_WAVEFRONT_SIZE>();
}

////////////////////////////////////////////////////////////////////////////////
// Kernel options
////////////////////////////////////////////////////////////////////////////////

////////////////////////////////////////////////////////////////////////////////
// The following def must match the absolute limit hardwired in the host RTL
// max number of threads per team
enum { MAX_THREADS_PER_TEAM = getGridValue().GV_Max_WG_Size };
enum { WARPSIZE = getGridValue().GV_Warp_Size };

// Maximum number of omp state objects per SM allocated statically in global
// memory.
#define OMP_STATE_COUNT 32

// FIXME: determine correct number of CUs for each amdgpu
#if defined(__gfx900__)
#define MAX_SM  64
#elif defined(__gfx906__)
#define MAX_SM  64
#elif defined(__gfx908__)
#define MAX_SM  120
#elif defined(__gfx90a__)
#define MAX_SM  110
#elif defined(__gfx90c__)
#define MAX_SM  120
#elif defined(__gfx1030__)
#define MAX_SM  72
#elif defined(__gfx1031__)
#define MAX_SM  40
#else
#define MAX_SM  120
#endif

#define OMP_ACTIVE_PARALLEL_LEVEL 128

// Data sharing related quantities, need to match what is used in the compiler.
enum DATA_SHARING_SIZES {
  // The size reserved for data in a shared memory slot.
  DS_Slot_Size = getGridValue().GV_Slot_Size,
  // The slot size that should be reserved for a working warp.
  DS_Worker_Warp_Slot_Size = getGridValue().warpSlotSize(),
  // The maximum number of warps in use
  DS_Max_Warp_Number = getGridValue().maxWarpNumber(),
};

enum : __kmpc_impl_lanemask_t {
  __kmpc_impl_all_lanes = ~(__kmpc_impl_lanemask_t)0
};

// The return code of printf is not checked in the call sites in this library.
// A call to a function named printf currently hits some special case handling
// for opencl, which translates to calls that do not presently exist for openmp
// Therefore, for now, stub out printf while building this library.
EXTERN int printf(const char *, ...);
EXTERN char *global_allocate(uint32_t bufsz);
EXTERN int global_free(void *ptr);

#endif<|MERGE_RESOLUTION|>--- conflicted
+++ resolved
@@ -39,10 +39,7 @@
 #define ALIGN(N) __attribute__((aligned(N)))
 #define PLUGIN_ACCESSIBLE                                                      \
   __attribute__((used))   /* Don't discard values the plugin reads */          \
-<<<<<<< HEAD
-=======
   __attribute__((weak))   /* We may have multiple definitions */               \
->>>>>>> daf06590
   __attribute__((retain)) /* Also needed to keep values alive */               \
   __attribute__((visibility("default"))) /* Access via SHT_HASH */             \
   __attribute__((section(".data")))      /* Not .bss, can write before load */
