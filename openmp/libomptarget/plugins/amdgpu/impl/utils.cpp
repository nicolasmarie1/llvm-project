/*===--------------------------------------------------------------------------
 *              ATMI (Asynchronous Task and Memory Interface)
 *
 * This file is distributed under the MIT License. See LICENSE.txt for details.
 *===------------------------------------------------------------------------*/
#include "internal.h"
#include "rt.h"

#ifndef _GNU_SOURCE
#define _GNU_SOURCE
#endif

#include <errno.h>
#include <pthread.h>
#include <sched.h>
#include <stdio.h>

#define handle_error_en(en, msg)                                               \
  do {                                                                         \
    errno = en;                                                                \
    perror(msg);                                                               \
    exit(EXIT_FAILURE);                                                        \
  } while (0)

/*
 * Helper functions
 */
const char *get_atmi_error_string(atmi_status_t err) {
  switch (err) {
  case ATMI_STATUS_SUCCESS:
    return "ATMI_STATUS_SUCCESS";
  case ATMI_STATUS_UNKNOWN:
    return "ATMI_STATUS_UNKNOWN";
  case ATMI_STATUS_ERROR:
    return "ATMI_STATUS_ERROR";
  case ATMI_STATUS_KERNELCOUNT_OVERFLOW:
    return "ATMI_STATUS_KERNELCOUNT_OVERFLOW";
  default:
    return "";
  }
}

const char *get_error_string(hsa_status_t err) {
  switch (err) {
  case HSA_STATUS_SUCCESS:
    return "HSA_STATUS_SUCCESS";
  case HSA_STATUS_INFO_BREAK:
    return "HSA_STATUS_INFO_BREAK";
  case HSA_STATUS_ERROR:
    return "HSA_STATUS_ERROR";
  case HSA_STATUS_ERROR_INVALID_ARGUMENT:
    return "HSA_STATUS_ERROR_INVALID_ARGUMENT";
  case HSA_STATUS_ERROR_INVALID_QUEUE_CREATION:
    return "HSA_STATUS_ERROR_INVALID_QUEUE_CREATION";
  case HSA_STATUS_ERROR_INVALID_ALLOCATION:
    return "HSA_STATUS_ERROR_INVALID_ALLOCATION";
  case HSA_STATUS_ERROR_INVALID_AGENT:
    return "HSA_STATUS_ERROR_INVALID_AGENT";
  case HSA_STATUS_ERROR_INVALID_REGION:
    return "HSA_STATUS_ERROR_INVALID_REGION";
  case HSA_STATUS_ERROR_INVALID_SIGNAL:
    return "HSA_STATUS_ERROR_INVALID_SIGNAL";
  case HSA_STATUS_ERROR_INVALID_QUEUE:
    return "HSA_STATUS_ERROR_INVALID_QUEUE";
  case HSA_STATUS_ERROR_OUT_OF_RESOURCES:
    return "HSA_STATUS_ERROR_OUT_OF_RESOURCES";
  case HSA_STATUS_ERROR_INVALID_PACKET_FORMAT:
    return "HSA_STATUS_ERROR_INVALID_PACKET_FORMAT";
  case HSA_STATUS_ERROR_RESOURCE_FREE:
    return "HSA_STATUS_ERROR_RESOURCE_FREE";
  case HSA_STATUS_ERROR_NOT_INITIALIZED:
    return "HSA_STATUS_ERROR_NOT_INITIALIZED";
  case HSA_STATUS_ERROR_REFCOUNT_OVERFLOW:
    return "HSA_STATUS_ERROR_REFCOUNT_OVERFLOW";
  case HSA_STATUS_ERROR_INCOMPATIBLE_ARGUMENTS:
    return "HSA_STATUS_ERROR_INCOMPATIBLE_ARGUMENTS";
  case HSA_STATUS_ERROR_INVALID_INDEX:
    return "HSA_STATUS_ERROR_INVALID_INDEX";
  case HSA_STATUS_ERROR_INVALID_ISA:
    return "HSA_STATUS_ERROR_INVALID_ISA";
  case HSA_STATUS_ERROR_INVALID_ISA_NAME:
    return "HSA_STATUS_ERROR_INVALID_ISA_NAME";
  case HSA_STATUS_ERROR_INVALID_CODE_OBJECT:
    return "HSA_STATUS_ERROR_INVALID_CODE_OBJECT";
  case HSA_STATUS_ERROR_INVALID_EXECUTABLE:
    return "HSA_STATUS_ERROR_INVALID_EXECUTABLE";
  case HSA_STATUS_ERROR_FROZEN_EXECUTABLE:
    return "HSA_STATUS_ERROR_FROZEN_EXECUTABLE";
  case HSA_STATUS_ERROR_INVALID_SYMBOL_NAME:
    return "HSA_STATUS_ERROR_INVALID_SYMBOL_NAME";
  case HSA_STATUS_ERROR_VARIABLE_ALREADY_DEFINED:
    return "HSA_STATUS_ERROR_VARIABLE_ALREADY_DEFINED";
  case HSA_STATUS_ERROR_VARIABLE_UNDEFINED:
    return "HSA_STATUS_ERROR_VARIABLE_UNDEFINED";
  case HSA_STATUS_ERROR_EXCEPTION:
    return "HSA_STATUS_ERROR_EXCEPTION";
  }
}

int cpu_bindthread(int cpu_index) {
  cpu_set_t cpuset;
  int err;

  CPU_ZERO(&cpuset);
  CPU_SET(cpu_index + 1, &cpuset);
  err = sched_setaffinity(0, sizeof(cpuset), &cpuset);
  if (err != 0) {
    return err;
  } else {
    DEBUG_PRINT("cpu %d bind correctly\n", cpu_index);
    return 0;
  }
}

atmi_status_t set_thread_affinity(int id) {
  int s, j;
  cpu_set_t cpuset;
  pthread_t thread;

  thread = pthread_self();

  /* Set affinity mask to include CPUs 0 to 7 */

  CPU_ZERO(&cpuset);
  CPU_SET(id, &cpuset);

  s = pthread_setaffinity_np(thread, sizeof(cpu_set_t), &cpuset);
  if (s != 0)
    handle_error_en(s, "pthread_setaffinity_np");

  /* Check the actual affinity mask
   * assigned to the thread */
  s = pthread_getaffinity_np(thread, sizeof(cpu_set_t), &cpuset);
  if (s != 0)
    handle_error_en(s, "pthread_getaffinity_np");

  /*printf("Set returned by pthread_getaffinity_np() contained:\n");
  for (j = 0; j < CPU_SETSIZE; j++)
      if (CPU_ISSET(j, &cpuset))
          printf("    CPU %d\n", j);
  */
  return ATMI_STATUS_SUCCESS;
}

namespace core {
/*
 * Environment variables
 */
void Environment::GetEnvAll() {
  std::string var = GetEnv("ATMI_HELP");
  if (!var.empty()) {
<<<<<<< HEAD
    std::cout << "ATMI_MAX_HSA_SIGNALS : positive integer" << std::endl
              << "ATMI_MAX_HSA_QUEUE_SIZE : positive integer" << std::endl
              << "ATMI_MAX_KERNEL_TYPES : positive integer" << std::endl
              << "ATMI_DEVICE_GPU_WORKERS : positive integer" << std::endl
              << "ATMI_DEVICE_CPU_WORKERS : positive integer" << std::endl
              << "ATMI_DEBUG : 1 for printing out trace/debug info" << std::endl
              << "ATMI_PROFILE : 1 for printing out timer info" << std::endl;
=======
    std::cout << "ATMI_MAX_HSA_QUEUE_SIZE : positive integer" << std::endl
              << "ATMI_DEBUG : 1 for printing out trace/debug info"
              << std::endl;
>>>>>>> 0c55889d
    exit(0);
  }

  var = GetEnv("ATMI_MAX_HSA_SIGNALS");
  if (!var.empty())
    max_signals_ = std::stoi(var);

  var = GetEnv("ATMI_MAX_HSA_QUEUE_SIZE");
  if (!var.empty())
    max_queue_size_ = std::stoi(var);

  var = GetEnv("ATMI_DEBUG");
  if (!var.empty())
    debug_mode_ = std::stoi(var);

  var = GetEnv("ATMI_PROFILE");
  if (!var.empty())
    profile_mode_ = std::stoi(var);
}
} // namespace core<|MERGE_RESOLUTION|>--- conflicted
+++ resolved
@@ -149,19 +149,9 @@
 void Environment::GetEnvAll() {
   std::string var = GetEnv("ATMI_HELP");
   if (!var.empty()) {
-<<<<<<< HEAD
-    std::cout << "ATMI_MAX_HSA_SIGNALS : positive integer" << std::endl
-              << "ATMI_MAX_HSA_QUEUE_SIZE : positive integer" << std::endl
-              << "ATMI_MAX_KERNEL_TYPES : positive integer" << std::endl
-              << "ATMI_DEVICE_GPU_WORKERS : positive integer" << std::endl
-              << "ATMI_DEVICE_CPU_WORKERS : positive integer" << std::endl
-              << "ATMI_DEBUG : 1 for printing out trace/debug info" << std::endl
-              << "ATMI_PROFILE : 1 for printing out timer info" << std::endl;
-=======
     std::cout << "ATMI_MAX_HSA_QUEUE_SIZE : positive integer" << std::endl
               << "ATMI_DEBUG : 1 for printing out trace/debug info"
               << std::endl;
->>>>>>> 0c55889d
     exit(0);
   }
 
