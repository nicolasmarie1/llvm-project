--- conflicted
+++ resolved
@@ -1446,101 +1446,6 @@
   return changed;
 }
 
-<<<<<<< HEAD
-  // Get wavefront size
-  uint32_t wavefront_size = 0;
-  err =
-      hsa_agent_get_info(agent, HSA_AGENT_INFO_WAVEFRONT_SIZE, &wavefront_size);
-  if (err == HSA_STATUS_SUCCESS) {
-    DP("Queried wavefront size: %d\n", wavefront_size);
-    DeviceInfo.WarpSize[device_id] = wavefront_size;
-  } else {
-    // TODO: Burn the wavefront size into the code object
-    DP("Warning: Unknown wavefront size, assuming 64\n");
-    DeviceInfo.WarpSize[device_id] = 64;
-  }
-
-  // Adjust teams to the env variables
-
-  if (DeviceInfo.Env.TeamLimit > 0 &&
-      (enforce_upper_bound(&DeviceInfo.GroupsPerDevice[device_id],
-                           DeviceInfo.Env.TeamLimit))) {
-    DP("Capping max groups per device to OMP_TEAM_LIMIT=%d\n",
-       DeviceInfo.Env.TeamLimit);
-  }
-
-  // Set default number of teams
-  if (DeviceInfo.Env.NumTeams > 0) {
-    DeviceInfo.NumTeams[device_id] = DeviceInfo.Env.NumTeams;
-    DP("Default number of teams set according to environment %d\n",
-       DeviceInfo.Env.NumTeams);
-  } else {
-    char *TeamsPerCUEnvStr = getenv("OMP_TARGET_TEAMS_PER_PROC");
-    int TeamsPerCU = DefaultTeamsPerCU;
-    if (TeamsPerCUEnvStr) {
-      TeamsPerCU = std::stoi(TeamsPerCUEnvStr);
-    }
-
-    DeviceInfo.NumTeams[device_id] =
-        TeamsPerCU * DeviceInfo.ComputeUnits[device_id];
-    DP("Default number of teams = %d * number of compute units %d\n",
-       TeamsPerCU, DeviceInfo.ComputeUnits[device_id]);
-  }
-
-  if (enforce_upper_bound(&DeviceInfo.NumTeams[device_id],
-                          DeviceInfo.GroupsPerDevice[device_id])) {
-    DP("Default number of teams exceeds device limit, capping at %d\n",
-       DeviceInfo.GroupsPerDevice[device_id]);
-  }
-
-  // Adjust threads to the env variables
-  if (DeviceInfo.Env.TeamThreadLimit > 0 &&
-      (enforce_upper_bound(&DeviceInfo.NumThreads[device_id],
-                           DeviceInfo.Env.TeamThreadLimit))) {
-    DP("Capping max number of threads to OMP_TEAMS_THREAD_LIMIT=%d\n",
-       DeviceInfo.Env.TeamThreadLimit);
-  }
-
-  // Set default number of threads
-  DeviceInfo.NumThreads[device_id] = RTLDeviceInfoTy::Default_WG_Size;
-  DP("Default number of threads set according to library's default %d\n",
-     RTLDeviceInfoTy::Default_WG_Size);
-  if (enforce_upper_bound(&DeviceInfo.NumThreads[device_id],
-                          DeviceInfo.ThreadsPerGroup[device_id])) {
-    DP("Default number of threads exceeds device limit, capping at %d\n",
-       DeviceInfo.ThreadsPerGroup[device_id]);
-  }
-
-  DP("Device %d: default limit for groupsPerDevice %d & threadsPerGroup %d\n",
-     device_id, DeviceInfo.GroupsPerDevice[device_id],
-     DeviceInfo.ThreadsPerGroup[device_id]);
-
-  DP("Device %d: wavefront size %d, total threads %d x %d = %d\n", device_id,
-     DeviceInfo.WarpSize[device_id], DeviceInfo.ThreadsPerGroup[device_id],
-     DeviceInfo.GroupsPerDevice[device_id],
-     DeviceInfo.GroupsPerDevice[device_id] *
-         DeviceInfo.ThreadsPerGroup[device_id]);
-
-  // Initialize memspace table to keep track of coarse grain memory regions
-  // in USM mode
-  if (DeviceInfo.RequiresFlags & OMP_REQ_UNIFIED_SHARED_MEMORY) {
-    // TODO: add framework for multiple systems supporting unified_shared_memory
-    coarse_grain_mem_tab = new AMDGPUMemTypeBitFieldTable(
-        AMDGPU_X86_64_SystemConfiguration::max_addressable_byte+1, // memory size
-        AMDGPU_X86_64_SystemConfiguration::page_size);
-  }
-
-  OMPT_IF_ENABLED(
-      std::string ompt_gpu_type("AMD "); ompt_gpu_type += GetInfoName;
-      const char *type = ompt_gpu_type.c_str();
-      ompt_device_callbacks.ompt_callback_device_initialize(device_id, type););
-
-  return OFFLOAD_SUCCESS;
-}
-
-namespace {
-=======
->>>>>>> 18ab892f
 Elf64_Shdr *find_only_SHT_HASH(Elf *elf) {
   size_t N;
   int rc = elf_getshdrnum(elf, &N);
@@ -2016,8 +1921,26 @@
      DeviceInfo.GroupsPerDevice[device_id] *
          DeviceInfo.ThreadsPerGroup[device_id]);
 
+  // Initialize memspace table to keep track of coarse grain memory regions
+  // in USM mode
+  if (DeviceInfo.RequiresFlags & OMP_REQ_UNIFIED_SHARED_MEMORY) {
+    // TODO: add framework for multiple systems supporting unified_shared_memory
+    coarse_grain_mem_tab = new AMDGPUMemTypeBitFieldTable(
+        AMDGPU_X86_64_SystemConfiguration::max_addressable_byte +
+            1, // memory size
+        AMDGPU_X86_64_SystemConfiguration::page_size);
+  }
+
+  OMPT_IF_ENABLED(
+      std::string ompt_gpu_type("AMD "); ompt_gpu_type += GetInfoName;
+      const char *type = ompt_gpu_type.c_str();
+      ompt_device_callbacks.ompt_callback_device_initialize(device_id, type););
+
   return OFFLOAD_SUCCESS;
 }
+
+static __tgt_target_table *
+__tgt_rtl_load_binary_locked(int32_t device_id, __tgt_device_image *image);
 
 static __tgt_target_table *
 __tgt_rtl_load_binary_locked(int32_t device_id, __tgt_device_image *image);
@@ -2500,8 +2423,6 @@
     ptrdiff_t *tgt_offsets, int32_t arg_num, int32_t num_teams,
     int32_t thread_limit, uint64_t loop_tripcount,
     __tgt_async_info *AsyncInfo) {
-  assert(AsyncInfo && "AsyncInfo is nullptr");
-  initAsyncInfo(AsyncInfo);
 
   DeviceInfo.load_run_lock.lock_shared();
   int32_t res =
@@ -2517,13 +2438,17 @@
                                           ptrdiff_t *tgt_offsets,
                                           int32_t arg_num,
                                           __tgt_async_info *AsyncInfo) {
+  assert(AsyncInfo && "AsyncInfo is nullptr");
+  initAsyncInfo(AsyncInfo);
+
   // use one team and one thread
   // fix thread num
   int32_t team_num = 1;
   int32_t thread_limit = 0; // use default
-  return __tgt_rtl_run_target_team_region_async(
-      device_id, tgt_entry_ptr, tgt_args, tgt_offsets, arg_num, team_num,
-      thread_limit, 0, AsyncInfo);
+  return __tgt_rtl_run_target_team_region_async(device_id, tgt_entry_ptr,
+                                                tgt_args, tgt_offsets, arg_num,
+                                                team_num, thread_limit, 0,
+						AsyncInfo);
 }
 
 int32_t __tgt_rtl_synchronize(int32_t device_id, __tgt_async_info *AsyncInfo) {
@@ -2537,14 +2462,38 @@
   }
   return OFFLOAD_SUCCESS;
 }
-<<<<<<< HEAD
-
-namespace core {
-hsa_status_t allow_access_to_all_gpu_agents(void *ptr) {
-  return hsa_amd_agents_allow_access(DeviceInfo.HSAAgents.size(),
-                                     &DeviceInfo.HSAAgents[0], NULL, ptr);
-}
-} // namespace core
+
+// Register mapped or allocated memory (with omp_target_alloc or omp_alloc)
+// as coarse grain
+// \arg ptr is the base pointer of the region to be registered as coarse grain
+// \arg size is the size of the memory region to be registered as coarse grain
+int __tgt_rtl_set_coarse_grain_mem_region(void *ptr, int64_t size) {
+  // track coarse grain memory pages in local table
+  coarse_grain_mem_tab->insert((const uintptr_t)ptr, size);
+
+  // Instruct ROCr that the [ptr, ptr+size-1] pages are
+  // coarse grain
+  hsa_amd_svm_attribute_pair_t tt;
+  tt.attribute = HSA_AMD_SVM_ATTRIB_GLOBAL_FLAG;
+  tt.value = HSA_AMD_SVM_GLOBAL_FLAG_COARSE_GRAINED;
+  hsa_status_t err = hsa_amd_svm_attributes_set(ptr, size, &tt, 1);
+  if (err != HSA_STATUS_SUCCESS) {
+    return OFFLOAD_FAIL;
+  }
+
+  return OFFLOAD_SUCCESS;
+}
+
+// Query if [ptr, ptr+size] belongs to coarse grain memory region
+int32_t __tgt_rtl_query_coarse_grain_mem_region(const void *ptr, int64_t size) {
+  // if the table is not yet allocated, it means we have not yet gone through
+  // an OpenMP pragma or API that would provoke intialization of the RTL
+  if (!coarse_grain_mem_tab)
+    return 0;
+
+  return coarse_grain_mem_tab->contains((const uintptr_t)ptr, size);
+}
+}
 
 extern "C" {
 // following are some utility functions used by hostrpc
@@ -2593,38 +2542,4 @@
 
   return HSA_STATUS_SUCCESS;
 }
-}
-
-// Register mapped or allocated memory (with omp_target_alloc or omp_alloc)
-// as coarse grain
-// \arg ptr is the base pointer of the region to be registered as coarse grain
-// \arg size is the size of the memory region to be registered as coarse grain
-int __tgt_rtl_set_coarse_grain_mem_region(void *ptr, int64_t size) {
-  // track coarse grain memory pages in local table
-  coarse_grain_mem_tab->insert((const uintptr_t)ptr, size);
-
-  // Instruct ROCr that the [ptr, ptr+size-1] pages are
-  // coarse grain
-  hsa_amd_svm_attribute_pair_t tt;
-  tt.attribute = HSA_AMD_SVM_ATTRIB_GLOBAL_FLAG;
-  tt.value = HSA_AMD_SVM_GLOBAL_FLAG_COARSE_GRAINED;
-  hsa_status_t err = hsa_amd_svm_attributes_set(ptr, size, &tt, 1);
-  if (err != HSA_STATUS_SUCCESS) {
-    return OFFLOAD_FAIL;
-  }
-
-  return OFFLOAD_SUCCESS;
-}
-
-// Query if [ptr, ptr+size] belongs to coarse grain memory region
-int32_t __tgt_rtl_query_coarse_grain_mem_region(const void *ptr, int64_t size) {
-  // if the table is not yet allocated, it means we have not yet gone through
-  // an OpenMP pragma or API that would provoke intialization of the RTL
-  if (!coarse_grain_mem_tab)
-    return 0;
-
-  return coarse_grain_mem_tab->contains((const uintptr_t)ptr, size);
-}
-=======
-} // extern "C"
->>>>>>> 18ab892f
+}