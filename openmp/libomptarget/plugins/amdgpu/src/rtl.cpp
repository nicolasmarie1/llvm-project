//===--- amdgpu/src/rtl.cpp --------------------------------------- C++ -*-===//
//
// Part of the LLVM Project, under the Apache License v2.0 with LLVM Exceptions.
// See https://llvm.org/LICENSE.txt for license information.
// SPDX-License-Identifier: Apache-2.0 WITH LLVM-exception
// Modifications Copyright (c) 2022 Advanced Micro Devices, Inc. All rights reserved.
// Notified per clause 4(b) of the license.
//
//===----------------------------------------------------------------------===//
//
// RTL for AMD hsa machine
//
//===----------------------------------------------------------------------===//

#include "llvm/ADT/StringMap.h"
#include "llvm/ADT/StringRef.h"
#include "llvm/Frontend/OpenMP/OMPConstants.h"
#include "llvm/Frontend/OpenMP/OMPGridValues.h"
#include "llvm/Object/ELF.h"
#include "llvm/Object/ELFObjectFile.h"

#include <algorithm>
#include <assert.h>
#include <cstdio>
#include <cstdlib>
#include <cstring>
#include <dlfcn.h>
#include <functional>
#include <list>
#include <memory>
#include <mutex>
#include <shared_mutex>
#include <unordered_map>
#include <vector>

#include "ELFSymbols.h"
#include "impl_runtime.h"
#include "interop_hsa.h"

#include "internal.h"
#include "rt.h"
#include "small_pool.h"

#include "DeviceEnvironment.h"
#include "get_elf_mach_gfx_name.h"
#include "memtype.h"
#include "omptargetplugin.h"
#include "print_tracing.h"
#include "trace.h"

#include "MemoryManager.h"

#include "utils.h"

using namespace llvm;
using namespace llvm::object;
using namespace llvm::ELF;

#ifdef OMPT_SUPPORT
#include <ompt_device_callbacks.h>
#define OMPT_IF_ENABLED(stmts)                                                 \
  do {                                                                         \
    if (ompt_device_callbacks.is_enabled()) {                                  \
      stmts                                                                    \
    }                                                                          \
  } while (0)
#define OMPT_IF_TRACING_ENABLED(stmts)                                         \
  do {                                                                         \
    if (ompt_device_callbacks.is_tracing_enabled()) {                          \
      stmts                                                                    \
    }                                                                          \
  } while (0)
#else
#define OMPT_IF_ENABLED(stmts)
#define OMPT_IF_TRACING_ENABLED(stmts)
#endif

/// Libomptarget function that will be used to set num_teams in trace records.
typedef void (*libomptarget_ompt_set_granted_teams_t)(uint32_t);
libomptarget_ompt_set_granted_teams_t ompt_set_granted_teams_fn = nullptr;
std::mutex granted_teams_mtx;

/// Libomptarget function that will be used to set timestamps in trace records.
typedef void (*libomptarget_ompt_set_timestamp_t)(uint64_t start, uint64_t end);
libomptarget_ompt_set_timestamp_t ompt_set_timestamp_fn = nullptr;
std::mutex ompt_set_timestamp_mtx;

// hostrpc interface, FIXME: consider moving to its own include these are
// statically linked into amdgpu/plugin if present from hostrpc_services.a,
// linked as --whole-archive to override the weak symbols that are used to
// implement a fallback for toolchains that do not yet have a hostrpc library.
extern "C" {
uint64_t hostrpc_assign_buffer(hsa_agent_t Agent, hsa_queue_t *ThisQ,
                               uint32_t DeviceId);
void hostrpcStatInit(const char *);
void printHostRPCCallCount();
hsa_status_t hostrpc_init();
hsa_status_t hostrpc_terminate();

__attribute__((weak)) hsa_status_t hostrpc_init() { return HSA_STATUS_SUCCESS; }
__attribute__((weak)) hsa_status_t hostrpc_terminate() {
  return HSA_STATUS_SUCCESS;
}
__attribute__((weak)) uint64_t hostrpc_assign_buffer(hsa_agent_t, hsa_queue_t *,
                                                     uint32_t DeviceId) {
  DP("Warning: Attempting to assign hostrpc to device %u, but hostrpc library "
     "missing\n",
     DeviceId);
  return 0;
}
}

// Heuristic parameters used for kernel launch
// Number of teams per CU to allow scheduling flexibility
static const unsigned DefaultTeamsPerCU = 4;

// Data structure used to keep track of coarse grain memory regions
AMDGPUMemTypeBitFieldTable *coarse_grain_mem_tab = nullptr;

int print_kernel_trace;

#ifdef OMPTARGET_DEBUG
#define check(msg, status)                                                     \
  if (status != HSA_STATUS_SUCCESS) {                                          \
    DP(#msg " failed\n");                                                      \
  } else {                                                                     \
    DP(#msg " succeeded\n");                                                   \
  }
#else
#define check(msg, status)                                                     \
  {}
#endif

#include "elf_common.h"

namespace hsa {
template <typename C> hsa_status_t iterate_agents(C Cb) {
  auto L = [](hsa_agent_t Agent, void *Data) -> hsa_status_t {
    C *Unwrapped = static_cast<C *>(Data);
    return (*Unwrapped)(Agent);
  };
  return hsa_iterate_agents(L, static_cast<void *>(&Cb));
}

template <typename C>
hsa_status_t amd_agent_iterate_memory_pools(hsa_agent_t Agent, C Cb) {
  auto L = [](hsa_amd_memory_pool_t MemoryPool, void *Data) -> hsa_status_t {
    C *Unwrapped = static_cast<C *>(Data);
    return (*Unwrapped)(MemoryPool);
  };

  return hsa_amd_agent_iterate_memory_pools(Agent, L, static_cast<void *>(&Cb));
}

} // namespace hsa

/// Keep entries table per device
struct FuncOrGblEntryTy {
  __tgt_target_table Table;
  std::vector<__tgt_offload_entry> Entries;
};

typedef enum { INIT = 1, FINI } initORfini;

typedef struct DeviceImageTy {
  int size;
  bool initfini;
  DeviceImageTy() {
    size = 0;
    initfini = false;
  }
  DeviceImageTy(int s, bool init_fini) {
    size = s;
    initfini = init_fini;
  }
  ~DeviceImageTy() {}
} Image_t;

struct KernelArgPool {
private:
  static pthread_mutex_t Mutex;

public:
  uint32_t KernargSegmentSize;
  void *KernargRegion = nullptr;
  std::queue<int> FreeKernargSegments;

  uint32_t kernargSizeIncludingImplicit() {
    return KernargSegmentSize + sizeof(impl_implicit_args_t);
  }

  ~KernelArgPool() {
    if (KernargRegion) {
      auto R = hsa_amd_memory_pool_free(KernargRegion);
      if (R != HSA_STATUS_SUCCESS) {
        DP("hsa_amd_memory_pool_free failed: %s\n", get_error_string(R));
      }
    }
  }

  // Can't really copy or move a mutex
  KernelArgPool() = default;
  KernelArgPool(const KernelArgPool &) = delete;
  KernelArgPool(KernelArgPool &&) = delete;

  KernelArgPool(uint32_t KernargSegmentSize, hsa_amd_memory_pool_t &MemoryPool)
      : KernargSegmentSize(KernargSegmentSize) {

    // impl uses one pool per kernel for all gpus, with a fixed upper size
    // preserving that exact scheme here, including the queue<int>

    hsa_status_t Err = hsa_amd_memory_pool_allocate(
        MemoryPool, kernargSizeIncludingImplicit() * MAX_NUM_KERNELS, 0,
        &KernargRegion);

    if (Err != HSA_STATUS_SUCCESS) {
      DP("hsa_amd_memory_pool_allocate failed: %s\n", get_error_string(Err));
      KernargRegion = nullptr; // paranoid
      return;
    }

    Err = core::allow_access_to_all_gpu_agents(KernargRegion);
    if (Err != HSA_STATUS_SUCCESS) {
      DP("hsa allow_access_to_all_gpu_agents failed: %s\n",
         get_error_string(Err));
      auto R = hsa_amd_memory_pool_free(KernargRegion);
      if (R != HSA_STATUS_SUCCESS) {
        // if free failed, can't do anything more to resolve it
        DP("hsa memory poll free failed: %s\n", get_error_string(Err));
      }
      KernargRegion = nullptr;
      return;
    }

    for (int I = 0; I < MAX_NUM_KERNELS; I++) {
      FreeKernargSegments.push(I);
    }
  }

  void *allocate(uint64_t ArgNum) {
#if DBG_KERGN_ARGS
    assert((ArgNum * sizeof(void *)) == KernargSegmentSize);
#endif
    Lock L(&Mutex);
    void *Res = nullptr;
    if (!FreeKernargSegments.empty()) {

      int FreeIdx = FreeKernargSegments.front();
      Res = static_cast<void *>(static_cast<char *>(KernargRegion) +
                                (FreeIdx * kernargSizeIncludingImplicit()));
      assert(FreeIdx == pointerToIndex(Res));
      FreeKernargSegments.pop();
    }
    return Res;
  }

  void deallocate(void *Ptr) {
    Lock L(&Mutex);
    int Idx = pointerToIndex(Ptr);
    FreeKernargSegments.push(Idx);
  }

private:
  int pointerToIndex(void *Ptr) {
    ptrdiff_t Bytes =
        static_cast<char *>(Ptr) - static_cast<char *>(KernargRegion);
    assert(Bytes >= 0);
    assert(Bytes % kernargSizeIncludingImplicit() == 0);
    return Bytes / kernargSizeIncludingImplicit();
  }
  struct Lock {
    Lock(pthread_mutex_t *M) : M(M) { pthread_mutex_lock(M); }
    ~Lock() { pthread_mutex_unlock(M); }
    pthread_mutex_t *M;
  };
};
pthread_mutex_t KernelArgPool::Mutex = PTHREAD_MUTEX_INITIALIZER;

std::unordered_map<std::string /*kernel*/, std::unique_ptr<KernelArgPool>>
    KernelArgPoolMap;

/// Use a single entity to encode a kernel and a set of flags
struct KernelTy {
  llvm::omp::OMPTgtExecModeFlags ExecutionMode;
  int16_t ConstWGSize;
  int32_t DeviceId;
  void *CallStackAddr = nullptr;
  const char *Name;

  KernelTy(llvm::omp::OMPTgtExecModeFlags ExecutionMode, int16_t ConstWgSize,
           int32_t DeviceId, void *CallStackAddr, const char *Name,
           uint32_t KernargSegmentSize,
           hsa_amd_memory_pool_t &KernArgMemoryPool)
      : ExecutionMode(ExecutionMode), ConstWGSize(ConstWgSize),
        DeviceId(DeviceId), CallStackAddr(CallStackAddr), Name(Name) {
    DP("Construct kernelinfo: ExecMode %d\n", ExecutionMode);

    std::string N(Name);
    if (KernelArgPoolMap.find(N) == KernelArgPoolMap.end()) {
      KernelArgPoolMap.insert(
          std::make_pair(N, std::unique_ptr<KernelArgPool>(new KernelArgPool(
                                KernargSegmentSize, KernArgMemoryPool))));
    }
  }
};

/// List that contains all the kernels.
/// FIXME: we may need this to be per device and per library.
std::list<KernelTy> KernelsList;

template <typename Callback> static hsa_status_t findAgents(Callback CB) {

  hsa_status_t Err =
      hsa::iterate_agents([&](hsa_agent_t Agent) -> hsa_status_t {
        hsa_device_type_t DeviceType;
        // get_info fails iff HSA runtime not yet initialized
        hsa_status_t Err =
            hsa_agent_get_info(Agent, HSA_AGENT_INFO_DEVICE, &DeviceType);

        if (Err != HSA_STATUS_SUCCESS) {
          if (print_kernel_trace > 0)
            DP("rtl.cpp: err %s\n", get_error_string(Err));

          return Err;
        }

        CB(DeviceType, Agent);
        return HSA_STATUS_SUCCESS;
      });

  // iterate_agents fails iff HSA runtime not yet initialized
  if (print_kernel_trace > 0 && Err != HSA_STATUS_SUCCESS) {
    DP("rtl.cpp: err %s\n", get_error_string(Err));
  }

  return Err;
}

static void callbackQueue(hsa_status_t Status, hsa_queue_t *Source,
                          void *Data) {
  if (Status != HSA_STATUS_SUCCESS) {
    const char *StatusString;
    if (hsa_status_string(Status, &StatusString) != HSA_STATUS_SUCCESS) {
      StatusString = "unavailable";
    }
    DP("[%s:%d] GPU error in queue %p %d (%s)\n", __FILE__, __LINE__, Source,
       Status, StatusString);
    abort();
  }
}

namespace core {

void launchInitFiniKernel(int32_t, void *, const size_t &, const initORfini);

namespace {

bool checkResult(hsa_status_t Err, const char *ErrMsg) {
  if (Err == HSA_STATUS_SUCCESS)
    return true;

  REPORT("%s", ErrMsg);
  REPORT("%s", get_error_string(Err));
  return false;
}

void packetStoreRelease(uint32_t *Packet, uint16_t Header, uint16_t Rest) {
  __atomic_store_n(Packet, Header | (Rest << 16), __ATOMIC_RELEASE);
}

uint16_t createHeader() {
  uint16_t Header = HSA_PACKET_TYPE_KERNEL_DISPATCH << HSA_PACKET_HEADER_TYPE;
  // header |= 1 << 8; // set barrier bit?
  Header |= HSA_FENCE_SCOPE_SYSTEM << HSA_PACKET_HEADER_ACQUIRE_FENCE_SCOPE;
  Header |= HSA_FENCE_SCOPE_SYSTEM << HSA_PACKET_HEADER_RELEASE_FENCE_SCOPE;
  return Header;
}

uint16_t create_BarrierAND_header() {
  uint16_t header = HSA_PACKET_TYPE_BARRIER_AND << HSA_PACKET_HEADER_TYPE;
  header |= HSA_FENCE_SCOPE_SYSTEM << HSA_PACKET_HEADER_ACQUIRE_FENCE_SCOPE;
  header |= HSA_FENCE_SCOPE_SYSTEM << HSA_PACKET_HEADER_RELEASE_FENCE_SCOPE;
  return header;
}

static uint64_t acquire_available_packet_id(hsa_queue_t *Queue) {
  uint64_t packet_id = hsa_queue_add_write_index_relaxed(Queue, 1);
  bool full = true;
  while (full) {
    full =
        packet_id >= (Queue->size + hsa_queue_load_read_index_scacquire(Queue));
  }
  return packet_id;
}

hsa_status_t isValidMemoryPool(hsa_amd_memory_pool_t MemoryPool) {
  bool AllocAllowed = false;
  hsa_status_t Err = hsa_amd_memory_pool_get_info(
      MemoryPool, HSA_AMD_MEMORY_POOL_INFO_RUNTIME_ALLOC_ALLOWED,
      &AllocAllowed);
  if (Err != HSA_STATUS_SUCCESS) {
    DP("Alloc allowed in memory pool check failed: %s\n",
       get_error_string(Err));
    return Err;
  }

  size_t Size = 0;
  Err = hsa_amd_memory_pool_get_info(MemoryPool, HSA_AMD_MEMORY_POOL_INFO_SIZE,
                                     &Size);
  if (Err != HSA_STATUS_SUCCESS) {
    DP("Get memory pool size failed: %s\n", get_error_string(Err));
    return Err;
  }

  return (AllocAllowed && Size > 0) ? HSA_STATUS_SUCCESS : HSA_STATUS_ERROR;
}

hsa_status_t addMemoryPool(hsa_amd_memory_pool_t MemoryPool, void *Data) {
  std::vector<hsa_amd_memory_pool_t> *Result =
      static_cast<std::vector<hsa_amd_memory_pool_t> *>(Data);

  hsa_status_t Err;
  if ((Err = isValidMemoryPool(MemoryPool)) != HSA_STATUS_SUCCESS) {
    return Err;
  }

  Result->push_back(MemoryPool);
  return HSA_STATUS_SUCCESS;
}

} // namespace
} // namespace core

struct EnvironmentVariables {
  int NumTeams;
  int TeamLimit;
  int TeamThreadLimit;
  int MaxTeamsDefault;
  int DynamicMemSize;
};

template <uint32_t wavesize>
static constexpr const llvm::omp::GV &getGridValue() {
  return llvm::omp::getAMDGPUGridValues<wavesize>();
}

struct HSALifetime {
  // Wrapper around HSA used to ensure it is constructed before other types
  // and destructed after, which means said other types can use raii for
  // cleanup without risking running outside of the lifetime of HSA
  const hsa_status_t S;

  bool HSAInitSuccess() { return S == HSA_STATUS_SUCCESS; }
  HSALifetime() : S(hsa_init()) {}

  ~HSALifetime() {
    if (S == HSA_STATUS_SUCCESS) {
      hsa_status_t Err = hsa_shut_down();
      if (Err != HSA_STATUS_SUCCESS) {
        // Can't call into HSA to get a string from the integer
        DP("Shutting down HSA failed: %d\n", Err);
      }
    }
  }
};

// Handle scheduling of multiple hsa_queue's per device to
// multiple threads (one scheduler per device)
class HSAQueueScheduler {
public:
  HSAQueueScheduler() : Current(0) {}

  HSAQueueScheduler(const HSAQueueScheduler &) = delete;

  HSAQueueScheduler(HSAQueueScheduler &&Q) {
    Current = Q.Current.load();
    for (uint8_t I = 0; I < NUM_QUEUES_PER_DEVICE; I++) {
      HSAQueues[I] = Q.HSAQueues[I];
      Q.HSAQueues[I] = nullptr;
    }
  }

  // \return false if any HSA queue creation fails
  bool createQueues(hsa_agent_t HSAAgent, uint32_t QueueSize) {
    for (uint8_t I = 0; I < NUM_QUEUES_PER_DEVICE; I++) {
      hsa_queue_t *Q = nullptr;
      hsa_status_t Rc =
          hsa_queue_create(HSAAgent, QueueSize, HSA_QUEUE_TYPE_MULTI,
                           callbackQueue, NULL, UINT32_MAX, UINT32_MAX, &Q);
      if (Rc != HSA_STATUS_SUCCESS) {
        DP("Failed to create HSA queue %d\n", I);
        return false;
      }
      HSAQueues[I] = Q;
    }
    return true;
  }

  ~HSAQueueScheduler() {
    for (uint8_t I = 0; I < NUM_QUEUES_PER_DEVICE; I++) {
      if (HSAQueues[I]) {
        hsa_status_t Err = hsa_queue_destroy(HSAQueues[I]);
        if (Err != HSA_STATUS_SUCCESS)
          DP("Error destroying HSA queue");
      }
    }
  }

  // \return next queue to use for device
  hsa_queue_t *next() {
    return HSAQueues[(Current.fetch_add(1, std::memory_order_relaxed)) %
                     NUM_QUEUES_PER_DEVICE];
  }

  /// Enable/disable queue profiling for OMPT trace records
  void enableQueueProfiling(int enable) {
    for (uint8_t i = 0; i < NUM_QUEUES_PER_DEVICE; ++i) {
      hsa_status_t err =
          hsa_amd_profiling_set_profiler_enabled(HSAQueues[i], enable);
      if (err != HSA_STATUS_SUCCESS)
        DP("Error enabling queue profiling\n");
    }
  }

  // Get the Number of Queues per Device
  int getNumQueues() { return NUM_QUEUES_PER_DEVICE; }

private:
  // Number of queues per device
  enum : uint8_t { NUM_QUEUES_PER_DEVICE = 4 };
  hsa_queue_t *HSAQueues[NUM_QUEUES_PER_DEVICE] = {};
  std::atomic<uint8_t> Current;
};

/// Class containing all the device information
class RTLDeviceInfoTy : HSALifetime {
  std::vector<std::list<FuncOrGblEntryTy>> FuncGblEntries;

  struct QueueDeleter {
    void operator()(hsa_queue_t *Q) {
      if (Q) {
        hsa_status_t Err = hsa_queue_destroy(Q);
        if (Err != HSA_STATUS_SUCCESS) {
          DP("Error destroying hsa queue: %s\n", get_error_string(Err));
        }
      }
    }
  };

  SmallPoolMgrTy SmallPoolMgr;

public:
  SmallPoolMgrTy &getSmallPoolMgr() { return SmallPoolMgr; }

  bool ConstructionSucceeded = false;

  // load binary populates symbol tables and mutates various global state
  // run uses those symbol tables
  std::shared_timed_mutex LoadRunLock;

  int NumberOfDevices = 0;

  // GPU devices
  std::vector<hsa_agent_t> HSAAgents;
  std::vector<HSAQueueScheduler> HSAQueueSchedulers; // one per gpu

  // CPUs
  std::vector<hsa_agent_t> CPUAgents;

  // Device properties
  std::vector<int> ComputeUnits;
  std::vector<int> GroupsPerDevice;
  std::vector<int> ThreadsPerGroup;
  std::vector<int> WarpSize;
  std::vector<std::string> GPUName;
  std::vector<std::string> TargetID;

  // OpenMP properties
  std::vector<int> NumTeams;
  std::vector<int> NumThreads;

  // OpenMP Environment properties
  EnvironmentVariables Env;

  // OpenMP Requires Flags
  int64_t RequiresFlags;

  // Resource pools
  SignalPoolT FreeSignalPool;

  bool HostcallRequired = false;

  std::vector<hsa_executable_t> HSAExecutables;

  std::map<void *, Image_t> ImageList;
  std::vector<std::map<std::string, atl_kernel_info_t>> KernelInfoTable;
  std::vector<std::map<std::string, atl_symbol_info_t>> SymbolInfoTable;

  hsa_amd_memory_pool_t KernArgPool;

  // fine grained memory pool for host allocations
  hsa_amd_memory_pool_t HostFineGrainedMemoryPool;

  // fine and coarse-grained memory pools per offloading device
  std::vector<hsa_amd_memory_pool_t> DeviceFineGrainedMemoryPools;
  std::vector<hsa_amd_memory_pool_t> DeviceCoarseGrainedMemoryPools;

  struct ImplFreePtrDeletor {
    void operator()(void *P) {
      core::Runtime::Memfree(P); // ignore failure to free
    }
  };

  // device_State shared across loaded binaries, error if inconsistent size
  std::vector<std::pair<std::unique_ptr<void, ImplFreePtrDeletor>, uint64_t>>
      DeviceStateStore;

  static const unsigned HardTeamLimit =
      (1 << 16) - 1; // 64K needed to fit in uint16
  static const int DefaultNumTeams = 128;

  /// HSA system clock frequency. Modeled after ROCclr Timestamp functionality
  double TicksToTime = 0;

  // These need to be per-device since different devices can have different
  // wave sizes, but are currently the same number for each so that refactor
  // can be postponed.
  static_assert(getGridValue<32>().GV_Max_Teams ==
                    getGridValue<64>().GV_Max_Teams,
                "");
  static const int MaxTeams = getGridValue<64>().GV_Max_Teams;

  static_assert(getGridValue<32>().GV_Max_WG_Size ==
                    getGridValue<64>().GV_Max_WG_Size,
                "");
  static const int MaxWgSize = getGridValue<64>().GV_Max_WG_Size;

  static_assert(getGridValue<32>().GV_Default_WG_Size ==
                    getGridValue<64>().GV_Default_WG_Size,
                "");
  static const int DefaultWgSize = getGridValue<64>().GV_Default_WG_Size;

  using MemcpyFunc = hsa_status_t (*)(hsa_signal_t, void *, void *, size_t Size,
                                      hsa_agent_t, hsa_amd_memory_pool_t,
				      bool *UserLocked);
  hsa_status_t freesignalpoolMemcpy(void *Dest, void *Src, size_t Size,
                                    MemcpyFunc Func, int32_t DeviceId,
				    hsa_signal_t &S, bool &UserLocked) {
    hsa_agent_t Agent = HSAAgents[DeviceId];
    S = FreeSignalPool.pop();
    if (S.handle == 0) {
      return HSA_STATUS_ERROR;
    }
    hsa_status_t R = Func(S, Dest, Src, Size, Agent, HostFineGrainedMemoryPool, &UserLocked);
 // FIXME   FreeSignalPool.push(S);
    return R;
  }

  hsa_status_t freesignalpoolMemcpyD2H(void *Dest, void *Src, size_t Size,
                                       int32_t DeviceId, hsa_signal_t &Signal,
				       bool &UserLocked) {
    return freesignalpoolMemcpy(Dest, Src, Size, impl_memcpy_d2h, DeviceId,
		    Signal, UserLocked);
  }

  hsa_status_t freesignalpoolMemcpyH2D(void *Dest, void *Src, size_t Size,
                                       int32_t DeviceId,  hsa_signal_t &Signal,
				       bool &UserLocked) {
    return freesignalpoolMemcpy(Dest, Src, Size, impl_memcpy_h2d, DeviceId,
		    Signal, UserLocked);
  }

  static void printDeviceInfo(int32_t DeviceId, hsa_agent_t Agent) {
    char TmpChar[1000];
    uint16_t Major, Minor;
    uint32_t TmpUInt;
    uint32_t TmpUInt2;
    uint32_t CacheSize[4];
    bool TmpBool;
    uint16_t WorkgroupMaxDim[3];
    hsa_dim3_t GridMaxDim;

    // Getting basic information about HSA and Device
    core::checkResult(
        hsa_system_get_info(HSA_SYSTEM_INFO_VERSION_MAJOR, &Major),
        "Error from hsa_system_get_info when obtaining "
        "HSA_SYSTEM_INFO_VERSION_MAJOR\n");
    core::checkResult(
        hsa_system_get_info(HSA_SYSTEM_INFO_VERSION_MINOR, &Minor),
        "Error from hsa_system_get_info when obtaining "
        "HSA_SYSTEM_INFO_VERSION_MINOR\n");
    printf("    HSA Runtime Version: \t\t%u.%u \n", Major, Minor);
    printf("    HSA OpenMP Device Number: \t\t%d \n", DeviceId);
    core::checkResult(
        hsa_agent_get_info(
            Agent, (hsa_agent_info_t)HSA_AMD_AGENT_INFO_PRODUCT_NAME, TmpChar),
        "Error returned from hsa_agent_get_info when obtaining "
        "HSA_AMD_AGENT_INFO_PRODUCT_NAME\n");
    printf("    Product Name: \t\t\t%s \n", TmpChar);
    core::checkResult(hsa_agent_get_info(Agent, HSA_AGENT_INFO_NAME, TmpChar),
                      "Error returned from hsa_agent_get_info when obtaining "
                      "HSA_AGENT_INFO_NAME\n");
    printf("    Device Name: \t\t\t%s \n", TmpChar);
    core::checkResult(
        hsa_agent_get_info(Agent, HSA_AGENT_INFO_VENDOR_NAME, TmpChar),
        "Error returned from hsa_agent_get_info when obtaining "
        "HSA_AGENT_INFO_NAME\n");
    printf("    Vendor Name: \t\t\t%s \n", TmpChar);
    hsa_device_type_t DevType;
    core::checkResult(
        hsa_agent_get_info(Agent, HSA_AGENT_INFO_DEVICE, &DevType),
        "Error returned from hsa_agent_get_info when obtaining "
        "HSA_AGENT_INFO_DEVICE\n");
    printf("    Device Type: \t\t\t%s \n",
           DevType == HSA_DEVICE_TYPE_CPU
               ? "CPU"
               : (DevType == HSA_DEVICE_TYPE_GPU
                      ? "GPU"
                      : (DevType == HSA_DEVICE_TYPE_DSP ? "DSP" : "UNKNOWN")));
    core::checkResult(
        hsa_agent_get_info(Agent, HSA_AGENT_INFO_QUEUES_MAX, &TmpUInt),
        "Error returned from hsa_agent_get_info when obtaining "
        "HSA_AGENT_INFO_QUEUES_MAX\n");
    printf("    Max Queues: \t\t\t%u \n", TmpUInt);
    core::checkResult(
        hsa_agent_get_info(Agent, HSA_AGENT_INFO_QUEUE_MIN_SIZE, &TmpUInt),
        "Error returned from hsa_agent_get_info when obtaining "
        "HSA_AGENT_INFO_QUEUE_MIN_SIZE\n");
    printf("    Queue Min Size: \t\t\t%u \n", TmpUInt);
    core::checkResult(
        hsa_agent_get_info(Agent, HSA_AGENT_INFO_QUEUE_MAX_SIZE, &TmpUInt),
        "Error returned from hsa_agent_get_info when obtaining "
        "HSA_AGENT_INFO_QUEUE_MAX_SIZE\n");
    printf("    Queue Max Size: \t\t\t%u \n", TmpUInt);

    // Getting cache information
    printf("    Cache:\n");

    // FIXME: This is deprecated according to HSA documentation. But using
    // hsa_agent_iterate_caches and hsa_cache_get_info breaks execution during
    // runtime.
    core::checkResult(
        hsa_agent_get_info(Agent, HSA_AGENT_INFO_CACHE_SIZE, CacheSize),
        "Error returned from hsa_agent_get_info when obtaining "
        "HSA_AGENT_INFO_CACHE_SIZE\n");

    for (int I = 0; I < 4; I++) {
      if (CacheSize[I]) {
        printf("      L%u: \t\t\t\t%u bytes\n", I, CacheSize[I]);
      }
    }

    core::checkResult(
        hsa_agent_get_info(Agent,
                           (hsa_agent_info_t)HSA_AMD_AGENT_INFO_CACHELINE_SIZE,
                           &TmpUInt),
        "Error returned from hsa_agent_get_info when obtaining "
        "HSA_AMD_AGENT_INFO_CACHELINE_SIZE\n");
    printf("    Cacheline Size: \t\t\t%u \n", TmpUInt);
    core::checkResult(
        hsa_agent_get_info(
            Agent, (hsa_agent_info_t)HSA_AMD_AGENT_INFO_MAX_CLOCK_FREQUENCY,
            &TmpUInt),
        "Error returned from hsa_agent_get_info when obtaining "
        "HSA_AMD_AGENT_INFO_MAX_CLOCK_FREQUENCY\n");
    printf("    Max Clock Freq(MHz): \t\t%u \n", TmpUInt);
    core::checkResult(
        hsa_agent_get_info(
            Agent, (hsa_agent_info_t)HSA_AMD_AGENT_INFO_COMPUTE_UNIT_COUNT,
            &TmpUInt),
        "Error returned from hsa_agent_get_info when obtaining "
        "HSA_AMD_AGENT_INFO_COMPUTE_UNIT_COUNT\n");
    printf("    Compute Units: \t\t\t%u \n", TmpUInt);
    core::checkResult(hsa_agent_get_info(
                          Agent,
                          (hsa_agent_info_t)HSA_AMD_AGENT_INFO_NUM_SIMDS_PER_CU,
                          &TmpUInt),
                      "Error returned from hsa_agent_get_info when obtaining "
                      "HSA_AMD_AGENT_INFO_NUM_SIMDS_PER_CU\n");
    printf("    SIMD per CU: \t\t\t%u \n", TmpUInt);
    core::checkResult(
        hsa_agent_get_info(Agent, HSA_AGENT_INFO_FAST_F16_OPERATION, &TmpBool),
        "Error returned from hsa_agent_get_info when obtaining "
        "HSA_AMD_AGENT_INFO_NUM_SIMDS_PER_CU\n");
    printf("    Fast F16 Operation: \t\t%s \n", (TmpBool ? "TRUE" : "FALSE"));
    core::checkResult(
        hsa_agent_get_info(Agent, HSA_AGENT_INFO_WAVEFRONT_SIZE, &TmpUInt2),
        "Error returned from hsa_agent_get_info when obtaining "
        "HSA_AGENT_INFO_WAVEFRONT_SIZE\n");
    printf("    Wavefront Size: \t\t\t%u \n", TmpUInt2);
    core::checkResult(
        hsa_agent_get_info(Agent, HSA_AGENT_INFO_WORKGROUP_MAX_SIZE, &TmpUInt),
        "Error returned from hsa_agent_get_info when obtaining "
        "HSA_AGENT_INFO_WORKGROUP_MAX_SIZE\n");
    printf("    Workgroup Max Size: \t\t%u \n", TmpUInt);
    core::checkResult(hsa_agent_get_info(Agent,
                                         HSA_AGENT_INFO_WORKGROUP_MAX_DIM,
                                         WorkgroupMaxDim),
                      "Error returned from hsa_agent_get_info when obtaining "
                      "HSA_AGENT_INFO_WORKGROUP_MAX_DIM\n");
    printf("    Workgroup Max Size per Dimension:\n");
    printf("      x: \t\t\t\t%u\n", WorkgroupMaxDim[0]);
    printf("      y: \t\t\t\t%u\n", WorkgroupMaxDim[1]);
    printf("      z: \t\t\t\t%u\n", WorkgroupMaxDim[2]);
    core::checkResult(hsa_agent_get_info(
                          Agent,
                          (hsa_agent_info_t)HSA_AMD_AGENT_INFO_MAX_WAVES_PER_CU,
                          &TmpUInt),
                      "Error returned from hsa_agent_get_info when obtaining "
                      "HSA_AMD_AGENT_INFO_MAX_WAVES_PER_CU\n");
    printf("    Max Waves Per CU: \t\t\t%u \n", TmpUInt);
    printf("    Max Work-item Per CU: \t\t%u \n", TmpUInt * TmpUInt2);
    core::checkResult(
        hsa_agent_get_info(Agent, HSA_AGENT_INFO_GRID_MAX_SIZE, &TmpUInt),
        "Error returned from hsa_agent_get_info when obtaining "
        "HSA_AGENT_INFO_GRID_MAX_SIZE\n");
    printf("    Grid Max Size: \t\t\t%u \n", TmpUInt);
    core::checkResult(
        hsa_agent_get_info(Agent, HSA_AGENT_INFO_GRID_MAX_DIM, &GridMaxDim),
        "Error returned from hsa_agent_get_info when obtaining "
        "HSA_AGENT_INFO_GRID_MAX_DIM\n");
    printf("    Grid Max Size per Dimension: \t\t\n");
    printf("      x: \t\t\t\t%u\n", GridMaxDim.x);
    printf("      y: \t\t\t\t%u\n", GridMaxDim.y);
    printf("      z: \t\t\t\t%u\n", GridMaxDim.z);
    core::checkResult(
        hsa_agent_get_info(Agent, HSA_AGENT_INFO_FBARRIER_MAX_SIZE, &TmpUInt),
        "Error returned from hsa_agent_get_info when obtaining "
        "HSA_AGENT_INFO_FBARRIER_MAX_SIZE\n");
    printf("    Max fbarriers/Workgrp: \t\t%u\n", TmpUInt);

    printf("    Memory Pools:\n");
    auto CbMem = [](hsa_amd_memory_pool_t Region, void *Data) -> hsa_status_t {
      std::string TmpStr;
      size_t Size;
      bool Alloc, Access;
      hsa_amd_segment_t Segment;
      hsa_amd_memory_pool_global_flag_t GlobalFlags;
      core::checkResult(
          hsa_amd_memory_pool_get_info(
              Region, HSA_AMD_MEMORY_POOL_INFO_GLOBAL_FLAGS, &GlobalFlags),
          "Error returned from hsa_amd_memory_pool_get_info when obtaining "
          "HSA_AMD_MEMORY_POOL_INFO_GLOBAL_FLAGS\n");
      core::checkResult(hsa_amd_memory_pool_get_info(
                            Region, HSA_AMD_MEMORY_POOL_INFO_SEGMENT, &Segment),
                        "Error returned from hsa_amd_memory_pool_get_info when "
                        "obtaining HSA_AMD_MEMORY_POOL_INFO_SEGMENT\n");

      switch (Segment) {
      case HSA_AMD_SEGMENT_GLOBAL:
        TmpStr = "GLOBAL; FLAGS: ";
        if (HSA_AMD_MEMORY_POOL_GLOBAL_FLAG_KERNARG_INIT & GlobalFlags)
          TmpStr += "KERNARG, ";
        if (HSA_AMD_MEMORY_POOL_GLOBAL_FLAG_FINE_GRAINED & GlobalFlags)
          TmpStr += "FINE GRAINED, ";
        if (HSA_AMD_MEMORY_POOL_GLOBAL_FLAG_COARSE_GRAINED & GlobalFlags)
          TmpStr += "COARSE GRAINED, ";
        break;
      case HSA_AMD_SEGMENT_READONLY:
        TmpStr = "READONLY";
        break;
      case HSA_AMD_SEGMENT_PRIVATE:
        TmpStr = "PRIVATE";
        break;
      case HSA_AMD_SEGMENT_GROUP:
        TmpStr = "GROUP";
        break;
      }
      printf("      Pool %s: \n", TmpStr.c_str());

      core::checkResult(hsa_amd_memory_pool_get_info(
                            Region, HSA_AMD_MEMORY_POOL_INFO_SIZE, &Size),
                        "Error returned from hsa_amd_memory_pool_get_info when "
                        "obtaining HSA_AMD_MEMORY_POOL_INFO_SIZE\n");
      printf("        Size: \t\t\t\t %zu bytes\n", Size);
      core::checkResult(
          hsa_amd_memory_pool_get_info(
              Region, HSA_AMD_MEMORY_POOL_INFO_RUNTIME_ALLOC_ALLOWED, &Alloc),
          "Error returned from hsa_amd_memory_pool_get_info when obtaining "
          "HSA_AMD_MEMORY_POOL_INFO_RUNTIME_ALLOC_ALLOWED\n");
      printf("        Allocatable: \t\t\t %s\n", (Alloc ? "TRUE" : "FALSE"));
      core::checkResult(
          hsa_amd_memory_pool_get_info(
              Region, HSA_AMD_MEMORY_POOL_INFO_RUNTIME_ALLOC_GRANULE, &Size),
          "Error returned from hsa_amd_memory_pool_get_info when obtaining "
          "HSA_AMD_MEMORY_POOL_INFO_RUNTIME_ALLOC_GRANULE\n");
      printf("        Runtime Alloc Granule: \t\t %zu bytes\n", Size);
      core::checkResult(
          hsa_amd_memory_pool_get_info(
              Region, HSA_AMD_MEMORY_POOL_INFO_RUNTIME_ALLOC_ALIGNMENT, &Size),
          "Error returned from hsa_amd_memory_pool_get_info when obtaining "
          "HSA_AMD_MEMORY_POOL_INFO_RUNTIME_ALLOC_ALIGNMENT\n");
      printf("        Runtime Alloc alignment: \t %zu bytes\n", Size);
      core::checkResult(
          hsa_amd_memory_pool_get_info(
              Region, HSA_AMD_MEMORY_POOL_INFO_ACCESSIBLE_BY_ALL, &Access),
          "Error returned from hsa_amd_memory_pool_get_info when obtaining "
          "HSA_AMD_MEMORY_POOL_INFO_ACCESSIBLE_BY_ALL\n");
      printf("        Accessable by all: \t\t %s\n",
             (Access ? "TRUE" : "FALSE"));

      return HSA_STATUS_SUCCESS;
    };
    // Iterate over all the memory regions for this agent. Get the memory region
    // type and size
    hsa_amd_agent_iterate_memory_pools(Agent, CbMem, nullptr);

    printf("    ISAs:\n");
    auto CBIsas = [](hsa_isa_t Isa, void *Data) -> hsa_status_t {
      char TmpChar[1000];
      core::checkResult(hsa_isa_get_info_alt(Isa, HSA_ISA_INFO_NAME, TmpChar),
                        "Error returned from hsa_isa_get_info_alt when "
                        "obtaining HSA_ISA_INFO_NAME\n");
      printf("        Name: \t\t\t\t %s\n", TmpChar);

      return HSA_STATUS_SUCCESS;
    };
    // Iterate over all the memory regions for this agent. Get the memory region
    // type and size
    hsa_agent_iterate_isas(Agent, CBIsas, nullptr);
  }

  // Record entry point associated with device
  void addOffloadEntry(int32_t DeviceId, __tgt_offload_entry Entry) {
    assert(DeviceId < (int32_t)FuncGblEntries.size() &&
           "Unexpected device id!");
    FuncOrGblEntryTy &E = FuncGblEntries[DeviceId].back();

    E.Entries.push_back(Entry);
  }

  // Return true if the entry is associated with device
  bool findOffloadEntry(int32_t DeviceId, void *Addr) {
    assert(DeviceId < (int32_t)FuncGblEntries.size() &&
           "Unexpected device id!");
    FuncOrGblEntryTy &E = FuncGblEntries[DeviceId].back();

    for (auto &It : E.Entries) {
      if (It.addr == Addr)
        return true;
    }

    return false;
  }

  // Return the pointer to the target entries table
  __tgt_target_table *getOffloadEntriesTable(int32_t DeviceId) {
    assert(DeviceId < (int32_t)FuncGblEntries.size() &&
           "Unexpected device id!");
    FuncOrGblEntryTy &E = FuncGblEntries[DeviceId].back();

    int32_t Size = E.Entries.size();

    // Table is empty
    if (!Size)
      return 0;

    __tgt_offload_entry *Begin = &E.Entries[0];
    __tgt_offload_entry *End = &E.Entries[Size - 1];

    // Update table info according to the entries and return the pointer
    E.Table.EntriesBegin = Begin;
    E.Table.EntriesEnd = ++End;

    return &E.Table;
  }

  // Clear entries table for a device
  void clearOffloadEntriesTable(int DeviceId) {
    assert(DeviceId < (int32_t)FuncGblEntries.size() &&
           "Unexpected device id!");
    FuncGblEntries[DeviceId].emplace_back();
    FuncOrGblEntryTy &E = FuncGblEntries[DeviceId].back();
    // KernelArgPoolMap.clear();
    E.Entries.clear();
    E.Table.EntriesBegin = E.Table.EntriesEnd = 0;
  }

  hsa_status_t addDeviceMemoryPool(hsa_amd_memory_pool_t MemoryPool,
                                   unsigned int DeviceId) {
    assert(DeviceId < DeviceFineGrainedMemoryPools.size() && "Error here.");
    uint32_t GlobalFlags = 0;
    hsa_status_t Err = hsa_amd_memory_pool_get_info(
        MemoryPool, HSA_AMD_MEMORY_POOL_INFO_GLOBAL_FLAGS, &GlobalFlags);

    if (Err != HSA_STATUS_SUCCESS) {
      return Err;
    }

    if (GlobalFlags & HSA_AMD_MEMORY_POOL_GLOBAL_FLAG_FINE_GRAINED) {
      DeviceFineGrainedMemoryPools[DeviceId] = MemoryPool;
    } else if (GlobalFlags & HSA_AMD_MEMORY_POOL_GLOBAL_FLAG_COARSE_GRAINED) {
      DeviceCoarseGrainedMemoryPools[DeviceId] = MemoryPool;
    }

    return HSA_STATUS_SUCCESS;
  }

  hsa_status_t setupDevicePools(const std::vector<hsa_agent_t> &Agents) {
    for (unsigned int DeviceId = 0; DeviceId < Agents.size(); DeviceId++) {
      hsa_status_t Err = hsa::amd_agent_iterate_memory_pools(
          Agents[DeviceId], [&](hsa_amd_memory_pool_t MemoryPool) {
            hsa_status_t ValidStatus = core::isValidMemoryPool(MemoryPool);
            if (ValidStatus != HSA_STATUS_SUCCESS) {
              DP("Alloc allowed in memory pool check failed: %s\n",
                 get_error_string(ValidStatus));
              return HSA_STATUS_SUCCESS;
            }
            return addDeviceMemoryPool(MemoryPool, DeviceId);
          });

      if (Err != HSA_STATUS_SUCCESS) {
        DP("[%s:%d] %s failed: %s\n", __FILE__, __LINE__,
           "Iterate all memory pools", get_error_string(Err));
        return Err;
      }
    }
    return HSA_STATUS_SUCCESS;
  }

  hsa_status_t setupHostMemoryPools(std::vector<hsa_agent_t> &Agents) {
    std::vector<hsa_amd_memory_pool_t> HostPools;

    // collect all the "valid" pools for all the given agents.
    for (const auto &Agent : Agents) {
      hsa_status_t Err = hsa_amd_agent_iterate_memory_pools(
          Agent, core::addMemoryPool, static_cast<void *>(&HostPools));
      if (Err != HSA_STATUS_SUCCESS) {
        DP("addMemoryPool returned %s, continuing\n", get_error_string(Err));
      }
    }

    // We need two fine-grained pools.
    //  1. One with kernarg flag set for storing kernel arguments
    //  2. Second for host allocations
    bool FineGrainedMemoryPoolSet = false;
    bool KernArgPoolSet = false;
    for (const auto &MemoryPool : HostPools) {
      hsa_status_t Err = HSA_STATUS_SUCCESS;
      uint32_t GlobalFlags = 0;
      Err = hsa_amd_memory_pool_get_info(
          MemoryPool, HSA_AMD_MEMORY_POOL_INFO_GLOBAL_FLAGS, &GlobalFlags);
      if (Err != HSA_STATUS_SUCCESS) {
        DP("Get memory pool info failed: %s\n", get_error_string(Err));
        return Err;
      }

      if (GlobalFlags & HSA_AMD_MEMORY_POOL_GLOBAL_FLAG_FINE_GRAINED) {
        if (GlobalFlags & HSA_AMD_MEMORY_POOL_GLOBAL_FLAG_KERNARG_INIT) {
          KernArgPool = MemoryPool;
          KernArgPoolSet = true;
        }
        HostFineGrainedMemoryPool = MemoryPool;
        FineGrainedMemoryPoolSet = true;
      }
    }

    if (FineGrainedMemoryPoolSet && KernArgPoolSet)
      return HSA_STATUS_SUCCESS;

    return HSA_STATUS_ERROR;
  }

  hsa_amd_memory_pool_t getDeviceMemoryPool(unsigned int DeviceId) {
    assert(DeviceId >= 0 && DeviceId < DeviceCoarseGrainedMemoryPools.size() &&
           "Invalid device Id");
    return DeviceCoarseGrainedMemoryPools[DeviceId];
  }

  hsa_amd_memory_pool_t getHostMemoryPool() {
    return HostFineGrainedMemoryPool;
  }

  static int readEnv(const char *Env, int Default = -1) {
    const char *EnvStr = getenv(Env);
    int Res = Default;
    if (EnvStr) {
      Res = std::stoi(EnvStr);
      DP("Parsed %s=%d\n", Env, Res);
    }
    return Res;
  }

  // Enable/disable queue profiling for all devices, consumed by OMPT trace
  // records
  void enableQueueProfiling(int enable) {
    for (int i = 0; i < NumberOfDevices; ++i)
      HSAQueueSchedulers[i].enableQueueProfiling(enable);
  }

  /// Tracker of memory allocation types.
  // tgt_rtl_data_free is not passed memory type (host or device)
  // but it is saved in this data structure
  class AMDGPUDeviceAllocatorTy : public DeviceAllocatorTy {
    int DeviceId;
    std::unordered_map<void *, TargetAllocTy> HostAllocations;

  public:
    AMDGPUDeviceAllocatorTy(int DeviceId) : DeviceId(DeviceId) {}

    void *allocate(size_t size, void *, TargetAllocTy kind) override {
      if (size == 0)
        return nullptr;
      void *ptr = nullptr;
      switch (kind) {
      case TARGET_ALLOC_DEFAULT:
      case TARGET_ALLOC_DEVICE: {
        void *devPtr;
        hsa_status_t err = device_malloc(&devPtr, size, DeviceId);
        ptr = (err == HSA_STATUS_SUCCESS) ? devPtr : nullptr;
        if (!ptr)
          REPORT("Error allocating device memory");
        break;
      }
      case TARGET_ALLOC_HOST:
      case TARGET_ALLOC_SHARED:
        ptr = malloc(size);
        if (!ptr)
          REPORT("Error allocating host memory");
        HostAllocations[ptr] = kind;
        break;
      }

      return ptr;
    }

    int dev_free(void *ptr) override {
      TargetAllocTy kind = (HostAllocations.find(ptr) == HostAllocations.end())
                               ? TARGET_ALLOC_DEFAULT
                               : TARGET_ALLOC_HOST;
      hsa_status_t err = HSA_STATUS_SUCCESS;

      err = unlock_memory(ptr);
      if (err != HSA_STATUS_SUCCESS)
        DP("Error when unlocking memory\n");

      switch (kind) {
      case TARGET_ALLOC_DEFAULT:
      case TARGET_ALLOC_DEVICE: {
        hsa_status_t err;
        err = core::Runtime::Memfree(ptr);
        if (err != HSA_STATUS_SUCCESS) {
          DP("Error when freeing device memory\n");
          return OFFLOAD_FAIL;
        }
        break;
      }
      case TARGET_ALLOC_HOST:
      case TARGET_ALLOC_SHARED:
        free(ptr);
        break;
      }
      return OFFLOAD_SUCCESS;
    }
  };

  // One device allocator per device
  std::vector<AMDGPUDeviceAllocatorTy> DeviceAllocators;

  RTLDeviceInfoTy() {
    DP("Start initializing " GETNAME(TARGET_NAME) "\n");

    // LIBOMPTARGET_KERNEL_TRACE provides a kernel launch trace to stderr
    // anytime. You do not need a debug library build.
    //  0 => no tracing
    //  1 => tracing dispatch only
    // >1 => verbosity increase

    if (!HSAInitSuccess()) {
      DP("Error when initializing HSA in " GETNAME(TARGET_NAME) "\n");
      return;
    }

    // Initialize system timestamp conversion factor, modeled after ROCclr
    uint64_t ticks_frequency;
    hsa_status_t freq_err = hsa_system_get_info(
        HSA_SYSTEM_INFO_TIMESTAMP_FREQUENCY, &ticks_frequency);
    if (freq_err == HSA_STATUS_SUCCESS)
      TicksToTime = (double)1e9 / double(ticks_frequency);
    else {
      DP("Error calling hsa_system_get_info for timestamp frequency: %s\n",
         get_error_string(freq_err));
    }

    if (char *EnvStr = getenv("LIBOMPTARGET_KERNEL_TRACE"))
      print_kernel_trace = atoi(EnvStr);
    else
      print_kernel_trace = 0;

    hsa_status_t Err = core::atl_init_gpu_context();
    if (Err != HSA_STATUS_SUCCESS) {
      DP("Error when initializing " GETNAME(TARGET_NAME) "\n");
      return;
    }

    // Init hostcall soon after initializing hsa
    hostrpc_init();

    Err = findAgents([&](hsa_device_type_t DeviceType, hsa_agent_t Agent) {
      if (DeviceType == HSA_DEVICE_TYPE_CPU) {
        CPUAgents.push_back(Agent);
      } else {
        HSAAgents.push_back(Agent);
      }
    });
    if (Err != HSA_STATUS_SUCCESS)
      return;

    NumberOfDevices = (int)HSAAgents.size();

    if (NumberOfDevices == 0) {
      DP("There are no devices supporting HSA.\n");
      return;
    }
    DP("There are %d devices supporting HSA.\n", NumberOfDevices);

    // Init the device info
    HSAQueueSchedulers.reserve(NumberOfDevices);
    FuncGblEntries.resize(NumberOfDevices);
    ThreadsPerGroup.resize(NumberOfDevices);
    ComputeUnits.resize(NumberOfDevices);
    GPUName.resize(NumberOfDevices);
    GroupsPerDevice.resize(NumberOfDevices);
    WarpSize.resize(NumberOfDevices);
    NumTeams.resize(NumberOfDevices);
    NumThreads.resize(NumberOfDevices);
    DeviceStateStore.resize(NumberOfDevices);
    KernelInfoTable.resize(NumberOfDevices);
    SymbolInfoTable.resize(NumberOfDevices);
    DeviceCoarseGrainedMemoryPools.resize(NumberOfDevices);
    DeviceFineGrainedMemoryPools.resize(NumberOfDevices);

    Err = setupDevicePools(HSAAgents);
    if (Err != HSA_STATUS_SUCCESS) {
      DP("Setup for Device Memory Pools failed\n");
      return;
    }

    Err = setupHostMemoryPools(CPUAgents);
    if (Err != HSA_STATUS_SUCCESS) {
      DP("Setup for Host Memory Pools failed\n");
      return;
    }

#ifdef OMPT_SUPPORT
    // TODO ompt_device_callbacks.enabled is not yet set since
    // register_callbacks on the plugin instance is not yet
    // called. Hence, unconditionally prepare devices.
    ompt_device_callbacks.prepare_devices(NumberOfDevices);
#endif

    for (int I = 0; I < NumberOfDevices; I++) {
      uint32_t QueueSize = 0;
      {
        hsa_status_t Err = hsa_agent_get_info(
            HSAAgents[I], HSA_AGENT_INFO_QUEUE_MAX_SIZE, &QueueSize);
        if (Err != HSA_STATUS_SUCCESS) {
          DP("HSA query QUEUE_MAX_SIZE failed for agent %d\n", I);
          return;
        }
        enum { MaxQueueSize = 4096 };
        if (QueueSize > MaxQueueSize) {
          QueueSize = MaxQueueSize;
        }
      }

      {
        HSAQueueScheduler QSched;
        if (!QSched.createQueues(HSAAgents[I], QueueSize))
          return;
        HSAQueueSchedulers.emplace_back(std::move(QSched));
      }

      DeviceStateStore[I] = {nullptr, 0};
    }

    for (int I = 0; I < NumberOfDevices; I++) {
      ThreadsPerGroup[I] = RTLDeviceInfoTy::DefaultWgSize;
      GroupsPerDevice[I] = RTLDeviceInfoTy::DefaultNumTeams;
      ComputeUnits[I] = 1;
      DP("Device %d: Initial groupsPerDevice %d & ThreadsPerGroup %d\n", I,
         GroupsPerDevice[I], ThreadsPerGroup[I]);
    }

    // Get environment variables regarding teams
    Env.TeamLimit = readEnv("OMP_TEAM_LIMIT");
    Env.NumTeams = readEnv("OMP_NUM_TEAMS");
    Env.MaxTeamsDefault = readEnv("OMP_MAX_TEAMS_DEFAULT");
    Env.TeamThreadLimit = readEnv("OMP_TEAMS_THREAD_LIMIT");
    Env.DynamicMemSize = readEnv("LIBOMPTARGET_SHARED_MEMORY_SIZE", 0);

    // Default state.
    RequiresFlags = OMP_REQ_UNDEFINED;
#if FIX_ISSUE
    for (int I = 0; I < NumberOfDevices; ++I)
      DeviceAllocators.emplace_back(I);
#endif
    ConstructionSucceeded = true;
  }

  ~RTLDeviceInfoTy() {
    DP("Finalizing the " GETNAME(TARGET_NAME) " DeviceInfo.\n");

    OMPT_IF_ENABLED(for (int i = 0; i < NumberOfDevices; i++) {
      ompt_device_callbacks.ompt_callback_device_finalize(i);
    });

    if (!HSAInitSuccess()) {
      // Then none of these can have been set up and they can't be torn down
      return;
    }

    // Cleanup by unlocking all the locked pointers from the small pools
    SmallPoolTy::PtrVecTy AllPtrs = SmallPoolMgr.getAllPoolPtrs();
    for (const auto &e : AllPtrs) {
      hsa_status_t err = HSA_STATUS_SUCCESS;
      assert(is_locked(e, &err, nullptr));

      DP("Calling hsa_amd_memory_unlock in RTLDeviceInfoTy dtor for PoolPtr "
         "%p\n",
         e);

      err = hsa_amd_memory_unlock(e);
      if (err != HSA_STATUS_SUCCESS)
        DP("PoolPtr memory_unlock returned %s, continuing\n",
           get_error_string(err));
    }

    for (int i = 0; i < NumberOfDevices; i++) {
      std::map<void *, Image_t>::iterator itr = ImageList.begin();
      if (itr != ImageList.end()) {
        void *img = itr->first;
        Image_t img_attr = (itr->second);
        core::launchInitFiniKernel(i, img, img_attr.size, FINI);
        itr++;
      }
    }

    // Run destructors on types that use HSA before
    // impl_finalize removes access to it
    DeviceStateStore.clear();
    KernelArgPoolMap.clear();
    // Terminate hostrpc before finalizing hsa
    hostrpc_terminate();

    hsa_status_t Err;
    for (uint32_t I = 0; I < HSAExecutables.size(); I++) {
      Err = hsa_executable_destroy(HSAExecutables[I]);
      if (Err != HSA_STATUS_SUCCESS) {
        DP("[%s:%d] %s failed: %s\n", __FILE__, __LINE__,
           "Destroying executable", get_error_string(Err));
      }
    }
  }
};

pthread_mutex_t SignalPoolT::mutex = PTHREAD_MUTEX_INITIALIZER;

// Putting accesses to DeviceInfo global behind a function call prior
// to changing to use init_plugin/deinit_plugin calls
static RTLDeviceInfoTy DeviceInfoState;
static RTLDeviceInfoTy &DeviceInfo() { return DeviceInfoState; }
<<<<<<< HEAD

int32_t __tgt_rtl_init_plugin() { return OFFLOAD_SUCCESS; }
int32_t __tgt_rtl_deinit_plugin() { return OFFLOAD_SUCCESS; }

/// Global function for enabling/disabling queue profiling, used for OMPT trace
/// records.
void ompt_enable_queue_profiling(int enable) {
  DeviceInfo().enableQueueProfiling(enable);
}
=======
>>>>>>> 6e30a9cc

namespace {

/// Retrieve the libomptarget function for setting timestamps in trace records
static void ensureTimestampFn() {
  std::unique_lock<std::mutex> timestamp_fn_lck(ompt_set_timestamp_mtx);
  if (ompt_set_timestamp_fn)
    return;
  void *vptr = dlsym(NULL, "libomptarget_ompt_set_timestamp");
  assert(vptr && "OMPT set timestamp entry point not found");
  ompt_set_timestamp_fn =
      reinterpret_cast<libomptarget_ompt_set_timestamp_t>(vptr);
}

/// Get the HSA system timestamps for the input signal associated with an
/// async copy and pass the information to libomptarget
static void recordCopyTimingInNs(hsa_signal_t signal) {
  hsa_amd_profiling_async_copy_time_t time_rec;
  hsa_status_t err = hsa_amd_profiling_get_async_copy_time(signal, &time_rec);
  if (err != HSA_STATUS_SUCCESS) {
    DP("Getting profiling_async_copy_time returned %s, continuing\n",
       get_error_string(err));
    return;
  }
  // Retrieve the libomptarget function pointer if required
  ensureTimestampFn();
  // No need to hold a lock
  // Factor in the frequency
  ompt_set_timestamp_fn(time_rec.start * DeviceInfo().TicksToTime,
                        time_rec.end * DeviceInfo().TicksToTime);
}

/// Get the HSA system timestamps for the input agent and signal associated
/// with a kernel dispatch and pass the information to libomptarget
static void recordKernelTimingInNs(hsa_signal_t signal, hsa_agent_t agent) {
  hsa_amd_profiling_dispatch_time_t time_rec;
  hsa_status_t err =
      hsa_amd_profiling_get_dispatch_time(agent, signal, &time_rec);
  if (err != HSA_STATUS_SUCCESS) {
    DP("Getting profiling_dispatch_time returned %s, continuing\n",
       get_error_string(err));
    return;
  }
  // Retrieve the libomptarget function pointer if required
  ensureTimestampFn();
  // No need to hold a lock
  // Factor in the frequency
  ompt_set_timestamp_fn(time_rec.start * DeviceInfo().TicksToTime,
                        time_rec.end * DeviceInfo().TicksToTime);
}

/// Get the current HSA system timestamp
static uint64_t getSystemTimestampInNs() {
  uint64_t timestamp = 0;
  hsa_status_t err = hsa_system_get_info(HSA_SYSTEM_INFO_TIMESTAMP, &timestamp);
  if (err != HSA_STATUS_SUCCESS) {
    DP("Error while getting system timestamp: %s\n", get_error_string(err));
  }
  return timestamp * DeviceInfo().TicksToTime;
}

/// RAII used for timing certain plugin functionality and transferring the
/// information to libomptarget
struct OmptTimestampRAII {
  OmptTimestampRAII() { OMPT_IF_TRACING_ENABLED(setStart();); }
  ~OmptTimestampRAII() { OMPT_IF_ENABLED(setTimestamp();); }

private:
  uint64_t StartTime = 0;
  void setStart() { StartTime = getSystemTimestampInNs(); }
  void setTimestamp() {
    uint64_t EndTime = getSystemTimestampInNs();
    ensureTimestampFn();
    ompt_set_timestamp_fn(StartTime, EndTime);
  }
};

// Enable delaying of memory copy completion check
// and unlocking of host pointers used in the transfer
class AMDGPUAsyncInfoDataTy {
public:
  AMDGPUAsyncInfoDataTy()
      : HstPtr(nullptr), HstOrPoolPtr(nullptr), Size(0),
        alreadyCompleted(false), userLocked(false){};
  AMDGPUAsyncInfoDataTy(hsa_signal_t signal, void *HPtr, void *EitherPtr,
                        size_t Sz, bool userLocked)
      : signal(signal), HstPtr(HPtr), HstOrPoolPtr(EitherPtr), Size(Sz),
        alreadyCompleted(false), userLocked(userLocked) {}

  AMDGPUAsyncInfoDataTy(const AMDGPUAsyncInfoDataTy &) = delete;
  AMDGPUAsyncInfoDataTy(AMDGPUAsyncInfoDataTy &&) = default; // assume noexcept

  AMDGPUAsyncInfoDataTy &operator=(const AMDGPUAsyncInfoDataTy &&tmp) {
    signal = tmp.signal;
    HstPtr = tmp.HstPtr;
    HstOrPoolPtr = tmp.HstOrPoolPtr;
    Size = tmp.Size;
    alreadyCompleted = tmp.alreadyCompleted;
    userLocked = tmp.userLocked;
    return *this;
  }

  inline hsa_signal_t getSignal() const { return signal; }

  hsa_status_t waitToComplete() {
    if (alreadyCompleted)
      return HSA_STATUS_SUCCESS;
    hsa_signal_value_t init = 1;
    hsa_signal_value_t success = 0;
    hsa_status_t err = wait_for_signal(signal, init, success);
    OMPT_IF_TRACING_ENABLED(recordCopyTimingInNs(signal););

    // Now that the operation is complete, copy data from PoolPtr
    // to HstPtr if applicable
    if (HstPtr != HstOrPoolPtr) {
      assert(HstPtr != nullptr && HstOrPoolPtr != nullptr &&
             "HstPr and PoolPtr both must be non-null");
      DP("Memcpy %lu bytes from PoolPtr %p to HstPtr %p\n", Size, HstOrPoolPtr,
         HstPtr);
      memcpy(HstPtr, HstOrPoolPtr, Size);
    }

    DeviceInfo().FreeSignalPool.push(signal);
    alreadyCompleted = true;
    return err;
  }

  hsa_status_t releaseResources() {
    if (userLocked)
      return HSA_STATUS_SUCCESS;

    // If allocated from the pool, just release the ptr to the pool without
    // unlocking it
    assert(HstPtr != nullptr && HstOrPoolPtr != nullptr &&
           "Both HstPtr and HstOrPoolPtr must be non-null");
    if (HstOrPoolPtr != HstPtr) {
      DP("Releasing %p into pool without unlocking\n", HstOrPoolPtr);
      DeviceInfo().getSmallPoolMgr().releaseIntoPool(Size, HstPtr);
      return HSA_STATUS_SUCCESS;
    }
    DP("Calling hsa_amd_memory_unlock %p\n", HstPtr);
    return hsa_amd_memory_unlock(HstPtr);
  }

private:
  hsa_signal_t signal;
  /// HostPtr initially passed in from a higher layer
  void *HstPtr;
  /// HstOrPoolPtr could be what was initially passed in from a higher layer or
  // it could be a pool pointer
  void *HstOrPoolPtr;    // for delayed unlocking
  size_t Size;           // size of data
  bool alreadyCompleted; // libomptarget might call synchronize multiple times:
                         // only serve once
  bool userLocked;       // skip unlocking when user provided locked pointer
};

// Enable delaying of kernel launch completion check
class AMDGPUAsyncInfoComputeTy {
public:
  AMDGPUAsyncInfoComputeTy()
      : kernelExecutionCompleted(false), ArgPool(nullptr), kernarg(nullptr) {}
  AMDGPUAsyncInfoComputeTy(hsa_signal_t signal, hsa_agent_t agt,
                           KernelArgPool *ArgPool, void *kernarg)
      : kernelExecutionCompleted(false), signal(signal), agent(agt),
        ArgPool(ArgPool), kernarg(kernarg) {}

  ~AMDGPUAsyncInfoComputeTy() {}
  AMDGPUAsyncInfoComputeTy(const AMDGPUAsyncInfoComputeTy &) = delete;

  AMDGPUAsyncInfoComputeTy(AMDGPUAsyncInfoComputeTy &&tmp) = default;

  AMDGPUAsyncInfoComputeTy &operator=(const AMDGPUAsyncInfoComputeTy &&tmp) {
    kernelExecutionCompleted = tmp.kernelExecutionCompleted;
    signal = tmp.signal;
    agent = tmp.agent;
    ArgPool = tmp.ArgPool;
    kernarg = tmp.kernarg;
    return *this;
  }

  inline bool hasCompleted() const { return kernelExecutionCompleted; }

  hsa_status_t waitToComplete() {
    hsa_signal_value_t init = 1;
    hsa_signal_value_t success = 0;
    hsa_status_t err = wait_for_signal(signal, init, success);
    OMPT_IF_TRACING_ENABLED(recordKernelTimingInNs(signal, agent););
    DeviceInfo().FreeSignalPool.push(signal);
    assert(ArgPool);
    ArgPool->deallocate(kernarg);
    kernelExecutionCompleted = true;
    return err;
  }

private:
  // used to prevent tgt_rtl_data_retrieve to start copy before kernel has
  // finishe
  bool kernelExecutionCompleted;

  hsa_signal_t signal;
  hsa_agent_t agent;
  KernelArgPool *ArgPool; // needed for deallocation of kernarg
  void *kernarg;          // kernarg ptr used by kernel launch
};

class AMDGPUAsyncInfoQueueTy {
public:
  AMDGPUAsyncInfoQueueTy()
      : hasMapEnteringInfo(false), hasMapExitingInfo(false),
        hasKernelLaunchInfo(false),
        kernelLaunchInfo(AMDGPUAsyncInfoComputeTy()) {
    // reserve capacity for vectors: best guess or get libomptarget to tell us
    // precisely how much (modify interface)
  }

  ~AMDGPUAsyncInfoQueueTy() {
    mapEnteringInfo.clear();
    mapExitingInfo.clear();
  }

  void addMapEnteringInfo(AMDGPUAsyncInfoDataTy &&enter) {
    hasMapEnteringInfo = true;
    mapEnteringInfo.emplace_back(std::move(enter));
  }

  void addMapExitingInfo(AMDGPUAsyncInfoDataTy &&exit) {
    hasMapExitingInfo = true;
    mapExitingInfo.emplace_back(std::move(exit));
  }

  void addKernelLaunchInfo(const AMDGPUAsyncInfoComputeTy &&launch) {
    hasKernelLaunchInfo = true;
    kernelLaunchInfo = std::move(launch);
  }

  inline bool needToWaitForKernel() const {
    return hasKernelLaunchInfo && !kernelLaunchInfo.hasCompleted();
  }

  AMDGPUAsyncInfoComputeTy &getKernelInfo() { return kernelLaunchInfo; }

  // create barrierAND packets for map-entering info's
  hsa_status_t createMapEnteringDependencies(hsa_queue_t *queue);
  hsa_status_t waitForKernelCompletion();
  void waitForMapExiting();
  hsa_status_t synchronize();

private:
  // currently a literal constant in the HSA header file
  static constexpr size_t maxBarrierANDSignals =
      sizeof(hsa_barrier_and_packet_s::dep_signal) / sizeof(hsa_signal_t);
  bool hasMapEnteringInfo;
  bool hasMapExitingInfo;
  bool hasKernelLaunchInfo;

  std::vector<AMDGPUAsyncInfoDataTy> mapEnteringInfo;
  std::vector<AMDGPUAsyncInfoDataTy> mapExitingInfo;
  AMDGPUAsyncInfoComputeTy kernelLaunchInfo;

  // signals used by barrierAND packets (if needed)
  std::vector<hsa_signal_t> barrierANDCompletionSignals;
};

hsa_status_t
AMDGPUAsyncInfoQueueTy::createMapEnteringDependencies(hsa_queue_t *queue) {
  // fast track: kernel without map-entering phase
  if (!hasMapEnteringInfo)
    return HSA_STATUS_SUCCESS;

  int numBarrierANDPackets =
      mapEnteringInfo.size() / maxBarrierANDSignals +
      ((mapEnteringInfo.size() % maxBarrierANDSignals == 0) ? 0 : 1);

  // to schedule numBarrierANDPackets (n) Barrier-AND packets, we need
  // - n completion signals
  // - n packet IDs
  // - n packets
  uint64_t barrierANDMapEnteringPacketIDs[numBarrierANDPackets];
  hsa_barrier_and_packet_s
      *barrierANDMapEnteringBarrierPackets[numBarrierANDPackets];
  for (int i = 0; i < numBarrierANDPackets; i++) {
    hsa_signal_t completion_signal = DeviceInfo().FreeSignalPool.pop();
    if (completion_signal.handle == 0) {
      DP("Failed to get signal instance\n");
      return HSA_STATUS_ERROR;
    }
    barrierANDCompletionSignals.emplace_back(completion_signal);

    uint64_t packetId = core::acquire_available_packet_id(queue);
    barrierANDMapEnteringPacketIDs[i] = packetId;
    const uint32_t mask = queue->size - 1; // size is a power of 2
    hsa_barrier_and_packet_s *barrierPacket =
        (hsa_barrier_and_packet_s *)queue->base_address + (packetId & mask);

    // completion signal is not needed: can I leave this empty?
    // check at runtime
    barrierPacket->completion_signal =
        completion_signal; // link packet to its completion signal

    barrierANDMapEnteringBarrierPackets[i] = barrierPacket;
  }

  // Create input dependecies between map-entering info and BarrierAND
  // packet
  for (int i = 0, k = 0; i < mapEnteringInfo.size(); i += 5, k++) {
    // Fill Barrier-AND packet with signals from MapEntering phase
    hsa_signal_t zeroHandleSignal;
    zeroHandleSignal.handle = 0;
    barrierANDMapEnteringBarrierPackets[k]->dep_signal[0] =
        mapEnteringInfo[i].getSignal();
    barrierANDMapEnteringBarrierPackets[k]->dep_signal[1] =
        (i + 1 < mapEnteringInfo.size()) ? mapEnteringInfo[i + 1].getSignal()
                                         : zeroHandleSignal;
    barrierANDMapEnteringBarrierPackets[k]->dep_signal[2] =
        (i + 2 < mapEnteringInfo.size()) ? mapEnteringInfo[i + 2].getSignal()
                                         : zeroHandleSignal;
    barrierANDMapEnteringBarrierPackets[k]->dep_signal[3] =
        (i + 3 < mapEnteringInfo.size()) ? mapEnteringInfo[i + 3].getSignal()
                                         : zeroHandleSignal;
    barrierANDMapEnteringBarrierPackets[k]->dep_signal[4] =
        (i + 4 < mapEnteringInfo.size()) ? mapEnteringInfo[i + 4].getSignal()
                                         : zeroHandleSignal;

    // enqueue into device queue
    // Set signal to 1. It will be decremented to 0 by HSA runtime once
    // Barrier-AND packet is complete
    hsa_signal_store_relaxed(
        barrierANDMapEnteringBarrierPackets[k]->completion_signal, 1);

    // Publish the packet indicating it is ready to be processed
    core::packetStoreRelease(
        reinterpret_cast<uint32_t *>(barrierANDMapEnteringBarrierPackets[k]),
        core::create_BarrierAND_header(), 0);

    hsa_signal_store_relaxed(queue->doorbell_signal,
                             barrierANDMapEnteringPacketIDs[k]);
  }
  return HSA_STATUS_SUCCESS;
}

hsa_status_t AMDGPUAsyncInfoQueueTy::waitForKernelCompletion() {
  if (!hasKernelLaunchInfo)
    return HSA_STATUS_SUCCESS;
  return kernelLaunchInfo.waitToComplete();
}

void AMDGPUAsyncInfoQueueTy::waitForMapExiting() {
  if (!hasMapExitingInfo)
    return;

  for (auto &&s : mapExitingInfo)
    s.waitToComplete();
}

hsa_status_t AMDGPUAsyncInfoQueueTy::synchronize() {
  // fast tracks:
  // - kernel with no map-entering and no map-exiting info's
  // - single data submission
  // - single data retrieval
  if (hasKernelLaunchInfo && !hasMapEnteringInfo && !hasMapExitingInfo)
    return waitForKernelCompletion();

  // in absence of kernel and map exiting info, only wait for data submit's
  if (!hasKernelLaunchInfo && hasMapEnteringInfo && !hasMapExitingInfo) {
    for(auto &&enter : mapEnteringInfo) {
      enter.waitToComplete();
      enter.releaseResources();
    }
    return HSA_STATUS_SUCCESS;
  }

  // in absence of kernel and map entering info's, only wait for data retrieve's
  if (!hasKernelLaunchInfo && !hasMapEnteringInfo && hasMapExitingInfo) {
    for(auto &&exit : mapExitingInfo) {
      exit.waitToComplete();
      exit.releaseResources();
    }
    return HSA_STATUS_SUCCESS;
  }

  // slow track: all other cases, such as any combination
  // of kernel plus map-entering or map-exiting info's
  // or both. Either have to wait for kernel (no map-exiting)
  // or for all map-exiting events
  if (!hasMapExitingInfo) {
    waitForKernelCompletion();
  } else
    waitForMapExiting();

  // finally, release all resources
  for (auto &&ent : mapEnteringInfo)
    ent.releaseResources();

  for (auto &&ext : mapExitingInfo)
    ext.releaseResources();

  for (int i = 0; i < barrierANDCompletionSignals.size(); i++)
    DeviceInfo().FreeSignalPool.push(barrierANDCompletionSignals[i]);

  return HSA_STATUS_SUCCESS;
}

/// Get a pointer from a small pool, given a host pointer
void *prepareHstPtrForDataRetrieve(size_t Size, void *HstPtr) {
  // user-locked data does not need the pool
  if (is_locked(HstPtr, /*err_p=*/nullptr, /*agentBaseAddress=*/nullptr))
    return HstPtr;

  void *PoolPtr = DeviceInfo().getSmallPoolMgr().allocateFromPool(Size, HstPtr);
  if (PoolPtr != nullptr) {
    DP("prepareHstPtrForDataRetrieve: HostPtr %p PoolPtr %p\n", HstPtr,
       PoolPtr);
    return PoolPtr;
  }
  return HstPtr;
}

int32_t dataRetrieve(int32_t DeviceId, void *HstPtr, void *TgtPtr, int64_t Size,
                     AMDGPUAsyncInfoDataTy &AsyncData) {
  assert(DeviceId < DeviceInfo().NumberOfDevices && "Device ID too large");
  // Return success if we are not copying back to host from target.
  if (!HstPtr)
    return OFFLOAD_SUCCESS;
  hsa_status_t Err;
  DP("Retrieve data %ld bytes, (tgt:%016llx) -> (hst:%016llx).\n", Size,
     (long long unsigned)(Elf64_Addr)TgtPtr,
     (long long unsigned)(Elf64_Addr)HstPtr);

  void *HstOrPoolPtr = prepareHstPtrForDataRetrieve(Size, HstPtr);
  assert(HstOrPoolPtr && "HstOrPoolPtr cannot be null");

  hsa_signal_t Signal;
  bool UserLocked;
  Err = DeviceInfo().freesignalpoolMemcpyD2H(HstOrPoolPtr, TgtPtr, (size_t)Size,
                                           DeviceId, Signal, UserLocked);

  if (Err != HSA_STATUS_SUCCESS) {
    DP("Error when copying data from device to host. Pointers: "
       "host = 0x%016lx, device = 0x%016lx, size = %lld\n",
       (Elf64_Addr)HstOrPoolPtr, (Elf64_Addr)TgtPtr, (unsigned long long)Size);
    return OFFLOAD_FAIL;
  }

  DP("dataRetrieve: Creating AsyncData with HostPtr %p HstOrPoolPtr %p\n",
     HstPtr, HstOrPoolPtr);

  AsyncData = std::move(
      AMDGPUAsyncInfoDataTy(Signal, HstPtr, HstOrPoolPtr, Size, UserLocked));
  DP("DONE Retrieve data %ld bytes, (tgt:%016llx) -> (hst:%016llx).\n", Size,
     (long long unsigned)(Elf64_Addr)TgtPtr,
     (long long unsigned)(Elf64_Addr)HstOrPoolPtr);
  return Err;
}

/// Get a pointer from a small pool, given a HstPtr. Perform copy-in to the pool
/// pointer since data transfer will use the pool pointer
void *prepareHstPtrForDataSubmit(size_t Size, void *HstPtr) {
  // user-locked data does not need the pool
  if (is_locked(HstPtr, /*err_p=*/nullptr, /*agentBaseAddress=*/nullptr))
    return HstPtr;

  void *PoolPtr = DeviceInfo().getSmallPoolMgr().allocateFromPool(Size, HstPtr);
  if (PoolPtr != nullptr) {
    DP("dataSubmit: memcpy %lu bytes from HstPtr %p to PoolPtr %p\n", Size,
       HstPtr, PoolPtr);
    memcpy(PoolPtr, HstPtr, Size);
    return PoolPtr;
  }
  return HstPtr;
}

int32_t dataSubmit(int32_t DeviceId, void *TgtPtr, void *HstPtr, int64_t Size,
                   AMDGPUAsyncInfoDataTy &AsyncData) {
  hsa_status_t Err;
  assert(DeviceId < DeviceInfo().NumberOfDevices && "Device ID too large");
  // Return success if we are not doing host to target.
  if (!HstPtr)
    return OFFLOAD_SUCCESS;

  DP("Submit data %ld bytes, (hst:%016llx) -> (tgt:%016llx).\n", Size,
     (long long unsigned)(Elf64_Addr)HstPtr,
     (long long unsigned)(Elf64_Addr)TgtPtr);
  void *HstOrPoolPtr = prepareHstPtrForDataSubmit(Size, HstPtr);
  assert(HstOrPoolPtr && "HstOrPoolPtr cannot be null");

  hsa_signal_t Signal;
  bool UserLocked;
  Err = DeviceInfo().freesignalpoolMemcpyH2D(TgtPtr, HstOrPoolPtr, (size_t)Size,
                                           DeviceId, Signal, UserLocked);
  if (Err != HSA_STATUS_SUCCESS) {
    DP("Error when copying data from host to device. Pointers: "
       "host = 0x%016lx, device = 0x%016lx, size = %lld\n",
       (Elf64_Addr)HstOrPoolPtr, (Elf64_Addr)TgtPtr, (unsigned long long)Size);
    return OFFLOAD_FAIL;
  }

  AsyncData = std::move(
      AMDGPUAsyncInfoDataTy(Signal, HstPtr, HstOrPoolPtr, Size, UserLocked));
  return Err;
}

void initAsyncInfo(__tgt_async_info *AsyncInfo) {
  assert(AsyncInfo);
  if (!AsyncInfo->Queue) {
    AsyncInfo->Queue = new AMDGPUAsyncInfoQueueTy();
  }
}
void finiAsyncInfo(__tgt_async_info *AsyncInfo) {
  assert(AsyncInfo);
  assert(AsyncInfo->Queue);
  AMDGPUAsyncInfoQueueTy *AMDAsyncInfoQueue =
      reinterpret_cast<AMDGPUAsyncInfoQueueTy *>(AsyncInfo->Queue);
  delete (AMDAsyncInfoQueue);
  AsyncInfo->Queue = nullptr;
}

// Determine launch values for ThreadsPerGroup and NumGroups.
// Outputs: treadsPerGroup, NumGroups
// Inputs: Max_Teams, MaxWgSize, Warp_Size, ExecutionMode,
//         EnvTeamLimit, EnvNumTeams, num_teams, thread_limit,
//         loop_tripcount.
void getLaunchVals(int &ThreadsPerGroup, int &NumGroups, int WarpSize,
                   EnvironmentVariables Env, int ConstWGSize, int ExecutionMode,
                   int NumTeams, int ThreadLimit, uint64_t LoopTripcount,
                   int DeviceNumTeams, int DeviceNumCUs) {
  if (ExecutionMode == llvm::omp::OMPTgtExecModeFlags::OMP_TGT_EXEC_MODE_SPMD ||
      ExecutionMode ==
          llvm::omp::OMPTgtExecModeFlags::OMP_TGT_EXEC_MODE_SPMD_NO_LOOP ||
      ExecutionMode ==
          llvm::omp::OMPTgtExecModeFlags::OMP_TGT_EXEC_MODE_XTEAM_RED) {
    // ConstWGSize is used for communicating any command-line value to
    // the plugin. ConstWGSize will either be the default workgroup
    // size or a value set by CodeGen. If the kernel is SPMD, it means
    // that the number of threads-per-group has not been adjusted by
    // CodeGen. Since a generic mode may have been changed to
    // generic_spmd by OpenMPOpt after adjustment of
    // threads-per-group, we don't use ConstWGSize but instead start
    // with the default for both generic and generic_spmd in the
    // plugin so that any adjustment can be done again.
    ThreadsPerGroup = ConstWGSize;
  } else
    ThreadsPerGroup = RTLDeviceInfoTy::DefaultWgSize;

  if (ExecutionMode ==
      llvm::omp::OMPTgtExecModeFlags::OMP_TGT_EXEC_MODE_SPMD_NO_LOOP) {
    assert(LoopTripcount &&
           "No loop exec mode needs a non-zero loop tripcount");
    NumGroups = ((LoopTripcount - 1) / ThreadsPerGroup) + 1;
    return;
  }

  // For optimized reduction, we use as many teams as the number of CUs. This
  // must be kept in sync with CodeGen and DeviceRTL.
  if (ExecutionMode ==
      llvm::omp::OMPTgtExecModeFlags::OMP_TGT_EXEC_MODE_XTEAM_RED) {
    NumGroups = DeviceNumCUs;
    return;
  }

  int MaxTeams = Env.MaxTeamsDefault > 0 ? Env.MaxTeamsDefault : DeviceNumTeams;
  if (MaxTeams > static_cast<int>(RTLDeviceInfoTy::HardTeamLimit))
    MaxTeams = RTLDeviceInfoTy::HardTeamLimit;

  if (print_kernel_trace & STARTUP_DETAILS) {
    DP("RTLDeviceInfoTy::Max_Teams: %d\n", RTLDeviceInfoTy::MaxTeams);
    DP("Max_Teams: %d\n", MaxTeams);
    DP("RTLDeviceInfoTy::Warp_Size: %d\n", WarpSize);
    DP("RTLDeviceInfoTy::MaxWgSize: %d\n", RTLDeviceInfoTy::MaxWgSize);
    DP("RTLDeviceInfoTy::DefaultWgSize: %d\n",
       RTLDeviceInfoTy::DefaultWgSize);
    DP("thread_limit: %d\n", ThreadLimit);
    DP("ThreadsPerGroup: %d\n", ThreadsPerGroup);
    DP("ConstWGSize: %d\n", ConstWGSize);
  }
  // check for thread_limit() clause
  if (ThreadLimit > 0) {
    ThreadsPerGroup = ThreadLimit;
    DP("Setting threads per block to requested %d\n", ThreadLimit);
    if (ThreadsPerGroup > RTLDeviceInfoTy::MaxWgSize) { // limit to max
      ThreadsPerGroup = RTLDeviceInfoTy::MaxWgSize;
      DP("Setting threads per block to maximum %d\n", ThreadsPerGroup);
    }
  }
  // check flat_max_work_group_size attr here
  if (ThreadsPerGroup > ConstWGSize) {
    ThreadsPerGroup = ConstWGSize;
    DP("Reduced ThreadsPerGroup to flat-attr-group-size limit %d\n",
       ThreadsPerGroup);
  }

  if (ExecutionMode ==
      llvm::omp::OMPTgtExecModeFlags::OMP_TGT_EXEC_MODE_GENERIC) {
    // Add master thread in additional warp for GENERIC mode
    // Only one additional thread is started, not an entire warp

    if (ThreadsPerGroup >= RTLDeviceInfoTy::MaxWgSize)
      // Do not exceed max number of threads: sacrifice last warp for
      // the thread master
      ThreadsPerGroup = RTLDeviceInfoTy::MaxWgSize - WarpSize + 1;
    else if (ThreadsPerGroup <= WarpSize)
      // Cap ThreadsPerGroup at WarpSize level as we need a master
      // FIXME: omp_get_num_threads still too big for thread_limit(<warpsize)
      ThreadsPerGroup = WarpSize + 1;
    else
      ThreadsPerGroup = WarpSize * (ThreadsPerGroup / WarpSize) + 1;

    DP("Adding master thread (+1)\n");
  }

  if (print_kernel_trace & STARTUP_DETAILS)
    DP("ThreadsPerGroup: %d\n", ThreadsPerGroup);
  DP("Preparing %d threads\n", ThreadsPerGroup);

  // Set default NumGroups (teams)
  if (DeviceInfo().Env.TeamLimit > 0)
    NumGroups = (MaxTeams < DeviceInfo().Env.TeamLimit)
                     ? MaxTeams
                     : DeviceInfo().Env.TeamLimit;
  else
    NumGroups = MaxTeams;
  DP("Set default num of groups %d\n", NumGroups);

  if (print_kernel_trace & STARTUP_DETAILS) {
    DP("NumGroups: %d\n", NumGroups);
    DP("num_teams: %d\n", NumTeams);
  }

  // Reduce NumGroups if ThreadsPerGroup exceeds RTLDeviceInfoTy::MaxWgSize
  // This reduction is typical for default case (no thread_limit clause).
  // or when user goes crazy with num_teams clause.
  // FIXME: We cant distinguish between a constant or variable thread limit.
  // So we only handle constant thread_limits.
  if (ThreadsPerGroup >
      RTLDeviceInfoTy::DefaultWgSize) //  256 < ThreadsPerGroup <= 1024
    // Should we round ThreadsPerGroup up to nearest WarpSize
    // here?
    NumGroups = (MaxTeams * RTLDeviceInfoTy::MaxWgSize) / ThreadsPerGroup;

  // check for num_teams() clause
  if (NumTeams > 0) {
    NumGroups = (NumTeams < NumGroups) ? NumTeams : NumGroups;
  }
  if (print_kernel_trace & STARTUP_DETAILS) {
    DP("NumGroups: %d\n", NumGroups);
    DP("Env.NumTeams %d\n", DeviceInfo().Env.NumTeams);
    DP("Env.TeamLimit %d\n", DeviceInfo().Env.TeamLimit);
  }

  if (DeviceInfo().Env.NumTeams > 0) {
    NumGroups = (DeviceInfo().Env.NumTeams < NumGroups)
                     ? DeviceInfo().Env.NumTeams
                     : NumGroups;
    DP("Modifying teams based on Env.NumTeams %d\n", DeviceInfo().Env.NumTeams);
  } else if (DeviceInfo().Env.TeamLimit > 0) {
    NumGroups = (DeviceInfo().Env.TeamLimit < NumGroups)
                     ? DeviceInfo().Env.TeamLimit
                     : NumGroups;
    DP("Modifying teams based on Env.TeamLimit%d\n", DeviceInfo().Env.TeamLimit);
  } else {
    if (NumTeams <= 0) {
      if (LoopTripcount > 0) {
        if (ExecutionMode ==
            llvm::omp::OMPTgtExecModeFlags::OMP_TGT_EXEC_MODE_SPMD) {
          // round up to the nearest integer
          NumGroups = ((LoopTripcount - 1) / ThreadsPerGroup) + 1;
        } else if (ExecutionMode ==
                   llvm::omp::OMPTgtExecModeFlags::OMP_TGT_EXEC_MODE_GENERIC) {
          NumGroups = LoopTripcount;
        } else /* OMP_TGT_EXEC_MODE_GENERIC_SPMD */ {
          // This is a generic kernel that was transformed to use SPMD-mode
          // execution but uses Generic-mode semantics for scheduling.
          NumGroups = LoopTripcount;
        }
        DP("Using %d teams due to loop trip count %" PRIu64 " and number of "
           "threads per block %d\n",
           NumGroups, LoopTripcount, ThreadsPerGroup);
      }
    } else {
      NumGroups = NumTeams;
    }
    if (NumGroups > MaxTeams) {
      NumGroups = MaxTeams;
      if (print_kernel_trace & STARTUP_DETAILS)
        DP("Limiting NumGroups %d to Max_Teams %d \n", NumGroups, MaxTeams);
    }
    if (NumGroups > NumTeams && NumTeams > 0) {
      NumGroups = NumTeams;
      if (print_kernel_trace & STARTUP_DETAILS)
        DP("Limiting NumGroups %d to clause num_teams %d \n", NumGroups,
           NumTeams);
    }
  }

  // num_teams clause always honored, no matter what, unless DEFAULT is active.
  if (NumTeams > 0) {
    NumGroups = NumTeams;
    // Cap NumGroups to EnvMaxTeamsDefault if set.
    if (DeviceInfo().Env.MaxTeamsDefault > 0 &&
        NumGroups > DeviceInfo().Env.MaxTeamsDefault)
      NumGroups = DeviceInfo().Env.MaxTeamsDefault;
  }
  if (print_kernel_trace & STARTUP_DETAILS) {
    DP("ThreadsPerGroup: %d\n", ThreadsPerGroup);
    DP("NumGroups: %d\n", NumGroups);
    DP("LoopTripcount: %ld\n", LoopTripcount);
  }
  DP("Final %d NumGroups and %d ThreadsPerGroup\n", NumGroups,
     ThreadsPerGroup);

#ifdef OMPT_SUPPORT
  if (ompt_device_callbacks.is_tracing_enabled()) {
    {
      std::unique_lock<std::mutex> granted_teams_fn_lck(granted_teams_mtx);
      if (!ompt_set_granted_teams_fn) {
        void *vptr = dlsym(NULL, "libomptarget_ompt_set_granted_teams");
        assert(vptr && "OMPT set granted teams entry point not found");
        ompt_set_granted_teams_fn =
            reinterpret_cast<libomptarget_ompt_set_granted_teams_t>(vptr);
      }
    }
    // No need to hold a lock
    ompt_set_granted_teams_fn(NumGroups);
  }
#endif
}

int32_t runRegionLocked(int32_t DeviceId, void *TgtEntryPtr, void **TgtArgs,
                        ptrdiff_t *TgtOffsets, int32_t ArgNum, int32_t NumTeams,
                        int32_t ThreadLimit, uint64_t LoopTripcount,
                        AMDGPUAsyncInfoQueueTy &AsyncInfo) {
  // Set the context we are using
  // update thread limit content in gpu memory if un-initialized or specified
  // from host

  DP("Run target team region thread_limit %d\n", ThreadLimit);

  // All args are references.
  std::vector<void *> Args(ArgNum);
  std::vector<void *> Ptrs(ArgNum);

  DP("Arg_num: %d\n", ArgNum);
  for (int32_t I = 0; I < ArgNum; ++I) {
    Ptrs[I] = (void *)((intptr_t)TgtArgs[I] + TgtOffsets[I]);
    Args[I] = &Ptrs[I];
    DP("Offseted base: arg[%d]:" DPxMOD "\n", I, DPxPTR(Ptrs[I]));
  }

  KernelTy *KernelInfo = (KernelTy *)TgtEntryPtr;

  std::string KernelName = std::string(KernelInfo->Name);
  auto &KernelInfoTable = DeviceInfo().KernelInfoTable;
  if (KernelInfoTable[DeviceId].find(KernelName) ==
      KernelInfoTable[DeviceId].end()) {
    DP("Kernel %s not found\n", KernelName.c_str());
    return OFFLOAD_FAIL;
  }

  const atl_kernel_info_t KernelInfoEntry =
      KernelInfoTable[DeviceId][KernelName];
  const uint32_t GroupSegmentSize =
      KernelInfoEntry.group_segment_size + DeviceInfo().Env.DynamicMemSize;
  const uint32_t SgprCount = KernelInfoEntry.sgpr_count;
  const uint32_t VgprCount = KernelInfoEntry.vgpr_count;
  const uint32_t SgprSpillCount = KernelInfoEntry.sgpr_spill_count;
  const uint32_t VgprSpillCount = KernelInfoEntry.vgpr_spill_count;

#if DBG_KERGN_ARGS
  assert(ArgNum == (int)KernelInfoEntry.explicit_argument_count);
#endif
  /*
   * Set limit based on ThreadsPerGroup and GroupsPerDevice
   */
  int NumGroups = 0;
  int ThreadsPerGroup = 0;

  getLaunchVals(ThreadsPerGroup, NumGroups, DeviceInfo().WarpSize[DeviceId],
                DeviceInfo().Env, KernelInfo->ConstWGSize,
                KernelInfo->ExecutionMode,
                NumTeams,      // From run_region arg
                ThreadLimit,   // From run_region arg
                LoopTripcount, // From run_region arg
                DeviceInfo().NumTeams[KernelInfo->DeviceId],
                DeviceInfo().ComputeUnits[KernelInfo->DeviceId]);

  if (print_kernel_trace >= LAUNCH) {
    // if host tracing requested, init rpc counters for each kernel launch
    // TODO: implement same functionality for concurrent kernel launches. (not handled at this point)
    if (print_kernel_trace >= HOST_SERVICE_TRACING)
      hostrpcStatInit(KernelInfo->Name);
    // enum modes are SPMD, GENERIC, NONE 0,1,2
    // if doing rtl timing, print to stderr, unless stdout requested.
    bool TraceToStdout = print_kernel_trace & (RTL_TO_STDOUT | RTL_TIMING);
    fprintf(TraceToStdout ? stdout : stderr,
            "DEVID:%2d SGN:%1d ConstWGSize:%-4d args:%2d teamsXthrds:(%4dX%4d) "
            "reqd:(%4dX%4d) lds_usage:%uB sgpr_count:%u vgpr_count:%u "
            "sgpr_spill_count:%u vgpr_spill_count:%u tripcount:%lu rpc:%d n:%s\n",
            DeviceId, KernelInfo->ExecutionMode, KernelInfo->ConstWGSize,
            ArgNum, NumGroups, ThreadsPerGroup, NumTeams, ThreadLimit,
            GroupSegmentSize, SgprCount, VgprCount, SgprSpillCount,
            VgprSpillCount, LoopTripcount, DeviceInfo().HostcallRequired,
            KernelInfo->Name);
  }

  // Run on the device.
  {
    hsa_queue_t *Queue = DeviceInfo().HSAQueueSchedulers[DeviceId].next();
    if (!Queue) {
      return OFFLOAD_FAIL;
    }

    AsyncInfo.createMapEnteringDependencies(Queue);
    uint64_t PacketId = core::acquire_available_packet_id(Queue);

    const uint32_t Mask = Queue->size - 1; // size is a power of 2
    hsa_kernel_dispatch_packet_t *Packet =
        (hsa_kernel_dispatch_packet_t *)Queue->base_address + (PacketId & Mask);

    // Packet->header is written last
    Packet->setup = UINT16_C(1) << HSA_KERNEL_DISPATCH_PACKET_SETUP_DIMENSIONS;
    Packet->workgroup_size_x = ThreadsPerGroup;
    Packet->workgroup_size_y = 1;
    Packet->workgroup_size_z = 1;
    Packet->reserved0 = 0;
    Packet->grid_size_x = NumGroups * ThreadsPerGroup;
    Packet->grid_size_y = 1;
    Packet->grid_size_z = 1;
    Packet->private_segment_size = KernelInfoEntry.private_segment_size;
    Packet->group_segment_size = GroupSegmentSize;
    Packet->kernel_object = KernelInfoEntry.kernel_object;
    Packet->kernarg_address = 0;     // use the block allocator
    Packet->reserved2 = 0;           // impl writes id_ here
    Packet->completion_signal = {0}; // may want a pool of signals

    KernelArgPool *ArgPool = nullptr;
    void *KernArg = nullptr;
    {
      auto It = KernelArgPoolMap.find(std::string(KernelInfo->Name));
      if (It != KernelArgPoolMap.end()) {
        ArgPool = (It->second).get();
      }
    }
    if (!ArgPool) {
      DP("Warning: No ArgPool for %s on device %d\n", KernelInfo->Name,
         DeviceId);
    }
    {
      if (ArgPool) {
#if DBG_KERGN_ARGS
        assert(ArgPool->KernargSegmentSize == (ArgNum * sizeof(void *)));
#endif
        KernArg = ArgPool->allocate(ArgNum);
      }
      if (!KernArg) {
        DP("Allocate kernarg failed\n");
        return OFFLOAD_FAIL;
      }

      // Copy explicit arguments
      for (int I = 0; I < ArgNum; I++) {
        memcpy((char *)KernArg + sizeof(void *) * I, Args[I], sizeof(void *));
      }

      // Initialize implicit arguments. TODO: Which of these can be dropped
      impl_implicit_args_t *ImplArgs = reinterpret_cast<impl_implicit_args_t *>(
          static_cast<char *>(KernArg) + ArgPool->KernargSegmentSize);
      memset(ImplArgs, 0,
             sizeof(impl_implicit_args_t)); // may not be necessary
      ImplArgs->offset_x = 0;
      ImplArgs->offset_y = 0;
      ImplArgs->offset_z = 0;

      // assign a hostcall buffer for the selected Q
      if (__atomic_load_n(&DeviceInfo().HostcallRequired, __ATOMIC_ACQUIRE)) {
        // hostrpc_assign_buffer is not thread safe, and this function is
        // under a multiple reader lock, not a writer lock.
        static pthread_mutex_t HostcallInitLock = PTHREAD_MUTEX_INITIALIZER;
        pthread_mutex_lock(&HostcallInitLock);
        uint64_t Buffer = hostrpc_assign_buffer(DeviceInfo().HSAAgents[DeviceId],
                                                Queue, DeviceId);
        pthread_mutex_unlock(&HostcallInitLock);
        if (!Buffer) {
          DP("hostrpc_assign_buffer failed, gpu would dereference null and "
             "error\n");
          return OFFLOAD_FAIL;
        }

        DP("Implicit argument count: %d\n",
           KernelInfoEntry.implicit_argument_count);
        if (KernelInfoEntry.implicit_argument_count >= 4) {
          // Initialise pointer for implicit_argument_count != 0 ABI
          // Guess that the right implicit argument is at offset 24 after
          // the explicit arguments. In the future, should be able to read
          // the offset from msgpack. Clang is not annotating it at present.
          uint64_t Offset =
              sizeof(void *) * (KernelInfoEntry.explicit_argument_count + 3);
          if ((Offset + 8) > ArgPool->kernargSizeIncludingImplicit()) {
            DP("Bad offset of hostcall: %lu, exceeds kernarg size w/ implicit "
               "args: %d\n",
               Offset + 8, ArgPool->kernargSizeIncludingImplicit());
          } else {
            memcpy(static_cast<char *>(KernArg) + Offset, &Buffer, 8);
          }
        }

        // initialise pointer for implicit_argument_count == 0 ABI
        ImplArgs->hostcall_ptr = Buffer;
      }

      Packet->kernarg_address = KernArg;
    }

    hsa_signal_t S = DeviceInfo().FreeSignalPool.pop();
    if (S.handle == 0) {
      DP("Failed to get signal instance\n");
      return OFFLOAD_FAIL;
    }
    Packet->completion_signal = S;
    hsa_signal_store_relaxed(Packet->completion_signal, 1);

    // Publish the packet indicating it is ready to be processed
    core::packetStoreRelease(reinterpret_cast<uint32_t *>(Packet),
                             core::createHeader(), Packet->setup);

    // Since the packet is already published, its contents must not be
    // accessed any more
    hsa_signal_store_relaxed(Queue->doorbell_signal, PacketId);

    // wait for completion, then free signal and kernarg
    AsyncInfo.addKernelLaunchInfo(AMDGPUAsyncInfoComputeTy(
        S, DeviceInfo().HSAAgents[DeviceId], ArgPool, KernArg));
  }

  DP("Kernel completed\n");
  return OFFLOAD_SUCCESS;
}

bool elfMachineIdIsAmdgcn(__tgt_device_image *Image) {
  const uint16_t AmdgcnMachineID = EM_AMDGPU;
  const int32_t R = elf_check_machine(Image, AmdgcnMachineID);
  if (!R) {
    DP("Supported machine ID not found\n");
  }
  return R;
}

uint32_t elfEFlags(__tgt_device_image *Image) {
  const char *ImgBegin = (char *)Image->ImageStart;
  size_t ImgSize = (char *)Image->ImageEnd - ImgBegin;

  StringRef Buffer = StringRef(ImgBegin, ImgSize);
  auto ElfOrErr = ObjectFile::createELFObjectFile(MemoryBufferRef(Buffer, ""),
                                                  /*InitContent=*/false);
  if (!ElfOrErr) {
    consumeError(ElfOrErr.takeError());
    return 0;
  }

  if (const auto *ELFObj = dyn_cast<ELF64LEObjectFile>(ElfOrErr->get()))
    return ELFObj->getPlatformFlags();
  return 0;
}

template <typename T> bool enforceUpperBound(T *Value, T Upper) {
  bool Changed = *Value > Upper;
  if (Changed) {
    *Value = Upper;
  }
  return Changed;
}

struct SymbolInfo {
  const void *Addr = nullptr;
  uint32_t Size = UINT32_MAX;
  uint32_t ShType = SHT_NULL;
};

int getSymbolInfoWithoutLoading(const ELFObjectFile<ELF64LE> &ELFObj,
                                StringRef SymName, SymbolInfo *Res) {
  auto SymOrErr = getELFSymbol(ELFObj, SymName);
  if (!SymOrErr) {
    std::string ErrorString = toString(SymOrErr.takeError());
    DP("Failed ELF lookup: %s\n", ErrorString.c_str());
    return 1;
  }
  if (!*SymOrErr)
    return 1;

  auto SymSecOrErr = ELFObj.getELFFile().getSection((*SymOrErr)->st_shndx);
  if (!SymSecOrErr) {
    std::string ErrorString = toString(SymOrErr.takeError());
    DP("Failed ELF lookup: %s\n", ErrorString.c_str());
    return 1;
  }

  Res->Addr = (*SymOrErr)->st_value + ELFObj.getELFFile().base();
  Res->Size = static_cast<uint32_t>((*SymOrErr)->st_size);
  Res->ShType = static_cast<uint32_t>((*SymSecOrErr)->sh_type);
  return 0;
}

int getSymbolInfoWithoutLoading(char *Base, size_t ImgSize, const char *SymName,
                                SymbolInfo *Res) {
  StringRef Buffer = StringRef(Base, ImgSize);
  auto ElfOrErr = ObjectFile::createELFObjectFile(MemoryBufferRef(Buffer, ""),
                                                  /*InitContent=*/false);
  if (!ElfOrErr) {
    REPORT("Failed to load ELF: %s\n", toString(ElfOrErr.takeError()).c_str());
    return 1;
  }

  if (const auto *ELFObj = dyn_cast<ELF64LEObjectFile>(ElfOrErr->get()))
    return getSymbolInfoWithoutLoading(*ELFObj, SymName, Res);
  return 1;
}

hsa_status_t interopGetSymbolInfo(char *Base, size_t ImgSize,
                                  const char *SymName, const void **VarAddr,
                                  uint32_t *VarSize) {
  SymbolInfo SI;
  int Rc = getSymbolInfoWithoutLoading(Base, ImgSize, SymName, &SI);
  if (Rc == 0) {
    *VarAddr = SI.Addr;
    *VarSize = SI.Size;
    return HSA_STATUS_SUCCESS;
  }
  return HSA_STATUS_ERROR;
}

template <typename C>
hsa_status_t moduleRegisterFromMemoryToPlace(
    std::map<std::string, atl_kernel_info_t> &KernelInfoTable,
    std::map<std::string, atl_symbol_info_t> &SymbolInfoTable,
    void *ModuleBytes, size_t ModuleSize, int DeviceId, C Cb,
    std::vector<hsa_executable_t> &HSAExecutables) {
  auto L = [](void *Data, size_t Size, void *CbState) -> hsa_status_t {
    C *Unwrapped = static_cast<C *>(CbState);
    return (*Unwrapped)(Data, Size);
  };
  return core::RegisterModuleFromMemory(
      KernelInfoTable, SymbolInfoTable, ModuleBytes, ModuleSize,
      DeviceInfo().HSAAgents[DeviceId], L, static_cast<void *>(&Cb),
      HSAExecutables);
}

uint64_t getDeviceStateBytes(char *ImageStart, size_t ImgSize) {
  uint64_t DeviceStateBytes = 0;
  {
    // If this is the deviceRTL, get the state variable size
    SymbolInfo SizeSi;
    int Rc = getSymbolInfoWithoutLoading(
        ImageStart, ImgSize, "omptarget_nvptx_device_State_size", &SizeSi);

    if (Rc == 0) {
      if (SizeSi.Size != sizeof(uint64_t)) {
        DP("Found device_State_size variable with wrong size\n");
        return 0;
      }

      // Read number of bytes directly from the elf
      memcpy(&DeviceStateBytes, SizeSi.Addr, sizeof(uint64_t));
    }
  }
  return DeviceStateBytes;
}

struct DeviceEnvironment {
  // initialise an DeviceEnvironmentTy in the deviceRTL
  // patches around differences in the deviceRTL between trunk, aomp,
  // rocmcc. Over time these differences will tend to zero and this class
  // simplified.
  // Symbol may be in .data or .bss, and may be missing fields, todo:
  // review aomp/trunk/rocm and simplify the following

  // The symbol may also have been deadstripped because the device side
  // accessors were unused.

  // If the symbol is in .data (aomp, rocm) it can be written directly.
  // If it is in .bss, we must wait for it to be allocated space on the
  // gpu (trunk) and initialize after loading.
  const char *sym() { return "omptarget_device_environment"; }

  DeviceEnvironmentTy HostDeviceEnv;
  SymbolInfo SI;
  bool Valid = false;

  __tgt_device_image *Image;
  const size_t ImgSize;

  DeviceEnvironment(int DeviceId, int NumberDevices, int DynamicMemSize,
                    __tgt_device_image *Image, const size_t ImgSize)
      : Image(Image), ImgSize(ImgSize) {

    HostDeviceEnv.NumDevices = NumberDevices;
    HostDeviceEnv.DeviceNum = DeviceId;
    HostDeviceEnv.DebugKind = 0;
    HostDeviceEnv.DynamicMemSize = DynamicMemSize;
    if (char *EnvStr = getenv("LIBOMPTARGET_DEVICE_RTL_DEBUG"))
      HostDeviceEnv.DebugKind = std::stoi(EnvStr);

    int Rc = getSymbolInfoWithoutLoading((char *)Image->ImageStart, ImgSize,
                                         sym(), &SI);
    if (Rc != 0) {
      DP("Finding global device environment '%s' - symbol missing.\n", sym());
      return;
    }

    if (SI.Size > sizeof(HostDeviceEnv)) {
      DP("Symbol '%s' has size %u, expected at most %zu.\n", sym(), SI.Size,
         sizeof(HostDeviceEnv));
      return;
    }

    Valid = true;
  }

  bool inImage() { return SI.ShType != SHT_NOBITS; }

  hsa_status_t beforeLoading(void *Data, size_t Size) {
    if (Valid) {
      if (inImage()) {
        DP("Setting global device environment before load (%u bytes)\n",
           SI.Size);
        uint64_t Offset = (char *)SI.Addr - (char *)Image->ImageStart;
        void *Pos = (char *)Data + Offset;
        memcpy(Pos, &HostDeviceEnv, SI.Size);
      }
    }
    return HSA_STATUS_SUCCESS;
  }

  hsa_status_t afterLoading() {
    if (Valid) {
      if (!inImage()) {
        DP("Setting global device environment after load (%u bytes)\n",
           SI.Size);
        int DeviceId = HostDeviceEnv.DeviceNum;
        auto &SymbolInfo = DeviceInfo().SymbolInfoTable[DeviceId];
        void *StatePtr;
        uint32_t StatePtrSize;
        hsa_status_t Err = interop_hsa_get_symbol_info(
            SymbolInfo, DeviceId, sym(), &StatePtr, &StatePtrSize);
        if (Err != HSA_STATUS_SUCCESS) {
          DP("failed to find %s in loaded image\n", sym());
          return Err;
        }

        if (StatePtrSize != SI.Size) {
          DP("Symbol had size %u before loading, %u after\n", StatePtrSize,
             SI.Size);
          return HSA_STATUS_ERROR;
        }

        hsa_signal_t Signal;
        bool UserLocked;
        Err = DeviceInfo().freesignalpoolMemcpyH2D(StatePtr, &HostDeviceEnv,
                                                 StatePtrSize, DeviceId,
                                                 Signal, UserLocked);
        if (Err == HSA_STATUS_ERROR)
          return Err;
        AMDGPUAsyncInfoDataTy AsyncInfo(Signal, &HostDeviceEnv, &HostDeviceEnv,
                                        StatePtrSize, UserLocked);
        Err = AsyncInfo.waitToComplete();
        return Err;
      }
    }
    return HSA_STATUS_SUCCESS;
  }
};

hsa_status_t implCalloc(void **RetPtr, size_t Size, int DeviceId) {
  uint64_t Rounded = 4 * ((Size + 3) / 4);
  void *Ptr;
  hsa_amd_memory_pool_t MemoryPool = DeviceInfo().getDeviceMemoryPool(DeviceId);
  hsa_status_t Err = hsa_amd_memory_pool_allocate(MemoryPool, Rounded, 0, &Ptr);
  if (Err != HSA_STATUS_SUCCESS) {
    return Err;
  }

  hsa_status_t Rc = hsa_amd_memory_fill(Ptr, 0, Rounded / 4);
  if (Rc != HSA_STATUS_SUCCESS) {
    DP("zero fill device_state failed with %u\n", Rc);
    core::Runtime::Memfree(Ptr);
    return HSA_STATUS_ERROR;
  }

  *RetPtr = Ptr;
  return HSA_STATUS_SUCCESS;
}

bool imageContainsSymbol(void *Data, size_t Size, const char *Sym) {
  SymbolInfo SI;
  int Rc = getSymbolInfoWithoutLoading((char *)Data, Size, Sym, &SI);
  return (Rc == 0) && (SI.Addr != nullptr);
}

} // namespace

namespace core {
hsa_status_t allow_access_to_all_gpu_agents(void *Ptr) {
  return hsa_amd_agents_allow_access(DeviceInfo().HSAAgents.size(),
                                     &DeviceInfo().HSAAgents[0], NULL, Ptr);
}

hsa_signal_t launchBarrierANDPacket(hsa_queue_t *Queue,
                                    std::vector<hsa_signal_t> &depSignals,
                                    bool isBarrierBitSet) {
  hsa_signal_t barrier_signal = DeviceInfo().FreeSignalPool.pop();
  uint64_t barrierAndPacketId = acquire_available_packet_id(Queue);
  const uint32_t mask = Queue->size - 1;
  hsa_barrier_and_packet_t *barrier_and_packet =
      (hsa_barrier_and_packet_t *)Queue->base_address +
      (barrierAndPacketId & mask);
  memset(barrier_and_packet, 0, sizeof(hsa_barrier_and_packet_t));
  for (size_t i = 0; (i < depSignals.size()) && (depSignals.size() <= 5); i++)
    barrier_and_packet->dep_signal[i] = depSignals[i];
  int16_t header = create_BarrierAND_header();
  if (isBarrierBitSet)
    header |= 1 << 8;
  packetStoreRelease(reinterpret_cast<uint32_t *>(barrier_and_packet), header,
                       0);
  hsa_signal_store_screlease(Queue->doorbell_signal, barrierAndPacketId);
  return barrier_signal;
}

int32_t runInitFiniKernel(int DeviceId, uint16_t header,
                          const atl_kernel_info_t &entryInfo) {
  hsa_signal_t signal;
  void *kernarg_address = nullptr;

  hsa_queue_t *Queue = DeviceInfo().HSAQueueSchedulers[DeviceId].next();
  if (!Queue) {
    DP("Failed to get the queue instance.\n");
    return OFFLOAD_FAIL;
  }

  uint64_t packet_id = acquire_available_packet_id(Queue);
  const uint32_t mask = Queue->size - 1; // size is a power of 2
  hsa_kernel_dispatch_packet_t *dispatch_packet =
      (hsa_kernel_dispatch_packet_t *)Queue->base_address + (packet_id & mask);

  signal = DeviceInfo().FreeSignalPool.pop();
  if (signal.handle == 0) {
    DP("Failed to get signal instance\n");
    return OFFLOAD_FAIL;
  }

  dispatch_packet->setup |= 1 << HSA_KERNEL_DISPATCH_PACKET_SETUP_DIMENSIONS;
  dispatch_packet->workgroup_size_x = (uint16_t)1;
  dispatch_packet->workgroup_size_y = (uint16_t)1;
  dispatch_packet->workgroup_size_z = (uint16_t)1;
  dispatch_packet->grid_size_x = (uint32_t)(1 * 1);
  dispatch_packet->grid_size_y = 1;
  dispatch_packet->grid_size_z = 1;
  dispatch_packet->completion_signal = signal;
  dispatch_packet->kernel_object = entryInfo.kernel_object;
  dispatch_packet->private_segment_size = entryInfo.private_segment_size;
  dispatch_packet->group_segment_size = entryInfo.group_segment_size;
  dispatch_packet->kernarg_address = (void *)kernarg_address;
  dispatch_packet->completion_signal = signal;

  hsa_signal_store_relaxed(dispatch_packet->completion_signal, 1);

  packetStoreRelease(reinterpret_cast<uint32_t *>(dispatch_packet), header,
                       dispatch_packet->setup);

  // Increment the write index and ring the doorbell to dispatch the kernel.
  hsa_signal_store_screlease(Queue->doorbell_signal, packet_id);

  while (hsa_signal_wait_scacquire(dispatch_packet->completion_signal,
                                   HSA_SIGNAL_CONDITION_EQ, 0, UINT64_MAX,
                                   HSA_WAIT_STATE_ACTIVE) != 0)
    ;
  DeviceInfo().FreeSignalPool.push(signal);
  return OFFLOAD_SUCCESS;
}

void launchInitFiniKernel(int32_t DeviceId, void *img, const size_t &size,
                          const initORfini status) {
  std::string kernelName, kernelTag;
  bool symbolExist = false;
  auto &KernelInfoTable = DeviceInfo().KernelInfoTable;
  int32_t runInitFini = OFFLOAD_FAIL;
  atl_kernel_info_t kernelInfoEntry;
  switch (status) {
  case INIT:
    kernelName = "amdgcn.device.init";
    kernelTag = "Init";
    symbolExist =
        imageContainsSymbol(img, size, (kernelName + ".kd").c_str());
    if (symbolExist && KernelInfoTable[DeviceId].find(kernelName) !=
                           KernelInfoTable[DeviceId].end()) {
      assert(DeviceInfo().ImageList[img].initfini != 0);
      kernelInfoEntry = KernelInfoTable[DeviceId][kernelName];
      assert(kernelInfoEntry.kind == "init");
      runInitFini =
          runInitFiniKernel(DeviceId, createHeader(), kernelInfoEntry);
    }
    break;

  case FINI:
    kernelName = "amdgcn.device.fini";
    kernelTag = "Fini";
    symbolExist =
        imageContainsSymbol(img, size, (kernelName + ".kd").c_str());
    if (symbolExist && KernelInfoTable[DeviceId].find(kernelName) !=
                           KernelInfoTable[DeviceId].end()) {
      assert(DeviceInfo().ImageList[img].initfini != 0);
      kernelInfoEntry = KernelInfoTable[DeviceId][kernelName];
      assert(kernelInfoEntry.kind == "fini");
      runInitFini =
          runInitFiniKernel(DeviceId, createHeader(), kernelInfoEntry);
    }
    break;

  default:
    kernelTag = "Normal";
  };

  if (runInitFini == OFFLOAD_SUCCESS) {
    DP("%s kernel launch successfull on AMDGPU Device %d for image(" DPxMOD
       ")!\n ",
       kernelTag.c_str(), DeviceId, DPxPTR(img));
  } else {
    DP("%s kernel launch failed on AMDGPU Device %d for image(" DPxMOD ")!\n ",
       kernelTag.c_str(), DeviceId, DPxPTR(img));
  }
}
} // namespace core

static hsa_status_t GetIsaInfo(hsa_isa_t isa, void *data) {
  hsa_status_t err;
  uint32_t name_len;
  err = hsa_isa_get_info_alt(isa, HSA_ISA_INFO_NAME_LENGTH, &name_len);
  if (err != HSA_STATUS_SUCCESS) {
    DP("Error getting ISA info length\n");
    return err;
  }

  char TargetID[name_len];
  err = hsa_isa_get_info_alt(isa, HSA_ISA_INFO_NAME, TargetID);
  if (err != HSA_STATUS_SUCCESS) {
    DP("Error getting ISA info name\n");
    return err;
  }

  auto TripleTargetID = llvm::StringRef(TargetID);
  if (TripleTargetID.consume_front("amdgcn-amd-amdhsa")) {
    DeviceInfo().TargetID.push_back(TripleTargetID.ltrim('-').str());
  }
  return HSA_STATUS_SUCCESS;
}

/// Parse a TargetID to get processor arch and feature map.
/// Returns processor subarch.
/// Returns TargetID features in \p FeatureMap argument.
/// If the \p TargetID contains feature+, FeatureMap it to true.
/// If the \p TargetID contains feature-, FeatureMap it to false.
/// If the \p TargetID does not contain a feature (default), do not map it.
StringRef parseTargetID(StringRef TargetID, StringMap<bool> &FeatureMap) {
  if (TargetID.empty())
    return llvm::StringRef();

  auto ArchFeature = TargetID.split(":");
  auto Arch = ArchFeature.first;
  auto Features = ArchFeature.second;
  if (Features.empty())
    return Arch;

  if (Features.contains("sramecc+")) {
    FeatureMap.insert(std::pair<std::string, bool>("sramecc", true));
  } else if (Features.contains("sramecc-")) {
    FeatureMap.insert(std::pair<std::string, bool>("sramecc", false));
  }
  if (Features.contains("xnack+")) {
    FeatureMap.insert(std::pair<std::string, bool>("xnack", true));
  } else if (Features.contains("xnack-")) {
    FeatureMap.insert(std::pair<std::string, bool>("xnack", false));
  }

  return Arch;
}

/// Checks if an image \p ImgInfo is compatible with current
/// system's environment \p EnvInfo
bool IsImageCompatibleWithEnv(const char *ImgInfo, std::string EnvInfo) {
  llvm::StringRef ImgTID(ImgInfo), EnvTID(EnvInfo);

  // Compatible in case of exact match
  if (ImgTID == EnvTID) {
    DP("Compatible: Exact match \t[Image: %s]\t:\t[Environment: %s]\n",
       ImgTID.data(), EnvTID.data());
    return true;
  }

  // Incompatible if Archs mismatch.
  StringMap<bool> ImgMap, EnvMap;
  StringRef ImgArch = parseTargetID(ImgTID, ImgMap);
  StringRef EnvArch = parseTargetID(EnvTID, EnvMap);

  // Both EnvArch and ImgArch can't be empty here.
  if (EnvArch.empty() || ImgArch.empty() || !ImgArch.contains(EnvArch)) {
    DP("Incompatible: Processor mismatch \t[Image: %s]\t:\t[Environment: %s]\n",
       ImgTID.data(), EnvTID.data());
    return false;
  }

  // Incompatible if image has more features than the environment, irrespective
  // of type or sign of features.
  if (ImgMap.size() > EnvMap.size()) {
    DP("Incompatible: Image has more features than the environment \t[Image: "
       "%s]\t:\t[Environment: %s]\n",
       ImgTID.data(), EnvTID.data());
    return false;
  }

  // Compatible if each target feature specified by the environment is
  // compatible with target feature of the image. The target feature is
  // compatible if the iamge does not specify it (meaning Any), or if it
  // specifies it with the same value (meaning On or Off).
  for (const auto &ImgFeature : ImgMap) {
    auto EnvFeature = EnvMap.find(ImgFeature.first());
    if (EnvFeature == EnvMap.end()) {
      DP("Incompatible: Value of Image's non-ANY feature is not matching with "
         "the Environment feature's ANY value \t[Image: %s]\t:\t[Environment: "
         "%s]\n",
         ImgTID.data(), EnvTID.data());
      return false;
    } else if (EnvFeature->first() == ImgFeature.first() &&
               EnvFeature->second != ImgFeature.second) {
      DP("Incompatible: Value of Image's non-ANY feature is not matching with "
         "the Environment feature's non-ANY value \t[Image: "
         "%s]\t:\t[Environment: %s]\n",
         ImgTID.data(), EnvTID.data());
      return false;
    }
  }

  // Image is compatible if all features of Environment are:
  //   - either, present in the Image's features map with the same sign,
  //   - or, the feature is missing from Image's features map i.e. it is
  //   set to ANY
  DP("Compatible: Target IDs are compatible \t[Image: %s]\t:\t[Environment: "
     "%s]\n",
     ImgTID.data(), EnvTID.data());
  return true;
}

extern "C" {
int32_t __tgt_rtl_is_valid_binary(__tgt_device_image *Image) {
  return elfMachineIdIsAmdgcn(Image);
}

int __tgt_rtl_number_of_team_procs(int DeviceId) {
  return DeviceInfo().ComputeUnits[DeviceId];
}

int32_t __tgt_rtl_is_valid_binary_info(__tgt_device_image *image,
                                       __tgt_image_info *info) {
  if (!__tgt_rtl_is_valid_binary(image))
    return false;
#if FIXME
  // A subarchitecture was not specified. Assume it is compatible.
  if (!info->Arch)
    return true;

  int32_t NumberOfDevices = __tgt_rtl_number_of_devices();

  for (int32_t DeviceId = 0; DeviceId < NumberOfDevices; ++DeviceId) {
    __tgt_rtl_init_device(DeviceId);
    hsa_agent_t agent = DeviceInfo().HSAAgents[DeviceId];
    hsa_status_t err = hsa_agent_iterate_isas(agent, GetIsaInfo, &DeviceId);
    if (err != HSA_STATUS_SUCCESS) {
      DP("Error iterating ISAs\n");
      return false;
    }
    if (!IsImageCompatibleWithEnv(info->Arch, DeviceInfo().TargetID[DeviceId]))
      return false;
  }
  DP("Image has Target ID compatible with the current environment: %s\n",
     info->Arch);
#endif
  return true;
}

int32_t __tgt_rtl_init_plugin() { return OFFLOAD_SUCCESS; }
int32_t __tgt_rtl_deinit_plugin() { return OFFLOAD_SUCCESS; }

int __tgt_rtl_number_of_devices() {
  // If the construction failed, no methods are safe to call
  if (DeviceInfo().ConstructionSucceeded) {
    return DeviceInfo().NumberOfDevices;
  }
  DP("AMDGPU plugin construction failed. Zero devices available\n");
  return 0;
}

int64_t __tgt_rtl_init_requires(int64_t RequiresFlags) {
  DP("Init requires flags to %ld\n", RequiresFlags);
  DeviceInfo().RequiresFlags = RequiresFlags;
  return RequiresFlags;
}

int32_t __tgt_rtl_init_device(int DeviceId) {
  hsa_status_t Err;

  // this is per device id init
  DP("Initialize the device id: %d\n", DeviceId);

  hsa_agent_t Agent = DeviceInfo().HSAAgents[DeviceId];

  // Get number of Compute Unit
  uint32_t ComputeUnits = 0;
  Err = hsa_agent_get_info(
      Agent, (hsa_agent_info_t)HSA_AMD_AGENT_INFO_COMPUTE_UNIT_COUNT,
      &ComputeUnits);
  if (Err != HSA_STATUS_SUCCESS) {
    DeviceInfo().ComputeUnits[DeviceId] = 1;
    DP("Error getting compute units : settiing to 1\n");
  } else {
    DeviceInfo().ComputeUnits[DeviceId] = ComputeUnits;
    DP("Using %d compute unis per grid\n", DeviceInfo().ComputeUnits[DeviceId]);
  }

  char GetInfoName[64]; // 64 max size returned by get info
  Err = hsa_agent_get_info(Agent, (hsa_agent_info_t)HSA_AGENT_INFO_NAME,
                           (void *)GetInfoName);
  if (Err)
    DeviceInfo().GPUName[DeviceId] = "--unknown gpu--";
  else {
    DeviceInfo().GPUName[DeviceId] = GetInfoName;
  }

  if (print_kernel_trace & STARTUP_DETAILS)
    DP("Device#%-2d CU's: %2d %s\n", DeviceId,
       DeviceInfo().ComputeUnits[DeviceId], DeviceInfo().GPUName[DeviceId].c_str());

  // Query attributes to determine number of threads/block and blocks/grid.
  uint16_t WorkgroupMaxDim[3];
  Err = hsa_agent_get_info(Agent, HSA_AGENT_INFO_WORKGROUP_MAX_DIM,
                           &WorkgroupMaxDim);
  if (Err != HSA_STATUS_SUCCESS) {
    DeviceInfo().GroupsPerDevice[DeviceId] = RTLDeviceInfoTy::DefaultNumTeams;
    DP("Error getting grid dims: num groups : %d\n",
       RTLDeviceInfoTy::DefaultNumTeams);
  } else if (WorkgroupMaxDim[0] <= RTLDeviceInfoTy::HardTeamLimit) {
    DeviceInfo().GroupsPerDevice[DeviceId] = WorkgroupMaxDim[0];
    DP("Using %d ROCm blocks per grid\n", DeviceInfo().GroupsPerDevice[DeviceId]);
  } else {
    DeviceInfo().GroupsPerDevice[DeviceId] = RTLDeviceInfoTy::HardTeamLimit;
    DP("Max ROCm blocks per grid %d exceeds the hard team limit %d, capping "
       "at the hard limit\n",
       WorkgroupMaxDim[0], RTLDeviceInfoTy::HardTeamLimit);
  }

  // Get thread limit
  hsa_dim3_t GridMaxDim;
  Err = hsa_agent_get_info(Agent, HSA_AGENT_INFO_GRID_MAX_DIM, &GridMaxDim);
  if (Err == HSA_STATUS_SUCCESS) {
    DeviceInfo().ThreadsPerGroup[DeviceId] =
        reinterpret_cast<uint32_t *>(&GridMaxDim)[0] /
        DeviceInfo().GroupsPerDevice[DeviceId];

    if (DeviceInfo().ThreadsPerGroup[DeviceId] == 0) {
      DeviceInfo().ThreadsPerGroup[DeviceId] = RTLDeviceInfoTy::MaxWgSize;
      DP("Default thread limit: %d\n", RTLDeviceInfoTy::MaxWgSize);
    } else if (enforceUpperBound(&DeviceInfo().ThreadsPerGroup[DeviceId],
                                 RTLDeviceInfoTy::MaxWgSize)) {
      DP("Capped thread limit: %d\n", RTLDeviceInfoTy::MaxWgSize);
    } else {
      DP("Using ROCm Queried thread limit: %d\n",
         DeviceInfo().ThreadsPerGroup[DeviceId]);
    }
  } else {
    DeviceInfo().ThreadsPerGroup[DeviceId] = RTLDeviceInfoTy::MaxWgSize;
    DP("Error getting max block dimension, use default:%d \n",
       RTLDeviceInfoTy::MaxWgSize);
  }

  // Get wavefront size
  uint32_t WavefrontSize = 0;
  Err =
      hsa_agent_get_info(Agent, HSA_AGENT_INFO_WAVEFRONT_SIZE, &WavefrontSize);
  if (Err == HSA_STATUS_SUCCESS) {
    DP("Queried wavefront size: %d\n", WavefrontSize);
    DeviceInfo().WarpSize[DeviceId] = WavefrontSize;
  } else {
    // TODO: Burn the wavefront size into the code object
    DP("Warning: Unknown wavefront size, assuming 64\n");
    DeviceInfo().WarpSize[DeviceId] = 64;
  }

  // Adjust teams to the env variables

  if (DeviceInfo().Env.TeamLimit > 0 &&
      (enforceUpperBound(&DeviceInfo().GroupsPerDevice[DeviceId],
                         DeviceInfo().Env.TeamLimit))) {
    DP("Capping max groups per device to OMP_TEAM_LIMIT=%d\n",
       DeviceInfo().Env.TeamLimit);
  }

  // Set default number of teams
  if (DeviceInfo().Env.NumTeams > 0) {
    DeviceInfo().NumTeams[DeviceId] = DeviceInfo().Env.NumTeams;
    DP("Default number of teams set according to environment %d\n",
       DeviceInfo().Env.NumTeams);
  } else {
    char *TeamsPerCUEnvStr = getenv("OMP_TARGET_TEAMS_PER_PROC");
    int TeamsPerCU = DefaultTeamsPerCU;
    if (TeamsPerCUEnvStr) {
      TeamsPerCU = std::stoi(TeamsPerCUEnvStr);
    }

    DeviceInfo().NumTeams[DeviceId] =
        TeamsPerCU * DeviceInfo().ComputeUnits[DeviceId];
    DP("Default number of teams = %d * number of compute units %d\n",
       TeamsPerCU, DeviceInfo().ComputeUnits[DeviceId]);
  }

  if (enforceUpperBound(&DeviceInfo().NumTeams[DeviceId],
                        DeviceInfo().GroupsPerDevice[DeviceId])) {
    DP("Default number of teams exceeds device limit, capping at %d\n",
       DeviceInfo().GroupsPerDevice[DeviceId]);
  }

  // Adjust threads to the env variables
  if (DeviceInfo().Env.TeamThreadLimit > 0 &&
      (enforceUpperBound(&DeviceInfo().NumThreads[DeviceId],
                         DeviceInfo().Env.TeamThreadLimit))) {
    DP("Capping max number of threads to OMP_TEAMS_THREAD_LIMIT=%d\n",
       DeviceInfo().Env.TeamThreadLimit);
  }

  // Set default number of threads
  DeviceInfo().NumThreads[DeviceId] = RTLDeviceInfoTy::DefaultWgSize;
  DP("Default number of threads set according to library's default %d\n",
     RTLDeviceInfoTy::DefaultWgSize);
  if (enforceUpperBound(&DeviceInfo().NumThreads[DeviceId],
                        DeviceInfo().ThreadsPerGroup[DeviceId])) {
    DP("Default number of threads exceeds device limit, capping at %d\n",
       DeviceInfo().ThreadsPerGroup[DeviceId]);
  }

  DP("Device %d: default limit for groupsPerDevice %d & ThreadsPerGroup %d\n",
     DeviceId, DeviceInfo().GroupsPerDevice[DeviceId],
     DeviceInfo().ThreadsPerGroup[DeviceId]);

  DP("Device %d: wavefront size %d, total threads %d x %d = %d\n", DeviceId,
     DeviceInfo().WarpSize[DeviceId], DeviceInfo().ThreadsPerGroup[DeviceId],
     DeviceInfo().GroupsPerDevice[DeviceId],
     DeviceInfo().GroupsPerDevice[DeviceId] *
         DeviceInfo().ThreadsPerGroup[DeviceId]);

  // Initialize memspace table to keep track of coarse grain memory regions
  // in USM mode
  if (DeviceInfo().RequiresFlags & OMP_REQ_UNIFIED_SHARED_MEMORY) {
    // TODO: add framework for multiple systems supporting unified_shared_memory
    coarse_grain_mem_tab = new AMDGPUMemTypeBitFieldTable(
        AMDGPU_X86_64_SystemConfiguration::max_addressable_byte +
            1, // memory size
        AMDGPU_X86_64_SystemConfiguration::page_size);
  }

  OMPT_IF_ENABLED(
      std::string ompt_gpu_type("AMD "); ompt_gpu_type += GetInfoName;
      const char *type = ompt_gpu_type.c_str();
      ompt_device_callbacks.ompt_callback_device_initialize(DeviceId, type););

  return OFFLOAD_SUCCESS;
}

static __tgt_target_table *
__tgt_rtl_load_binary_locked(int32_t DeviceId, __tgt_device_image *Image);

__tgt_target_table *__tgt_rtl_load_binary(int32_t DeviceId,
                                          __tgt_device_image *Image) {
  DeviceInfo().LoadRunLock.lock();
  __tgt_target_table *Res = __tgt_rtl_load_binary_locked(DeviceId, Image);
  DeviceInfo().LoadRunLock.unlock();
  return Res;
}

__tgt_target_table *__tgt_rtl_load_binary_locked(int32_t DeviceId,
                                                 __tgt_device_image *Image) {
  // This function loads the device image onto gpu[DeviceId] and does other
  // per-image initialization work. Specifically:
  //
  // - Initialize an DeviceEnvironmentTy instance embedded in the
  //   image at the symbol "omptarget_device_environment"
  //   Fields DebugKind, DeviceNum, NumDevices. Used by the deviceRTL.
  //
  // - Allocate a large array per-gpu (could be moved to init_device)
  //   - Read a uint64_t at symbol omptarget_nvptx_device_State_size
  //   - Allocate at least that many bytes of gpu memory
  //   - Zero initialize it
  //   - Write the pointer to the symbol omptarget_nvptx_device_State
  //
  // - Pulls some per-kernel information together from various sources and
  //   records it in the KernelsList for quicker access later
  //
  // The initialization can be done before or after loading the image onto the
  // gpu. This function presently does a mixture. Using the hsa api to get/set
  // the information is simpler to implement, in exchange for more complicated
  // runtime behaviour. E.g. launching a kernel or using dma to get eight bytes
  // back from the gpu vs a hashtable lookup on the host.

  const size_t ImgSize = (char *)Image->ImageEnd - (char *)Image->ImageStart;

  DeviceInfo().clearOffloadEntriesTable(DeviceId);

  // We do not need to set the ELF version because the caller of this function
  // had to do that to decide the right runtime to use

  if (!elfMachineIdIsAmdgcn(Image))
    return NULL;

  {
    auto Env = DeviceEnvironment(DeviceId, DeviceInfo().NumberOfDevices,
                                 DeviceInfo().Env.DynamicMemSize, Image, ImgSize);

    auto &KernelInfo = DeviceInfo().KernelInfoTable[DeviceId];
    auto &SymbolInfo = DeviceInfo().SymbolInfoTable[DeviceId];
    hsa_status_t Err = moduleRegisterFromMemoryToPlace(
        KernelInfo, SymbolInfo, (void *)Image->ImageStart, ImgSize, DeviceId,
        [&](void *Data, size_t Size) {
          if (imageContainsSymbol(Data, Size, "needs_hostcall_buffer")) {
            __atomic_store_n(&DeviceInfo().HostcallRequired, true,
                             __ATOMIC_RELEASE);
          }
          if (imageContainsSymbol(Data, Size, "amdgcn.device.init") &&
              imageContainsSymbol(Data, Size, "amdgcn.device.fini")) {
            DeviceInfo().ImageList.insert(
                {Image->ImageStart, Image_t(Size, true)});
          } else {
            DeviceInfo().ImageList.insert(
                {Image->ImageStart, Image_t(Size, false)});
          }

          return Env.beforeLoading(Data, Size);
        },
        DeviceInfo().HSAExecutables);

    check("Module registering", Err);
    if (Err != HSA_STATUS_SUCCESS) {
      const char *DeviceName = DeviceInfo().GPUName[DeviceId].c_str();
      const char *ElfName = get_elf_mach_gfx_name(elfEFlags(Image));

      if (strcmp(DeviceName, ElfName) != 0) {
        fprintf(stderr, "Possible gpu arch mismatch: device:%s, image:%s please check"
          " compiler flag: -march=<gpu>\n",
          DeviceName, ElfName);
      } else {
        DP("Error loading image onto GPU: %s\n", get_error_string(Err));
      }

      return NULL;
    }

    Err = Env.afterLoading();
    if (Err != HSA_STATUS_SUCCESS) {
      return NULL;
    }
  }

  DP("AMDGPU module successfully loaded!\n");

  OMPT_IF_ENABLED(const char *filename = nullptr; int64_t offset_in_file = 0;
                  void *vma_in_file = 0; size_t bytes = ImgSize;
                  void *host_addr = Image->ImageStart; void *device_addr = 0;
                  uint64_t module_id = 0; // FIXME
                  ompt_device_callbacks.ompt_callback_device_load(
                      DeviceId, filename, offset_in_file, vma_in_file, bytes,
                      host_addr, device_addr, module_id););

  core::launchInitFiniKernel(DeviceId, Image->ImageStart, ImgSize, INIT);

  {
    // the device_State array is either large value in bss or a void* that
    // needs to be assigned to a pointer to an array of size device_state_bytes
    // If absent, it has been deadstripped and needs no setup.

    void *StatePtr;
    uint32_t StatePtrSize;
    auto &SymbolInfoMap = DeviceInfo().SymbolInfoTable[DeviceId];
    hsa_status_t Err = interop_hsa_get_symbol_info(
        SymbolInfoMap, DeviceId, "omptarget_nvptx_device_State", &StatePtr,
        &StatePtrSize);

    if (Err != HSA_STATUS_SUCCESS) {
      DP("No device_state symbol found, skipping initialization\n");
    } else {
      if (StatePtrSize < sizeof(void *)) {
        DP("unexpected size of state_ptr %u != %zu\n", StatePtrSize,
           sizeof(void *));
        return NULL;
      }

      // if it's larger than a void*, assume it's a bss array and no further
      // initialization is required. Only try to set up a pointer for
      // sizeof(void*)
      if (StatePtrSize == sizeof(void *)) {
        uint64_t DeviceStateBytes =
            getDeviceStateBytes((char *)Image->ImageStart, ImgSize);
        if (DeviceStateBytes == 0) {
          DP("Can't initialize device_State, missing size information\n");
          return NULL;
        }

        auto &DSS = DeviceInfo().DeviceStateStore[DeviceId];
        if (DSS.first.get() == nullptr) {
          assert(DSS.second == 0);
          void *Ptr = NULL;
          hsa_status_t Err = implCalloc(&Ptr, DeviceStateBytes, DeviceId);
          if (Err != HSA_STATUS_SUCCESS) {
            DP("Failed to allocate device_state array\n");
            return NULL;
          }
          DSS = {
              std::unique_ptr<void, RTLDeviceInfoTy::ImplFreePtrDeletor>{Ptr},
              DeviceStateBytes,
          };
        }

        void *Ptr = DSS.first.get();
        if (DeviceStateBytes != DSS.second) {
          DP("Inconsistent sizes of device_State unsupported\n");
          return NULL;
        }

        // write ptr to device memory so it can be used by later kernels
        hsa_signal_t Signal;
        bool UserLocked;
        Err = DeviceInfo().freesignalpoolMemcpyH2D(StatePtr, &Ptr, sizeof(void *),
                                                 DeviceId, Signal, UserLocked);
        if (Err != HSA_STATUS_SUCCESS) {
          DP("memcpy install of state_ptr failed\n");
          return NULL;
        }
        AMDGPUAsyncInfoDataTy AsyncInfo(Signal, &Ptr, &Ptr, sizeof(void *),
                                        UserLocked);
        Err = AsyncInfo.waitToComplete();
        if (Err != HSA_STATUS_SUCCESS)
          return NULL;
      }
    }
  }

  // Here, we take advantage of the data that is appended after img_end to get
  // the symbols' name we need to load. This data consist of the host entries
  // begin and end as well as the target name (see the offloading linker script
  // creation in clang compiler).

  // Find the symbols in the module by name. The name can be obtain by
  // concatenating the host entry name with the target name

  __tgt_offload_entry *HostBegin = Image->EntriesBegin;
  __tgt_offload_entry *HostEnd = Image->EntriesEnd;

  for (__tgt_offload_entry *E = HostBegin; E != HostEnd; ++E) {

    if (!E->addr) {
      // The host should have always something in the address to
      // uniquely identify the target region.
      DP("Analyzing host entry '<null>' (size = %lld)...\n",
         (unsigned long long)E->size);
      return NULL;
    }

    if (E->size) {
      __tgt_offload_entry Entry = *E;

      void *Varptr;
      uint32_t Varsize;

      auto &SymbolInfoMap = DeviceInfo().SymbolInfoTable[DeviceId];
      hsa_status_t Err = interop_hsa_get_symbol_info(
          SymbolInfoMap, DeviceId, E->name, &Varptr, &Varsize);

      if (Err != HSA_STATUS_SUCCESS) {
        // Inform the user what symbol prevented offloading
        DP("Loading global '%s' (Failed)\n", E->name);
        return NULL;
      }

      if (Varsize != E->size) {
        DP("Loading global '%s' - size mismatch (%u != %lu)\n", E->name,
           Varsize, E->size);
        return NULL;
      }

      DP("Entry point " DPxMOD " maps to global %s (" DPxMOD ")\n",
         DPxPTR(E - HostBegin), E->name, DPxPTR(Varptr));
      Entry.addr = (void *)Varptr;

      DeviceInfo().addOffloadEntry(DeviceId, Entry);

      if (DeviceInfo().RequiresFlags & OMP_REQ_UNIFIED_SHARED_MEMORY &&
          E->flags & OMP_DECLARE_TARGET_LINK) {
        // If unified memory is present any target link variables
        // can access host addresses directly. There is no longer a
        // need for device copies.
        hsa_signal_t Signal;
        bool UserLocked;
        Err = DeviceInfo().freesignalpoolMemcpyH2D(Varptr, E->addr,
                                                 sizeof(void *), DeviceId, Signal, UserLocked);
        if (Err != HSA_STATUS_SUCCESS)
          DP("Error when copying USM\n");

        AMDGPUAsyncInfoDataTy AsyncInfo(Signal, E->addr, E->addr,
                                        sizeof(void *), UserLocked);
        AsyncInfo.waitToComplete();

        DP("Copy linked variable host address (" DPxMOD ")"
           "to device address (" DPxMOD ")\n",
           DPxPTR(*((void **)E->addr)), DPxPTR(Varptr));
      }

      continue;
    }

    DP("to find the kernel name: %s size: %lu\n", E->name, strlen(E->name));

    // errors in kernarg_segment_size previously treated as = 0 (or as undef)
    uint32_t KernargSegmentSize = 0;
    auto &KernelInfoMap = DeviceInfo().KernelInfoTable[DeviceId];
    hsa_status_t Err = HSA_STATUS_SUCCESS;
    if (!E->name) {
      Err = HSA_STATUS_ERROR;
    } else {
      std::string KernelStr = std::string(E->name);
      auto It = KernelInfoMap.find(KernelStr);
      if (It != KernelInfoMap.end()) {
        atl_kernel_info_t Info = It->second;
        KernargSegmentSize = Info.kernel_segment_size;
      } else {
        Err = HSA_STATUS_ERROR;
      }
    }

    // default value GENERIC (in case symbol is missing from cubin file)
    llvm::omp::OMPTgtExecModeFlags ExecModeVal =
        llvm::omp::OMPTgtExecModeFlags::OMP_TGT_EXEC_MODE_GENERIC;

    // get flat group size if present, else DefaultWgSize
    int16_t WGSizeVal = RTLDeviceInfoTy::DefaultWgSize;

    // get Kernel Descriptor if present.
    // Keep struct in sync wih getTgtAttributeStructQTy in CGOpenMPRuntime.cpp
    struct KernDescValType {
      uint16_t Version;
      uint16_t TSize;
      uint16_t WGSize;
    };
    struct KernDescValType KernDescVal;
    std::string KernDescNameStr(E->name);
    KernDescNameStr += "_kern_desc";
    const char *KernDescName = KernDescNameStr.c_str();

    const void *KernDescPtr;
    uint32_t KernDescSize;
    void *CallStackAddr = nullptr;
    Err = interopGetSymbolInfo((char *)Image->ImageStart, ImgSize, KernDescName,
                               &KernDescPtr, &KernDescSize);

    if (Err == HSA_STATUS_SUCCESS) {
      if ((size_t)KernDescSize != sizeof(KernDescVal))
        DP("Loading global computation properties '%s' - size mismatch (%u != "
           "%lu)\n",
           KernDescName, KernDescSize, sizeof(KernDescVal));

      memcpy(&KernDescVal, KernDescPtr, (size_t)KernDescSize);

      // Check structure size against recorded size.
      if ((size_t)KernDescSize != KernDescVal.TSize)
        DP("KernDescVal size %lu does not match advertized size %d for '%s'\n",
           sizeof(KernDescVal), KernDescVal.TSize, KernDescName);

      DP("After loading global for %s KernDesc \n", KernDescName);
      DP("KernDesc: Version: %d\n", KernDescVal.Version);
      DP("KernDesc: TSize: %d\n", KernDescVal.TSize);
      DP("KernDesc: WG_Size: %d\n", KernDescVal.WGSize);

      if (KernDescVal.WGSize == 0) {
        KernDescVal.WGSize = RTLDeviceInfoTy::DefaultWgSize;
        DP("Setting KernDescVal.WG_Size to default %d\n", KernDescVal.WGSize);
      }
      WGSizeVal = KernDescVal.WGSize;
      DP("WGSizeVal %d\n", WGSizeVal);
      check("Loading KernDesc computation property", Err);
    } else {
      DP("Warning: Loading KernDesc '%s' - symbol not found, ", KernDescName);

      // Flat group size
      std::string WGSizeNameStr(E->name);
      WGSizeNameStr += "_wg_size";
      const char *WGSizeName = WGSizeNameStr.c_str();

      const void *WGSizePtr;
      uint32_t WGSize;
      Err = interopGetSymbolInfo((char *)Image->ImageStart, ImgSize, WGSizeName,
                                 &WGSizePtr, &WGSize);

      if (Err == HSA_STATUS_SUCCESS) {
        if ((size_t)WGSize != sizeof(int16_t)) {
          DP("Loading global computation properties '%s' - size mismatch (%u "
             "!= "
             "%lu)\n",
             WGSizeName, WGSize, sizeof(int16_t));
          return NULL;
        }

        memcpy(&WGSizeVal, WGSizePtr, (size_t)WGSize);

        DP("After loading global for %s WGSize = %d\n", WGSizeName, WGSizeVal);

        if (WGSizeVal < RTLDeviceInfoTy::DefaultWgSize ||
            WGSizeVal > RTLDeviceInfoTy::MaxWgSize) {
          DP("Error wrong WGSize value specified in HSA code object file: "
             "%d\n",
             WGSizeVal);
          WGSizeVal = RTLDeviceInfoTy::DefaultWgSize;
        }
      } else {
        DP("Warning: Loading WGSize '%s' - symbol not found, "
           "using default value %d\n",
           WGSizeName, WGSizeVal);
      }

      check("Loading WGSize computation property", Err);
    }

    // Read execution mode from global in binary
    std::string ExecModeNameStr(E->name);
    ExecModeNameStr += "_exec_mode";
    const char *ExecModeName = ExecModeNameStr.c_str();

    const void *ExecModePtr;
    uint32_t VarSize;
    Err = interopGetSymbolInfo((char *)Image->ImageStart, ImgSize, ExecModeName,
                               &ExecModePtr, &VarSize);

    if (Err == HSA_STATUS_SUCCESS) {
      if ((size_t)VarSize != sizeof(llvm::omp::OMPTgtExecModeFlags)) {
        DP("Loading global computation properties '%s' - size mismatch(%u != "
           "%lu)\n",
           ExecModeName, VarSize, sizeof(llvm::omp::OMPTgtExecModeFlags));
        return NULL;
      }

      memcpy(&ExecModeVal, ExecModePtr, (size_t)VarSize);

      DP("After loading global for %s ExecMode = %d\n", ExecModeName,
         ExecModeVal);

      if (ExecModeVal < llvm::omp::OMP_TGT_EXEC_MODE_GENERIC ||
          ExecModeVal > llvm::omp::OMP_TGT_EXEC_MODE_XTEAM_RED) {
        DP("Error wrong exec_mode value specified in HSA code object file: "
           "%d\n",
           ExecModeVal);
        return NULL;
      }
    } else {
      DP("Loading global exec_mode '%s' - symbol missing, using default "
         "value "
         "GENERIC (1)\n",
         ExecModeName);
    }
    check("Loading computation property", Err);

    KernelsList.push_back(KernelTy(ExecModeVal, WGSizeVal, DeviceId,
                                   CallStackAddr, E->name, KernargSegmentSize,
                                   DeviceInfo().KernArgPool));
    __tgt_offload_entry Entry = *E;
    Entry.addr = (void *)&KernelsList.back();
    DeviceInfo().addOffloadEntry(DeviceId, Entry);
    DP("Entry point %ld maps to %s\n", E - HostBegin, E->name);
  }

  return DeviceInfo().getOffloadEntriesTable(DeviceId);
}

void *__tgt_rtl_data_alloc(int DeviceId, int64_t Size, void *, int32_t Kind) {
  void *Ptr = nullptr;
  assert(DeviceId < DeviceInfo().NumberOfDevices && "Device ID too large");

  hsa_amd_memory_pool_t MemoryPool;
  switch (Kind) {
  case TARGET_ALLOC_DEFAULT:
  case TARGET_ALLOC_DEVICE:
    // GPU memory
    MemoryPool = DeviceInfo().getDeviceMemoryPool(DeviceId);
    break;
  case TARGET_ALLOC_HOST:
    // non-migratable memory accessible by host and device(s)
    MemoryPool = DeviceInfo().getHostMemoryPool();
    break;
  default:
    REPORT("Invalid target data allocation kind or requested allocator not "
           "implemented yet\n");
    return NULL;
  }

  OmptTimestampRAII AllocTimestamp;
  hsa_status_t Err = hsa_amd_memory_pool_allocate(MemoryPool, Size, 0, &Ptr);
 
  if (Kind == TARGET_ALLOC_SHARED) {
    __tgt_rtl_set_coarse_grain_mem_region(Ptr, Size);
  }

  DP("Tgt alloc data %ld bytes, (tgt:%016llx).\n", Size,
     (long long unsigned)(Elf64_Addr)Ptr);
  Ptr = (Err == HSA_STATUS_SUCCESS) ? Ptr : NULL;
  return Ptr;
}

void *__tgt_rtl_data_lock(int DeviceId, void *TgtPtr, int64_t size) {
  void *ptr = TgtPtr;
  assert(DeviceId < DeviceInfo().NumberOfDevices && "Device ID too large");
  hsa_status_t err = HSA_STATUS_SUCCESS;

  err = lock_memory(&ptr, size);

  if (err != HSA_STATUS_SUCCESS) {
    DP("Error in tgt_rtl_data_lock\n");
    return nullptr;
  }

  DP("Tgt lock data %ld bytes, (tgt:%016llx).\n", size,
     (long long unsigned)(Elf64_Addr)ptr);

  return ptr;
}

void __tgt_rtl_data_unlock(int DeviceId, void *TgtPtr) {
  assert(DeviceId < DeviceInfo().NumberOfDevices && "Device ID too large");
  hsa_status_t err = HSA_STATUS_SUCCESS;

  err = unlock_memory(TgtPtr);

  if (err != HSA_STATUS_SUCCESS)
    DP("Error in tgt_rtl_data_unlock\n");

  DP("Tgt unlock data (tgt:%016llx).\n",
     (long long unsigned)(Elf64_Addr)TgtPtr);
}

int32_t __tgt_rtl_data_submit(int DeviceId, void *tgt_ptr, void *hst_ptr,
                              int64_t size) {
  assert(DeviceId < DeviceInfo().NumberOfDevices && "Device ID too large");
  AMDGPUAsyncInfoDataTy AsyncData;
  int32_t rc = dataSubmit(DeviceId, tgt_ptr, hst_ptr, size, AsyncData);
  if (rc != OFFLOAD_SUCCESS)
    return OFFLOAD_FAIL;

  AsyncData.waitToComplete();
  AsyncData.releaseResources();

  return rc;
}

int32_t __tgt_rtl_data_submit_async(int DeviceId, void *TgtPtr, void *HstPtr,
                                    int64_t Size, __tgt_async_info *AsyncInfo) {
  assert(DeviceId < DeviceInfo().NumberOfDevices && "Device ID too large");
  if (AsyncInfo) {
    initAsyncInfo(AsyncInfo);
    AMDGPUAsyncInfoDataTy AsyncData;
    int32_t rc = dataSubmit(DeviceId, TgtPtr, HstPtr, Size, AsyncData);
    reinterpret_cast<AMDGPUAsyncInfoQueueTy *>(AsyncInfo->Queue)
        ->addMapEnteringInfo(std::move(AsyncData));
    return rc;
  } else {
    return __tgt_rtl_data_submit(DeviceId, TgtPtr, HstPtr, Size);
  }
  return __tgt_rtl_data_submit(DeviceId, TgtPtr, HstPtr, Size);
}

int32_t __tgt_rtl_data_retrieve(int DeviceId, void *hst_ptr, void *tgt_ptr,
                                int64_t size) {
  assert(DeviceId < DeviceInfo().NumberOfDevices && "Device ID too large");
  AMDGPUAsyncInfoDataTy AsyncData;
  int32_t rc = dataRetrieve(DeviceId, hst_ptr, tgt_ptr, size, AsyncData);
  if (rc != OFFLOAD_SUCCESS)
    return OFFLOAD_FAIL;

  AsyncData.waitToComplete();
  AsyncData.releaseResources();
  return rc;
}

int32_t __tgt_rtl_data_retrieve_async(int DeviceId, void *HstPtr, void *TgtPtr,
                                      int64_t Size,
                                      __tgt_async_info *AsyncInfo) {
  assert(DeviceId < DeviceInfo().NumberOfDevices && "Device ID too large");
  if (AsyncInfo) {
    initAsyncInfo(AsyncInfo);
    AMDGPUAsyncInfoDataTy AsyncData;
    AMDGPUAsyncInfoQueueTy *AsyncInfoQueue =
        reinterpret_cast<AMDGPUAsyncInfoQueueTy *>(AsyncInfo->Queue);

    // if data retrieve call is part of target region, wait for kernel to
    // complete
    if (AsyncInfoQueue->needToWaitForKernel())
      AsyncInfoQueue->getKernelInfo().waitToComplete();
    // OMPT_END for kernel goes here

    int32_t RC = dataRetrieve(DeviceId, HstPtr, TgtPtr, Size, AsyncData);
    reinterpret_cast<AMDGPUAsyncInfoQueueTy *>(AsyncInfo->Queue)
        ->addMapExitingInfo(std::move(AsyncData));
    return RC;
  } else
    return __tgt_rtl_data_retrieve(DeviceId, HstPtr, TgtPtr, Size);
}

int32_t __tgt_rtl_data_delete(int DeviceId, void *TgtPtr, int32_t) {
  assert(DeviceId < DeviceInfo().NumberOfDevices && "Device ID too large");
  // We don't have HSA-profiling timestamps for device delete, so just get the
  // start and end system timestamps for OMPT
  OmptTimestampRAII DeleteTimestamp;
  // HSA can free pointers allocated from different types of memory pool.
  hsa_status_t Err;
  DP("Tgt free data (tgt:%016llx).\n", (long long unsigned)(Elf64_Addr)TgtPtr);
  Err = core::Runtime::Memfree(TgtPtr);
  if (Err != HSA_STATUS_SUCCESS) {
    DP("Error when freeing CUDA memory\n");
    return OFFLOAD_FAIL;
  }
  return OFFLOAD_SUCCESS;
}

int32_t __tgt_rtl_run_target_team_region(int32_t DeviceId, void *TgtEntryPtr,
                                         void **TgtArgs, ptrdiff_t *TgtOffsets,
                                         int32_t ArgNum, int32_t NumTeams,
                                         int32_t ThreadLimit,
                                         uint64_t LoopTripcount) {

  AMDGPUAsyncInfoQueueTy AsyncInfo;
  DeviceInfo().LoadRunLock.lock_shared();
  int32_t Res = runRegionLocked(DeviceId, TgtEntryPtr, TgtArgs, TgtOffsets,
                                ArgNum, NumTeams, ThreadLimit, LoopTripcount,
				AsyncInfo);

  DeviceInfo().LoadRunLock.unlock_shared();
  AsyncInfo.waitForKernelCompletion();
  return Res;
}

int32_t __tgt_rtl_run_target_region(int32_t DeviceId, void *TgtEntryPtr,
                                    void **TgtArgs, ptrdiff_t *TgtOffsets,
                                    int32_t ArgNum) {
  // use one team and one thread
  // fix thread num
  int32_t TeamNum = 1;
  int32_t ThreadLimit = 0; // use default
  return __tgt_rtl_run_target_team_region(DeviceId, TgtEntryPtr, TgtArgs,
                                          TgtOffsets, ArgNum, TeamNum,
                                          ThreadLimit, 0);
}

int32_t __tgt_rtl_run_target_team_region_async(
    int32_t DeviceId, void *TgtEntryPtr, void **TgtArgs, ptrdiff_t *TgtOffsets,
    int32_t ArgNum, int32_t NumTeams, int32_t ThreadLimit,
    uint64_t LoopTripcount, __tgt_async_info *AsyncInfo) {
  assert(AsyncInfo && "AsyncInfo is nullptr");
  initAsyncInfo(AsyncInfo);
  AMDGPUAsyncInfoQueueTy *AsyncInfoQueue =
      reinterpret_cast<AMDGPUAsyncInfoQueueTy *>(AsyncInfo->Queue);

  DeviceInfo().LoadRunLock.lock_shared();
  int32_t Res = runRegionLocked(DeviceId, TgtEntryPtr, TgtArgs, TgtOffsets,
                      ArgNum, NumTeams, ThreadLimit, LoopTripcount, *AsyncInfoQueue);

  DeviceInfo().LoadRunLock.unlock_shared();
  return Res;
}

int32_t __tgt_rtl_run_target_region_async(int32_t DeviceId, void *TgtEntryPtr,
                                          void **TgtArgs, ptrdiff_t *TgtOffsets,
                                          int32_t ArgNum,
                                          __tgt_async_info *AsyncInfo) {
  assert(AsyncInfo && "AsyncInfo is nullptr");
  initAsyncInfo(AsyncInfo);

  // use one team and one thread
  // fix thread num
  int32_t TeamNum = 1;
  int32_t ThreadLimit = 0; // use default
  return __tgt_rtl_run_target_team_region_async(DeviceId, TgtEntryPtr, TgtArgs,
                                                TgtOffsets, ArgNum, TeamNum,
                                                ThreadLimit, 0, AsyncInfo);
}

int32_t __tgt_rtl_synchronize(int32_t DeviceId, __tgt_async_info *AsyncInfo) {
  assert(AsyncInfo && "AsyncInfo is nullptr");

  // Cuda asserts that AsyncInfo->Queue is non-null, but this invariant
  // is not ensured by devices.cpp for amdgcn
  // assert(AsyncInfo->Queue && "AsyncInfo->Queue is nullptr");
  if (AsyncInfo->Queue) {
    AMDGPUAsyncInfoQueueTy *AMDGPUAsyncInfoQueue =
        reinterpret_cast<AMDGPUAsyncInfoQueueTy *>(AsyncInfo->Queue);
    AMDGPUAsyncInfoQueue->synchronize();
    finiAsyncInfo(AsyncInfo);
  }
  return OFFLOAD_SUCCESS;
}

// Register mapped or allocated memory (with omp_target_alloc or omp_alloc)
// as coarse grain
// \arg ptr is the base pointer of the region to be registered as coarse grain
// \arg size is the size of the memory region to be registered as coarse grain
int __tgt_rtl_set_coarse_grain_mem_region(void *ptr, int64_t size) {
  // track coarse grain memory pages in local table
  coarse_grain_mem_tab->insert((const uintptr_t)ptr, size);

  // Instruct ROCr that the [ptr, ptr+size-1] pages are
  // coarse grain
  hsa_amd_svm_attribute_pair_t tt;
  tt.attribute = HSA_AMD_SVM_ATTRIB_GLOBAL_FLAG;
  tt.value = HSA_AMD_SVM_GLOBAL_FLAG_COARSE_GRAINED;
  hsa_status_t err = hsa_amd_svm_attributes_set(ptr, size, &tt, 1);
  if (err != HSA_STATUS_SUCCESS) {
    return OFFLOAD_FAIL;
  }

  return OFFLOAD_SUCCESS;
}

// Query if [ptr, ptr+size] belongs to coarse grain memory region
int32_t __tgt_rtl_query_coarse_grain_mem_region(const void *ptr, int64_t size) {
  // if the table is not yet allocated, it means we have not yet gone through
  // an OpenMP pragma or API that would provoke intialization of the RTL
  if (!coarse_grain_mem_tab)
    return 0;

  return coarse_grain_mem_tab->contains((const uintptr_t)ptr, size);
}

// Make ptr accessible by all agents
int32_t __tgt_rtl_enable_access_to_all_agents(const void *ptr, int32_t) {
  if (!ptr)
    return OFFLOAD_FAIL;
  hsa_status_t err = hsa_amd_agents_allow_access(
      DeviceInfo().HSAAgents.size(), DeviceInfo().HSAAgents.data(), nullptr, ptr);
  if (err != HSA_STATUS_SUCCESS)
    return OFFLOAD_FAIL;
  return OFFLOAD_SUCCESS;
}
}

extern "C" {
// following are some utility functions used by hostrpc
hsa_status_t host_malloc(void **mem, size_t size) {
  return core::Runtime::HostMalloc(mem, size,
                                   DeviceInfo().HostFineGrainedMemoryPool);
}

hsa_status_t device_malloc(void **mem, size_t size, int DeviceId) {
  hsa_amd_memory_pool_t MemoryPool = DeviceInfo().getDeviceMemoryPool(DeviceId);
  return hsa_amd_memory_pool_allocate(MemoryPool, size, 0, mem);
}

hsa_status_t lock_memory(void **mem, size_t size) {
  void *lockedPtr = nullptr;
  hsa_status_t err = HSA_STATUS_SUCCESS;

  if (is_locked(*mem, &err, nullptr))
    return HSA_STATUS_SUCCESS;

  err = hsa_amd_memory_lock(*mem, size, nullptr, 0, (void **)&lockedPtr);
  if (err != HSA_STATUS_SUCCESS)
    return err;

  *mem = lockedPtr;
  return err;
}

hsa_status_t unlock_memory(void *mem) {
  hsa_status_t err = HSA_STATUS_SUCCESS;
  if (is_locked(mem, &err, nullptr))
    err = hsa_amd_memory_unlock(mem);
  return err;
}

hsa_status_t impl_free(void *mem) { return core::Runtime::Memfree(mem); }

hsa_status_t ftn_assign_wrapper(void *arg0, void *arg1, void *arg2, void *arg3,
                                void *arg4) {
  return core::Runtime::FtnAssignWrapper(arg0, arg1, arg2, arg3, arg4);
}
// This method is only used by hostrpc demo
hsa_status_t impl_memcpy_no_signal(void *dest, void *src, size_t size,
                                   int host2Device) {
  hsa_signal_t sig;
  hsa_status_t err = hsa_signal_create(0, 0, NULL, &sig);
  if (err != HSA_STATUS_SUCCESS) {
    return err;
  }

  const int deviceId = 0;
  hsa_agent_t device_agent = DeviceInfo().HSAAgents[deviceId];
  auto MemoryPool = DeviceInfo().HostFineGrainedMemoryPool;
  hsa_status_t r;
  bool userLocked;
  if (host2Device)
    r = impl_memcpy_h2d(sig, dest, src, size, device_agent, MemoryPool,
                        &userLocked);
  else
    r = impl_memcpy_d2h(sig, dest, src, size, device_agent, MemoryPool,
                        &userLocked);

  hsa_status_t rc = hsa_signal_destroy(sig);

  if (r != HSA_STATUS_SUCCESS) {
    return r;
  }
  if (rc != HSA_STATUS_SUCCESS) {
    return rc;
  }

  return HSA_STATUS_SUCCESS;
}

void __tgt_rtl_print_device_info(int32_t DeviceId) {
  // TODO: Assertion to see if DeviceId is correct
  // NOTE: We don't need to set context for print device info.

  DeviceInfo().printDeviceInfo(DeviceId, DeviceInfo().HSAAgents[DeviceId]);
}

} // extern "C"<|MERGE_RESOLUTION|>--- conflicted
+++ resolved
@@ -1360,18 +1360,12 @@
 // to changing to use init_plugin/deinit_plugin calls
 static RTLDeviceInfoTy DeviceInfoState;
 static RTLDeviceInfoTy &DeviceInfo() { return DeviceInfoState; }
-<<<<<<< HEAD
-
-int32_t __tgt_rtl_init_plugin() { return OFFLOAD_SUCCESS; }
-int32_t __tgt_rtl_deinit_plugin() { return OFFLOAD_SUCCESS; }
 
 /// Global function for enabling/disabling queue profiling, used for OMPT trace
 /// records.
 void ompt_enable_queue_profiling(int enable) {
   DeviceInfo().enableQueueProfiling(enable);
 }
-=======
->>>>>>> 6e30a9cc
 
 namespace {
 
