--- conflicted
+++ resolved
@@ -352,8 +352,6 @@
                                              hsa_agent_t agent,
                                              hsa_code_object_t code_object,
                                              const char *options);
-<<<<<<< HEAD
-=======
 
 hsa_status_t hsa_code_object_destroy(hsa_code_object_t code_object);
 
@@ -365,7 +363,6 @@
                                           hsa_amd_signal_handler handler,
                                           void *arg);
 
->>>>>>> ea4741df
 #ifdef __cplusplus
 }
 #endif
