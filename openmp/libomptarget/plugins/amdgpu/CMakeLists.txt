# Modifications Copyright (c) 2022 Advanced Micro Devices, Inc. All rights reserved.
# Notified per clause 4(b) of the license.
##===----------------------------------------------------------------------===##
#
#                     The LLVM Compiler Infrastructure
#
# This file is dual licensed under the MIT and the University of Illinois Open
# Source Licenses. See LICENSE.txt for details.
#
##===----------------------------------------------------------------------===##
#
# Build a plugin for an AMDGPU machine if available.
#
##===----------------------------------------------------------------------===##

################################################################################
set(LIBOMPTARGET_BUILD_AMDGPU_PLUGIN TRUE CACHE BOOL
  "Whether to build AMDGPU plugin")
if (NOT LIBOMPTARGET_BUILD_AMDGPU_PLUGIN)
  libomptarget_say("Not building AMDGPU offloading plugin: LIBOMPTARGET_BUILD_AMDGPU_PLUGIN is false")
  return()
endif()

# as of rocm-3.7, hsa is installed with cmake packages and kmt is found via hsa
find_package(hsa-runtime64 QUIET 1.2.0 HINTS ${CMAKE_INSTALL_PREFIX} PATHS
  ${CMAKE_INSTALL_PREFIX} /opt/rocm)

if(hsa-runtime64_DIR)
  message("FOUND hsa-runtime64 at ${hsa-runtime64_DIR}")
endif()

if(NOT CMAKE_SYSTEM_PROCESSOR MATCHES "(x86_64)|(ppc64le)|(aarch64)$" AND CMAKE_SYSTEM_NAME MATCHES "Linux")
  libomptarget_say("Not building AMDGPU plugin: only support AMDGPU in Linux x86_64, ppc64le, or aarch64 hosts")
  return()
endif()

################################################################################
# Define the suffix for the runtime messaging dumps.
add_definitions(-DTARGET_NAME=AMDGPU)
if(CMAKE_SYSTEM_PROCESSOR MATCHES "(ppc64le)|(aarch64)$")
   add_definitions(-DLITTLEENDIAN_CPU=1)
endif()

if(CMAKE_BUILD_TYPE MATCHES Debug)
  add_definitions(-DDEBUG)
endif()

set(LIBOMPTARGET_DLOPEN_LIBHSA OFF)
option(LIBOMPTARGET_FORCE_DLOPEN_LIBHSA "Build with dlopened libhsa" ${LIBOMPTARGET_DLOPEN_LIBHSA})

if (${hsa-runtime64_FOUND} AND NOT LIBOMPTARGET_FORCE_DLOPEN_LIBHSA)
  libomptarget_say("Building AMDGPU plugin linked against libhsa")
  set(LIBOMPTARGET_EXTRA_SOURCE)
  set(LIBOMPTARGET_DEP_LIBRARIES hsa-runtime64::hsa-runtime64)
else()
  libomptarget_say("Building AMDGPU plugin for dlopened libhsa")
  include_directories(dynamic_hsa)
  set(LIBOMPTARGET_EXTRA_SOURCE dynamic_hsa/hsa.cpp)
  set(LIBOMPTARGET_DEP_LIBRARIES)
endif()

if(CMAKE_SYSTEM_NAME MATCHES "FreeBSD")
  # On FreeBSD, the 'environ' symbol is undefined at link time, but resolved by
  # the dynamic linker at runtime. Therefore, allow the symbol to be undefined
  # when creating a shared library.
  set(LDFLAGS_UNDEFINED "-Wl,--allow-shlib-undefined")
else()
  set(LDFLAGS_UNDEFINED "-Wl,-z,defs")
endif()

add_llvm_library(omptarget.rtl.amdgpu SHARED
  impl/impl.cpp
  impl/interop_hsa.cpp
  impl/data.cpp
  impl/get_elf_mach_gfx_name.cpp
  impl/system.cpp
  impl/msgpack.cpp
  src/rtl.cpp
  src/ompt_callback.cpp
  ${LIBOMPTARGET_EXTRA_SOURCE}

  ADDITIONAL_HEADER_DIRS
  ${LIBOMPTARGET_INCLUDE_DIR}
  ${CMAKE_CURRENT_SOURCE_DIR}/impl

  LINK_COMPONENTS
  Support
  Object

  LINK_LIBS
  PRIVATE
  elf_common
  MemoryManager
  ${LIBOMPTARGET_DEP_LIBRARIES}
  ${OPENMP_PTHREAD_LIB}
  -Wl,--whole-archive hostrpc_services -Wl,--no-whole-archive
  "-Wl,--version-script=${CMAKE_CURRENT_SOURCE_DIR}/../exports"
  ${LDFLAGS_UNDEFINED}

  NO_INSTALL_RPATH
)
add_dependencies(omptarget.rtl.amdgpu omptarget.devicertl.amdgpu)

target_include_directories(
  omptarget.rtl.amdgpu
  PRIVATE
  ${LIBOMPTARGET_INCLUDE_DIR}
  ${CMAKE_CURRENT_SOURCE_DIR}/impl
)

# Don't override an externally defined RPATH
if(NOT DEFINED CMAKE_INSTALL_RPATH)
  set_property(TARGET omptarget.rtl.amdgpu PROPERTY INSTALL_RPATH "$ORIGIN:$ORIGIN/../lib:$ORIGIN/../../lib")
else()
  set_target_properties(omptarget.rtl.amdgpu PROPERTIES
    INSTALL_RPATH ${CMAKE_INSTALL_RPATH}
    BUILD_RPATH ${CMAKE_INSTALL_RPATH})
endif()


# Install plugin under the lib destination folder.
<<<<<<< HEAD
install(TARGETS omptarget.rtl.amdgpu LIBRARY DESTINATION "${RUN_PACKAGE}${OPENMP_INSTALL_LIBDIR}")
set_property(TARGET omptarget.rtl.amdgpu PROPERTY INSTALL_RPATH_USE_LINK_PATH ON)
=======
install(TARGETS omptarget.rtl.amdgpu LIBRARY DESTINATION "${OPENMP_INSTALL_LIBDIR}")
set_target_properties(omptarget.rtl.amdgpu PROPERTIES 
  INSTALL_RPATH "$ORIGIN" BUILD_RPATH "$ORIGIN:${CMAKE_CURRENT_BINARY_DIR}/.."
  CXX_VISIBILITY_PRESET protected)
>>>>>>> 14a5b9cd

# Report to the parent scope that we are building a plugin for hsa.
# This controls whether tests are run for the nvptx offloading target
# Run them if libhsa is available, or if the user explicitly asked for dlopen
# Otherwise this plugin is being built speculatively and there may be no hsa available
if (${hsa-runtime64_FOUND} OR LIBOMPTARGET_FORCE_DLOPEN_LIBHSA)
  # Report to the parent scope that we are building a plugin for amdgpu
  set(LIBOMPTARGET_SYSTEM_TARGETS "${LIBOMPTARGET_SYSTEM_TARGETS} amdgcn-amd-amdhsa amdgcn-amd-amdhsa-oldDriver" PARENT_SCOPE)
  set(LIBOMPTARGET_SYSTEM_TARGETS "${LIBOMPTARGET_SYSTEM_TARGETS} amdgcn-amd-amdhsa amdgcn-amd-amdhsa-LTO" PARENT_SCOPE)
  list(APPEND LIBOMPTARGET_TESTED_PLUGINS "omptarget.rtl.amdgpu")
  set(LIBOMPTARGET_TESTED_PLUGINS "${LIBOMPTARGET_TESTED_PLUGINS}" PARENT_SCOPE)
else()
  libomptarget_say("Not generating amdgcn test targets as libhsa is not linkable")
  return()
endif()
<|MERGE_RESOLUTION|>--- conflicted
+++ resolved
@@ -114,20 +114,13 @@
 else()
   set_target_properties(omptarget.rtl.amdgpu PROPERTIES
     INSTALL_RPATH ${CMAKE_INSTALL_RPATH}
-    BUILD_RPATH ${CMAKE_INSTALL_RPATH})
+    BUILD_RPATH ${CMAKE_INSTALL_RPATH} CXX_VISIBILITY_PRESET protected)
 endif()
 
 
 # Install plugin under the lib destination folder.
-<<<<<<< HEAD
 install(TARGETS omptarget.rtl.amdgpu LIBRARY DESTINATION "${RUN_PACKAGE}${OPENMP_INSTALL_LIBDIR}")
 set_property(TARGET omptarget.rtl.amdgpu PROPERTY INSTALL_RPATH_USE_LINK_PATH ON)
-=======
-install(TARGETS omptarget.rtl.amdgpu LIBRARY DESTINATION "${OPENMP_INSTALL_LIBDIR}")
-set_target_properties(omptarget.rtl.amdgpu PROPERTIES 
-  INSTALL_RPATH "$ORIGIN" BUILD_RPATH "$ORIGIN:${CMAKE_CURRENT_BINARY_DIR}/.."
-  CXX_VISIBILITY_PRESET protected)
->>>>>>> 14a5b9cd
 
 # Report to the parent scope that we are building a plugin for hsa.
 # This controls whether tests are run for the nvptx offloading target
