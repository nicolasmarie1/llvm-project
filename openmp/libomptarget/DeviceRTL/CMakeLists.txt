--- conflicted
+++ resolved
@@ -302,7 +302,6 @@
   add_dependencies(omptarget.devicertl.all_objs embedded_${target_name}-${target_cpu})
   set_property(TARGET omptarget.devicertl.all_objs APPEND PROPERTY IMPORTED_OBJECTS ${output_name})
 
-<<<<<<< HEAD
   # Add a target-level dependency to ensure that llvm-link and opt are up-to-date.
   # By default, add_custom_target only builds the tool if the executable is missing
   if("${LINK_TOOL}" STREQUAL "$<TARGET_FILE:llvm-link>")
@@ -365,8 +364,6 @@
     add_dependencies("omptarget.devicertl.${target_name}" "${bclib_target_name_old}")
     install(FILES ${CMAKE_CURRENT_BINARY_DIR}/${bclib_name_old_driver} DESTINATION "${DEVEL_PACKAGE}${OPENMP_INSTALL_LIBDIR}")
   endif()
-# _____________________________________________________________________________
-=======
   if (CMAKE_EXPORT_COMPILE_COMMANDS)
     set(ide_target_name omptarget-ide-${target_name}-${target_cpu})
     add_library(${ide_target_name} STATIC EXCLUDE_FROM_ALL ${src_files})
@@ -384,7 +381,6 @@
     )
     install(TARGETS ${ide_target_name} EXCLUDE_FROM_ALL)
   endif()
->>>>>>> 1c968f7a
 endfunction()
 
 # Generate a Bitcode library for all the compute capabilities the user requested
