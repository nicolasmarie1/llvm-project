//===--- Kernel.cpp - OpenMP device kernel interface -------------- C++ -*-===//
//
// Part of the LLVM Project, under the Apache License v2.0 with LLVM Exceptions.
// See https://llvm.org/LICENSE.txt for license information.
// SPDX-License-Identifier: Apache-2.0 WITH LLVM-exception
//
//===----------------------------------------------------------------------===//
//
// This file contains the kernel entry points for the device.
//
//===----------------------------------------------------------------------===//

#include "Debug.h"
#include "Interface.h"
#include "Mapping.h"
#include "State.h"
#include "Synchronization.h"
#include "Types.h"

#include "llvm/Frontend/OpenMP/OMPDeviceConstants.h"

using namespace ompx;

#pragma omp begin declare target device_type(nohost)

static void inititializeRuntime(bool IsSPMD) {
  // Order is important here.
  synchronize::init(IsSPMD);
  mapping::init(IsSPMD);
  state::init(IsSPMD);
  if (__kmpc_get_hardware_thread_id_in_block() == 0)
    __init_ThreadDSTPtrPtr();
}

/// Simple generic state machine for worker threads.
static void genericStateMachine(IdentTy *Ident) {
  FunctionTracingRAII();

  uint32_t TId = mapping::getThreadIdInBlock();

  do {
    ParallelRegionFnTy WorkFn = nullptr;

    // Wait for the signal that we have a new work function.
    synchronize::workersStartBarrier();

    // Retrieve the work function from the runtime.
    bool IsActive = __kmpc_kernel_parallel(&WorkFn);

    // If there is nothing more to do, break out of the state machine by
    // returning to the caller.
    if (!WorkFn)
      return;

    if (IsActive) {
      ASSERT(!mapping::isSPMDMode(), nullptr);
      ((void (*)(uint32_t, uint32_t))WorkFn)(0, TId);
      __kmpc_kernel_end_parallel();
    }

    synchronize::workersDoneBarrier();

  } while (true);
}

extern "C" {

/// Initialization
///
/// \param Ident               Source location identification, can be NULL.
///
int32_t __kmpc_target_init(IdentTy *Ident, int8_t Mode,
                           bool UseGenericStateMachine) {
  FunctionTracingRAII();
#ifdef __AMDGCN__
  if (__kmpc_get_hardware_thread_id_in_block() == 0) {
    synchronize::omptarget_workers_done = false;
    synchronize::omptarget_master_ready = false;
  }
  synchronize::threadsAligned();
#endif
  const bool IsSPMD =
      Mode & llvm::omp::OMPTgtExecModeFlags::OMP_TGT_EXEC_MODE_SPMD;
  if (IsSPMD) {
    inititializeRuntime(/* IsSPMD */ true);
    synchronize::threadsAligned();
  } else {
    inititializeRuntime(/* IsSPMD */ false);
    // No need to wait since only the main threads will execute user
    // code and workers will run into a barrier right away.
  }

  if (IsSPMD) {
    state::assumeInitialState(IsSPMD);
    return -1;
  }

  if (mapping::isInitialThreadInLevel0(IsSPMD))
    return -1;

  // Enter the generic state machine if enabled and if this thread can possibly
  // be an active worker thread.
  //
  // The latter check is important for NVIDIA Pascal (but not Volta) and AMD
  // GPU.  In those cases, a single thread can apparently satisfy a barrier on
  // behalf of all threads in the same warp.  Thus, it would not be safe for
  // other threads in the main thread's warp to reach the first
  // synchronize::threads call in genericStateMachine before the main thread
  // reaches its corresponding synchronize::threads call: that would permit all
  // active worker threads to proceed before the main thread has actually set
  // state::ParallelRegionFn, and then they would immediately quit without
  // doing any work.  mapping::getMaxTeamThreads() does not include any of the
  // main thread's warp, so none of its threads can ever be active worker
  // threads.
  if (UseGenericStateMachine &&
<<<<<<< HEAD
      mapping::getThreadIdInBlock() < mapping::getBlockSize(IsSPMD)) {
    genericStateMachine(Ident);
=======
      mapping::getThreadIdInBlock() < mapping::getMaxTeamThreads(IsSPMD)) {
    genericStateMachine(KernelEnvironment.Ident);
>>>>>>> deb0ea3e
  } else {
    // Retrieve the work function just to ensure we always call
    // __kmpc_kernel_parallel even if a custom state machine is used.
    // TODO: this is not super pretty. The problem is we create the call to
    // __kmpc_kernel_parallel in the openmp-opt pass but while we optimize it is
    // not there yet. Thus, we assume we never reach it from
    // __kmpc_target_deinit. That allows us to remove the store in there to
    // ParallelRegionFn, which leads to bad results later on.
    ParallelRegionFnTy WorkFn = nullptr;
    __kmpc_kernel_parallel(&WorkFn);
    ASSERT(WorkFn == nullptr, nullptr);
  }

  return mapping::getThreadIdInBlock();
}

/// De-Initialization
///
/// In non-SPMD, this function releases the workers trapped in a state machine
/// and also any memory dynamically allocated by the runtime.
///
/// \param Ident Source location identification, can be NULL.
///
void __kmpc_target_deinit(IdentTy *Ident, int8_t Mode) {
  FunctionTracingRAII();
  const bool IsSPMD =
      Mode & llvm::omp::OMPTgtExecModeFlags::OMP_TGT_EXEC_MODE_SPMD;
  state::assumeInitialState(IsSPMD);
  if (IsSPMD)
    return;

  // Signal the workers to exit the state machine and exit the kernel.
  state::ParallelRegionFn = nullptr;

  // make sure workers cannot continue before the initial thread
  // has reset the Fn pointer for termination
  synchronize::omptarget_master_ready = true;
  synchronize::threads();
}

#ifndef FORTRAN_NO_LONGER_NEEDS

int32_t __kmpc_target_init_v1(int64_t *, int8_t Mode,
                              int8_t UseGenericStateMachine,
                              int8_t RequiresFullRuntime) {
  FunctionTracingRAII();
  int32_t res = __kmpc_target_init(nullptr, Mode, UseGenericStateMachine);
  if (Mode & llvm::omp::OMP_TGT_EXEC_MODE_SPMD) {

    uint32_t TId = mapping::getThreadIdInBlock();

    uint32_t NThreadsICV = icv::NThreads;
    uint32_t NumThreads = mapping::getBlockSize();

    if (NThreadsICV != 0 && NThreadsICV < NumThreads)
      NumThreads = NThreadsICV;

    synchronize::threadsAligned();
    if (TId == 0) {
      // Note that the order here is important. `icv::Level` has to be updated
      // last or the other updates will cause a thread specific state to be
      // created.
      state::ParallelTeamSize = NumThreads;
      icv::ActiveLevel = 1u;
      icv::Level = 1u;
    }
    synchronize::threadsAligned();
  }
  return res;
}

void __kmpc_target_deinit_v1(int64_t *, int8_t Mode,
                             int8_t RequiresFullRuntime) {
  FunctionTracingRAII();
  uint32_t TId = mapping::getThreadIdInBlock();
  synchronize::threadsAligned();

  if (TId == 0) {
    // Reverse order of deinitialization
    icv::Level = 0u;
    icv::ActiveLevel = 0u;
    state::ParallelTeamSize = 1u;
  }
  // Synchronize all threads to make sure every thread exits the scope above;
  // otherwise the following assertions and the assumption in
  // __kmpc_target_deinit may not hold.
  synchronize::threadsAligned();
  __kmpc_target_deinit(nullptr, Mode);
}

#endif

int8_t __kmpc_is_spmd_exec_mode() {
  FunctionTracingRAII();
  return mapping::isSPMDMode();
}
}

#pragma omp end declare target<|MERGE_RESOLUTION|>--- conflicted
+++ resolved
@@ -113,13 +113,8 @@
   // main thread's warp, so none of its threads can ever be active worker
   // threads.
   if (UseGenericStateMachine &&
-<<<<<<< HEAD
-      mapping::getThreadIdInBlock() < mapping::getBlockSize(IsSPMD)) {
+      mapping::getThreadIdInBlock() < mapping::getMaxTeamThreads(IsSPMD)) {
     genericStateMachine(Ident);
-=======
-      mapping::getThreadIdInBlock() < mapping::getMaxTeamThreads(IsSPMD)) {
-    genericStateMachine(KernelEnvironment.Ident);
->>>>>>> deb0ea3e
   } else {
     // Retrieve the work function just to ensure we always call
     // __kmpc_kernel_parallel even if a custom state machine is used.
@@ -172,7 +167,7 @@
     uint32_t TId = mapping::getThreadIdInBlock();
 
     uint32_t NThreadsICV = icv::NThreads;
-    uint32_t NumThreads = mapping::getBlockSize();
+    uint32_t NumThreads = mapping::getNumberOfThreadsInBlock();
 
     if (NThreadsICV != 0 && NThreadsICV < NumThreads)
       NumThreads = NThreadsICV;
