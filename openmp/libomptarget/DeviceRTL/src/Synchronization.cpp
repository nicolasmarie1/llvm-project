--- conflicted
+++ resolved
@@ -710,22 +710,12 @@
 
 __attribute__((noinline)) void __kmpc_barrier_simple_spmd(IdentTy *Loc,
                                                           int32_t TId) {
-<<<<<<< HEAD
-  FunctionTracingRAII();
   synchronize::threadsAligned();
-=======
-  synchronize::threadsAligned(atomic::OrderingTy::seq_cst);
->>>>>>> 46642cc8
 }
 
 __attribute__((noinline)) void __kmpc_barrier_simple_generic(IdentTy *Loc,
                                                              int32_t TId) {
-<<<<<<< HEAD
-  FunctionTracingRAII();
   synchronize::threads();
-=======
-  synchronize::threads(atomic::OrderingTy::seq_cst);
->>>>>>> 46642cc8
 }
 
 int32_t __kmpc_master(IdentTy *Loc, int32_t TId) {
@@ -750,29 +740,21 @@
 
 void __kmpc_flush(IdentTy *Loc) { fence::kernel(atomic::seq_cst); }
 
-<<<<<<< HEAD
 void __kmpc_flush_acquire(IdentTy *Loc) {
-  FunctionTracingRAII();
   fence::kernel(atomic::aquire);
 }
 
 void __kmpc_flush_release(IdentTy *Loc) {
-  FunctionTracingRAII();
   fence::kernel(atomic::release);
 }
 
 void __kmpc_flush_acqrel(IdentTy *Loc) {
-  FunctionTracingRAII();
   fence::kernel(atomic::acq_rel);
 }
 
 uint64_t __kmpc_warp_active_thread_mask(void) {
-  FunctionTracingRAII();
   return mapping::activemask();
 }
-=======
-uint64_t __kmpc_warp_active_thread_mask(void) { return mapping::activemask(); }
->>>>>>> 46642cc8
 
 void __kmpc_syncwarp(uint64_t Mask) { synchronize::warp(Mask); }
 
