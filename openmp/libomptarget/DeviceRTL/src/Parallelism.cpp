//===---- Parallelism.cpp - OpenMP GPU parallel implementation ---- C++ -*-===//
//
// Part of the LLVM Project, under the Apache License v2.0 with LLVM Exceptions.
// See https://llvm.org/LICENSE.txt for license information.
// SPDX-License-Identifier: Apache-2.0 WITH LLVM-exception
//
//===----------------------------------------------------------------------===//
//
// Parallel implementation in the GPU. Here is the pattern:
//
//    while (not finished) {
//
//    if (master) {
//      sequential code, decide which par loop to do, or if finished
//     __kmpc_kernel_prepare_parallel() // exec by master only
//    }
//    syncthreads // A
//    __kmpc_kernel_parallel() // exec by all
//    if (this thread is included in the parallel) {
//      switch () for all parallel loops
//      __kmpc_kernel_end_parallel() // exec only by threads in parallel
//    }
//
//
//    The reason we don't exec end_parallel for the threads not included
//    in the parallel loop is that for each barrier in the parallel
//    region, these non-included threads will cycle through the
//    syncthread A. Thus they must preserve their current threadId that
//    is larger than thread in team.
//
//    To make a long story short...
//
//===----------------------------------------------------------------------===//

#include "Debug.h"
#include "Interface.h"
#include "Mapping.h"
#include "State.h"
#include "Synchronization.h"
#include "Types.h"
#include "Utils.h"

using namespace ompx;

#pragma omp begin declare target device_type(nohost)

namespace {

uint32_t determineNumberOfThreads(int32_t NumThreadsClause) {
  uint32_t NThreadsICV =
      NumThreadsClause != -1 ? NumThreadsClause : icv::NThreads;
  uint32_t NumThreads = mapping::getMaxTeamThreads();

  if (NThreadsICV != 0 && NThreadsICV < NumThreads)
    NumThreads = NThreadsICV;

  // SPMD mode allows any number of threads, for generic mode we round down to a
  // multiple of WARPSIZE since it is legal to do so in OpenMP.
  if (mapping::isSPMDMode())
    return NumThreads;

  if (NumThreads < mapping::getWarpSize())
    NumThreads = 1;
  else
    NumThreads = (NumThreads & ~((uint32_t)mapping::getWarpSize() - 1));

  return NumThreads;
}

// Invoke an outlined parallel function unwrapping arguments (up to 32).
[[clang::always_inline]] void invokeMicrotask(int32_t global_tid,
                                              int32_t bound_tid, void *fn,
                                              void **args, int64_t nargs) {
  switch (nargs) {
#include "generated_microtask_cases.gen"
  default:
    PRINT("Too many arguments in kmp_invoke_microtask, aborting execution.\n");
    __builtin_trap();
  }
}

} // namespace

extern "C" {

<<<<<<< HEAD
void __kmpc_parallel_spmd(IdentTy *ident, int32_t, int32_t if_expr,
                          int32_t num_threads, int proc_bind, void *fn,
                          void *wrapper_fn, void **args, const int64_t nargs) {
  uint32_t TId = mapping::getThreadIdInBlock();
  uint32_t NumThreads = determineNumberOfThreads(num_threads);
  // Avoid the race between the read of the `icv::Level` above and the write
  // below by synchronizing all threads here.
  synchronize::threadsAligned(atomic::seq_cst);
  {
    // Note that the order here is important. `icv::Level` has to be updated
    // last or the other updates will cause a thread specific state to be
    // created.
    state::ValueRAII ParallelTeamSizeRAII(state::ParallelTeamSize, NumThreads,
                                          1u, TId == 0, ident,
                                          /* ForceTeamState */ true);
    state::ValueRAII ActiveLevelRAII(icv::ActiveLevel, 1u, 0u, TId == 0, ident,
                                     /* ForceTeamState */ true);
    state::ValueRAII LevelRAII(icv::Level, 1u, 0u, TId == 0, ident,
                               /* ForceTeamState */ true);

    // Synchronize all threads after the main thread (TId == 0) set up the
    // team state properly.
    synchronize::threadsAligned(atomic::relaxed);

    state::ParallelTeamSize.assert_eq(NumThreads, ident,
                                      /* ForceTeamState */ true);
    icv::ActiveLevel.assert_eq(1u, ident, /* ForceTeamState */ true);
    icv::Level.assert_eq(1u, ident, /* ForceTeamState */ true);

    if (TId < NumThreads)
      invokeMicrotask(TId, 0, fn, args, nargs);

    // Synchronize all threads at the end of a parallel region.
    synchronize::threadsAligned(atomic::seq_cst);
  }

  // Synchronize all threads to make sure every thread exits the scope above;
  // otherwise the following assertions and the assumption in
  // __kmpc_target_deinit may not hold.
  synchronize::threadsAligned(atomic::acq_rel);

  state::ParallelTeamSize.assert_eq(1u, ident, /* ForceTeamState */ true);
  icv::ActiveLevel.assert_eq(0u, ident, /* ForceTeamState */ true);
  icv::Level.assert_eq(0u, ident, /* ForceTeamState */ true);

  // Ensure we synchronize to create an aligned region around the assumptions.
  synchronize::threadsAligned(atomic::relaxed);

  return;
}

__attribute__((always_inline)) void
=======
[[clang::always_inline]] void
>>>>>>> 3745e708
__kmpc_parallel_51(IdentTy *ident, int32_t, int32_t if_expr,
                   int32_t num_threads, int proc_bind, void *fn,
                   void *wrapper_fn, void **args, int64_t nargs) {
  uint32_t TId = mapping::getThreadIdInBlock();

  // Assert the parallelism level is zero if disabled by the user.
  ASSERT((config::mayUseNestedParallelism() || icv::Level == 0),
         "nested parallelism while disabled");

  // Handle the serialized case first, same for SPMD/non-SPMD:
  // 1) if-clause(0)
  // 2) parallel in task or other thread state inducing construct
  // 3) nested parallel regions
  if (OMP_UNLIKELY(!if_expr || state::HasThreadState ||
                   (config::mayUseNestedParallelism() && icv::Level))) {
    state::DateEnvironmentRAII DERAII(ident);
    ++icv::Level;
    invokeMicrotask(TId, 0, fn, args, nargs);
    return;
  }

  // From this point forward we know that there is no thread state used.
  ASSERT(state::HasThreadState == false, nullptr);

  uint32_t NumThreads = determineNumberOfThreads(num_threads);
  uint32_t MaxTeamThreads = mapping::getMaxTeamThreads();
  uint32_t PTeamSize = NumThreads == MaxTeamThreads ? 0 : NumThreads;
  if (mapping::isSPMDMode()) {
    // This was moved to its own routine so it could be called directly
    // in certain situations to avoid resource consumption of unused
    // logic in parallel_51.
    __kmpc_parallel_spmd(ident, 0, if_expr, num_threads, proc_bind, fn,
                         wrapper_fn, args, nargs);
    return;
  }

  // We do *not* create a new data environment because all threads in the team
  // that are active are now running this parallel region. They share the
  // TeamState, which has an increase level-var and potentially active-level
  // set, but they do not have individual ThreadStates yet. If they ever
  // modify the ICVs beyond this point a ThreadStates will be allocated.

  bool IsActiveParallelRegion = NumThreads > 1;
  if (!IsActiveParallelRegion) {
    state::ValueRAII LevelRAII(icv::Level, 1u, 0u, true, ident);
    invokeMicrotask(TId, 0, fn, args, nargs);
    return;
  }

  void **GlobalArgs = nullptr;
  if (nargs) {
    __kmpc_begin_sharing_variables(&GlobalArgs, nargs);
    switch (nargs) {
    default:
      for (int I = 0; I < nargs; I++)
        GlobalArgs[I] = args[I];
      break;
    case 16:
      GlobalArgs[15] = args[15];
      [[fallthrough]];
    case 15:
      GlobalArgs[14] = args[14];
      [[fallthrough]];
    case 14:
      GlobalArgs[13] = args[13];
      [[fallthrough]];
    case 13:
      GlobalArgs[12] = args[12];
      [[fallthrough]];
    case 12:
      GlobalArgs[11] = args[11];
      [[fallthrough]];
    case 11:
      GlobalArgs[10] = args[10];
      [[fallthrough]];
    case 10:
      GlobalArgs[9] = args[9];
      [[fallthrough]];
    case 9:
      GlobalArgs[8] = args[8];
      [[fallthrough]];
    case 8:
      GlobalArgs[7] = args[7];
      [[fallthrough]];
    case 7:
      GlobalArgs[6] = args[6];
      [[fallthrough]];
    case 6:
      GlobalArgs[5] = args[5];
      [[fallthrough]];
    case 5:
      GlobalArgs[4] = args[4];
      [[fallthrough]];
    case 4:
      GlobalArgs[3] = args[3];
      [[fallthrough]];
    case 3:
      GlobalArgs[2] = args[2];
      [[fallthrough]];
    case 2:
      GlobalArgs[1] = args[1];
      [[fallthrough]];
    case 1:
      GlobalArgs[0] = args[0];
      [[fallthrough]];
    case 0:
      break;
    }
  }

  {
    // Note that the order here is important. `icv::Level` has to be updated
    // last or the other updates will cause a thread specific state to be
    // created.
    state::ValueRAII ParallelTeamSizeRAII(state::ParallelTeamSize, PTeamSize,
                                          1u, true, ident,
                                          /* ForceTeamState */ true);
    state::ValueRAII ParallelRegionFnRAII(state::ParallelRegionFn, wrapper_fn,
                                          (void *)nullptr, true, ident,
                                          /* ForceTeamState */ true);
    state::ValueRAII ActiveLevelRAII(icv::ActiveLevel, 1u, 0u, true, ident,
                                     /* ForceTeamState */ true);
    state::ValueRAII LevelRAII(icv::Level, 1u, 0u, true, ident,
                               /* ForceTeamState */ true);

    // Master signals work to activate workers.
    synchronize::threads(atomic::seq_cst);
    // Master waits for workers to signal.
    synchronize::threads(atomic::seq_cst);
  }

  if (nargs)
    __kmpc_end_sharing_variables();
}

[[clang::noinline]] bool __kmpc_kernel_parallel(ParallelRegionFnTy *WorkFn) {
  // Work function and arguments for L1 parallel region.
  *WorkFn = state::ParallelRegionFn;

  // If this is the termination signal from the master, quit early.
  if (!*WorkFn)
    return false;

  // Set to true for workers participating in the parallel region.
  uint32_t TId = mapping::getThreadIdInBlock();
  bool ThreadIsActive = TId < state::getEffectivePTeamSize();
  return ThreadIsActive;
}

[[clang::noinline]] void __kmpc_kernel_end_parallel() {
  // In case we have modified an ICV for this thread before a ThreadState was
  // created. We drop it now to not contaminate the next parallel region.
  ASSERT(!mapping::isSPMDMode(), nullptr);
  uint32_t TId = mapping::getThreadIdInBlock();
  state::resetStateForThread(TId);
  ASSERT(!mapping::isSPMDMode(), nullptr);
}

uint16_t __kmpc_parallel_level(IdentTy *, uint32_t) { return omp_get_level(); }

int32_t __kmpc_global_thread_num(IdentTy *) { return omp_get_thread_num(); }

void __kmpc_push_num_teams(IdentTy *loc, int32_t tid, int32_t num_teams,
                           int32_t thread_limit) {}

void __kmpc_push_proc_bind(IdentTy *loc, uint32_t tid, int proc_bind) {}
}

#pragma omp end declare target<|MERGE_RESOLUTION|>--- conflicted
+++ resolved
@@ -83,7 +83,6 @@
 
 extern "C" {
 
-<<<<<<< HEAD
 void __kmpc_parallel_spmd(IdentTy *ident, int32_t, int32_t if_expr,
                           int32_t num_threads, int proc_bind, void *fn,
                           void *wrapper_fn, void **args, const int64_t nargs) {
@@ -135,10 +134,7 @@
   return;
 }
 
-__attribute__((always_inline)) void
-=======
 [[clang::always_inline]] void
->>>>>>> 3745e708
 __kmpc_parallel_51(IdentTy *ident, int32_t, int32_t if_expr,
                    int32_t num_threads, int proc_bind, void *fn,
                    void *wrapper_fn, void **args, int64_t nargs) {
